%%%%%%%%%%%%%%%%%%%%%%%%%%%%%%%%%%%%%%%%%%%%%%%%%%%%%%%%%%%%%%%%%%%%%%%%%%%%%%%%
%                                                                              %
% SU2 configuration file                                                       %
% Case description: Transonic inviscid flow around a NACA0012 airfoil          %
% Author: Thomas D. Economon                                                   %
% Institution: Stanford University                                             %
% Date: 2014.06.11                                                             %
% File Version 3.2.8 "eagle"                                                   %
%                                                                              %
%%%%%%%%%%%%%%%%%%%%%%%%%%%%%%%%%%%%%%%%%%%%%%%%%%%%%%%%%%%%%%%%%%%%%%%%%%%%%%%%

% ------------- DIRECT, ADJOINT, AND LINEARIZED PROBLEM DEFINITION ------------%
%
% Physical governing equations (EULER, NAVIER_STOKES,
%                               WAVE_EQUATION, HEAT_EQUATION, FEM_ELASTICITY,
%                               POISSON_EQUATION)
SOLVER= EULER
%
% Mathematical problem (DIRECT, CONTINUOUS_ADJOINT)
MATH_PROBLEM= DIRECT
%
% Restart solution (NO, YES)
RESTART_SOL= NO
%
% New singlezone driver
SINGLEZONE_DRIVER= YES

% ----------- COMPRESSIBLE AND INCOMPRESSIBLE FREE-STREAM DEFINITION ----------%
%
% Mach number (non-dimensional, based on the free-stream values)
MACH_NUMBER= 0.8
%
% Angle of attack (degrees)
AOA= 1.25
%
% Free-stream pressure (101325.0 N/m^2 by default, only Euler flows)  
FREESTREAM_PRESSURE= 101325.0
%
% Free-stream temperature (288.15 K by default)
FREESTREAM_TEMPERATURE= 288.15

% -------------------------- CL DRIVER DEFINITION ----------------------------%
%
% Activate fixed lift mode (specify a CL instead of AoA, NO/YES)
FIXED_CL_MODE= YES
%
% Target coefficient of lift for fixed lift mode (0.0 by default)
TARGET_CL= 0.30
%
% Maximum number of iterations between AoA updates
UPDATE_AOA_ITER_LIMIT= 20
%
% Number of iterations to evaluate dCL/dAlpha at the end of the simulation
ITER_DCL_DALPHA= 250
%
% Estimation of dCL/dAlpha (0.2 per degree by default)
DCL_DALPHA= 0.2
%
% Estimation dCD/dCL (0.07 by default)
DCD_DCL_VALUE= 0.07
%
% Evaluate DeltaC_D/DeltaC_X during runtime (YES) or use the provided numbers (NO).
EVAL_DOF_DCX= YES

% ---------------------- REFERENCE VALUE DEFINITION ---------------------------%
%
% Reference origin for moment computation
REF_ORIGIN_MOMENT_X = 0.25
REF_ORIGIN_MOMENT_Y = 0.00
REF_ORIGIN_MOMENT_Z = 0.00
%
% Reference length for pitching, rolling, and yawing non-dimensional moment
REF_LENGTH= 1.0
%
% Reference area for force coefficients (0 implies automatic calculation)
REF_AREA= 1.0

% ----------------------- BOUNDARY CONDITION DEFINITION -----------------------%
%
% Marker of the Euler boundary (NONE = no marker)
MARKER_EULER= ( airfoil )
%
% Marker of the far field (NONE = no marker)
MARKER_FAR= ( farfield )

% ------------------------ SURFACES IDENTIFICATION ----------------------------%
%
% Marker(s) of the surface in the surface flow solution file
MARKER_PLOTTING = ( airfoil )
%
% Marker(s) of the surface where the non-dimensional coefficients are evaluated.
MARKER_MONITORING = ( airfoil )
%
% Marker(s) of the surface where obj. func. (design problem) will be evaluated
MARKER_DESIGNING = ( airfoil )

% ------------- COMMON PARAMETERS TO DEFINE THE NUMERICAL METHOD --------------%
%
% Numerical method for spatial gradients (GREEN_GAUSS, WEIGHTED_LEAST_SQUARES)
NUM_METHOD_GRAD= GREEN_GAUSS
%
% Objective function in gradient evaluation  (DRAG, LIFT, SIDEFORCE, MOMENT_X,
%                                             MOMENT_Y, MOMENT_Z, EFFICIENCY,
%                                             EQUIVALENT_AREA, NEARFIELD_PRESSURE,
%                                             FORCE_X, FORCE_Y, FORCE_Z, THRUST,
%                                             TORQUE, FREE_SURFACE, TOTAL_HEATFLUX,
%                                             MAXIMUM_HEATFLUX, INVERSE_DESIGN_PRESSURE,
%                                             INVERSE_DESIGN_HEATFLUX)
OBJECTIVE_FUNCTION= DRAG
%
% Courant-Friedrichs-Lewy condition of the finest grid
CFL_NUMBER= 4.0
%
% Number of total iterations
<<<<<<< HEAD
EXT_ITER= 1000
=======
ITER=101 
>>>>>>> 4ed59ac7

% ------------------------ LINEAR SOLVER DEFINITION ---------------------------%
%
% Linear solver for implicit formulations (BCGSTAB, FGMRES)
LINEAR_SOLVER= FGMRES
%
% Preconditioner of the Krylov linear solver (JACOBI, LINELET, LU_SGS)
LINEAR_SOLVER_PREC= LU_SGS
%
% Minimum error of the linear solver for implicit formulations
LINEAR_SOLVER_ERROR= 1E-6
%
% Max number of iterations of the linear solver for the implicit formulation
LINEAR_SOLVER_ITER= 2

% -------------------------- MULTIGRID PARAMETERS -----------------------------%
%
% Multi-Grid Levels (0 = no multi-grid)
MGLEVEL= 3
%
% Multi-grid cycle (V_CYCLE, W_CYCLE, FULLMG_CYCLE)
MGCYCLE= V_CYCLE
%
% Multi-Grid PreSmoothing Level
MG_PRE_SMOOTH= ( 1, 2, 3, 3 )
%
% Multi-Grid PostSmoothing Level
MG_POST_SMOOTH= ( 0, 0, 0, 0 )
%
% Jacobi implicit smoothing of the correction
MG_CORRECTION_SMOOTH= ( 0, 0, 0, 0 )
%
% Damping factor for the residual restriction
MG_DAMP_RESTRICTION= 1.0
%
% Damping factor for the correction prolongation
MG_DAMP_PROLONGATION= 1.0

% -------------------- FLOW NUMERICAL METHOD DEFINITION -----------------------%
%
% Convective numerical method (JST, LAX-FRIEDRICH, CUSP, ROE, AUSM, HLLC,
%                              TURKEL_PREC, MSW)
CONV_NUM_METHOD_FLOW= JST
%
% Monotonic Upwind Scheme for Conservation Laws (TVD) in the flow equations.
%           Required for 2nd order upwind schemes (NO, YES)
MUSCL_FLOW= YES
%
% Slope limiter (VENKATAKRISHNAN, MINMOD)
SLOPE_LIMITER_FLOW= VENKATAKRISHNAN
%
% 2nd and 4th order artificial dissipation coefficients
JST_SENSOR_COEFF= ( 0.5, 0.02 )
%
% Time discretization (RUNGE-KUTTA_EXPLICIT, EULER_IMPLICIT, EULER_EXPLICIT)
TIME_DISCRE_FLOW= EULER_IMPLICIT

% ---------------- ADJOINT-FLOW NUMERICAL METHOD DEFINITION -------------------%
%
% Convective numerical method (JST, LAX-FRIEDRICH, ROE)
CONV_NUM_METHOD_ADJFLOW= JST
%
% Monotonic Upwind Scheme for Conservation Laws (TVD) in the adjoint flow equations.
%           Required for 2nd order upwind schemes (NO, YES)
MUSCL_ADJFLOW= YES
%
% Slope limiter (NONE, VENKATAKRISHNAN, BARTH_JESPERSEN, VAN_ALBADA_EDGE,
%                SHARP_EDGES, WALL_DISTANCE)
SLOPE_LIMITER_ADJFLOW= NONE
%
% 2nd, and 4th order artificial dissipation coefficients
ADJ_JST_SENSOR_COEFF= ( 0.5, 0.02 )
%
% Reduction factor of the CFL coefficient in the adjoint problem
CFL_REDUCTION_ADJFLOW= 0.5
%
% Time discretization (RUNGE-KUTTA_EXPLICIT, EULER_IMPLICIT)
TIME_DISCRE_ADJFLOW= EULER_IMPLICIT

% ----------------------- DESIGN VARIABLE PARAMETERS --------------------------%
%
% Kind of deformation (FFD_SETTING, FFD_CONTROL_POINT_2D, FFD_CAMBER_2D, FFD_THICKNESS_2D,
%                      HICKS_HENNE, PARABOLIC,
%                      NACA_4DIGITS, DISPLACEMENT, ROTATION, FFD_CONTROL_POINT, 
%                      FFD_NACELLE, FFD_TWIST, FFD_ROTATION,
%                      FFD_CAMBER, FFD_THICKNESS, SURFACE_FILE, AIRFOIL)
DV_KIND= HICKS_HENNE 
%
% Marker of the surface in which we are going apply the shape deformation
DV_MARKER= ( airfoil )
%
% Parameters of the shape deformation
% - FFD_CONTROL_POINT_2D ( FFD_Box_ID, i_Ind, j_Ind, x_Disp, y_Disp )
% - FFD_CAMBER_2D ( FFD_Box_ID, i_Ind )
% - FFD_THICKNESS_2D ( FFD_Box_ID, i_Ind )
% - HICKS_HENNE ( Lower Surface (0)/Upper Surface (1)/Only one Surface (2), x_Loc )
% - FOURIER ( Lower Surface (0)/Upper Surface (1)/Only one Surface (2), index, cos(0)/sin(1) )
% - SPHERICAL ( ControlPoint_Index, Theta_Disp, R_Disp )
% - NACA_4DIGITS ( 1st digit, 2nd digit, 3rd and 4th digit )
% - PARABOLIC ( Center, Thickness )
% - DISPLACEMENT ( x_Disp, y_Disp, z_Disp )
% - ROTATION ( x_Orig, y_Orig, z_Orig, x_End, y_End, z_End )
% - OBSTACLE ( Center, Bump size )
DV_PARAM= ( 1, 0.5 )
%
% Value of the shape deformation
DV_VALUE= 0.01

% ------------------------ GRID DEFORMATION PARAMETERS ------------------------%
%
% Number of smoothing iterations for FEA mesh deformation
DEFORM_LINEAR_ITER= 500
%
% Number of nonlinear deformation iterations (surface deformation increments)
DEFORM_NONLINEAR_ITER= 1
%
% Print the residuals during mesh deformation to the console (YES, NO)
DEFORM_CONSOLE_OUTPUT= YES
%
% Minimum residual criteria for the linear solver convergence of grid deformation
DEFORM_LINEAR_SOLVER_ERROR= 1E-14
%
% Type of element stiffness imposed for FEA mesh deformation (INVERSE_VOLUME, 
%                                          WALL_DISTANCE, CONSTANT_STIFFNESS)
DEFORM_STIFFNESS_TYPE= INVERSE_VOLUME
%
% Visualize the surface deformation (NO, YES)
VISUALIZE_SURFACE_DEF= NO
%
% Visualize the volume deformation (NO, YES)
VISUALIZE_VOLUME_DEF= NO

% --------------------------- CONVERGENCE PARAMETERS --------------------------%
% Convergence criteria (CAUCHY, RESIDUAL)
%
CONV_CRITERIA= RESIDUAL
%
%
% Min value of the residual (log10 of the residual)
CONV_RESIDUAL_MINVAL= -12
%
% Start Cauchy criteria at iteration number
CONV_STARTITER= 10
%
% Number of elements to apply the criteria
CONV_CAUCHY_ELEMS= 100
%
% Epsilon to control the series convergence
CONV_CAUCHY_EPS= 1E-6
%

% ------------------------- INPUT/OUTPUT INFORMATION --------------------------%
% Mesh input file
MESH_FILENAME= mesh_NACA0012_inv.su2
%
% Mesh input file format (SU2, CGNS, NETCDF_ASCII)
MESH_FORMAT= SU2
%
% Mesh output file
MESH_OUT_FILENAME= mesh_out.su2
%
% Restart flow input file
SOLUTION_FILENAME= solution_flow.dat
%
% Restart adjoint input file
SOLUTION_ADJ_FILENAME= solution_adj.dat
%
% Output tabular format (CSV, TECPLOT)
TABULAR_FORMAT= CSV
%
% Output file convergence history (w/o extension) 
CONV_FILENAME= history
%
% Output file restart flow
RESTART_FILENAME= restart_flow.dat
%
% Output file restart adjoint
RESTART_ADJ_FILENAME= restart_adj.dat
%
% Output file flow (w/o extension) variables
VOLUME_FILENAME= flow
%
% Output file adjoint (w/o extension) variables
VOLUME_ADJ_FILENAME= adjoint
%
% Output Objective function gradient (using continuous adjoint)
GRAD_OBJFUNC_FILENAME= of_grad.dat
%
% Output file surface flow coefficient (w/o extension)
SURFACE_FILENAME= surface_flow
%
% Output file surface adjoint coefficient (w/o extension)
SURFACE_ADJ_FILENAME= surface_adjoint
%
% Writing solution file frequency
WRT_SOL_FREQ= 250
%
% Writing convergence history frequency
WRT_CON_FREQ= 1
%
% Screen output fields
SCREEN_OUTPUT= (INNER_ITER, RMS_DENSITY, RMS_ENERGY, LIFT, DRAG)

% --------------------- OPTIMAL SHAPE DESIGN DEFINITION -----------------------%
%
% Available flow based objective functions or constraint functions
%    DRAG, LIFT, SIDEFORCE, EFFICIENCY, BUFFET, 
%    FORCE_X, FORCE_Y, FORCE_Z,
%    MOMENT_X, MOMENT_Y, MOMENT_Z,
%    THRUST, TORQUE, FIGURE_OF_MERIT,
%    EQUIVALENT_AREA, NEARFIELD_PRESSURE,
%    TOTAL_HEATFLUX, MAXIMUM_HEATFLUX,
%    INVERSE_DESIGN_PRESSURE, INVERSE_DESIGN_HEATFLUX,
%    SURFACE_TOTAL_PRESSURE, SURFACE_MASSFLOW
%    SURFACE_STATIC_PRESSURE, SURFACE_MACH
%
% Available geometrical based objective functions or constraint functions
%    AIRFOIL_AREA, AIRFOIL_THICKNESS, AIRFOIL_CHORD, AIRFOIL_TOC, AIRFOIL_AOA,
%    WING_VOLUME, WING_MIN_THICKNESS, WING_MAX_THICKNESS, WING_MAX_CHORD, WING_MIN_TOC, WING_MAX_TWIST, WING_MAX_CURVATURE, WING_MAX_DIHEDRAL
%    STATION#_WIDTH, STATION#_AREA, STATION#_THICKNESS, STATION#_CHORD, STATION#_TOC,
%    STATION#_TWIST (where # is the index of the station defined in GEO_LOCATION_STATIONS)
%
% Available design variables
% 2D Design variables
%    FFD_CONTROL_POINT_2D   (  19, Scale | Mark. List | FFD_BoxTag, i_Ind, j_Ind, x_Mov, y_Mov )
%    FFD_CAMBER_2D          (  20, Scale | Mark. List | FFD_BoxTag, i_Ind )
%    FFD_THICKNESS_2D       (  21, Scale | Mark. List | FFD_BoxTag, i_Ind )
%    FFD_TWIST_2D           (  22, Scale | Mark. List | FFD_BoxTag, x_Orig, y_Orig )
%    HICKS_HENNE            (  30, Scale | Mark. List | Lower(0)/Upper(1) side, x_Loc )
%    ANGLE_OF_ATTACK        ( 101, Scale | Mark. List | 1.0 )
%
% 3D Design variables
%    FFD_CONTROL_POINT      (  11, Scale | Mark. List | FFD_BoxTag, i_Ind, j_Ind, k_Ind, x_Mov, y_Mov, z_Mov )
%    FFD_NACELLE            (  12, Scale | Mark. List | FFD_BoxTag, rho_Ind, theta_Ind, phi_Ind, rho_Mov, phi_Mov )
%    FFD_GULL               (  13, Scale | Mark. List | FFD_BoxTag, j_Ind )
%    FFD_CAMBER             (  14, Scale | Mark. List | FFD_BoxTag, i_Ind, j_Ind )
%    FFD_TWIST              (  15, Scale | Mark. List | FFD_BoxTag, j_Ind, x_Orig, y_Orig, z_Orig, x_End, y_End, z_End )
%    FFD_THICKNESS          (  16, Scale | Mark. List | FFD_BoxTag, i_Ind, j_Ind )
%    FFD_ROTATION           (  18, Scale | Mark. List | FFD_BoxTag, x_Axis, y_Axis, z_Axis, x_Turn, y_Turn, z_Turn )
%    FFD_ANGLE_OF_ATTACK    (  24, Scale | Mark. List | FFD_BoxTag, 1.0 )
%
% Global design variables
%    TRANSLATION            (   1, Scale | Mark. List | x_Disp, y_Disp, z_Disp )
%    ROTATION               (   2, Scale | Mark. List | x_Axis, y_Axis, z_Axis, x_Turn, y_Turn, z_Turn )
%
% Optimization objective function with scaling factor
% ex= Objective * Scale
OPT_OBJECTIVE= DRAG * 0.001
%
% Optimization constraint functions with scaling factors, separated by semicolons
% ex= (Objective = Value ) * Scale, use '>','<','='
OPT_CONSTRAINT= ( LIFT > 0.328188 ) * 0.001; ( MOMENT_Z > 0.034068 ) * 0.001; ( AIRFOIL_THICKNESS > 0.11 ) * 0.001
%
% Optimization design variables, separated by semicolons
DEFINITION_DV= ( 30, 1.0 | airfoil | 0, 0.05 ); ( 30, 1.0 | airfoil | 0, 0.10 ); ( 30, 1.0 | airfoil | 0, 0.15 ); ( 30, 1.0 | airfoil | 0, 0.20 ); ( 30, 1.0 | airfoil | 0, 0.25 ); ( 30, 1.0 | airfoil | 0, 0.30 ); ( 30, 1.0 | airfoil | 0, 0.35 ); ( 30, 1.0 | airfoil | 0, 0.40 ); ( 30, 1.0 | airfoil | 0, 0.45 ); ( 30, 1.0 | airfoil | 0, 0.50 ); ( 30, 1.0 | airfoil | 0, 0.55 ); ( 30, 1.0 | airfoil | 0, 0.60 ); ( 30, 1.0 | airfoil | 0, 0.65 ); ( 30, 1.0 | airfoil | 0, 0.70 ); ( 30, 1.0 | airfoil | 0, 0.75 ); ( 30, 1.0 | airfoil | 0, 0.80 ); ( 30, 1.0 | airfoil | 0, 0.85 ); ( 30, 1.0 | airfoil | 0, 0.90 ); ( 30, 1.0 | airfoil | 0, 0.95 ); ( 30, 1.0 | airfoil | 1, 0.05 ); ( 30, 1.0 | airfoil | 1, 0.10 ); ( 30, 1.0 | airfoil | 1, 0.15 ); ( 30, 1.0 | airfoil | 1, 0.20 ); ( 30, 1.0 | airfoil | 1, 0.25 ); ( 30, 1.0 | airfoil | 1, 0.30 ); ( 30, 1.0 | airfoil | 1, 0.35 ); ( 30, 1.0 | airfoil | 1, 0.40 ); ( 30, 1.0 | airfoil | 1, 0.45 ); ( 30, 1.0 | airfoil | 1, 0.50 ); ( 30, 1.0 | airfoil | 1, 0.55 ); ( 30, 1.0 | airfoil | 1, 0.60 ); ( 30, 1.0 | airfoil | 1, 0.65 ); ( 30, 1.0 | airfoil | 1, 0.70 ); ( 30, 1.0 | airfoil | 1, 0.75 ); ( 30, 1.0 | airfoil | 1, 0.80 ); ( 30, 1.0 | airfoil | 1, 0.85 ); ( 30, 1.0 | airfoil | 1, 0.90 ); ( 30, 1.0 | airfoil | 1, 0.95 )<|MERGE_RESOLUTION|>--- conflicted
+++ resolved
@@ -112,11 +112,7 @@
 CFL_NUMBER= 4.0
 %
 % Number of total iterations
-<<<<<<< HEAD
-EXT_ITER= 1000
-=======
 ITER=101 
->>>>>>> 4ed59ac7
 
 % ------------------------ LINEAR SOLVER DEFINITION ---------------------------%
 %
