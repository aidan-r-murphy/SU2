--- conflicted
+++ resolved
@@ -23,11 +23,7 @@
 RESTART_SOL= NO
 %
 % New singlezone driver
-<<<<<<< HEAD
-SINGLEZONE_DRIVER= NO
-=======
 SINGLEZONE_DRIVER= YES
->>>>>>> 0515509c
 
 % ----------- COMPRESSIBLE AND INCOMPRESSIBLE FREE-STREAM DEFINITION ----------%
 %
@@ -116,11 +112,7 @@
 CFL_NUMBER= 4.0
 %
 % Number of total iterations
-<<<<<<< HEAD
-ITER= 500
-=======
 ITER=101 
->>>>>>> 0515509c
 
 % ------------------------ LINEAR SOLVER DEFINITION ---------------------------%
 %
