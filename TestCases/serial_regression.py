--- conflicted
+++ resolved
@@ -69,12 +69,8 @@
     invwedge.cfg_dir   = "nonequilibrium/invwedge"
     invwedge.cfg_file  = "invwedge.cfg"
     invwedge.test_iter = 10
-<<<<<<< HEAD
-    invwedge.test_vals         = [-1.046323, -1.571086, -18.300667, -18.628064, -18.574092, 2.271777, 1.875687, 5.315769, 0.870008]
+    invwedge.test_vals         = [-1.046323, -1.571086, -18.300667, -18.628064, -18.574092, 2.271778, 1.875687, 5.315769, 0.870008]
     invwedge.test_vals_aarch64 = [-1.046323, -1.571086, -18.299165, -18.626583, -18.572588, 2.271777, 1.875687, 5.315769, 0.870008]
-=======
-    invwedge.test_vals = [-1.046323, -1.571086, -18.300667, -18.628064, -18.574092, 2.271778, 1.875687, 5.315769, 0.870008]
->>>>>>> ead83fe3
     invwedge.su2_exec  = "SU2_CFD"
     invwedge.timeout   = 1600
     invwedge.new_output = True
@@ -86,12 +82,8 @@
     visc_cone.cfg_dir   = "nonequilibrium/axi_visccone"
     visc_cone.cfg_file  = "axi_visccone.cfg"
     visc_cone.test_iter = 10
-<<<<<<< HEAD
-    visc_cone.test_vals         = [-5.215288, -5.739428, -20.545050, -20.618702, -20.502532, -1.917680, -2.239596, 1.262771, -3.205521]
+    visc_cone.test_vals         = [-5.215236, -5.739371, -20.545048, -20.618700, -20.502532, -1.917617, -2.239664, 1.262783, -3.205463]
     visc_cone.test_vals_aarch64 = [-5.215288, -5.739428, -20.545050, -20.618699, -20.501528, -1.917680, -2.239597, 1.262771, -3.205521]
-=======
-    visc_cone.test_vals = [-5.215236, -5.739371, -20.545048, -20.618700, -20.502532, -1.917617, -2.239664, 1.262783, -3.205463]
->>>>>>> ead83fe3
     visc_cone.su2_exec  = "SU2_CFD"
     visc_cone.timeout   = 1600
     visc_cone.new_output = True
