/*!
 * \file CDiscAdjFEAIteration.cpp
 * \brief Main subroutines used by SU2_CFD
 * \author F. Palacios, T. Economon
 * \version 7.1.1 "Blackbird"
 *
 * SU2 Project Website: https://su2code.github.io
 *
 * The SU2 Project is maintained by the SU2 Foundation
 * (http://su2foundation.org)
 *
 * Copyright 2012-2021, SU2 Contributors (cf. AUTHORS.md)
 *
 * SU2 is free software; you can redistribute it and/or
 * modify it under the terms of the GNU Lesser General Public
 * License as published by the Free Software Foundation; either
 * version 2.1 of the License, or (at your option) any later version.
 *
 * SU2 is distributed in the hope that it will be useful,
 * but WITHOUT ANY WARRANTY; without even the implied warranty of
 * MERCHANTABILITY or FITNESS FOR A PARTICULAR PURPOSE. See the GNU
 * Lesser General Public License for more details.
 *
 * You should have received a copy of the GNU Lesser General Public
 * License along with SU2. If not, see <http://www.gnu.org/licenses/>.
 */

#include "../../include/iteration/CDiscAdjFEAIteration.hpp"
#include "../../include/iteration/CFEAIteration.hpp"
#include "../../include/solvers/CFEASolver.hpp"
#include "../../include/output/COutput.hpp"

CDiscAdjFEAIteration::CDiscAdjFEAIteration(const CConfig *config) : CIteration(config), CurrentRecording(NONE) {
  fem_iteration = new CFEAIteration(config);

  // TEMPORARY output only for standalone structural problems
  if ((!config->GetFSI_Simulation()) && (rank == MASTER_NODE)) {
    bool de_effects = config->GetDE_Effects();
    unsigned short iVar;

    /*--- Header of the temporary output file ---*/
    ofstream myfile_res;
    myfile_res.open("Results_Reverse_Adjoint.txt");

    myfile_res << "Obj_Func"
               << " ";
    for (iVar = 0; iVar < config->GetnElasticityMod(); iVar++) myfile_res << "Sens_E_" << iVar << "\t";

    for (iVar = 0; iVar < config->GetnPoissonRatio(); iVar++) myfile_res << "Sens_Nu_" << iVar << "\t";

    if (config->GetTime_Domain()) {
      for (iVar = 0; iVar < config->GetnMaterialDensity(); iVar++) myfile_res << "Sens_Rho_" << iVar << "\t";
    }

    if (de_effects) {
      for (iVar = 0; iVar < config->GetnElectric_Field(); iVar++) myfile_res << "Sens_EField_" << iVar << "\t";
    }

    myfile_res << endl;

    myfile_res.close();
  }
}

CDiscAdjFEAIteration::~CDiscAdjFEAIteration(void) {}
void CDiscAdjFEAIteration::Preprocess(COutput* output, CIntegration**** integration, CGeometry**** geometry,
                                      CSolver***** solver, CNumerics****** numerics, CConfig** config,
                                      CSurfaceMovement** surface_movement, CVolumetricMovement*** grid_movement,
                                      CFreeFormDefBox*** FFDBox, unsigned short val_iZone, unsigned short val_iInst) {
  unsigned long iPoint;
  unsigned short TimeIter = config[val_iZone]->GetTimeIter();
  bool dynamic = (config[val_iZone]->GetTime_Domain());

  int Direct_Iter;

  /*--- For the dynamic adjoint, load direct solutions from restart files. ---*/

  if (dynamic) {
    Direct_Iter = SU2_TYPE::Int(config[val_iZone]->GetUnst_AdjointIter()) - SU2_TYPE::Int(TimeIter) - 1;

    /*--- We want to load the already converged solution at timesteps n and n-1 ---*/

    /*--- Load solution at timestep n-1 ---*/

    LoadDynamic_Solution(geometry, solver, config, val_iZone, val_iInst, Direct_Iter - 1);

    /*--- Push solution back to correct array ---*/

    solver[val_iZone][val_iInst][MESH_0][FEA_SOL]->GetNodes()->Set_Solution_time_n();

    /*--- Push solution back to correct array ---*/

    solver[val_iZone][val_iInst][MESH_0][FEA_SOL]->GetNodes()->SetSolution_Accel_time_n();

    /*--- Push solution back to correct array ---*/

    solver[val_iZone][val_iInst][MESH_0][FEA_SOL]->GetNodes()->SetSolution_Vel_time_n();

    /*--- Load solution timestep n ---*/

    LoadDynamic_Solution(geometry, solver, config, val_iZone, val_iInst, Direct_Iter);

    /*--- Store FEA solution also in the adjoint solver in order to be able to reset it later ---*/

    for (iPoint = 0; iPoint < geometry[val_iZone][val_iInst][MESH_0]->GetnPoint(); iPoint++) {
      solver[val_iZone][val_iInst][MESH_0][ADJFEA_SOL]->GetNodes()->SetSolution_Direct(
          iPoint, solver[val_iZone][val_iInst][MESH_0][FEA_SOL]->GetNodes()->GetSolution(iPoint));
    }

    for (iPoint = 0; iPoint < geometry[val_iZone][val_iInst][MESH_0]->GetnPoint(); iPoint++) {
      solver[val_iZone][val_iInst][MESH_0][ADJFEA_SOL]->GetNodes()->SetSolution_Accel_Direct(
          iPoint, solver[val_iZone][val_iInst][MESH_0][FEA_SOL]->GetNodes()->GetSolution_Accel(iPoint));
    }

    for (iPoint = 0; iPoint < geometry[val_iZone][val_iInst][MESH_0]->GetnPoint(); iPoint++) {
      solver[val_iZone][val_iInst][MESH_0][ADJFEA_SOL]->GetNodes()->SetSolution_Vel_Direct(
          iPoint, solver[val_iZone][val_iInst][MESH_0][FEA_SOL]->GetNodes()->GetSolution_Vel(iPoint));
    }

  } else {
    /*--- Store FEA solution also in the adjoint solver in order to be able to reset it later ---*/

    for (iPoint = 0; iPoint < geometry[val_iZone][val_iInst][MESH_0]->GetnPoint(); iPoint++) {
      solver[val_iZone][val_iInst][MESH_0][ADJFEA_SOL]->GetNodes()->SetSolution_Direct(
          iPoint, solver[val_iZone][val_iInst][MESH_0][FEA_SOL]->GetNodes()->GetSolution(iPoint));
    }
  }

  solver[val_iZone][val_iInst][MESH_0][ADJFEA_SOL]->Preprocessing(
      geometry[val_iZone][val_iInst][MESH_0], solver[val_iZone][val_iInst][MESH_0], config[val_iZone], MESH_0, 0,
      RUNTIME_ADJFEA_SYS, false);
}

void CDiscAdjFEAIteration::LoadDynamic_Solution(CGeometry**** geometry, CSolver***** solver, CConfig** config,
                                                unsigned short val_iZone, unsigned short val_iInst,
                                                int val_DirectIter) {
  unsigned short iVar;
  unsigned long iPoint;
  bool update_geo = false;  // TODO: check

  if (val_DirectIter >= 0) {
    if (rank == MASTER_NODE && val_iZone == ZONE_0)
      cout << " Loading FEA solution from direct iteration " << val_DirectIter << "." << endl;
    solver[val_iZone][val_iInst][MESH_0][FEA_SOL]->LoadRestart(
        geometry[val_iZone][val_iInst], solver[val_iZone][val_iInst], config[val_iZone], val_DirectIter, update_geo);
  } else {
    /*--- If there is no solution file we set the freestream condition ---*/
    if (rank == MASTER_NODE && val_iZone == ZONE_0)
      cout << " Setting static conditions at direct iteration " << val_DirectIter << "." << endl;
    /*--- Push solution back to correct array ---*/
    for (iPoint = 0; iPoint < geometry[val_iZone][val_iInst][MESH_0]->GetnPoint(); iPoint++) {
      for (iVar = 0; iVar < solver[val_iZone][val_iInst][MESH_0][FEA_SOL]->GetnVar(); iVar++) {
        solver[val_iZone][val_iInst][MESH_0][FEA_SOL]->GetNodes()->SetSolution(iPoint, iVar, 0.0);
        solver[val_iZone][val_iInst][MESH_0][FEA_SOL]->GetNodes()->SetSolution_Accel(iPoint, iVar, 0.0);
        solver[val_iZone][val_iInst][MESH_0][FEA_SOL]->GetNodes()->SetSolution_Vel(iPoint, iVar, 0.0);
      }
    }
  }
}

void CDiscAdjFEAIteration::Iterate(COutput* output, CIntegration**** integration, CGeometry**** geometry,
                                   CSolver***** solver, CNumerics****** numerics, CConfig** config,
                                   CSurfaceMovement** surface_movement, CVolumetricMovement*** volume_grid_movement,
                                   CFreeFormDefBox*** FFDBox, unsigned short val_iZone, unsigned short val_iInst, bool CrossTerm) {
  bool dynamic = (config[val_iZone]->GetTime_Domain());

  /*--- Extract the adjoints of the conservative input variables and store them for the next iteration ---*/

  solver[val_iZone][val_iInst][MESH_0][ADJFEA_SOL]->ExtractAdjoint_Solution(geometry[val_iZone][val_iInst][MESH_0],
                                                                            config[val_iZone]);

  solver[val_iZone][val_iInst][MESH_0][ADJFEA_SOL]->ExtractAdjoint_Variables(geometry[val_iZone][val_iInst][MESH_0],
                                                                             config[val_iZone]);
  if (dynamic) {
    integration[val_iZone][val_iInst][ADJFEA_SOL]->SetConvergence(false);
  }
}

void CDiscAdjFEAIteration::SetRecording(COutput* output, CIntegration**** integration, CGeometry**** geometry,
                                        CSolver***** solver, CNumerics****** numerics, CConfig** config,
                                        CSurfaceMovement** surface_movement, CVolumetricMovement*** grid_movement,
                                        CFreeFormDefBox*** FFDBox, unsigned short val_iZone, unsigned short val_iInst,
                                        unsigned short kind_recording) {
  unsigned long InnerIter = config[ZONE_0]->GetInnerIter();
  unsigned long TimeIter = config[val_iZone]->GetTimeIter(), DirectTimeIter;
  bool dynamic = (config[val_iZone]->GetTime_Domain());

  DirectTimeIter = 0;
  if (dynamic) {
    DirectTimeIter = SU2_TYPE::Int(config[val_iZone]->GetUnst_AdjointIter()) - SU2_TYPE::Int(TimeIter) - 1;
  }

  /*--- Reset the tape ---*/

  AD::Reset();

  /*--- We only need to reset the indices if the current recording is different from the recording we want to have ---*/

  if (CurrentRecording != kind_recording && (CurrentRecording != NONE)) {
    solver[val_iZone][val_iInst][MESH_0][ADJFEA_SOL]->SetRecording(geometry[val_iZone][val_iInst][MESH_0],
                                                                   config[val_iZone]);

    /*--- Clear indices of coupling variables ---*/

    SetDependencies(solver, geometry, numerics, config, val_iZone, val_iInst, SOLUTION_AND_MESH);

    /*--- Run one iteration while tape is passive - this clears all indices ---*/

    fem_iteration->Iterate(output, integration, geometry, solver, numerics, config, surface_movement, grid_movement,
                           FFDBox, val_iZone, val_iInst, false);
  }

  /*--- Prepare for recording ---*/

  solver[val_iZone][val_iInst][MESH_0][ADJFEA_SOL]->SetRecording(geometry[val_iZone][val_iInst][MESH_0],
                                                                 config[val_iZone]);

  /*--- Start the recording of all operations ---*/

  AD::StartRecording();

  /*--- Register FEA variables ---*/

  RegisterInput(solver, geometry, config, val_iZone, val_iInst, kind_recording);

  /*--- Compute coupling or update the geometry ---*/

  SetDependencies(solver, geometry, numerics, config, val_iZone, val_iInst, kind_recording);

  /*--- Set the correct direct iteration number ---*/

  if (dynamic) {
    config[val_iZone]->SetTimeIter(DirectTimeIter);
  }

  /*--- Run the direct iteration ---*/

  fem_iteration->Iterate(output, integration, geometry, solver, numerics, config, surface_movement, grid_movement,
                         FFDBox, val_iZone, val_iInst, false);

  config[val_iZone]->SetTimeIter(TimeIter);

  /*--- Register structural variables and objective function as output ---*/

  RegisterOutput(solver, geometry, config, val_iZone, val_iInst);

  /*--- Stop the recording ---*/

  AD::StopRecording();

  /*--- Set the recording status ---*/

  CurrentRecording = kind_recording;

  /* --- Reset the number of the internal iterations---*/

  config[ZONE_0]->SetInnerIter(InnerIter);
}

void CDiscAdjFEAIteration::SetRecording(CSolver***** solver, CGeometry**** geometry, CConfig** config,
                                        unsigned short val_iZone, unsigned short val_iInst,
                                        unsigned short kind_recording) {
  /*--- Prepare for recording by resetting the solution to the initial converged solution ---*/

  solver[val_iZone][val_iInst][MESH_0][ADJFEA_SOL]->SetRecording(geometry[val_iZone][val_iInst][MESH_0],
                                                                 config[val_iZone]);
}

void CDiscAdjFEAIteration::RegisterInput(CSolver***** solver, CGeometry**** geometry, CConfig** config,
                                         unsigned short iZone, unsigned short iInst, unsigned short kind_recording) {
  if (kind_recording != MESH_COORDS) {
    /*--- Register structural displacements as input ---*/

    solver[iZone][iInst][MESH_0][ADJFEA_SOL]->RegisterSolution(geometry[iZone][iInst][MESH_0], config[iZone]);

    /*--- Register variables as input ---*/

    solver[iZone][iInst][MESH_0][ADJFEA_SOL]->RegisterVariables(geometry[iZone][iInst][MESH_0], config[iZone]);
  } else {
    /*--- Register topology optimization densities (note direct solver) ---*/

    solver[iZone][iInst][MESH_0][FEA_SOL]->RegisterVariables(geometry[iZone][iInst][MESH_0], config[iZone]);
  }
  /*--- Register mesh coordinates for geometric sensitivities ---*/

  geometry[iZone][iInst][MESH_0]->RegisterCoordinates(config[iZone]);
}

void CDiscAdjFEAIteration::SetDependencies(CSolver***** solver, CGeometry**** geometry, CNumerics****** numerics,
                                           CConfig** config, unsigned short iZone, unsigned short iInst,
                                           unsigned short kind_recording) {
  auto dir_solver = solver[iZone][iInst][MESH_0][FEA_SOL];
  auto adj_solver = solver[iZone][iInst][MESH_0][ADJFEA_SOL];
  auto structural_geometry = geometry[iZone][iInst][MESH_0];
  auto structural_numerics = numerics[iZone][iInst][MESH_0][FEA_SOL];

  /*--- Some numerics are only instanciated under these conditions ---*/
  bool fsi = config[iZone]->GetFSI_Simulation() || config[iZone]->GetMultizone_Problem();
  bool nonlinear = config[iZone]->GetGeometricConditions() == LARGE_DEFORMATIONS;
  bool de_effects = config[iZone]->GetDE_Effects() && nonlinear;
  bool element_based = dir_solver->IsElementBased() && nonlinear;

  for (unsigned short iProp = 0; iProp < config[iZone]->GetnElasticityMod(); iProp++) {
    su2double E = adj_solver->GetVal_Young(iProp);
    su2double nu = adj_solver->GetVal_Poisson(iProp);
    su2double rho = adj_solver->GetVal_Rho(iProp);
    su2double rhoDL = adj_solver->GetVal_Rho_DL(iProp);

    /*--- Add dependencies for E and Nu ---*/

    structural_numerics[FEA_TERM]->SetMaterial_Properties(iProp, E, nu);

    /*--- Add dependencies for Rho and Rho_DL ---*/

    structural_numerics[FEA_TERM]->SetMaterial_Density(iProp, rho, rhoDL);

    /*--- Add dependencies for element-based simulations. ---*/

    if (element_based) {
      /*--- Neo Hookean Compressible ---*/
      structural_numerics[MAT_NHCOMP]->SetMaterial_Properties(iProp, E, nu);
      structural_numerics[MAT_NHCOMP]->SetMaterial_Density(iProp, rho, rhoDL);

      /*--- Ideal DE ---*/
      structural_numerics[MAT_IDEALDE]->SetMaterial_Properties(iProp, E, nu);
      structural_numerics[MAT_IDEALDE]->SetMaterial_Density(iProp, rho, rhoDL);

      /*--- Knowles ---*/
      structural_numerics[MAT_KNOWLES]->SetMaterial_Properties(iProp, E, nu);
      structural_numerics[MAT_KNOWLES]->SetMaterial_Density(iProp, rho, rhoDL);
    }
  }

  if (de_effects) {
    for (unsigned short iEField = 0; iEField < adj_solver->GetnEField(); iEField++) {
      structural_numerics[FEA_TERM]->Set_ElectricField(iEField, adj_solver->GetVal_EField(iEField));
      structural_numerics[DE_TERM]->Set_ElectricField(iEField, adj_solver->GetVal_EField(iEField));
    }
  }

  /*--- Add dependencies for element-based simulations. ---*/

  switch (config[iZone]->GetDV_FEA()) {
    case YOUNG_MODULUS:
    case POISSON_RATIO:
    case DENSITY_VAL:
    case DEAD_WEIGHT:
    case ELECTRIC_FIELD:

      for (unsigned short iDV = 0; iDV < adj_solver->GetnDVFEA(); iDV++) {
        su2double dvfea = adj_solver->GetVal_DVFEA(iDV);

        structural_numerics[FEA_TERM]->Set_DV_Val(iDV, dvfea);

        if (de_effects) structural_numerics[DE_TERM]->Set_DV_Val(iDV, dvfea);

        if (element_based) {
          structural_numerics[MAT_NHCOMP]->Set_DV_Val(iDV, dvfea);
          structural_numerics[MAT_IDEALDE]->Set_DV_Val(iDV, dvfea);
          structural_numerics[MAT_KNOWLES]->Set_DV_Val(iDV, dvfea);
        }
      }
      break;
  }

<<<<<<< HEAD
  /*--- FSI specific dependencies. ---*/
  if (fsi) {
    /*--- Set relation between solution and predicted displacements, which are the transferred ones. ---*/
    dir_solver->PredictStruct_Displacement(structural_geometry, config[iZone]);
    if (config[iZone]->GetTime_Domain()) dir_solver->PredictStruct_Velocity(structural_geometry, config[iZone]);
  }

=======
>>>>>>> d2bb0202
  /*--- MPI dependencies. ---*/

  dir_solver->InitiateComms(structural_geometry, config[iZone], SOLUTION_FEA);
  dir_solver->CompleteComms(structural_geometry, config[iZone], SOLUTION_FEA);

  structural_geometry->InitiateComms(structural_geometry, config[iZone], COORDINATES);
  structural_geometry->CompleteComms(structural_geometry, config[iZone], COORDINATES);

  /*--- FSI specific dependencies. ---*/
  if (fsi) {
    /*--- Set relation between solution and predicted displacements, which are the transferred ones. ---*/
    dir_solver->PredictStruct_Displacement(structural_geometry, config[iZone]);
  }

  /*--- Topology optimization dependencies. ---*/

  /*--- We only differentiate wrt to this variable in the adjoint secondary recording. ---*/
  if (config[iZone]->GetTopology_Optimization() && (kind_recording == MESH_COORDS)) {
    /*--- The filter may require the volumes of the elements. ---*/
    structural_geometry->SetElemVolume();
    /// TODO: Ideally there would be a way to capture this dependency without the `static_cast`, but
    ///       making it a virtual method of CSolver does not feel "right" as its purpose could be confused.
    static_cast<CFEASolver*>(dir_solver)->FilterElementDensities(structural_geometry, config[iZone]);
  }
}

void CDiscAdjFEAIteration::RegisterOutput(CSolver***** solver, CGeometry**** geometry, CConfig** config,
                                          unsigned short iZone, unsigned short iInst) {
  /*--- Register conservative variables as output of the iteration ---*/

  solver[iZone][iInst][MESH_0][ADJFEA_SOL]->RegisterOutput(geometry[iZone][iInst][MESH_0], config[iZone]);
}

void CDiscAdjFEAIteration::InitializeAdjoint(CSolver***** solver, CGeometry**** geometry, CConfig** config,
                                             unsigned short iZone, unsigned short iInst) {
  /*--- Initialize the adjoints the conservative variables ---*/

  solver[iZone][iInst][MESH_0][ADJFEA_SOL]->SetAdjoint_Output(geometry[iZone][iInst][MESH_0], config[iZone]);
}

void CDiscAdjFEAIteration::Update(COutput* output, CIntegration**** integration, CGeometry**** geometry,
                                  CSolver***** solver, CNumerics****** numerics, CConfig** config,
                                  CSurfaceMovement** surface_movement, CVolumetricMovement*** grid_movement,
                                  CFreeFormDefBox*** FFDBox, unsigned short val_iZone, unsigned short val_iInst) {}

bool CDiscAdjFEAIteration::Monitor(COutput* output, CIntegration**** integration, CGeometry**** geometry,
                                   CSolver***** solver, CNumerics****** numerics, CConfig** config,
                                   CSurfaceMovement** surface_movement, CVolumetricMovement*** grid_movement,
                                   CFreeFormDefBox*** FFDBox, unsigned short val_iZone, unsigned short val_iInst) {
  /*--- Write the convergence history (only screen output) ---*/

  output->SetHistory_Output(geometry[val_iZone][INST_0][MESH_0], solver[val_iZone][INST_0][MESH_0], config[val_iZone],
                            config[val_iZone]->GetTimeIter(), config[val_iZone]->GetOuterIter(),
                            config[val_iZone]->GetInnerIter());

  return output->GetConvergence();
}
void CDiscAdjFEAIteration::Postprocess(COutput* output, CIntegration**** integration, CGeometry**** geometry,
                                       CSolver***** solver, CNumerics****** numerics, CConfig** config,
                                       CSurfaceMovement** surface_movement, CVolumetricMovement*** grid_movement,
                                       CFreeFormDefBox*** FFDBox, unsigned short val_iZone, unsigned short val_iInst) {
  bool dynamic = (config[val_iZone]->GetTime_Domain());

  // TEMPORARY output only for standalone structural problems
  if ((!config[val_iZone]->GetFSI_Simulation()) && (rank == MASTER_NODE)) {
    unsigned short iVar;

    bool de_effects = config[val_iZone]->GetDE_Effects();

    /*--- Header of the temporary output file ---*/
    ofstream myfile_res;
    myfile_res.open("Results_Reverse_Adjoint.txt", ios::app);

    myfile_res.precision(15);

    myfile_res << config[val_iZone]->GetTimeIter() << "\t";

    solver[val_iZone][val_iInst][MESH_0][FEA_SOL]->Evaluate_ObjFunc(config[val_iZone]);
    myfile_res << scientific << solver[val_iZone][val_iInst][MESH_0][FEA_SOL]->GetTotal_ComboObj() << "\t";

    for (iVar = 0; iVar < config[val_iZone]->GetnElasticityMod(); iVar++)
      myfile_res << scientific << solver[val_iZone][val_iInst][MESH_0][ADJFEA_SOL]->GetTotal_Sens_E(iVar) << "\t";
    for (iVar = 0; iVar < config[val_iZone]->GetnPoissonRatio(); iVar++)
      myfile_res << scientific << solver[val_iZone][val_iInst][MESH_0][ADJFEA_SOL]->GetTotal_Sens_Nu(iVar) << "\t";
    if (dynamic) {
      for (iVar = 0; iVar < config[val_iZone]->GetnMaterialDensity(); iVar++)
        myfile_res << scientific << solver[val_iZone][val_iInst][MESH_0][ADJFEA_SOL]->GetTotal_Sens_Rho(iVar) << "\t";
    }
    if (de_effects) {
      for (iVar = 0; iVar < config[val_iZone]->GetnElectric_Field(); iVar++)
        myfile_res << scientific << solver[val_iZone][val_iInst][MESH_0][ADJFEA_SOL]->GetTotal_Sens_EField(iVar)
                   << "\t";
    }
    for (iVar = 0; iVar < solver[val_iZone][val_iInst][MESH_0][ADJFEA_SOL]->GetnDVFEA(); iVar++) {
      myfile_res << scientific << solver[val_iZone][val_iInst][MESH_0][ADJFEA_SOL]->GetTotal_Sens_DVFEA(iVar) << "\t";
    }

    myfile_res << endl;

    myfile_res.close();
  }

  // TEST: for implementation of python framework in standalone structural problems
  if ((!config[val_iZone]->GetFSI_Simulation()) && (rank == MASTER_NODE)) {
    /*--- Header of the temporary output file ---*/
    ofstream myfile_res;
    bool outputDVFEA = false;

    switch (config[val_iZone]->GetDV_FEA()) {
      case YOUNG_MODULUS:
        myfile_res.open("grad_young.opt");
        outputDVFEA = true;
        break;
      case POISSON_RATIO:
        myfile_res.open("grad_poisson.opt");
        outputDVFEA = true;
        break;
      case DENSITY_VAL:
      case DEAD_WEIGHT:
        myfile_res.open("grad_density.opt");
        outputDVFEA = true;
        break;
      case ELECTRIC_FIELD:
        myfile_res.open("grad_efield.opt");
        outputDVFEA = true;
        break;
      default:
        outputDVFEA = false;
        break;
    }

    if (outputDVFEA) {
      unsigned short iDV;
      unsigned short nDV = solver[val_iZone][val_iInst][MESH_0][ADJFEA_SOL]->GetnDVFEA();

      myfile_res << "INDEX"
                 << "\t"
                 << "GRAD" << endl;

      myfile_res.precision(15);

      for (iDV = 0; iDV < nDV; iDV++) {
        myfile_res << iDV;
        myfile_res << "\t";
        myfile_res << scientific << solver[val_iZone][val_iInst][MESH_0][ADJFEA_SOL]->GetTotal_Sens_DVFEA(iDV);
        myfile_res << endl;
      }

      myfile_res.close();
    }
  }
}<|MERGE_RESOLUTION|>--- conflicted
+++ resolved
@@ -363,28 +363,19 @@
       break;
   }
 
-<<<<<<< HEAD
+  /*--- MPI dependencies. ---*/
+
+  dir_solver->InitiateComms(structural_geometry, config[iZone], SOLUTION_FEA);
+  dir_solver->CompleteComms(structural_geometry, config[iZone], SOLUTION_FEA);
+
+  structural_geometry->InitiateComms(structural_geometry, config[iZone], COORDINATES);
+  structural_geometry->CompleteComms(structural_geometry, config[iZone], COORDINATES);
+
   /*--- FSI specific dependencies. ---*/
   if (fsi) {
     /*--- Set relation between solution and predicted displacements, which are the transferred ones. ---*/
     dir_solver->PredictStruct_Displacement(structural_geometry, config[iZone]);
     if (config[iZone]->GetTime_Domain()) dir_solver->PredictStruct_Velocity(structural_geometry, config[iZone]);
-  }
-
-=======
->>>>>>> d2bb0202
-  /*--- MPI dependencies. ---*/
-
-  dir_solver->InitiateComms(structural_geometry, config[iZone], SOLUTION_FEA);
-  dir_solver->CompleteComms(structural_geometry, config[iZone], SOLUTION_FEA);
-
-  structural_geometry->InitiateComms(structural_geometry, config[iZone], COORDINATES);
-  structural_geometry->CompleteComms(structural_geometry, config[iZone], COORDINATES);
-
-  /*--- FSI specific dependencies. ---*/
-  if (fsi) {
-    /*--- Set relation between solution and predicted displacements, which are the transferred ones. ---*/
-    dir_solver->PredictStruct_Displacement(structural_geometry, config[iZone]);
   }
 
   /*--- Topology optimization dependencies. ---*/
