/*!
 * \file driver_structure.cpp
 * \brief The main subroutines for driving single or multi-zone problems.
 * \author T. Economon, H. Kline, R. Sanchez, F. Palacios
 * \version 7.0.1 "Blackbird"
 *
 * SU2 Project Website: https://su2code.github.io
 *
 * The SU2 Project is maintained by the SU2 Foundation
 * (http://su2foundation.org)
 *
 * Copyright 2012-2019, SU2 Contributors (cf. AUTHORS.md)
 *
 * SU2 is free software; you can redistribute it and/or
 * modify it under the terms of the GNU Lesser General Public
 * License as published by the Free Software Foundation; either
 * version 2.1 of the License, or (at your option) any later version.
 *
 * SU2 is distributed in the hope that it will be useful,
 * but WITHOUT ANY WARRANTY; without even the implied warranty of
 * MERCHANTABILITY or FITNESS FOR A PARTICULAR PURPOSE. See the GNU
 * Lesser General Public License for more details.
 *
 * You should have received a copy of the GNU Lesser General Public
 * License along with SU2. If not, see <http://www.gnu.org/licenses/>.
 */

#include "../../include/drivers/CDriver.hpp"
#include "../../include/definition_structure.hpp"

#include "../../../Common/include/geometry/CDummyGeometry.hpp"
#include "../../../Common/include/geometry/CPhysicalGeometry.hpp"
#include "../../../Common/include/geometry/CMultiGridGeometry.hpp"

<<<<<<< HEAD
#include "../../include/numerics/elasticity/CFEALinearElasticity.hpp"
#include "../../include/numerics/elasticity/CFEAMeshElasticity.hpp"
#include "../../include/numerics/elasticity/CFEM_NeoHookean_Comp.hpp"
#include "../../include/numerics/elasticity/CFEM_Knowles_NearInc.hpp"
#include "../../include/numerics/elasticity/CFEM_IdealDE.hpp"
#include "../../include/numerics/elasticity/CFEM_DielectricElastomer.hpp"

#include "../../include/numerics/viscous/CAvgGradCorrected_P1.hpp"

#include "../../include/numerics/source/CSourceP1.hpp"
#include "../../include/numerics/source/CSourceRadiation.hpp"
#include "../../include/numerics/source/CSourceVolumetricHeat.hpp"

#include "../../../Common/include/omp_structure.hpp"

=======
>>>>>>> dc771ff3
#include "../../include/solvers/CEulerSolver.hpp"
#include "../../include/solvers/CIncEulerSolver.hpp"
#include "../../include/solvers/CNSSolver.hpp"
#include "../../include/solvers/CIncNSSolver.hpp"
#include "../../include/solvers/CTurbSASolver.hpp"
#include "../../include/solvers/CTurbSSTSolver.hpp"
#include "../../include/solvers/CTransLMSolver.hpp"
#include "../../include/solvers/CAdjEulerSolver.hpp"
#include "../../include/solvers/CAdjNSSolver.hpp"
#include "../../include/solvers/CAdjTurbSolver.hpp"
#include "../../include/solvers/CHeatSolver.hpp"
#include "../../include/solvers/CFEASolver.hpp"
#include "../../include/solvers/CTemplateSolver.hpp"
#include "../../include/solvers/CDiscAdjSolver.hpp"
#include "../../include/solvers/CDiscAdjFEASolver.hpp"
#include "../../include/solvers/CFEM_DG_EulerSolver.hpp"
#include "../../include/solvers/CFEM_DG_NSSolver.hpp"
#include "../../include/solvers/CDiscAdjMeshSolver.hpp"
#include "../../include/solvers/CMeshSolver.hpp"

#include "../../include/interfaces/cfd/CConservativeVarsInterface.hpp"
#include "../../include/interfaces/cfd/CMixingPlaneInterface.hpp"
#include "../../include/interfaces/cfd/CSlidingInterface.hpp"
#include "../../include/interfaces/cht/CConjugateHeatInterface.hpp"
#include "../../include/interfaces/fsi/CDisplacementsInterface.hpp"
#include "../../include/interfaces/fsi/CFlowTractionInterface.hpp"
#include "../../include/interfaces/fsi/CDiscAdjFlowTractionInterface.hpp"
#include "../../include/interfaces/fsi/CDisplacementsInterfaceLegacy.hpp"
#include "../../include/interfaces/fsi/CDiscAdjDisplacementsInterfaceLegacy.hpp"

#include "../../include/numerics/template.hpp"
#include "../../include/numerics/transition.hpp"
#include "../../include/numerics/heat.hpp"
#include "../../include/numerics/flow/convection/roe.hpp"
#include "../../include/numerics/flow/convection/fds.hpp"
#include "../../include/numerics/flow/convection/fvs.hpp"
#include "../../include/numerics/flow/convection/cusp.hpp"
#include "../../include/numerics/flow/convection/hllc.hpp"
#include "../../include/numerics/flow/convection/ausm_slau.hpp"
#include "../../include/numerics/flow/convection/centered.hpp"
#include "../../include/numerics/flow/flow_diffusion.hpp"
#include "../../include/numerics/flow/flow_sources.hpp"
#include "../../include/numerics/continuous_adjoint/adj_convection.hpp"
#include "../../include/numerics/continuous_adjoint/adj_diffusion.hpp"
#include "../../include/numerics/continuous_adjoint/adj_sources.hpp"
#include "../../include/numerics/turbulent/turb_convection.hpp"
#include "../../include/numerics/turbulent/turb_diffusion.hpp"
#include "../../include/numerics/turbulent/turb_sources.hpp"
#include "../../include/numerics/elasticity/CFEAElasticity.hpp"
#include "../../include/numerics/elasticity/CFEALinearElasticity.hpp"
#include "../../include/numerics/elasticity/CFEANonlinearElasticity.hpp"
#include "../../include/numerics/elasticity/nonlinear_models.hpp"

#include "../../include/integration/CSingleGridIntegration.hpp"
#include "../../include/integration/CMultiGridIntegration.hpp"
#include "../../include/integration/CStructuralIntegration.hpp"
#include "../../include/integration/CFEM_DG_Integration.hpp"

#include "../../../Common/include/omp_structure.hpp"

#include <cassert>

#ifdef VTUNEPROF
#include <ittnotify.h>
#endif
#include <fenv.h>

CDriver::CDriver(char* confFile,
                 unsigned short val_nZone,
                 SU2_Comm MPICommunicator, bool dummy_geo):config_file_name(confFile), StartTime(0.0), StopTime(0.0), UsedTime(0.0),
                 TimeIter(0), nZone(val_nZone), StopCalc(false), fsi(false), fem_solver(false), dry_run(dummy_geo) {

  /*--- Initialize Medipack (must also be here so it is initialized from python) ---*/
#ifdef HAVE_MPI
  #if defined(CODI_REVERSE_TYPE) || defined(CODI_FORWARD_TYPE)
    SU2_MPI::Init_AMPI();
  #endif
#endif

  unsigned short jZone;

  SU2_MPI::SetComm(MPICommunicator);

  rank = SU2_MPI::GetRank();
  size = SU2_MPI::GetSize();

  /*--- Start timer to track preprocessing for benchmarking. ---*/

#ifndef HAVE_MPI
  StartTime = su2double(clock())/su2double(CLOCKS_PER_SEC);
#else
  StartTime = MPI_Wtime();
#endif

  /*--- Initialize containers with null --- */

  SetContainers_Null();

  /*--- Preprocessing of the config files. In this routine, the config file is read
   and it is determined whether a problem is single physics or multiphysics. . ---*/

  Input_Preprocessing(config_container, driver_config);

  /*--- Retrieve dimension from mesh file ---*/

  nDim = CConfig::GetnDim(config_container[ZONE_0]->GetMesh_FileName(),
                          config_container[ZONE_0]->GetMesh_FileFormat());

  /*--- Output preprocessing ---*/

  Output_Preprocessing(config_container, driver_config, output_container, driver_output);


  for (iZone = 0; iZone < nZone; iZone++) {

    /*--- Read the number of instances for each zone ---*/

    nInst[iZone] = config_container[iZone]->GetnTimeInstances();

    geometry_container[iZone]    = new CGeometry**    [nInst[iZone]];
    iteration_container[iZone]   = new CIteration*    [nInst[iZone]];
    solver_container[iZone]      = new CSolver***     [nInst[iZone]];
    integration_container[iZone] = new CIntegration** [nInst[iZone]];
    numerics_container[iZone]    = new CNumerics****  [nInst[iZone]];
    grid_movement[iZone]         = new CVolumetricMovement* [nInst[iZone]];

    /*--- Allocate transfer and interpolation container --- */

    interface_container[iZone]    = new CInterface*[nZone];
    interpolator_container[iZone] = new CInterpolator*[nZone];

    for (jZone = 0; jZone < nZone; jZone++){
      interface_container[iZone][jZone]            = NULL;
      interpolator_container[iZone][jZone]         = NULL;
    }

    for (iInst = 0; iInst < nInst[iZone]; iInst++){

      config_container[iZone]->SetiInst(iInst);

      geometry_container[iZone][iInst]    = NULL;
      iteration_container[iZone][iInst]   = NULL;
      solver_container[iZone][iInst]      = NULL;
      integration_container[iZone][iInst] = NULL;
      grid_movement[iZone][iInst]         = NULL;

      /*--- Preprocessing of the geometry for all zones. In this routine, the edge-
       based data structure is constructed, i.e. node and cell neighbors are
       identified and linked, face areas and volumes of the dual mesh cells are
       computed, and the multigrid levels are created using an agglomeration procedure. ---*/

      Geometrical_Preprocessing(config_container[iZone], geometry_container[iZone][iInst], dry_run);

      /*--- Definition of the solver class: solver_container[#ZONES][#INSTANCES][#MG_GRIDS][#EQ_SYSTEMS].
       The solver classes are specific to a particular set of governing equations,
       and they contain the subroutines with instructions for computing each spatial
       term of the PDE, i.e. loops over the edges to compute convective and viscous
       fluxes, loops over the nodes to compute source terms, and routines for
       imposing various boundary condition type for the PDE. ---*/

      Solver_Preprocessing(config_container[iZone], geometry_container[iZone][iInst], solver_container[iZone][iInst]);

      /*--- Definition of the numerical method class:
       numerics_container[#ZONES][#INSTANCES][#MG_GRIDS][#EQ_SYSTEMS][#EQ_TERMS].
       The numerics class contains the implementation of the numerical methods for
       evaluating convective or viscous fluxes between any two nodes in the edge-based
       data structure (centered, upwind, galerkin), as well as any source terms
       (piecewise constant reconstruction) evaluated in each dual mesh volume. ---*/

      Numerics_Preprocessing(config_container[iZone], geometry_container[iZone][iInst],
                             solver_container[iZone][iInst], numerics_container[iZone][iInst]);

      /*--- Definition of the integration class: integration_container[#ZONES][#INSTANCES][#EQ_SYSTEMS].
       The integration class orchestrates the execution of the spatial integration
       subroutines contained in the solver class (including multigrid) for computing
       the residual at each node, R(U) and then integrates the equations to a
       steady state or time-accurately. ---*/

      Integration_Preprocessing(config_container[iZone], integration_container[iZone][iInst]);

      /*--- Instantiate the type of physics iteration to be executed within each zone. For
       example, one can execute the same physics across multiple zones (mixing plane),
       different physics in different zones (fluid-structure interaction), or couple multiple
       systems tightly within a single zone by creating a new iteration class (e.g., RANS). ---*/

      Iteration_Preprocessing(config_container[iZone], iteration_container[iZone][iInst]);

      /*--- Dynamic mesh processing.  ---*/

      DynamicMesh_Preprocessing(config_container[iZone], geometry_container[iZone][iInst], solver_container[iZone][iInst],
                                 iteration_container[iZone][iInst], grid_movement[iZone][iInst], surface_movement[iZone]);
      /*--- Static mesh processing.  ---*/

      StaticMesh_Preprocessing(config_container[iZone], geometry_container[iZone][iInst], surface_movement[iZone]);

    }

  }

  /*--- Definition of the interface and transfer conditions between different zones.
   *--- The transfer container is defined for zones paired one to one.
   *--- This only works for a multizone FSI problem (nZone > 1).
   *--- Also, at the moment this capability is limited to two zones (nZone < 3).
   *--- This will change in the future. ---*/

  if ( nZone > 1 ) {
    if (rank == MASTER_NODE)
      cout << endl <<"------------------- Multizone Interface Preprocessing -------------------" << endl;

    Interface_Preprocessing(config_container, solver_container, geometry_container,
                            interface_types, interface_container, interpolator_container);
  }

  if(fsi && (config_container[ZONE_0]->GetRestart() || config_container[ZONE_0]->GetDiscrete_Adjoint())){
    if (rank == MASTER_NODE)cout << endl <<"Restarting Fluid and Structural Solvers." << endl;

    for (iZone = 0; iZone < nZone; iZone++) {
      for (iInst = 0; iInst < nInst[iZone]; iInst++){
        Solver_Restart(solver_container[iZone][iInst], geometry_container[iZone][iInst],
                       config_container[iZone], true);
      }
    }
  }

  if (config_container[ZONE_0]->GetBoolTurbomachinery()){
    if (rank == MASTER_NODE)cout << endl <<"---------------------- Turbomachinery Preprocessing ---------------------" << endl;
    Turbomachinery_Preprocessing(config_container, geometry_container, solver_container, interface_container);
  }


  PythonInterface_Preprocessing(config_container, geometry_container, solver_container);

  /*--- Open the FSI convergence history file ---*/

//  if (fsi){
//      if (rank == MASTER_NODE) cout << endl <<"Opening FSI history file." << endl;
//      unsigned short ZONE_FLOW = 0, ZONE_STRUCT = 1;
//      output_container->SpecialOutput_FSI(&FSIHist_file, geometry_container, solver_container,
//                                config_container, integration_container, 0,
//                                ZONE_FLOW, ZONE_STRUCT, true);
//  }

  /*--- Preprocessing time is reported now, but not included in the next compute portion. ---*/

#ifndef HAVE_MPI
  StopTime = su2double(clock())/su2double(CLOCKS_PER_SEC);
#else
  StopTime = MPI_Wtime();
#endif

  /*--- Compute/print the total time for performance benchmarking. ---*/

  UsedTime = StopTime-StartTime;
  UsedTimePreproc    = UsedTime;
  UsedTimeCompute    = 0.0;
  UsedTimeOutput     = 0.0;
  IterCount          = 0;
  OutputCount        = 0;
  MDOFs              = 0.0;
  MDOFsDomain        = 0.0;
  Mpoints            = 0.0;
  MpointsDomain      = 0.0;
  for (iZone = 0; iZone < nZone; iZone++) {
    Mpoints       +=(su2double)geometry_container[iZone][INST_0][MESH_0]->GetGlobal_nPoint()/(1.0e6);
    MpointsDomain +=(su2double)geometry_container[iZone][INST_0][MESH_0]->GetGlobal_nPointDomain()/(1.0e6);
    MDOFs         += (su2double)DOFsPerPoint*(su2double)geometry_container[iZone][INST_0][MESH_0]->GetGlobal_nPoint()/(1.0e6);
    MDOFsDomain   += (su2double)DOFsPerPoint*(su2double)geometry_container[iZone][INST_0][MESH_0]->GetGlobal_nPointDomain()/(1.0e6);
  }

  /*--- Reset timer for compute/output performance benchmarking. ---*/
#ifndef HAVE_MPI
  StopTime = su2double(clock())/su2double(CLOCKS_PER_SEC);
#else
  StopTime = MPI_Wtime();
#endif

  /*--- Compute/print the total time for performance benchmarking. ---*/

  UsedTime = StopTime-StartTime;
  UsedTimePreproc = UsedTime;

  /*--- Reset timer for compute performance benchmarking. ---*/
#ifndef HAVE_MPI
  StartTime = su2double(clock())/su2double(CLOCKS_PER_SEC);
#else
  StartTime = MPI_Wtime();
#endif

}

void CDriver::SetContainers_Null(){

  /*--- Create pointers to all of the classes that may be used throughout
   the SU2_CFD code. In general, the pointers are instantiated down a
   hierarchy over all zones, multigrid levels, equation sets, and equation
   terms as described in the comments below. ---*/

  ConvHist_file                  = NULL;
  iteration_container            = NULL;
  output_container               = NULL;
  integration_container          = NULL;
  geometry_container             = NULL;
  solver_container               = NULL;
  numerics_container             = NULL;
  config_container               = NULL;
  surface_movement               = NULL;
  grid_movement                  = NULL;
  FFDBox                         = NULL;
  interpolator_container         = NULL;
  interface_container            = NULL;
  interface_types                = NULL;
  nInst                          = NULL;


  /*--- Definition and of the containers for all possible zones. ---*/

  iteration_container            = new CIteration**[nZone];
  solver_container               = new CSolver****[nZone];
  integration_container          = new CIntegration***[nZone];
  numerics_container             = new CNumerics*****[nZone];
  config_container               = new CConfig*[nZone];
  geometry_container             = new CGeometry***[nZone];
  surface_movement               = new CSurfaceMovement*[nZone];
  grid_movement                  = new CVolumetricMovement**[nZone];
  FFDBox                         = new CFreeFormDefBox**[nZone];
  interpolator_container         = new CInterpolator**[nZone];
  interface_container            = new CInterface**[nZone];
  interface_types                = new unsigned short*[nZone];
  output_container               = new COutput*[nZone];
  nInst                          = new unsigned short[nZone];
  driver_config                  = NULL;
  driver_output                  = NULL;


  for (iZone = 0; iZone < nZone; iZone++) {
    solver_container[iZone]               = NULL;
    integration_container[iZone]          = NULL;
    numerics_container[iZone]             = NULL;
    config_container[iZone]               = NULL;
    geometry_container[iZone]             = NULL;
    surface_movement[iZone]               = NULL;
    grid_movement[iZone]                  = NULL;
    FFDBox[iZone]                         = NULL;
    interpolator_container[iZone]         = NULL;
    interface_container[iZone]            = NULL;
    interface_types[iZone]                = new unsigned short[nZone];
    output_container[iZone]               = NULL;
    nInst[iZone]                          = 1;
  }

  strcpy(runtime_file_name, "runtime.dat");

}


void CDriver::Postprocessing() {

  bool isBinary = config_container[ZONE_0]->GetWrt_Binary_Restart();
  bool wrt_perf = config_container[ZONE_0]->GetWrt_Performance();

    /*--- Output some information to the console. ---*/

  if (rank == MASTER_NODE) {

    /*--- Print out the number of non-physical points and reconstructions ---*/

    if (config_container[ZONE_0]->GetNonphysical_Points() > 0)
      cout << "Warning: there are " << config_container[ZONE_0]->GetNonphysical_Points() << " non-physical points in the solution." << endl;
    if (config_container[ZONE_0]->GetNonphysical_Reconstr() > 0)
      cout << "Warning: " << config_container[ZONE_0]->GetNonphysical_Reconstr() << " reconstructed states for upwinding are non-physical." << endl;
  }

  if (rank == MASTER_NODE)
    cout << endl <<"------------------------- Solver Postprocessing -------------------------" << endl;

  for (iZone = 0; iZone < nZone; iZone++) {
    for (iInst = 0; iInst < nInst[iZone]; iInst++){
      Numerics_Postprocessing(numerics_container[iZone], solver_container[iZone][iInst],
          geometry_container[iZone][iInst], config_container[iZone], iInst);
    }
    delete [] numerics_container[iZone];
  }
  delete [] numerics_container;
  if (rank == MASTER_NODE) cout << "Deleted CNumerics container." << endl;

  for (iZone = 0; iZone < nZone; iZone++) {
    for (iInst = 0; iInst < nInst[iZone]; iInst++){
      Integration_Postprocessing(integration_container[iZone],
          geometry_container[iZone][iInst],
          config_container[iZone],
          iInst);
    }
    delete [] integration_container[iZone];
  }
  delete [] integration_container;
  if (rank == MASTER_NODE) cout << "Deleted CIntegration container." << endl;

  for (iZone = 0; iZone < nZone; iZone++) {
    for (iInst = 0; iInst < nInst[iZone]; iInst++){
      Solver_Postprocessing(solver_container[iZone],
          geometry_container[iZone][iInst],
          config_container[iZone],
          iInst);
    }
    delete [] solver_container[iZone];
  }
  delete [] solver_container;
  if (rank == MASTER_NODE) cout << "Deleted CSolver container." << endl;

  for (iZone = 0; iZone < nZone; iZone++) {
    for (iInst = 0; iInst < nInst[iZone]; iInst++)
      delete iteration_container[iZone][iInst];
    delete [] iteration_container[iZone];
  }
  delete [] iteration_container;
  if (rank == MASTER_NODE) cout << "Deleted CIteration container." << endl;

  if (interpolator_container != NULL) {
    for (iZone = 0; iZone < nZone; iZone++) {
      if (interpolator_container[iZone] != NULL) {
        for (unsigned short jZone = 0; jZone < nZone; jZone++)
          if (interpolator_container[iZone][jZone] != NULL)
            delete interpolator_container[iZone][jZone];
        delete [] interpolator_container[iZone];
      }
    }
    delete [] interpolator_container;
    if (rank == MASTER_NODE) cout << "Deleted CInterpolator container." << endl;
  }

  if (interface_container != NULL) {
    for (iZone = 0; iZone < nZone; iZone++) {
      if (interface_container[iZone] != NULL) {
        for (unsigned short jZone = 0; jZone < nZone; jZone++)
          if (interface_container[iZone][jZone] != NULL)
            delete interface_container[iZone][jZone];
        delete [] interface_container[iZone];
      }
    }
    delete [] interface_container;
    if (rank == MASTER_NODE) cout << "Deleted CInterface container." << endl;
  }

  if (interface_types != NULL) {
    for (iZone = 0; iZone < nZone; iZone++) {
      if (interface_types[iZone] != NULL)
      delete [] interface_types[iZone];
    }
    delete [] interface_types;
  }

  for (iZone = 0; iZone < nZone; iZone++) {
    if (geometry_container[iZone] != NULL) {
      for (iInst = 0; iInst < nInst[iZone]; iInst++){
        for (unsigned short iMGlevel = 0; iMGlevel < config_container[iZone]->GetnMGLevels()+1; iMGlevel++) {
          if (geometry_container[iZone][iInst][iMGlevel] != NULL) delete geometry_container[iZone][iInst][iMGlevel];
        }
        if (geometry_container[iZone][iInst] != NULL) delete [] geometry_container[iZone][iInst];
      }
      delete [] geometry_container[iZone];
    }
  }
  delete [] geometry_container;
  if (rank == MASTER_NODE) cout << "Deleted CGeometry container." << endl;

  for (iZone = 0; iZone < nZone; iZone++) {
    delete [] FFDBox[iZone];
  }
  delete [] FFDBox;
  if (rank == MASTER_NODE) cout << "Deleted CFreeFormDefBox class." << endl;

  for (iZone = 0; iZone < nZone; iZone++) {
    delete surface_movement[iZone];
  }
  delete [] surface_movement;
  if (rank == MASTER_NODE) cout << "Deleted CSurfaceMovement class." << endl;

  for (iZone = 0; iZone < nZone; iZone++) {
    for (iInst = 0; iInst < nInst[iZone]; iInst++){
      if (grid_movement[iZone][iInst] != NULL) delete grid_movement[iZone][iInst];
    }
    if (grid_movement[iZone] != NULL) delete [] grid_movement[iZone];
  }
  delete [] grid_movement;
  if (rank == MASTER_NODE) cout << "Deleted CVolumetricMovement class." << endl;

  /*--- Output profiling information ---*/
  // Note that for now this is called only by a single thread, but all
  // necessary variables have been made thread private for safety (tick/tock)!!

  config_container[ZONE_0]->SetProfilingCSV();
  config_container[ZONE_0]->GEMMProfilingCSV();

  /*--- Deallocate config container ---*/
  if (config_container!= NULL) {
    for (iZone = 0; iZone < nZone; iZone++) {
      if (config_container[iZone] != NULL) {
        delete config_container[iZone];
      }
    }
    delete [] config_container;
  }
  if (driver_config != NULL) delete driver_config;
  if (rank == MASTER_NODE) cout << "Deleted CConfig container." << endl;

  if (nInst != NULL) delete [] nInst;
  if (rank == MASTER_NODE) cout << "Deleted nInst container." << endl;

  /*--- Deallocate output container ---*/

  if (output_container!= NULL) {
    for (iZone = 0; iZone < nZone; iZone++) {
      if (output_container[iZone] != NULL) {
        delete output_container[iZone];
      }
    }
    delete [] output_container;
  }

  if(driver_output != NULL){
    delete driver_output;
  }

  if (rank == MASTER_NODE) cout << "Deleted COutput class." << endl;

  if (rank == MASTER_NODE) cout << "-------------------------------------------------------------------------" << endl;


  /*--- Stop the timer and output the final performance summary. ---*/

#ifndef HAVE_MPI
  StopTime = su2double(clock())/su2double(CLOCKS_PER_SEC);
#else
  StopTime = MPI_Wtime();
#endif
  UsedTime = StopTime-StartTime;
  UsedTimeCompute += UsedTime;

  if ((rank == MASTER_NODE) && (wrt_perf)) {
    su2double TotalTime = UsedTimePreproc + UsedTimeCompute + UsedTimeOutput;
    cout.precision(6);
    cout << endl << endl <<"-------------------------- Performance Summary --------------------------" << endl;
    cout << "Simulation totals:" << endl;
    cout << setw(25) << "Wall-clock time (hrs):" << setw(12) << (TotalTime)/(60.0*60.0) << " | ";
    cout << setw(20) << "Core-hrs:" << setw(12) << (su2double)size*(TotalTime)/(60.0*60.0) << endl;
    cout << setw(25) << "Cores:" << setw(12) << size << " | ";
    cout << setw(20) << "DOFs/point:" << setw(12) << (su2double)DOFsPerPoint << endl;
    cout << setw(25) << "Points/core:" << setw(12) << 1.0e6*MpointsDomain/(su2double)size << " | ";
    cout << setw(20) << "Ghost points/core:" << setw(12) << 1.0e6*(Mpoints-MpointsDomain)/(su2double)size << endl;
    cout << setw(25) << "Ghost/Owned Point Ratio:" << setw(12) << (Mpoints-MpointsDomain)/MpointsDomain << " | " << endl;
    cout << endl;
    cout << "Preprocessing phase:" << endl;
    cout << setw(25) << "Preproc. Time (s):"  << setw(12)<< UsedTimePreproc << " | ";
    cout << setw(20) << "Preproc. Time (%):" << setw(12)<< ((UsedTimePreproc * 100.0) / (TotalTime)) << endl;
    cout << endl;
    cout << "Compute phase:" << endl;
    cout << setw(25) << "Compute Time (s):"  << setw(12)<< UsedTimeCompute << " | ";
    cout << setw(20) << "Compute Time (%):" << setw(12)<< ((UsedTimeCompute * 100.0) / (TotalTime)) << endl;
    cout << setw(25) << "Iteration count:"  << setw(12)<< IterCount << " | ";
    if (IterCount != 0) {
      cout << setw(20) << "Avg. s/iter:" << setw(12)<< UsedTimeCompute/(su2double)IterCount << endl;
      cout << setw(25) << "Core-s/iter/Mpoints:" << setw(12)<< (su2double)size*UsedTimeCompute/(su2double)IterCount/Mpoints << " | ";
      cout << setw(20) << "Mpoints/s:" << setw(12)<< Mpoints*(su2double)IterCount/UsedTimeCompute << endl;
    } else cout << endl;
    cout << endl;
    cout << "Output phase:" << endl;
    cout << setw(25) << "Output Time (s):"  << setw(12)<< UsedTimeOutput << " | ";
    cout << setw(20) << "Output Time (%):" << setw(12)<< ((UsedTimeOutput * 100.0) / (TotalTime)) << endl;
    cout << setw(25) << "Output count:" << setw(12)<< OutputCount << " | ";
    if (OutputCount != 0) {
      cout << setw(20)<< "Avg. s/output:" << setw(12)<< UsedTimeOutput/(su2double)OutputCount << endl;
      if (isBinary) {
        cout << setw(25)<< "Restart Aggr. BW (MB/s):" << setw(12)<< BandwidthSum/(su2double)OutputCount << " | ";
        cout << setw(20)<< "MB/s/core:" << setw(12)<< BandwidthSum/(su2double)OutputCount/(su2double)size << endl;
      }
    } else cout << endl;
    cout << "-------------------------------------------------------------------------" << endl;
    cout << endl;
  }

  /*--- Exit the solver cleanly ---*/

  if (rank == MASTER_NODE)
    cout << endl <<"------------------------- Exit Success (SU2_CFD) ------------------------" << endl << endl;

}


void CDriver::Input_Preprocessing(CConfig **&config, CConfig *&driver_config) {

  char zone_file_name[MAX_STRING_SIZE];

  /*--- Initialize the configuration of the driver ---*/

  driver_config = new CConfig(config_file_name, SU2_CFD, false);

  for (iZone = 0; iZone < nZone; iZone++) {

    if (rank == MASTER_NODE){
      cout  << endl << "Parsing config file for zone " << iZone << endl;
    }
    /*--- Definition of the configuration option class for all zones. In this
     constructor, the input configuration file is parsed and all options are
     read and stored. ---*/

    if (driver_config->GetnConfigFiles() > 0){

      strcpy(zone_file_name, driver_config->GetConfigFilename(iZone).c_str());
      config[iZone] = new CConfig(driver_config, zone_file_name, SU2_CFD, iZone, nZone, true);
    }
    else{
      config[iZone] = new CConfig(driver_config, config_file_name, SU2_CFD, iZone, nZone, true);
    }

    /*--- Set the MPI communicator ---*/

    config[iZone]->SetMPICommunicator(SU2_MPI::GetComm());
  }


  /*--- Set the multizone part of the problem. ---*/
  if (driver_config->GetMultizone_Problem()){
    for (iZone = 0; iZone < nZone; iZone++) {
      /*--- Set the interface markers for multizone ---*/
      config_container[iZone]->SetMultizone(driver_config, config_container);
    }
  }

  /*--- Determine whether or not the FEM solver is used, which decides the
 type of geometry classes that are instantiated. Only adapted for single-zone problems ---*/

  fem_solver = ((config_container[ZONE_0]->GetKind_Solver() == FEM_EULER)          ||
                (config_container[ZONE_0]->GetKind_Solver() == FEM_NAVIER_STOKES)  ||
                (config_container[ZONE_0]->GetKind_Solver() == FEM_RANS)           ||
                (config_container[ZONE_0]->GetKind_Solver() == FEM_LES)            ||
                (config_container[ZONE_0]->GetKind_Solver() == DISC_ADJ_FEM_EULER) ||
                (config_container[ZONE_0]->GetKind_Solver() == DISC_ADJ_FEM_NS)    ||
                (config_container[ZONE_0]->GetKind_Solver() == DISC_ADJ_FEM_RANS));

  fsi = config_container[ZONE_0]->GetFSI_Simulation();
}

void CDriver::Geometrical_Preprocessing(CConfig* config, CGeometry **&geometry, bool dummy){

  if (!dummy){
    if (rank == MASTER_NODE)
      cout << endl <<"------------------- Geometry Preprocessing ( Zone " << config->GetiZone() <<" ) -------------------" << endl;

    if( fem_solver ) {
      switch( config->GetKind_FEM_Flow() ) {
        case DG: {
            Geometrical_Preprocessing_DGFEM(config, geometry);
            break;
          }
      }
    }
    else {
      Geometrical_Preprocessing_FVM(config, geometry);
    }
  } else {
    if (rank == MASTER_NODE)
      cout << endl <<"-------------------------- Using Dummy Geometry -------------------------" << endl;

    unsigned short iMGlevel;

    geometry = new CGeometry*[config->GetnMGLevels()+1];

    if (!fem_solver){
      for (iMGlevel = 0; iMGlevel <= config->GetnMGLevels(); iMGlevel++) {
        geometry[iMGlevel] = new CDummyGeometry(config);
      }
    } else {
      geometry[ZONE_0] = new CDummyMeshFEM_DG(config);
    }

    nDim = geometry[ZONE_0]->GetnDim();
  }

  /*--- Computation of wall distances for turbulence modeling ---*/

  if ((config->GetKind_Solver() == RANS) ||
      (config->GetKind_Solver() == INC_RANS) ||
      (config->GetKind_Solver() == ADJ_RANS) ||
      (config->GetKind_Solver() == DISC_ADJ_INC_RANS) ||
      (config->GetKind_Solver() == DISC_ADJ_RANS) ||
      (config->GetKind_Solver() == FEM_RANS) ||
      (config->GetKind_Solver() == FEM_LES) ) {

    if (rank == MASTER_NODE)
      cout << "Computing wall distances." << endl;

    geometry[MESH_0]->ComputeWall_Distance(config);
  }

  /*--- Computation of positive surface area in the z-plane which is used for
     the calculation of force coefficient (non-dimensionalization). ---*/

  geometry[MESH_0]->SetPositive_ZArea(config);

  /*--- Set the near-field, interface and actuator disk boundary conditions, if necessary. ---*/

  for (iMesh = 0; iMesh <= config->GetnMGLevels(); iMesh++) {
    geometry[iMesh]->MatchNearField(config);
    geometry[iMesh]->MatchActuator_Disk(config);
  }

  /*--- If we have any periodic markers in this calculation, we must
       match the periodic points found on both sides of the periodic BC.
       Note that the current implementation requires a 1-to-1 matching of
       periodic points on the pair of periodic faces after the translation
       or rotation is taken into account. ---*/

  if ((config->GetnMarker_Periodic() != 0) && !fem_solver) {
    for (iMesh = 0; iMesh <= config->GetnMGLevels(); iMesh++) {

      /*--- Note that we loop over pairs of periodic markers individually
           so that repeated nodes on adjacent periodic faces are properly
           accounted for in multiple places. ---*/

      for (unsigned short iPeriodic = 1; iPeriodic <= config->GetnMarker_Periodic()/2; iPeriodic++) {
        geometry[iMesh]->MatchPeriodic(config, iPeriodic);
      }

      /*--- Initialize the communication framework for the periodic BCs. ---*/
      geometry[iMesh]->PreprocessPeriodicComms(geometry[iMesh], config);

    }
  }

  /*--- If activated by the compile directive, perform a partition analysis. ---*/
#if PARTITION
  if (!dummy){
    if( fem_solver ) Partition_Analysis_FEM(geometry[MESH_0], config);
    else Partition_Analysis(geometry[MESH_0], config);
  }
#endif

  /*--- Check if Euler & Symmetry markers are straight/plane. This information
        is used in the Euler & Symmetry boundary routines. ---*/
  if((config_container[iZone]->GetnMarker_Euler() != 0 ||
     config_container[iZone]->GetnMarker_SymWall() != 0) &&
     !fem_solver) {

    if (rank == MASTER_NODE)
      cout << "Checking if Euler & Symmetry markers are straight/plane:" << endl;

    for (iMesh = 0; iMesh <= config_container[iZone]->GetnMGLevels(); iMesh++)
      geometry_container[iZone][iInst][iMesh]->ComputeSurf_Straightness(config_container[iZone], (iMesh==MESH_0) );

  }

}

void CDriver::Geometrical_Preprocessing_FVM(CConfig *config, CGeometry **&geometry) {

  unsigned short iZone = config->GetiZone(), iMGlevel;
  unsigned short requestedMGlevels = config->GetnMGLevels();
  unsigned long iPoint;
  bool fea = false;

  /*--- Definition of the geometry class to store the primal grid in the
     partitioning process. ---*/

  CGeometry *geometry_aux = NULL;

  /*--- All ranks process the grid and call ParMETIS for partitioning ---*/

  geometry_aux = new CPhysicalGeometry(config, iZone, nZone);

  /*--- Set the dimension --- */

  nDim = geometry_aux->GetnDim();

  /*--- Color the initial grid and set the send-receive domains (ParMETIS) ---*/

  geometry_aux->SetColorGrid_Parallel(config);

  /*--- Allocate the memory of the current domain, and divide the grid
     between the ranks. ---*/

  geometry = NULL;
  geometry = new CGeometry *[config->GetnMGLevels()+1];

  /*--- Build the grid data structures using the ParMETIS coloring. ---*/

  geometry[MESH_0] = new CPhysicalGeometry(geometry_aux, config);

  /*--- Deallocate the memory of geometry_aux and solver_aux ---*/

  delete geometry_aux;

  /*--- Add the Send/Receive boundaries ---*/
  geometry[MESH_0]->SetSendReceive(config);

  /*--- Add the Send/Receive boundaries ---*/
  geometry[MESH_0]->SetBoundaries(config);

  fea = ((config->GetKind_Solver() == FEM_ELASTICITY) ||
         (config->GetKind_Solver() == DISC_ADJ_FEM));

  /*--- Compute elements surrounding points, points surrounding points ---*/

  if (rank == MASTER_NODE) cout << "Setting point connectivity." << endl;
  geometry[MESH_0]->SetPoint_Connectivity();

  /*--- Renumbering points using Reverse Cuthill McKee ordering ---*/

  if (rank == MASTER_NODE) cout << "Renumbering points (Reverse Cuthill McKee Ordering)." << endl;
  geometry[MESH_0]->SetRCM_Ordering(config);

  /*--- recompute elements surrounding points, points surrounding points ---*/

  if (rank == MASTER_NODE) cout << "Recomputing point connectivity." << endl;
  geometry[MESH_0]->SetPoint_Connectivity();

  /*--- Compute elements surrounding elements ---*/

  if (rank == MASTER_NODE) cout << "Setting element connectivity." << endl;
  geometry[MESH_0]->SetElement_Connectivity();

  /*--- Check the orientation before computing geometrical quantities ---*/

  geometry[MESH_0]->SetBoundVolume();
  if (config->GetReorientElements()) {
    if (rank == MASTER_NODE) cout << "Checking the numerical grid orientation." << endl;
    geometry[MESH_0]->Check_IntElem_Orientation(config);
    geometry[MESH_0]->Check_BoundElem_Orientation(config);
  }

  /*--- Create the edge structure ---*/

  if (rank == MASTER_NODE) cout << "Identifying edges and vertices." << endl;
  geometry[MESH_0]->SetEdges();
  geometry[MESH_0]->SetVertex(config);

  /*--- Compute cell center of gravity ---*/

  if ((rank == MASTER_NODE) && (!fea)) cout << "Computing centers of gravity." << endl;
  geometry[MESH_0]->SetCoord_CG();

  /*--- Create the control volume structures ---*/

  if ((rank == MASTER_NODE) && (!fea)) cout << "Setting the control volume structure." << endl;
  geometry[MESH_0]->SetControlVolume(config, ALLOCATE);
  geometry[MESH_0]->SetBoundControlVolume(config, ALLOCATE);

  /*--- Visualize a dual control volume if requested ---*/

  if ((config->GetVisualize_CV() >= 0) &&
      (config->GetVisualize_CV() < (long)geometry[MESH_0]->GetnPointDomain()))
    geometry[MESH_0]->VisualizeControlVolume(config, UPDATE);

  /*--- Identify closest normal neighbor ---*/

  if (rank == MASTER_NODE) cout << "Searching for the closest normal neighbors to the surfaces." << endl;
  geometry[MESH_0]->FindNormal_Neighbor(config);

  /*--- Store the global to local mapping. ---*/

  if (rank == MASTER_NODE) cout << "Storing a mapping from global to local point index." << endl;
  geometry[MESH_0]->SetGlobal_to_Local_Point();

  /*--- Compute the surface curvature ---*/

  if ((rank == MASTER_NODE) && (!fea)) cout << "Compute the surface curvature." << endl;
  geometry[MESH_0]->ComputeSurf_Curvature(config);

  /*--- Check for periodicity and disable MG if necessary. ---*/

  if (rank == MASTER_NODE) cout << "Checking for periodicity." << endl;
  geometry[MESH_0]->Check_Periodicity(config);

  /*--- Compute mesh quality statistics on the fine grid. ---*/

  if (!fea) {
    if (rank == MASTER_NODE)
      cout << "Computing mesh quality statistics for the dual control volumes." << endl;
    geometry[MESH_0]->ComputeMeshQualityStatistics(config);
  }

  geometry[MESH_0]->SetMGLevel(MESH_0);
  if ((config->GetnMGLevels() != 0) && (rank == MASTER_NODE))
    cout << "Setting the multigrid structure." << endl;

  /*--- Loop over all the new grid ---*/

  for (iMGlevel = 1; iMGlevel <= config->GetnMGLevels(); iMGlevel++) {

    /*--- Create main agglomeration structure ---*/

    geometry[iMGlevel] = new CMultiGridGeometry(geometry, config, iMGlevel);

    /*--- Compute points surrounding points. ---*/

    geometry[iMGlevel]->SetPoint_Connectivity(geometry[iMGlevel-1]);

    /*--- Create the edge structure ---*/

    geometry[iMGlevel]->SetEdges();
    geometry[iMGlevel]->SetVertex(geometry[iMGlevel-1], config);

    /*--- Create the control volume structures ---*/

    geometry[iMGlevel]->SetControlVolume(config, geometry[iMGlevel-1], ALLOCATE);
    geometry[iMGlevel]->SetBoundControlVolume(config, geometry[iMGlevel-1], ALLOCATE);
    geometry[iMGlevel]->SetCoord(geometry[iMGlevel-1]);

    /*--- Find closest neighbor to a surface point ---*/

    geometry[iMGlevel]->FindNormal_Neighbor(config);

    /*--- Store our multigrid index. ---*/

    geometry[iMGlevel]->SetMGLevel(iMGlevel);

    /*--- Protect against the situation that we were not able to complete
       the agglomeration for this level, i.e., there weren't enough points.
       We need to check if we changed the total number of levels and delete
       the incomplete CMultiGridGeometry object. ---*/

    if (config->GetnMGLevels() != requestedMGlevels) {
      delete geometry[iMGlevel];
      break;
    }

  }

  /*--- For unsteady simulations, initialize the grid volumes
   and coordinates for previous solutions. Loop over all zones/grids ---*/

  if (config->GetTime_Marching() && config->GetGrid_Movement()) {
    for (iMGlevel = 0; iMGlevel <= config->GetnMGLevels(); iMGlevel++) {
      for (iPoint = 0; iPoint < geometry[iMGlevel]->GetnPoint(); iPoint++) {

        /*--- Update cell volume ---*/

        geometry[iMGlevel]->node[iPoint]->SetVolume_n();
        geometry[iMGlevel]->node[iPoint]->SetVolume_nM1();

        /*--- Update point coordinates ---*/
        geometry[iMGlevel]->node[iPoint]->SetCoord_n();
        geometry[iMGlevel]->node[iPoint]->SetCoord_n1();

      }
    }
  }


  /*--- Create the data structure for MPI point-to-point communications. ---*/

  for (iMGlevel = 0; iMGlevel <= config->GetnMGLevels(); iMGlevel++)
    geometry[iMGlevel]->PreprocessP2PComms(geometry[iMGlevel], config);


  /*--- Perform a few preprocessing routines and communications. ---*/

  for (iMGlevel = 0; iMGlevel <= config->GetnMGLevels(); iMGlevel++) {

    /*--- Compute the max length. ---*/

    if ((rank == MASTER_NODE) && (!fea) && (iMGlevel == MESH_0)) cout << "Finding max control volume width." << endl;
    geometry[iMGlevel]->SetMaxLength(config);

    /*--- Communicate the number of neighbors. This is needed for
         some centered schemes and for multigrid in parallel. ---*/

    if ((rank == MASTER_NODE) && (size > SINGLE_NODE) && (!fea) && (iMGlevel == MESH_0)) cout << "Communicating number of neighbors." << endl;
    geometry[iMGlevel]->InitiateComms(geometry[iMGlevel], config, NEIGHBORS);
    geometry[iMGlevel]->CompleteComms(geometry[iMGlevel], config, NEIGHBORS);
  }

}

void CDriver::Geometrical_Preprocessing_DGFEM(CConfig* config, CGeometry **&geometry) {

  /*--- Definition of the geometry class to store the primal grid in the
     partitioning process. ---*/

  CGeometry *geometry_aux = NULL;

  /*--- All ranks process the grid and call ParMETIS for partitioning ---*/

  geometry_aux = new CPhysicalGeometry(config, iZone, nZone);

  /*--- Set the dimension --- */

  nDim = geometry_aux->GetnDim();

  /*--- For the FEM solver with time-accurate local time-stepping, use
       a dummy solver class to retrieve the initial flow state. ---*/

  CSolver *solver_aux = NULL;
  solver_aux = new CFEM_DG_EulerSolver(config, nDim, MESH_0);

  /*--- Color the initial grid and set the send-receive domains (ParMETIS) ---*/

  geometry_aux->SetColorFEMGrid_Parallel(config);

  /*--- Allocate the memory of the current domain, and divide the grid
     between the ranks. ---*/

  geometry = NULL;
  geometry = new CGeometry *[config->GetnMGLevels()+1];

  geometry[MESH_0] = new CMeshFEM_DG(geometry_aux, config);

  /*--- Deallocate the memory of geometry_aux and solver_aux ---*/

  delete geometry_aux;
  if (solver_aux != NULL) delete solver_aux;

  /*--- Add the Send/Receive boundaries ---*/
  geometry[MESH_0]->SetSendReceive(config);

  /*--- Add the Send/Receive boundaries ---*/
  geometry[MESH_0]->SetBoundaries(config);

  /*--- Carry out a dynamic cast to CMeshFEM_DG, such that it is not needed to
       define all virtual functions in the base class CGeometry. ---*/
  CMeshFEM_DG *DGMesh = dynamic_cast<CMeshFEM_DG *>(geometry[MESH_0]);

  /*--- Determine the standard elements for the volume elements. ---*/
  if (rank == MASTER_NODE) cout << "Creating standard volume elements." << endl;
  DGMesh->CreateStandardVolumeElements(config);

  /*--- Create the face information needed to compute the contour integral
       for the elements in the Discontinuous Galerkin formulation. ---*/
  if (rank == MASTER_NODE) cout << "Creating face information." << endl;
  DGMesh->CreateFaces(config);

  /*--- Compute the metric terms of the volume elements. ---*/
  if (rank == MASTER_NODE) cout << "Computing metric terms volume elements." << endl;
  DGMesh->MetricTermsVolumeElements(config);

  /*--- Compute the metric terms of the surface elements. ---*/
  if (rank == MASTER_NODE) cout << "Computing metric terms surface elements." << endl;
  DGMesh->MetricTermsSurfaceElements(config);

  /*--- Compute a length scale of the volume elements. ---*/
  if (rank == MASTER_NODE) cout << "Computing length scale volume elements." << endl;
  DGMesh->LengthScaleVolumeElements();

  /*--- Compute the coordinates of the integration points. ---*/
  if (rank == MASTER_NODE) cout << "Computing coordinates of the integration points." << endl;
  DGMesh->CoordinatesIntegrationPoints();

  /*--- Compute the coordinates of the location of the solution DOFs. This is different
            from the grid points when a different polynomial degree is used to represent the
            geometry and solution. ---*/
  if (rank == MASTER_NODE) cout << "Computing coordinates of the solution DOFs." << endl;
  DGMesh->CoordinatesSolDOFs();

  /*--- Perform the preprocessing tasks when wall functions are used. ---*/
  if (rank == MASTER_NODE) cout << "Preprocessing for the wall functions. " << endl;
  DGMesh->WallFunctionPreprocessing(config);

  /*--- Store the global to local mapping. ---*/
  if (rank == MASTER_NODE) cout << "Storing a mapping from global to local DOF index." << endl;
  geometry[MESH_0]->SetGlobal_to_Local_Point();


  /*--- Loop to create the coarser grid levels. ---*/

  for(unsigned short iMGlevel=1; iMGlevel<=config->GetnMGLevels(); iMGlevel++) {

    SU2_MPI::Error("Geometrical_Preprocessing_DGFEM: Coarse grid levels not implemented yet.",
                   CURRENT_FUNCTION);
  }

}

void CDriver::Solver_Preprocessing(CConfig* config, CGeometry** geometry, CSolver ***&solver) {

  unsigned short iSol;

  if (rank == MASTER_NODE)
    cout << endl <<"-------------------- Solver Preprocessing ( Zone " << config->GetiZone() <<" ) --------------------" << endl;

  solver = new CSolver**[config->GetnMGLevels()+1];

  for (iMesh = 0; iMesh <= config->GetnMGLevels(); iMesh++)
    solver[iMesh] = NULL;

  for (iMesh = 0; iMesh <= config->GetnMGLevels(); iMesh++) {
    solver[iMesh] = new CSolver* [MAX_SOLS];
    for (iSol = 0; iSol < MAX_SOLS; iSol++)
      solver[iMesh][iSol] = NULL;
  }

  unsigned short iMGlevel;
  bool euler, ns, turbulent,
      fem_euler, fem_ns, fem_turbulent, fem_transition,
      adj_euler, adj_ns, adj_turb,
      heat, disc_adj_heat,
      fem, disc_adj_fem,
      spalart_allmaras, neg_spalart_allmaras, menter_sst, transition,
      template_solver, disc_adj, disc_adj_turb,
      fem_dg_flow, fem_dg_shock_persson,
      e_spalart_allmaras, comp_spalart_allmaras, e_comp_spalart_allmaras;

  /*--- Count the number of DOFs per solution point. ---*/

  DOFsPerPoint = 0;

  /*--- Initialize some useful booleans ---*/

  euler            = false;  ns              = false;  turbulent     = false;
  fem_euler        = false;  fem_ns          = false;  fem_turbulent = false;
  adj_euler        = false;  adj_ns          = false;  adj_turb      = false;
  spalart_allmaras = false;  menter_sst      = false;  disc_adj_turb = false;
  neg_spalart_allmaras = false;
  disc_adj         = false;
  fem              = false;  disc_adj_fem     = false;
  heat             = false;  disc_adj_heat    = false;
  transition       = false;  fem_transition   = false;
  template_solver  = false;
  fem_dg_flow      = false;  fem_dg_shock_persson = false;
  e_spalart_allmaras = false; comp_spalart_allmaras = false; e_comp_spalart_allmaras = false;

  bool compressible   = false;
  bool incompressible = false;

  /*--- Assign booleans ---*/

  switch (config->GetKind_Solver()) {
    case TEMPLATE_SOLVER: template_solver = true; break;
    case EULER : euler = true; compressible = true; break;
    case NAVIER_STOKES: ns = true; compressible = true; heat = config->GetWeakly_Coupled_Heat(); break;
    case RANS : ns = true; turbulent = true; compressible = true; if (config->GetKind_Trans_Model() == LM) transition = true; heat = config->GetWeakly_Coupled_Heat(); break;
    case INC_EULER : euler = true; incompressible = true; break;
    case INC_NAVIER_STOKES: ns = true; incompressible = true; heat = config->GetWeakly_Coupled_Heat(); break;
    case INC_RANS : ns = true; turbulent = true; incompressible = true; if (config->GetKind_Trans_Model() == LM) transition = true; heat = config->GetWeakly_Coupled_Heat(); break;
    case FEM_EULER : fem_euler = true; compressible = true; break;
    case FEM_NAVIER_STOKES: fem_ns = true; compressible = true; break;
    case FEM_RANS : fem_ns = true; fem_turbulent = true; compressible = true; if(config->GetKind_Trans_Model() == LM) fem_transition = true; break;
    case FEM_LES : fem_ns = true; compressible = true; break;
    case HEAT_EQUATION: heat = true; break;
    case FEM_ELASTICITY: fem = true; break;
    case ADJ_EULER : euler = true; adj_euler = true; compressible = true; break;
    case ADJ_NAVIER_STOKES : ns = true; turbulent = (config->GetKind_Turb_Model() != NONE); compressible = true; adj_ns = true; break;
    case ADJ_RANS : ns = true; turbulent = true; adj_ns = true; compressible = true; adj_turb = (!config->GetFrozen_Visc_Cont()); break;
    case DISC_ADJ_EULER: euler = true; disc_adj = true; compressible = true; break;
    case DISC_ADJ_NAVIER_STOKES: ns = true; disc_adj = true; compressible = true; heat = config->GetWeakly_Coupled_Heat(); break;
    case DISC_ADJ_RANS: ns = true; turbulent = true; disc_adj = true; compressible = true; disc_adj_turb = (!config->GetFrozen_Visc_Disc()); heat = config->GetWeakly_Coupled_Heat(); break;
    case DISC_ADJ_INC_EULER: euler = true; disc_adj = true; incompressible = true; break;
    case DISC_ADJ_INC_NAVIER_STOKES: ns = true; disc_adj = true; incompressible = true; heat = config->GetWeakly_Coupled_Heat(); break;
    case DISC_ADJ_INC_RANS: ns = true; turbulent = true; disc_adj = true; incompressible = true; disc_adj_turb = (!config->GetFrozen_Visc_Disc()); heat = config->GetWeakly_Coupled_Heat(); break;
    case DISC_ADJ_FEM_EULER: fem_euler = true; disc_adj = true; compressible = true; break;
    case DISC_ADJ_FEM_NS: fem_ns = true; disc_adj = true; compressible = true; break;
    case DISC_ADJ_FEM_RANS: fem_ns = true; fem_turbulent = true; disc_adj = true; compressible = true; if(config->GetKind_Trans_Model() == LM) fem_transition = true; break;
    case DISC_ADJ_FEM: fem = true; disc_adj_fem = true; compressible = true; break;
    case DISC_ADJ_HEAT: heat = true; disc_adj_heat = true; break;
  }

  /*--- Determine the kind of FEM solver used for the flow. ---*/

  switch( config->GetKind_FEM_Flow() ) {
    case DG: fem_dg_flow = true; break;
  }

  /*--- Determine the kind of shock capturing method for FEM DG solver. ---*/

  switch( config->GetKind_FEM_DG_Shock() ) {
    case PERSSON: fem_dg_shock_persson = true; break;
  }

  /*--- Assign turbulence model booleans ---*/

  if (turbulent || fem_turbulent)
    switch (config->GetKind_Turb_Model()) {
      case SA:        spalart_allmaras = true;        break;
      case SA_NEG:    neg_spalart_allmaras = true;    break;
      case SA_E:      e_spalart_allmaras = true;      break;
      case SA_COMP:   comp_spalart_allmaras = true;   break;
      case SA_E_COMP: e_comp_spalart_allmaras = true; break;
      case SST:       menter_sst = true;              break;
      case SST_SUST:  menter_sst = true;              break;
      default: SU2_MPI::Error("Specified turbulence model unavailable or none selected", CURRENT_FUNCTION); break;
    }

  /*--- Definition of the Class for the solution: solver[DOMAIN][INSTANCE][MESH_LEVEL][EQUATION]. Note that euler, ns
   and potential are incompatible, they use the same position in sol container ---*/

  for (iMGlevel = 0; iMGlevel <= config->GetnMGLevels(); iMGlevel++) {

    /*--- Allocate solution for a template problem ---*/

    if (template_solver) {
      solver[iMGlevel][TEMPLATE_SOL] = new CTemplateSolver(geometry[iMGlevel], config);
      if (iMGlevel == MESH_0) DOFsPerPoint += solver[iMGlevel][TEMPLATE_SOL]->GetnVar();
    }

    /*--- Allocate solution for direct problem, and run the preprocessing and postprocessing ---*/

    if (euler) {
      if (compressible) {
        solver[iMGlevel][FLOW_SOL] = new CEulerSolver(geometry[iMGlevel], config, iMGlevel);
        solver[iMGlevel][FLOW_SOL]->Preprocessing(geometry[iMGlevel], solver[iMGlevel], config, iMGlevel, NO_RK_ITER, RUNTIME_FLOW_SYS, false);
      }
      if (incompressible) {
        solver[iMGlevel][FLOW_SOL] = new CIncEulerSolver(geometry[iMGlevel], config, iMGlevel);
        solver[iMGlevel][FLOW_SOL]->Preprocessing(geometry[iMGlevel], solver[iMGlevel], config, iMGlevel, NO_RK_ITER, RUNTIME_FLOW_SYS, false);
      }
      if (iMGlevel == MESH_0) DOFsPerPoint += solver[iMGlevel][FLOW_SOL]->GetnVar();
    }
    if (ns) {
      if (compressible) {
        solver[iMGlevel][FLOW_SOL] = new CNSSolver(geometry[iMGlevel], config, iMGlevel);
      }
      if (incompressible) {
        solver[iMGlevel][FLOW_SOL] = new CIncNSSolver(geometry[iMGlevel], config, iMGlevel);
      }
      if (iMGlevel == MESH_0) DOFsPerPoint += solver[iMGlevel][FLOW_SOL]->GetnVar();
    }
    if (turbulent) {
      if (spalart_allmaras || e_spalart_allmaras || comp_spalart_allmaras || e_comp_spalart_allmaras || neg_spalart_allmaras) {
        solver[iMGlevel][TURB_SOL] = new CTurbSASolver(geometry[iMGlevel], config, iMGlevel, solver[iMGlevel][FLOW_SOL]->GetFluidModel() );
        solver[iMGlevel][FLOW_SOL]->Preprocessing(geometry[iMGlevel], solver[iMGlevel], config, iMGlevel, NO_RK_ITER, RUNTIME_FLOW_SYS, false);
        solver[iMGlevel][TURB_SOL]->Postprocessing(geometry[iMGlevel], solver[iMGlevel], config, iMGlevel);
      }
      else if (menter_sst) {
        solver[iMGlevel][TURB_SOL] = new CTurbSSTSolver(geometry[iMGlevel], config, iMGlevel);
        solver[iMGlevel][FLOW_SOL]->Preprocessing(geometry[iMGlevel], solver[iMGlevel], config, iMGlevel, NO_RK_ITER, RUNTIME_FLOW_SYS, false);
        solver[iMGlevel][TURB_SOL]->Postprocessing(geometry[iMGlevel], solver[iMGlevel], config, iMGlevel);
        solver[iMGlevel][FLOW_SOL]->Preprocessing(geometry[iMGlevel], solver[iMGlevel], config, iMGlevel, NO_RK_ITER, RUNTIME_FLOW_SYS, false);
      }
      if (iMGlevel == MESH_0) DOFsPerPoint += solver[iMGlevel][TURB_SOL]->GetnVar();
      if (transition) {
        solver[iMGlevel][TRANS_SOL] = new CTransLMSolver(geometry[iMGlevel], config, iMGlevel);
        if (iMGlevel == MESH_0) DOFsPerPoint += solver[iMGlevel][TRANS_SOL]->GetnVar();
      }
    }
    if (fem_euler) {
      if( fem_dg_flow ) {
        if( fem_dg_shock_persson ) {
          solver[iMGlevel][FLOW_SOL] = new CFEM_DG_NSSolver(geometry[iMGlevel], config, iMGlevel);
        }
        else {
          solver[iMGlevel][FLOW_SOL] = new CFEM_DG_EulerSolver(geometry[iMGlevel], config, iMGlevel);
        }
      }
    }
    if (fem_ns) {
      if( fem_dg_flow )
        solver[iMGlevel][FLOW_SOL] = new CFEM_DG_NSSolver(geometry[iMGlevel], config, iMGlevel);
    }
    if (fem_turbulent) {
      SU2_MPI::Error("Finite element turbulence model not yet implemented.", CURRENT_FUNCTION);

      if(fem_transition)
        SU2_MPI::Error("Finite element transition model not yet implemented.", CURRENT_FUNCTION);
    }
    if (heat) {
      solver[iMGlevel][HEAT_SOL] = new CHeatSolver(geometry[iMGlevel], config, iMGlevel);
      if (iMGlevel == MESH_0) DOFsPerPoint += solver[iMGlevel][HEAT_SOL]->GetnVar();
    }
    if (fem) {
      solver[iMGlevel][FEA_SOL] = new CFEASolver(geometry[iMGlevel], config);
      if (iMGlevel == MESH_0) DOFsPerPoint += solver[iMGlevel][FEA_SOL]->GetnVar();
    }
    if (config->AddRadiation()) {
      solver[iMGlevel][RAD_SOL] = new CRadP1Solver(geometry[iMGlevel], config);
      if (iMGlevel == MESH_0) DOFsPerPoint += solver[iMGlevel][RAD_SOL]->GetnVar();
    }

    /*--- Allocate solution for adjoint problem ---*/

    if (adj_euler) {
      if (compressible) {
        solver[iMGlevel][ADJFLOW_SOL] = new CAdjEulerSolver(geometry[iMGlevel], config, iMGlevel);
      }
      if (incompressible) {
        SU2_MPI::Error("Continuous adjoint for the incompressible solver is not currently available.", CURRENT_FUNCTION);
      }
      if (iMGlevel == MESH_0) DOFsPerPoint += solver[iMGlevel][ADJFLOW_SOL]->GetnVar();
    }
    if (adj_ns) {
      if (compressible) {
        solver[iMGlevel][ADJFLOW_SOL] = new CAdjNSSolver(geometry[iMGlevel], config, iMGlevel);
      }
      if (incompressible) {
        SU2_MPI::Error("Continuous adjoint for the incompressible solver is not currently available.", CURRENT_FUNCTION);
      }
      if (iMGlevel == MESH_0) DOFsPerPoint += solver[iMGlevel][ADJFLOW_SOL]->GetnVar();
    }
    if (adj_turb) {
      solver[iMGlevel][ADJTURB_SOL] = new CAdjTurbSolver(geometry[iMGlevel], config, iMGlevel);
      if (iMGlevel == MESH_0) DOFsPerPoint += solver[iMGlevel][ADJTURB_SOL]->GetnVar();
    }

    if (disc_adj) {
      solver[iMGlevel][ADJFLOW_SOL] = new CDiscAdjSolver(geometry[iMGlevel], config, solver[iMGlevel][FLOW_SOL], RUNTIME_FLOW_SYS, iMGlevel);
      if (iMGlevel == MESH_0) DOFsPerPoint += solver[iMGlevel][ADJFLOW_SOL]->GetnVar();
      if (disc_adj_turb) {
        solver[iMGlevel][ADJTURB_SOL] = new CDiscAdjSolver(geometry[iMGlevel], config, solver[iMGlevel][TURB_SOL], RUNTIME_TURB_SYS, iMGlevel);
        if (iMGlevel == MESH_0) DOFsPerPoint += solver[iMGlevel][ADJTURB_SOL]->GetnVar();
      }
      if (heat) {
        solver[iMGlevel][ADJHEAT_SOL] = new CDiscAdjSolver(geometry[iMGlevel], config, solver[iMGlevel][HEAT_SOL], RUNTIME_HEAT_SYS, iMGlevel);
        if (iMGlevel == MESH_0) DOFsPerPoint += solver[iMGlevel][ADJHEAT_SOL]->GetnVar();
      }
      if (config->AddRadiation()){
        solver[iMGlevel][ADJRAD_SOL] = new CDiscAdjSolver(geometry[iMGlevel], config, solver[iMGlevel][RAD_SOL], RUNTIME_RADIATION_SYS, iMGlevel);
        if (iMGlevel == MESH_0) DOFsPerPoint += solver[iMGlevel][ADJRAD_SOL]->GetnVar();
      }
    }

    if (disc_adj_fem) {
      solver[iMGlevel][ADJFEA_SOL] = new CDiscAdjFEASolver(geometry[iMGlevel], config, solver[iMGlevel][FEA_SOL], RUNTIME_FEA_SYS, iMGlevel);
      if (iMGlevel == MESH_0) DOFsPerPoint += solver[iMGlevel][ADJFEA_SOL]->GetnVar();
    }

    if (disc_adj_heat) {
      solver[iMGlevel][ADJHEAT_SOL] = new CDiscAdjSolver(geometry[iMGlevel], config, solver[iMGlevel][HEAT_SOL], RUNTIME_HEAT_SYS, iMGlevel);
      if (iMGlevel == MESH_0) DOFsPerPoint += solver[iMGlevel][ADJHEAT_SOL]->GetnVar();
    }
  }

  /*--- Preprocess the mesh solver for dynamic meshes. ---*/
  /*--- This needs to be done before solver restart so the old coordinates are stored. ---*/
  if (config->GetDeform_Mesh()){
    solver[MESH_0][MESH_SOL] = new CMeshSolver(geometry[MESH_0], config);

    if (config->GetDiscrete_Adjoint())
      solver[MESH_0][ADJMESH_SOL] = new CDiscAdjMeshSolver(geometry[MESH_0], config, solver[MESH_0][MESH_SOL]);

  }

  /*--- Check for restarts and use the LoadRestart() routines. ---*/

  bool update_geo = true;
  if (config->GetFSI_Simulation()) update_geo = false;

  Solver_Restart(solver, geometry, config, update_geo);

  /*--- Set up any necessary inlet profiles ---*/

  Inlet_Preprocessing(solver, geometry, config);

}

void CDriver::Inlet_Preprocessing(CSolver ***solver, CGeometry **geometry,
                                  CConfig *config) {

  bool euler, ns, turbulent,
  adj_euler, adj_ns, adj_turb,
  heat,
  fem,
  template_solver, disc_adj, disc_adj_fem, disc_adj_turb;
  int val_iter = 0;
  unsigned short iMesh;

  /*--- Initialize some useful booleans ---*/

  euler            = false;  ns              = false;  turbulent = false;
  adj_euler        = false;  adj_ns          = false;  adj_turb  = false;
  disc_adj         = false;
  fem              = false;  disc_adj_fem     = false;
  heat             = false;  disc_adj_turb    = false;
  template_solver  = false;

  /*--- Adjust iteration number for unsteady restarts. ---*/

  bool dual_time = ((config->GetTime_Marching() == DT_STEPPING_1ST) ||
                    (config->GetTime_Marching() == DT_STEPPING_2ND));
  bool time_stepping = config->GetTime_Marching() == TIME_STEPPING;
  bool adjoint = (config->GetDiscrete_Adjoint() || config->GetContinuous_Adjoint());

  if (dual_time) {
    if (adjoint) val_iter = SU2_TYPE::Int(config->GetUnst_AdjointIter())-1;
    else if (config->GetTime_Marching() == DT_STEPPING_1ST)
      val_iter = SU2_TYPE::Int(config->GetRestart_Iter())-1;
    else val_iter = SU2_TYPE::Int(config->GetRestart_Iter())-2;
  }

  if (time_stepping) {
    if (adjoint) val_iter = SU2_TYPE::Int(config->GetUnst_AdjointIter())-1;
    else val_iter = SU2_TYPE::Int(config->GetRestart_Iter())-1;
  }

  /*--- Assign booleans ---*/

  switch (config->GetKind_Solver()) {
    case TEMPLATE_SOLVER: template_solver = true; break;
    case EULER : case INC_EULER: euler = true; break;
    case NAVIER_STOKES: case INC_NAVIER_STOKES: ns = true; break;
    case RANS : case INC_RANS: ns = true; turbulent = true; break;
    case HEAT_EQUATION: heat = true; break;
    case FEM_ELASTICITY: fem = true; break;
    case ADJ_EULER : euler = true; adj_euler = true; break;
    case ADJ_NAVIER_STOKES : ns = true; turbulent = (config->GetKind_Turb_Model() != NONE); adj_ns = true; break;
    case ADJ_RANS : ns = true; turbulent = true; adj_ns = true; adj_turb = (!config->GetFrozen_Visc_Cont()); break;
    case DISC_ADJ_EULER: case DISC_ADJ_INC_EULER: euler = true; disc_adj = true; break;
    case DISC_ADJ_NAVIER_STOKES: case DISC_ADJ_INC_NAVIER_STOKES: ns = true; disc_adj = true; break;
    case DISC_ADJ_RANS: case DISC_ADJ_INC_RANS: ns = true; turbulent = true; disc_adj = true; disc_adj_turb = (!config->GetFrozen_Visc_Disc()); break;
    case DISC_ADJ_FEM: fem = true; disc_adj_fem = true; break;
  }


  /*--- Load inlet profile files for any of the active solver containers.
   Note that these routines fill the fine grid data structures for the markers
   and restrict values down to all coarser MG levels. ---*/

  if (config->GetInlet_Profile_From_File()) {

    /*--- Use LoadInletProfile() routines for the particular solver. ---*/

    if (rank == MASTER_NODE) {
      cout << endl;
      cout << "Reading inlet profile from file: ";
      cout << config->GetInlet_FileName() << endl;
    }

    bool no_profile = false;

    if (euler || ns || adj_euler || adj_ns || disc_adj) {
      solver[MESH_0][FLOW_SOL]->LoadInletProfile(geometry, solver, config, val_iter, FLOW_SOL, INLET_FLOW);
    }
    if (turbulent || adj_turb || disc_adj_turb) {
      solver[MESH_0][TURB_SOL]->LoadInletProfile(geometry, solver, config, val_iter, TURB_SOL, INLET_FLOW);
    }

    if (template_solver) {
      no_profile = true;
    }
    if (heat) {
      no_profile = true;
    }
    if (fem) {
      no_profile = true;
    }
    if (disc_adj_fem) {
      no_profile = true;
    }

    /*--- Exit if profiles were requested for a solver that is not available. ---*/

    if (no_profile) {
      SU2_MPI::Error(string("Inlet profile specification via file (C++) has not been \n") +
                     string("implemented yet for this solver.\n") +
                     string("Please set SPECIFIED_INLET_PROFILE= NO and try again."), CURRENT_FUNCTION);
    }

  } else {

    /*--- Uniform inlets or python-customized inlets ---*/

    /* --- Initialize quantities for inlet boundary
     * This routine does not check if they python wrapper is being used to
     * set custom boundary conditions.  This is intentional; the
     * default values for python custom BCs are initialized with the default
     * values specified in the config (avoiding non physical values) --- */

    for (iMesh = 0; iMesh <= config->GetnMGLevels(); iMesh++) {
      for(unsigned short iMarker=0; iMarker < config->GetnMarker_All(); iMarker++) {
        if (euler || ns || adj_euler || adj_ns || disc_adj)
          solver[iMesh][FLOW_SOL]->SetUniformInlet(config, iMarker);
        if (turbulent)
          solver[iMesh][TURB_SOL]->SetUniformInlet(config, iMarker);
      }
    }

  }

}

void CDriver::Solver_Restart(CSolver ***solver, CGeometry **geometry,
                             CConfig *config, bool update_geo) {

  bool euler, ns, turbulent,
  adj_euler, adj_ns, adj_turb,
  heat, fem, fem_euler, fem_ns, fem_dg_flow,
  template_solver, disc_adj, disc_adj_fem, disc_adj_turb, disc_adj_heat;
  int val_iter = 0;

  /*--- Initialize some useful booleans ---*/

  euler            = false;  ns           = false;  turbulent   = false;
  adj_euler        = false;  adj_ns       = false;  adj_turb    = false;
  fem_euler        = false;  fem_ns       = false;  fem_dg_flow = false;
  disc_adj         = false;
  fem              = false;  disc_adj_fem     = false;
  disc_adj_turb    = false;
  heat             = false;  disc_adj_heat    = false;
  template_solver  = false;

  /*--- Check for restarts and use the LoadRestart() routines. ---*/

  bool restart      = config->GetRestart();
  bool restart_flow = config->GetRestart_Flow();
  bool no_restart   = false;

  /*--- Adjust iteration number for unsteady restarts. ---*/

  bool dual_time = ((config->GetTime_Marching() == DT_STEPPING_1ST) ||
                    (config->GetTime_Marching() == DT_STEPPING_2ND));
  bool time_stepping = config->GetTime_Marching() == TIME_STEPPING;
  bool adjoint = (config->GetDiscrete_Adjoint() || config->GetContinuous_Adjoint());
  bool time_domain = (config->GetTime_Domain()); // Dynamic simulation (FSI).

  if (dual_time) {
    if (adjoint) val_iter = SU2_TYPE::Int(config->GetUnst_AdjointIter())-1;
    else if (config->GetTime_Marching() == DT_STEPPING_1ST)
      val_iter = SU2_TYPE::Int(config->GetRestart_Iter())-1;
    else val_iter = SU2_TYPE::Int(config->GetRestart_Iter())-2;
  }

  if (time_stepping) {
    if (adjoint) val_iter = SU2_TYPE::Int(config->GetUnst_AdjointIter())-1;
    else val_iter = SU2_TYPE::Int(config->GetRestart_Iter())-1;
  }

  /*--- Assign booleans ---*/

  switch (config->GetKind_Solver()) {
    case TEMPLATE_SOLVER: template_solver = true; break;
    case EULER : case INC_EULER: euler = true; break;
    case NAVIER_STOKES: case INC_NAVIER_STOKES: ns = true; heat = config->GetWeakly_Coupled_Heat(); break;
    case RANS : case INC_RANS: ns = true; turbulent = true; heat = config->GetWeakly_Coupled_Heat(); break;
    case FEM_EULER : fem_euler = true; break;
    case FEM_NAVIER_STOKES: fem_ns = true; break;
    case FEM_RANS : fem_ns = true; break;
    case FEM_LES : fem_ns = true; break;
    case HEAT_EQUATION: heat = true; break;
    case FEM_ELASTICITY: fem = true; break;
    case ADJ_EULER : euler = true; adj_euler = true; break;
    case ADJ_NAVIER_STOKES : ns = true; turbulent = (config->GetKind_Turb_Model() != NONE); adj_ns = true; break;
    case ADJ_RANS : ns = true; turbulent = true; adj_ns = true; adj_turb = (!config->GetFrozen_Visc_Cont()); break;
    case DISC_ADJ_EULER: case DISC_ADJ_INC_EULER: euler = true; disc_adj = true; break;
    case DISC_ADJ_NAVIER_STOKES: case DISC_ADJ_INC_NAVIER_STOKES: ns = true; disc_adj = true; heat = config->GetWeakly_Coupled_Heat(); break;
    case DISC_ADJ_RANS: case DISC_ADJ_INC_RANS: ns = true; turbulent = true; disc_adj = true; disc_adj_turb = (!config->GetFrozen_Visc_Disc()); heat = config->GetWeakly_Coupled_Heat(); break;
    case DISC_ADJ_FEM_EULER: fem_euler = true; disc_adj = true; break;
    case DISC_ADJ_FEM_NS: fem_ns = true; disc_adj = true; break;
    case DISC_ADJ_FEM_RANS: fem_ns = true; turbulent = true; disc_adj = true; disc_adj_turb = (!config->GetFrozen_Visc_Disc()); break;
    case DISC_ADJ_FEM: fem = true; disc_adj_fem = true; break;
    case DISC_ADJ_HEAT: heat = true; disc_adj_heat = true; break;

  }

  /*--- Determine the kind of FEM solver used for the flow. ---*/

  switch( config->GetKind_FEM_Flow() ) {
    case DG: fem_dg_flow = true; break;
  }

  /*--- Load restarts for any of the active solver containers. Note that
   these restart routines fill the fine grid and interpolate to all MG levels. ---*/

  if (restart || restart_flow) {
    if (euler || ns) {
      solver[MESH_0][FLOW_SOL]->LoadRestart(geometry, solver, config, val_iter, update_geo);
    }
    if (turbulent) {
      solver[MESH_0][TURB_SOL]->LoadRestart(geometry, solver, config, val_iter, update_geo);
    }
    if (config->AddRadiation()) {
      solver[MESH_0][RAD_SOL]->LoadRestart(geometry, solver, config, val_iter, update_geo);
    }
    if (fem) {
      if (time_domain) val_iter = SU2_TYPE::Int(config->GetRestart_Iter())-1;
      solver[MESH_0][FEA_SOL]->LoadRestart(geometry, solver, config, val_iter, update_geo);
    }
    if (fem_euler || fem_ns) {
      if (fem_dg_flow)
        solver[MESH_0][FLOW_SOL]->LoadRestart(geometry, solver, config, val_iter, update_geo);
    }
    if (heat) {
      solver[MESH_0][HEAT_SOL]->LoadRestart(geometry, solver, config, val_iter, update_geo);
    }
  }

  if (restart) {
    if (template_solver) {
      no_restart = true;
    }
    if (heat) {
      solver[MESH_0][HEAT_SOL]->LoadRestart(geometry, solver, config, val_iter, update_geo);
    }
    if (adj_euler || adj_ns) {
      solver[MESH_0][ADJFLOW_SOL]->LoadRestart(geometry, solver, config, val_iter, update_geo);
    }
    if (adj_turb) {
      no_restart = true;
    }
    if (disc_adj) {
      solver[MESH_0][ADJFLOW_SOL]->LoadRestart(geometry, solver, config, val_iter, update_geo);
      if (disc_adj_turb)
        solver[MESH_0][ADJTURB_SOL]->LoadRestart(geometry, solver, config, val_iter, update_geo);
      if (disc_adj_heat)
        solver[MESH_0][ADJHEAT_SOL]->LoadRestart(geometry, solver, config, val_iter, update_geo);
      if (config->AddRadiation())
        solver[MESH_0][ADJRAD_SOL]->LoadRestart(geometry, solver, config, val_iter, update_geo);
    }
    if (disc_adj_fem) {
        if (time_domain) val_iter = SU2_TYPE::Int(config->GetRestart_Iter())-1;
        solver[MESH_0][ADJFEA_SOL]->LoadRestart(geometry, solver, config, val_iter, update_geo);
    }
    if (disc_adj_heat) {
      solver[MESH_0][ADJHEAT_SOL]->LoadRestart(geometry, solver, config, val_iter, update_geo);
    }
  }

  if ((restart || restart_flow) && config->GetDeform_Mesh() && update_geo){
    /*--- Always restart with the last state ---*/
    val_iter = SU2_TYPE::Int(config->GetRestart_Iter())-1;
    solver[MESH_0][MESH_SOL]->LoadRestart(geometry, solver, config, val_iter, update_geo);
  }

  /*--- Exit if a restart was requested for a solver that is not available. ---*/

  if (no_restart) {
    SU2_MPI::Error(string("A restart capability has not been implemented yet for this solver.\n") +
                   string("Please set RESTART_SOL= NO and try again."), CURRENT_FUNCTION);
  }

  /*--- Think about calls to pre / post-processing here, plus realizability checks. ---*/


}

void CDriver::Solver_Postprocessing(CSolver ****solver, CGeometry **geometry,
                                    CConfig *config, unsigned short val_iInst) {
  unsigned short iMGlevel;
  bool euler, ns, turbulent,
  adj_euler, adj_ns, adj_turb,
  heat, fem,
  spalart_allmaras, neg_spalart_allmaras, menter_sst, transition,
  template_solver, disc_adj, disc_adj_turb, disc_adj_fem, disc_adj_heat,
  e_spalart_allmaras, comp_spalart_allmaras, e_comp_spalart_allmaras;

  /*--- Initialize some useful booleans ---*/

  euler            = false;  ns              = false;  turbulent = false;
  adj_euler        = false;  adj_ns          = false;  adj_turb  = false;
  spalart_allmaras = false;  menter_sst      = false;  disc_adj_turb = false;
  neg_spalart_allmaras = false;
  disc_adj        = false;
  fem              = false;  disc_adj_fem    = false;
  heat             = false;   disc_adj_heat   = false;
  transition       = false;
  template_solver  = false;
  e_spalart_allmaras = false; comp_spalart_allmaras = false; e_comp_spalart_allmaras = false;

  /*--- Assign booleans ---*/

  switch (config->GetKind_Solver()) {
    case TEMPLATE_SOLVER: template_solver = true; break;
    case EULER : case INC_EULER: euler = true; break;
    case NAVIER_STOKES: case INC_NAVIER_STOKES: ns = true; heat = config->GetWeakly_Coupled_Heat(); break;
    case RANS : case INC_RANS: ns = true; turbulent = true; if (config->GetKind_Trans_Model() == LM) transition = true; heat = config->GetWeakly_Coupled_Heat(); break;
    case FEM_EULER : euler = true; break;
    case FEM_NAVIER_STOKES:
    case FEM_LES: ns = true; break;
    case FEM_RANS: ns = true; turbulent = true; if (config->GetKind_Trans_Model() == LM) transition = true; break;
    case HEAT_EQUATION: heat = true; break;
    case FEM_ELASTICITY: fem = true; break;
    case ADJ_EULER : euler = true; adj_euler = true; break;
    case ADJ_NAVIER_STOKES : ns = true; turbulent = (config->GetKind_Turb_Model() != NONE); adj_ns = true; break;
    case ADJ_RANS : ns = true; turbulent = true; adj_ns = true; adj_turb = (!config->GetFrozen_Visc_Cont()); break;
    case DISC_ADJ_EULER: case DISC_ADJ_INC_EULER: euler = true; disc_adj = true; break;
    case DISC_ADJ_NAVIER_STOKES: case DISC_ADJ_INC_NAVIER_STOKES: ns = true; disc_adj = true; heat = config->GetWeakly_Coupled_Heat(); break;
    case DISC_ADJ_RANS: case DISC_ADJ_INC_RANS: ns = true; turbulent = true; disc_adj = true; disc_adj_turb = (!config->GetFrozen_Visc_Disc()); heat = config->GetWeakly_Coupled_Heat(); break;
    case DISC_ADJ_FEM_EULER: euler = true; disc_adj = true; break;
    case DISC_ADJ_FEM_NS: ns = true; disc_adj = true; break;
    case DISC_ADJ_FEM_RANS: ns = true; turbulent = true; disc_adj = true; disc_adj_turb = (!config->GetFrozen_Visc_Disc()); break;
    case DISC_ADJ_FEM: fem = true; disc_adj_fem = true; break;
    case DISC_ADJ_HEAT: heat = true; disc_adj_heat = true; break;
  }

  /*--- Assign turbulence model booleans ---*/

  if (turbulent)
    switch (config->GetKind_Turb_Model()) {
    case SA:        spalart_allmaras = true;        break;
    case SA_NEG:    neg_spalart_allmaras = true;    break;
    case SA_E:      e_spalart_allmaras = true;      break;
    case SA_COMP:   comp_spalart_allmaras = true;   break;
    case SA_E_COMP: e_comp_spalart_allmaras = true; break;
    case SST:       menter_sst = true;              break;
    case SST_SUST:  menter_sst = true;              break;
    default: SU2_MPI::Error("Specified turbulence model unavailable or none selected", CURRENT_FUNCTION); break;
    }

  /*--- Definition of the Class for the solution: solver_container[DOMAIN][MESH_LEVEL][EQUATION]. Note that euler, ns
   and potential are incompatible, they use the same position in sol container ---*/

  for (iMGlevel = 0; iMGlevel <= config->GetnMGLevels(); iMGlevel++) {

    /*--- DeAllocate solution for a template problem ---*/

    if (template_solver) {
      delete solver[val_iInst][iMGlevel][TEMPLATE_SOL];
    }

    /*--- DeAllocate solution for adjoint problem ---*/

    if (adj_euler || adj_ns || disc_adj) {
      delete solver[val_iInst][iMGlevel][ADJFLOW_SOL];
      if (disc_adj_turb || adj_turb) {
        delete solver[val_iInst][iMGlevel][ADJTURB_SOL];
      }
      if (heat) {
        delete solver[val_iInst][iMGlevel][ADJHEAT_SOL];
      }
    }

    if (disc_adj_heat) {
      delete solver[val_iInst][iMGlevel][ADJHEAT_SOL];
    }

    /*--- DeAllocate solution for direct problem ---*/

    if (euler || ns) {
      delete solver[val_iInst][iMGlevel][FLOW_SOL];
    }

    if (turbulent) {
      if (spalart_allmaras || neg_spalart_allmaras || menter_sst || e_spalart_allmaras || comp_spalart_allmaras || e_comp_spalart_allmaras) {
        delete solver[val_iInst][iMGlevel][TURB_SOL];
      }
      if (transition) {
        delete solver[val_iInst][iMGlevel][TRANS_SOL];
      }
    }
    if (heat) {
      delete solver[val_iInst][iMGlevel][HEAT_SOL];
    }
    if (fem) {
      delete solver[val_iInst][iMGlevel][FEA_SOL];
    }
    if (disc_adj_fem) {
      delete solver[val_iInst][iMGlevel][ADJFEA_SOL];
    }
    if (config->AddRadiation()) {
      delete solver[val_iInst][iMGlevel][RAD_SOL];
      if (disc_adj) delete solver[val_iInst][iMGlevel][ADJRAD_SOL];
    }

    if (iMGlevel == 0){
      if (config->GetDeform_Mesh()){
        delete solver[val_iInst][MESH_0][MESH_SOL];
        if (config->GetDiscrete_Adjoint())
          delete solver[val_iInst][MESH_0][ADJMESH_SOL];
      }
    }

    delete [] solver[val_iInst][iMGlevel];

  }

  delete [] solver[val_iInst];

}

void CDriver::Integration_Preprocessing(CConfig *config, CIntegration **&integration) {

  unsigned short iSol;

  if (rank == MASTER_NODE)
    cout << endl <<"----------------- Integration Preprocessing ( Zone " << config->GetiZone() <<" ) ------------------" << endl;

  integration = new CIntegration* [MAX_SOLS];
  for (iSol = 0; iSol < MAX_SOLS; iSol++)
    integration[iSol] = NULL;

  bool euler, adj_euler, ns, adj_ns, turbulent, adj_turb, fem,
      fem_euler, fem_ns, fem_turbulent,
      heat, template_solver, transition, disc_adj, disc_adj_fem, disc_adj_heat;

  /*--- Initialize some useful booleans ---*/
  euler            = false; adj_euler        = false;
  ns               = false; adj_ns           = false;
  turbulent        = false; adj_turb         = false;
  disc_adj         = false;
  fem_euler        = false;
  fem_ns           = false;
  fem_turbulent    = false;
  heat             = false; disc_adj_heat    = false;
  fem              = false; disc_adj_fem     = false;
  transition       = false;
  template_solver  = false;

  /*--- Assign booleans ---*/
  switch (config->GetKind_Solver()) {
    case TEMPLATE_SOLVER: template_solver = true; break;
    case EULER : case INC_EULER: euler = true; break;
    case NAVIER_STOKES: case INC_NAVIER_STOKES: ns = true;  heat = config->GetWeakly_Coupled_Heat(); break;
    case RANS : case INC_RANS: ns = true; turbulent = true; if (config->GetKind_Trans_Model() == LM) transition = true; heat = config->GetWeakly_Coupled_Heat(); break;
    case FEM_EULER : fem_euler = true; break;
    case FEM_NAVIER_STOKES: fem_ns = true; break;
    case FEM_RANS : fem_ns = true; fem_turbulent = true; break;
    case FEM_LES :  fem_ns = true; break;
    case HEAT_EQUATION: heat = true; break;
    case FEM_ELASTICITY: fem = true; break;
    case ADJ_EULER : euler = true; adj_euler = true; break;
    case ADJ_NAVIER_STOKES : ns = true; turbulent = (config->GetKind_Turb_Model() != NONE); adj_ns = true; break;
    case ADJ_RANS : ns = true; turbulent = true; adj_ns = true; adj_turb = (!config->GetFrozen_Visc_Cont()); break;
    case DISC_ADJ_EULER : case DISC_ADJ_INC_EULER: euler = true; disc_adj = true; break;
    case DISC_ADJ_FEM_EULER: fem_euler = true; disc_adj = true; break;
    case DISC_ADJ_FEM_NS: fem_ns = true; disc_adj = true; break;
    case DISC_ADJ_FEM_RANS: fem_ns = true; fem_turbulent = true; disc_adj = true; break;
    case DISC_ADJ_NAVIER_STOKES: case DISC_ADJ_INC_NAVIER_STOKES: ns = true; disc_adj = true; heat = config->GetWeakly_Coupled_Heat(); break;
    case DISC_ADJ_RANS : case DISC_ADJ_INC_RANS: ns = true; turbulent = true; disc_adj = true; heat = config->GetWeakly_Coupled_Heat(); break;
    case DISC_ADJ_FEM: fem = true; disc_adj_fem = true; break;
    case DISC_ADJ_HEAT: heat = true; disc_adj_heat = true; break;
  }

  /*--- Allocate solution for a template problem ---*/
  if (template_solver) integration[TEMPLATE_SOL] = new CSingleGridIntegration(config);

  /*--- Allocate solution for direct problem ---*/
  if (euler) integration[FLOW_SOL] = new CMultiGridIntegration(config);
  if (ns) integration[FLOW_SOL] = new CMultiGridIntegration(config);
  if (turbulent) integration[TURB_SOL] = new CSingleGridIntegration(config);
  if (transition) integration[TRANS_SOL] = new CSingleGridIntegration(config);
  if (heat) integration[HEAT_SOL] = new CSingleGridIntegration(config);
  if (fem) integration[FEA_SOL] = new CStructuralIntegration(config);
  if (config->AddRadiation()) integration[RAD_SOL] = new CSingleGridIntegration(config);

  /*--- Allocate integration container for finite element flow solver. ---*/

  if (fem_euler) integration[FLOW_SOL] = new CFEM_DG_Integration(config);
  if (fem_ns)    integration[FLOW_SOL] = new CFEM_DG_Integration(config);
  //if (fem_turbulent) integration[FEM_TURB_SOL] = new CSingleGridIntegration(config);

  if (fem_turbulent)
    SU2_MPI::Error("No turbulent FEM solver yet", CURRENT_FUNCTION);

  /*--- Allocate solution for adjoint problem ---*/
  if (adj_euler) integration[ADJFLOW_SOL] = new CMultiGridIntegration(config);
  if (adj_ns) integration[ADJFLOW_SOL] = new CMultiGridIntegration(config);
  if (adj_turb) integration[ADJTURB_SOL] = new CSingleGridIntegration(config);

  if (disc_adj) integration[ADJFLOW_SOL] = new CIntegration(config);
  if (disc_adj_fem) integration[ADJFEA_SOL] = new CIntegration(config);
  if (disc_adj_heat) integration[ADJHEAT_SOL] = new CIntegration(config);

}

void CDriver::Integration_Postprocessing(CIntegration ***integration, CGeometry **geometry, CConfig *config, unsigned short val_iInst) {
  bool euler, adj_euler, ns, adj_ns, turbulent, adj_turb, fem,
      fem_euler, fem_ns, fem_turbulent,
      heat, template_solver, transition, disc_adj, disc_adj_fem, disc_adj_heat;

  /*--- Initialize some useful booleans ---*/
  euler            = false; adj_euler        = false;
  ns               = false; adj_ns           = false;
  turbulent        = false; adj_turb         = false;
  disc_adj         = false;
  fem_euler        = false;
  fem_ns           = false;
  fem_turbulent    = false;
  heat             = false; disc_adj_heat    = false;
  fem              = false; disc_adj_fem     = false;
  transition       = false;
  template_solver  = false;

  /*--- Assign booleans ---*/
  switch (config->GetKind_Solver()) {
    case TEMPLATE_SOLVER: template_solver = true; break;
    case EULER : case INC_EULER: euler = true; break;
    case NAVIER_STOKES: case INC_NAVIER_STOKES: ns = true; heat = config->GetWeakly_Coupled_Heat(); break;
    case RANS : case INC_RANS: ns = true; turbulent = true; if (config->GetKind_Trans_Model() == LM) transition = true; heat = config->GetWeakly_Coupled_Heat(); break;
    case FEM_EULER : fem_euler = true; break;
    case FEM_NAVIER_STOKES: fem_ns = true; break;
    case FEM_RANS : fem_ns = true; fem_turbulent = true; break;
    case FEM_LES :  fem_ns = true; break;
    case HEAT_EQUATION: heat = true; break;
    case FEM_ELASTICITY: fem = true; break;
    case ADJ_EULER : euler = true; adj_euler = true; break;
    case ADJ_NAVIER_STOKES : ns = true; turbulent = (config->GetKind_Turb_Model() != NONE); adj_ns = true; break;
    case ADJ_RANS : ns = true; turbulent = true; adj_ns = true; adj_turb = (!config->GetFrozen_Visc_Cont()); break;
    case DISC_ADJ_EULER : case DISC_ADJ_INC_EULER: euler = true; disc_adj = true; break;
    case DISC_ADJ_NAVIER_STOKES: case DISC_ADJ_INC_NAVIER_STOKES: ns = true; disc_adj = true; heat = config->GetWeakly_Coupled_Heat(); break;
    case DISC_ADJ_RANS : case DISC_ADJ_INC_RANS: ns = true; turbulent = true; disc_adj = true; heat = config->GetWeakly_Coupled_Heat(); break;
    case DISC_ADJ_FEM_EULER: fem_euler = true; disc_adj = true; break;
    case DISC_ADJ_FEM_NS: fem_ns = true; disc_adj = true; break;
    case DISC_ADJ_FEM_RANS: fem_ns = true; fem_turbulent = true; disc_adj = true; break;
    case DISC_ADJ_FEM: fem = true; disc_adj_fem = true; break;
    case DISC_ADJ_HEAT: heat = true; disc_adj_heat = true; break;
  }

  /*--- DeAllocate solution for a template problem ---*/
  if (template_solver) integration[val_iInst][TEMPLATE_SOL] = new CSingleGridIntegration(config);

  /*--- DeAllocate solution for direct problem ---*/
  if (euler || ns) delete integration[val_iInst][FLOW_SOL];
  if (turbulent) delete integration[val_iInst][TURB_SOL];
  if (transition) delete integration[val_iInst][TRANS_SOL];
  if (heat) delete integration[val_iInst][HEAT_SOL];
  if (fem) delete integration[val_iInst][FEA_SOL];
  if (disc_adj_fem) delete integration[val_iInst][ADJFEA_SOL];
  if (disc_adj_heat) delete integration[val_iInst][ADJHEAT_SOL];
  if (config->AddRadiation()) delete integration[val_iInst][RAD_SOL];

  /*--- DeAllocate solution for adjoint problem ---*/
  if (adj_euler || adj_ns || disc_adj) delete integration[val_iInst][ADJFLOW_SOL];
  if (adj_turb) delete integration[val_iInst][ADJTURB_SOL];

  /*--- DeAllocate integration container for finite element flow solver. ---*/
  if (fem_euler || fem_ns) delete integration[val_iInst][FLOW_SOL];
  //if (fem_turbulent)     delete integration_container[val_iInst][FEM_TURB_SOL];

  if (fem_turbulent)
    SU2_MPI::Error("No turbulent FEM solver yet", CURRENT_FUNCTION);

  delete [] integration[val_iInst];
}

void CDriver::Numerics_Preprocessing(CConfig *config, CGeometry **geometry, CSolver ***solver, CNumerics ****&numerics) {

  if (rank == MASTER_NODE)
    cout << endl <<"------------------- Numerics Preprocessing ( Zone " << config->GetiZone() <<" ) -------------------" << endl;

  unsigned short iMGlevel, iSol,

  nVar_Template         = 0,
  nVar_Flow             = 0,
  nVar_Trans            = 0,
  nVar_Turb             = 0,
  nVar_Adj_Flow         = 0,
  nVar_Adj_Turb         = 0,
  nVar_FEM              = 0,
  nVar_Rad              = 0,
  nVar_Heat             = 0;

  numerics = new CNumerics***[config->GetnMGLevels()+1];

  const su2double *constants = nullptr;
  su2double kine_Inf = 0.0, omega_Inf = 0.0;

  bool compressible = false;
  bool incompressible = false;
  bool ideal_gas = (config->GetKind_FluidModel() == STANDARD_AIR) || (config->GetKind_FluidModel() == IDEAL_GAS);
  bool roe_low_dissipation = (config->GetKind_RoeLowDiss() != NO_ROELOWDISS);

  /*--- Initialize some useful booleans ---*/
  bool euler, ns, turbulent, adj_euler, adj_ns, adj_turb, fem_euler, fem_ns, fem_turbulent;
  bool spalart_allmaras, neg_spalart_allmaras, e_spalart_allmaras, comp_spalart_allmaras, e_comp_spalart_allmaras, menter_sst;
  bool fem, heat, transition, template_solver;

  euler = ns = turbulent = adj_euler = adj_ns = adj_turb = fem_euler = fem_ns = fem_turbulent = false;
  spalart_allmaras = neg_spalart_allmaras = e_spalart_allmaras = comp_spalart_allmaras = e_comp_spalart_allmaras = menter_sst = false;
  fem = heat = transition = template_solver = false;

  /*--- Assign booleans ---*/
  switch (config->GetKind_Solver()) {
    case TEMPLATE_SOLVER:
      template_solver = true; break;

    case EULER :
    case DISC_ADJ_EULER:
      euler = compressible = true; break;

    case NAVIER_STOKES:
    case DISC_ADJ_NAVIER_STOKES:
      ns = compressible = true; break;

    case RANS:
    case DISC_ADJ_RANS:
      ns = compressible = turbulent = true;
      transition = (config->GetKind_Trans_Model() == LM); break;

    case INC_EULER:
    case DISC_ADJ_INC_EULER:
      euler = incompressible = true; break;

    case INC_NAVIER_STOKES:
    case DISC_ADJ_INC_NAVIER_STOKES:
      ns = incompressible = true;
      heat = config->GetWeakly_Coupled_Heat(); break;

    case INC_RANS:
    case DISC_ADJ_INC_RANS:
      ns = incompressible = turbulent = true;
      heat = config->GetWeakly_Coupled_Heat();
      transition = (config->GetKind_Trans_Model() == LM); break;

    case FEM_EULER:
    case DISC_ADJ_FEM_EULER:
      fem_euler = compressible = true; break;

    case FEM_NAVIER_STOKES:
    case DISC_ADJ_FEM_NS:
      fem_ns = compressible = true; break;

    case FEM_RANS:
    case DISC_ADJ_FEM_RANS:
      fem_ns = compressible = fem_turbulent = true; break;

    case FEM_LES:
      fem_ns = compressible = true; break;

    case HEAT_EQUATION:
    case DISC_ADJ_HEAT:
      heat = true; break;

    case FEM_ELASTICITY:
    case DISC_ADJ_FEM:
      fem = true; break;

    case ADJ_EULER:
      adj_euler = euler = compressible = true; break;

    case ADJ_NAVIER_STOKES:
      adj_ns = ns = compressible = true;
      turbulent = (config->GetKind_Turb_Model() != NONE); break;

    case ADJ_RANS:
      adj_ns = ns = compressible = turbulent = true;
      adj_turb = !config->GetFrozen_Visc_Cont(); break;

  }

  /*--- Assign turbulence model booleans ---*/

  if (turbulent || fem_turbulent)
    switch (config->GetKind_Turb_Model()) {
      case SA:        spalart_allmaras = true;        break;
      case SA_NEG:    neg_spalart_allmaras = true;    break;
      case SA_E:      e_spalart_allmaras = true;      break;
      case SA_COMP:   comp_spalart_allmaras = true;   break;
      case SA_E_COMP: e_comp_spalart_allmaras = true; break;
      case SST:       menter_sst = true;              break;
      case SST_SUST:  menter_sst = true;              break;
      default:
        SU2_MPI::Error("Specified turbulence model unavailable or none selected", CURRENT_FUNCTION);
        break;
    }

  /*--- If the Menter SST model is used, store the constants of the model and determine the
        free stream values of the turbulent kinetic energy and dissipation rate. ---*/

  if (menter_sst) {
    constants = solver[MESH_0][TURB_SOL]->GetConstants();
    kine_Inf  = solver[MESH_0][TURB_SOL]->GetTke_Inf();
    omega_Inf = solver[MESH_0][TURB_SOL]->GetOmega_Inf();
  }

  /*--- Number of variables for the template ---*/

  if (template_solver) nVar_Flow = solver[MESH_0][FLOW_SOL]->GetnVar();

  /*--- Number of variables for direct problem ---*/

  if (euler)        nVar_Flow = solver[MESH_0][FLOW_SOL]->GetnVar();
  if (ns)           nVar_Flow = solver[MESH_0][FLOW_SOL]->GetnVar();
  if (turbulent)    nVar_Turb = solver[MESH_0][TURB_SOL]->GetnVar();
  if (transition)   nVar_Trans = solver[MESH_0][TRANS_SOL]->GetnVar();

  if (fem_euler)    nVar_Flow = solver[MESH_0][FLOW_SOL]->GetnVar();
  if (fem_ns)       nVar_Flow = solver[MESH_0][FLOW_SOL]->GetnVar();
  //if (fem_turbulent)    nVar_Turb = solver_container[MESH_0][FEM_TURB_SOL]->GetnVar();

  if (fem)          nVar_FEM = solver[MESH_0][FEA_SOL]->GetnVar();
  if (heat)     nVar_Heat = solver[MESH_0][HEAT_SOL]->GetnVar();

  if (config->AddRadiation())    nVar_Rad = solver[MESH_0][RAD_SOL]->GetnVar();

  /*--- Number of variables for adjoint problem ---*/

  if (adj_euler)    nVar_Adj_Flow = solver[MESH_0][ADJFLOW_SOL]->GetnVar();
  if (adj_ns)       nVar_Adj_Flow = solver[MESH_0][ADJFLOW_SOL]->GetnVar();
  if (adj_turb)     nVar_Adj_Turb = solver[MESH_0][ADJTURB_SOL]->GetnVar();

  /*--- Definition of the Class for the numerical method: numerics_container[INSTANCE_LEVEL][MESH_LEVEL][EQUATION][EQ_TERM] ---*/

  for (iMGlevel = 0; iMGlevel <= config->GetnMGLevels(); iMGlevel++) {
    numerics[iMGlevel] = new CNumerics** [MAX_SOLS];
    for (iSol = 0; iSol < MAX_SOLS; iSol++)
      numerics[iMGlevel][iSol] = new CNumerics* [MAX_TERMS*omp_get_max_threads()]();
  }

  /*--- Instantiate one numerics object per thread for each required term. ---*/

  for (int thread = 0; thread < omp_get_max_threads(); ++thread)
  {
  const int offset = thread * MAX_TERMS;

  const int conv_term = CONV_TERM + offset;
  const int visc_term = VISC_TERM + offset;

  const int source_first_term = SOURCE_FIRST_TERM + offset;
  const int source_second_term = SOURCE_SECOND_TERM + offset;

  const int conv_bound_term = CONV_BOUND_TERM + offset;
  const int visc_bound_term = VISC_BOUND_TERM + offset;

  const int fea_term = FEA_TERM + offset;

  /*--- Solver definition for the template problem ---*/
  if (template_solver) {

    /*--- Definition of the convective scheme for each equation and mesh level ---*/
    switch (config->GetKind_ConvNumScheme_Template()) {
      case SPACE_CENTERED : case SPACE_UPWIND :
        for (iMGlevel = 0; iMGlevel <= config->GetnMGLevels(); iMGlevel++)
          numerics[iMGlevel][TEMPLATE_SOL][conv_term] = new CConvective_Template(nDim, nVar_Template, config);
        break;
      default:
        SU2_OMP_MASTER
        SU2_MPI::Error("Convective scheme not implemented (template_solver).", CURRENT_FUNCTION);
        break;
    }

    /*--- Definition of the viscous scheme for each equation and mesh level ---*/
    for (iMGlevel = 0; iMGlevel <= config->GetnMGLevels(); iMGlevel++)
      numerics[iMGlevel][TEMPLATE_SOL][visc_term] = new CViscous_Template(nDim, nVar_Template, config);

    /*--- Definition of the source term integration scheme for each equation and mesh level ---*/
    for (iMGlevel = 0; iMGlevel <= config->GetnMGLevels(); iMGlevel++)
      numerics[iMGlevel][TEMPLATE_SOL][source_first_term] = new CSource_Template(nDim, nVar_Template, config);

    /*--- Definition of the boundary condition method ---*/
    for (iMGlevel = 0; iMGlevel <= config->GetnMGLevels(); iMGlevel++) {
      numerics[iMGlevel][TEMPLATE_SOL][conv_bound_term] = new CConvective_Template(nDim, nVar_Template, config);
    }

  }

  /*--- Solver definition for the Potential, Euler, Navier-Stokes problems ---*/
  if ((euler) || (ns)) {

    /*--- Definition of the convective scheme for each equation and mesh level ---*/
    switch (config->GetKind_ConvNumScheme_Flow()) {
      case NO_CONVECTIVE :
        SU2_OMP_MASTER
        SU2_MPI::Error("Config file is missing the CONV_NUM_METHOD_FLOW option.", CURRENT_FUNCTION);
        break;

      case SPACE_CENTERED :
        if (compressible) {
          /*--- Compressible flow ---*/
          switch (config->GetKind_Centered_Flow()) {
            case LAX : numerics[MESH_0][FLOW_SOL][conv_term] = new CCentLax_Flow(nDim, nVar_Flow, config); break;
            case JST : numerics[MESH_0][FLOW_SOL][conv_term] = new CCentJST_Flow(nDim, nVar_Flow, config); break;
            case JST_KE : numerics[MESH_0][FLOW_SOL][conv_term] = new CCentJST_KE_Flow(nDim, nVar_Flow, config); break;
            default:
              SU2_OMP_MASTER
              SU2_MPI::Error("Invalid centered scheme or not implemented.", CURRENT_FUNCTION);
              break;
          }

          for (iMGlevel = 1; iMGlevel <= config->GetnMGLevels(); iMGlevel++)
            numerics[iMGlevel][FLOW_SOL][conv_term] = new CCentLax_Flow(nDim, nVar_Flow, config);

          /*--- Definition of the boundary condition method ---*/
          for (iMGlevel = 0; iMGlevel <= config->GetnMGLevels(); iMGlevel++)
            numerics[iMGlevel][FLOW_SOL][conv_bound_term] = new CUpwRoe_Flow(nDim, nVar_Flow, config, false);

        }
        if (incompressible) {
          /*--- Incompressible flow, use preconditioning method ---*/
          switch (config->GetKind_Centered_Flow()) {
            case LAX : numerics[MESH_0][FLOW_SOL][conv_term] = new CCentLaxInc_Flow(nDim, nVar_Flow, config); break;
            case JST : numerics[MESH_0][FLOW_SOL][conv_term] = new CCentJSTInc_Flow(nDim, nVar_Flow, config); break;
            default:
              SU2_OMP_MASTER
              SU2_MPI::Error("Invalid centered scheme or not implemented.\n Currently, only JST and LAX-FRIEDRICH are available for incompressible flows.", CURRENT_FUNCTION);
              break;
          }
          for (iMGlevel = 1; iMGlevel <= config->GetnMGLevels(); iMGlevel++)
            numerics[iMGlevel][FLOW_SOL][conv_term] = new CCentLaxInc_Flow(nDim, nVar_Flow, config);

          /*--- Definition of the boundary condition method ---*/
          for (iMGlevel = 0; iMGlevel <= config->GetnMGLevels(); iMGlevel++)
            numerics[iMGlevel][FLOW_SOL][conv_bound_term] = new CUpwFDSInc_Flow(nDim, nVar_Flow, config);

        }
        break;
      case SPACE_UPWIND :
        if (compressible) {
          /*--- Compressible flow ---*/
          switch (config->GetKind_Upwind_Flow()) {
            case ROE:
              if (ideal_gas) {

                for (iMGlevel = 0; iMGlevel <= config->GetnMGLevels(); iMGlevel++) {
                  numerics[iMGlevel][FLOW_SOL][conv_term] = new CUpwRoe_Flow(nDim, nVar_Flow, config, roe_low_dissipation);
                  numerics[iMGlevel][FLOW_SOL][conv_bound_term] = new CUpwRoe_Flow(nDim, nVar_Flow, config, false);
                }
              } else {

                for (iMGlevel = 0; iMGlevel <= config->GetnMGLevels(); iMGlevel++) {
                  numerics[iMGlevel][FLOW_SOL][conv_term] = new CUpwGeneralRoe_Flow(nDim, nVar_Flow, config);
                  numerics[iMGlevel][FLOW_SOL][conv_bound_term] = new CUpwGeneralRoe_Flow(nDim, nVar_Flow, config);
                }
              }
              break;

            case AUSM:
              for (iMGlevel = 0; iMGlevel <= config->GetnMGLevels(); iMGlevel++) {
                numerics[iMGlevel][FLOW_SOL][conv_term] = new CUpwAUSM_Flow(nDim, nVar_Flow, config);
                numerics[iMGlevel][FLOW_SOL][conv_bound_term] = new CUpwAUSM_Flow(nDim, nVar_Flow, config);
              }
              break;

            case AUSMPLUSUP:
              for (iMGlevel = 0; iMGlevel <= config->GetnMGLevels(); iMGlevel++) {
                numerics[iMGlevel][FLOW_SOL][conv_term] = new CUpwAUSMPLUSUP_Flow(nDim, nVar_Flow, config);
                numerics[iMGlevel][FLOW_SOL][conv_bound_term] = new CUpwAUSMPLUSUP_Flow(nDim, nVar_Flow, config);
              }
              break;

            case AUSMPLUSUP2:
              for (iMGlevel = 0; iMGlevel <= config->GetnMGLevels(); iMGlevel++) {
                numerics[iMGlevel][FLOW_SOL][conv_term] = new CUpwAUSMPLUSUP2_Flow(nDim, nVar_Flow, config);
                numerics[iMGlevel][FLOW_SOL][conv_bound_term] = new CUpwAUSMPLUSUP2_Flow(nDim, nVar_Flow, config);
              }
              break;

            case TURKEL:
              for (iMGlevel = 0; iMGlevel <= config->GetnMGLevels(); iMGlevel++) {
                numerics[iMGlevel][FLOW_SOL][conv_term] = new CUpwTurkel_Flow(nDim, nVar_Flow, config);
                numerics[iMGlevel][FLOW_SOL][conv_bound_term] = new CUpwTurkel_Flow(nDim, nVar_Flow, config);
              }
              break;

            case L2ROE:
              for (iMGlevel = 0; iMGlevel <= config->GetnMGLevels(); iMGlevel++) {
                numerics[iMGlevel][FLOW_SOL][conv_term] = new CUpwL2Roe_Flow(nDim, nVar_Flow, config);
                numerics[iMGlevel][FLOW_SOL][conv_bound_term] = new CUpwL2Roe_Flow(nDim, nVar_Flow, config);
              }
              break;
            case LMROE:
              for (iMGlevel = 0; iMGlevel <= config->GetnMGLevels(); iMGlevel++) {
                numerics[iMGlevel][FLOW_SOL][conv_term] = new CUpwLMRoe_Flow(nDim, nVar_Flow, config);
                numerics[iMGlevel][FLOW_SOL][conv_bound_term] = new CUpwLMRoe_Flow(nDim, nVar_Flow, config);
              }
              break;

            case SLAU:
              for (iMGlevel = 0; iMGlevel <= config->GetnMGLevels(); iMGlevel++) {
                numerics[iMGlevel][FLOW_SOL][conv_term] = new CUpwSLAU_Flow(nDim, nVar_Flow, config, roe_low_dissipation);
                numerics[iMGlevel][FLOW_SOL][conv_bound_term] = new CUpwSLAU_Flow(nDim, nVar_Flow, config, false);
              }
              break;

            case SLAU2:
              for (iMGlevel = 0; iMGlevel <= config->GetnMGLevels(); iMGlevel++) {
                numerics[iMGlevel][FLOW_SOL][conv_term] = new CUpwSLAU2_Flow(nDim, nVar_Flow, config, roe_low_dissipation);
                numerics[iMGlevel][FLOW_SOL][conv_bound_term] = new CUpwSLAU2_Flow(nDim, nVar_Flow, config, false);
              }
              break;

            case HLLC:
              if (ideal_gas) {
                for (iMGlevel = 0; iMGlevel <= config->GetnMGLevels(); iMGlevel++) {
                  numerics[iMGlevel][FLOW_SOL][conv_term] = new CUpwHLLC_Flow(nDim, nVar_Flow, config);
                  numerics[iMGlevel][FLOW_SOL][conv_bound_term] = new CUpwHLLC_Flow(nDim, nVar_Flow, config);
                }
              }
              else {
                for (iMGlevel = 0; iMGlevel <= config->GetnMGLevels(); iMGlevel++) {
                  numerics[iMGlevel][FLOW_SOL][conv_term] = new CUpwGeneralHLLC_Flow(nDim, nVar_Flow, config);
                  numerics[iMGlevel][FLOW_SOL][conv_bound_term] = new CUpwGeneralHLLC_Flow(nDim, nVar_Flow, config);
                }
              }
              break;

            case MSW:
              for (iMGlevel = 0; iMGlevel <= config->GetnMGLevels(); iMGlevel++) {
                numerics[iMGlevel][FLOW_SOL][conv_term] = new CUpwMSW_Flow(nDim, nVar_Flow, config);
                numerics[iMGlevel][FLOW_SOL][conv_bound_term] = new CUpwMSW_Flow(nDim, nVar_Flow, config);
              }
              break;

            case CUSP:
              for (iMGlevel = 0; iMGlevel <= config->GetnMGLevels(); iMGlevel++) {
                numerics[iMGlevel][FLOW_SOL][conv_term] = new CUpwCUSP_Flow(nDim, nVar_Flow, config);
                numerics[iMGlevel][FLOW_SOL][conv_bound_term] = new CUpwCUSP_Flow(nDim, nVar_Flow, config);
              }
              break;

            default:
              SU2_OMP_MASTER
              SU2_MPI::Error("Invalid upwind scheme or not implemented.", CURRENT_FUNCTION);
              break;
          }

        }
        if (incompressible) {
          /*--- Incompressible flow, use artificial compressibility method ---*/
          switch (config->GetKind_Upwind_Flow()) {
            case FDS:
              for (iMGlevel = 0; iMGlevel <= config->GetnMGLevels(); iMGlevel++) {
                numerics[iMGlevel][FLOW_SOL][conv_term] = new CUpwFDSInc_Flow(nDim, nVar_Flow, config);
                numerics[iMGlevel][FLOW_SOL][conv_bound_term] = new CUpwFDSInc_Flow(nDim, nVar_Flow, config);
              }
              break;
            default:
              SU2_OMP_MASTER
              SU2_MPI::Error("Invalid upwind scheme or not implemented.\n Currently, only FDS is available for incompressible flows.", CURRENT_FUNCTION);
              break;
          }
        }
        break;

      default:
        SU2_OMP_MASTER
        SU2_MPI::Error("Invalid convective scheme for the Euler / Navier-Stokes equations.", CURRENT_FUNCTION);
        break;
    }

    /*--- Definition of the viscous scheme for each equation and mesh level ---*/
    if (compressible) {
      if (ideal_gas) {

        /*--- Compressible flow Ideal gas ---*/
        numerics[MESH_0][FLOW_SOL][visc_term] = new CAvgGrad_Flow(nDim, nVar_Flow, true, config);
        for (iMGlevel = 1; iMGlevel <= config->GetnMGLevels(); iMGlevel++)
          numerics[iMGlevel][FLOW_SOL][visc_term] = new CAvgGrad_Flow(nDim, nVar_Flow, false, config);

        /*--- Definition of the boundary condition method ---*/
        for (iMGlevel = 0; iMGlevel <= config->GetnMGLevels(); iMGlevel++)
          numerics[iMGlevel][FLOW_SOL][visc_bound_term] = new CAvgGrad_Flow(nDim, nVar_Flow, false, config);

      } else {

        /*--- Compressible flow Real gas ---*/
        numerics[MESH_0][FLOW_SOL][visc_term] = new CGeneralAvgGrad_Flow(nDim, nVar_Flow, true, config);
        for (iMGlevel = 1; iMGlevel <= config->GetnMGLevels(); iMGlevel++)
          numerics[iMGlevel][FLOW_SOL][visc_term] = new CGeneralAvgGrad_Flow(nDim, nVar_Flow, false, config);

        /*--- Definition of the boundary condition method ---*/
        for (iMGlevel = 0; iMGlevel <= config->GetnMGLevels(); iMGlevel++)
          numerics[iMGlevel][FLOW_SOL][visc_bound_term] = new CGeneralAvgGrad_Flow(nDim, nVar_Flow, false, config);

      }
    }
    if (incompressible) {
      /*--- Incompressible flow, use preconditioning method ---*/
      numerics[MESH_0][FLOW_SOL][visc_term] = new CAvgGradInc_Flow(nDim, nVar_Flow, true, config);
      for (iMGlevel = 1; iMGlevel <= config->GetnMGLevels(); iMGlevel++)
        numerics[iMGlevel][FLOW_SOL][visc_term] = new CAvgGradInc_Flow(nDim, nVar_Flow, false, config);

      /*--- Definition of the boundary condition method ---*/
      for (iMGlevel = 0; iMGlevel <= config->GetnMGLevels(); iMGlevel++)
        numerics[iMGlevel][FLOW_SOL][visc_bound_term] = new CAvgGradInc_Flow(nDim, nVar_Flow, false, config);
    }

    /*--- Definition of the source term integration scheme for each equation and mesh level ---*/
    for (iMGlevel = 0; iMGlevel <= config->GetnMGLevels(); iMGlevel++) {

      if (config->GetBody_Force() == YES) {
        if (incompressible)
          numerics[iMGlevel][FLOW_SOL][source_first_term] = new CSourceIncBodyForce(nDim, nVar_Flow, config);
        else
          numerics[iMGlevel][FLOW_SOL][source_first_term] = new CSourceBodyForce(nDim, nVar_Flow, config);
      }
      else if (incompressible && (config->GetKind_DensityModel() == BOUSSINESQ)) {
        numerics[iMGlevel][FLOW_SOL][source_first_term] = new CSourceBoussinesq(nDim, nVar_Flow, config);
      }
      else if (config->GetRotating_Frame() == YES) {
        if (incompressible)
          numerics[iMGlevel][FLOW_SOL][source_first_term] = new CSourceIncRotatingFrame_Flow(nDim, nVar_Flow, config);
        else
        numerics[iMGlevel][FLOW_SOL][source_first_term] = new CSourceRotatingFrame_Flow(nDim, nVar_Flow, config);
      }
      else if (config->GetAxisymmetric() == YES) {
        if (incompressible)
          numerics[iMGlevel][FLOW_SOL][source_first_term] = new CSourceIncAxisymmetric_Flow(nDim, nVar_Flow, config);
        else
          numerics[iMGlevel][FLOW_SOL][source_first_term] = new CSourceAxisymmetric_Flow(nDim, nVar_Flow, config);
      }
      else if (config->GetGravityForce() == YES) {
        numerics[iMGlevel][FLOW_SOL][source_first_term] = new CSourceGravity(nDim, nVar_Flow, config);
      }
      else if (config->GetWind_Gust() == YES) {
        numerics[iMGlevel][FLOW_SOL][source_first_term] = new CSourceWindGust(nDim, nVar_Flow, config);
      }
      else {
        numerics[iMGlevel][FLOW_SOL][source_first_term] = new CSourceNothing(nDim, nVar_Flow, config);
      }

<<<<<<< HEAD
      // At this moment it is necessary to have the RHT equation in order to have a volumetric heat source
      if (config->AddRadiation())
        numerics[iMGlevel][FLOW_SOL][SOURCE_SECOND_TERM] = new CSourceRadiation(nDim, nVar_Flow, config);
      else
        numerics[iMGlevel][FLOW_SOL][SOURCE_SECOND_TERM] = new CSourceNothing(nDim, nVar_Flow, config);
=======
      numerics[iMGlevel][FLOW_SOL][source_second_term] = new CSourceNothing(nDim, nVar_Flow, config);
>>>>>>> dc771ff3
    }

  }

  /*--- Riemann solver definition for the Euler, Navier-Stokes problems for the FEM discretization. ---*/
  if ((fem_euler) || (fem_ns)) {

    switch (config->GetRiemann_Solver_FEM()) {
      case ROE:
      case LAX_FRIEDRICH:
        /* Hard coded optimized implementation is used in the DG solver. No need to allocate the
           corresponding entry in numerics. */
        break;

      case AUSM:
        for (iMGlevel = 0; iMGlevel <= config->GetnMGLevels(); iMGlevel++) {
          numerics[iMGlevel][FLOW_SOL][conv_term] = new CUpwAUSM_Flow(nDim, nVar_Flow, config);
          numerics[iMGlevel][FLOW_SOL][conv_bound_term] = new CUpwAUSM_Flow(nDim, nVar_Flow, config);
        }
        break;

      case TURKEL:
        for (iMGlevel = 0; iMGlevel <= config->GetnMGLevels(); iMGlevel++) {
          numerics[iMGlevel][FLOW_SOL][conv_term] = new CUpwTurkel_Flow(nDim, nVar_Flow, config);
          numerics[iMGlevel][FLOW_SOL][conv_bound_term] = new CUpwTurkel_Flow(nDim, nVar_Flow, config);
        }
        break;

      case HLLC:
          for (iMGlevel = 0; iMGlevel <= config->GetnMGLevels(); iMGlevel++) {
            numerics[iMGlevel][FLOW_SOL][conv_term] = new CUpwHLLC_Flow(nDim, nVar_Flow, config);
            numerics[iMGlevel][FLOW_SOL][conv_bound_term] = new CUpwHLLC_Flow(nDim, nVar_Flow, config);
          }
        break;

      case MSW:
        for (iMGlevel = 0; iMGlevel <= config->GetnMGLevels(); iMGlevel++) {
          numerics[iMGlevel][FLOW_SOL][conv_term] = new CUpwMSW_Flow(nDim, nVar_Flow, config);
          numerics[iMGlevel][FLOW_SOL][conv_bound_term] = new CUpwMSW_Flow(nDim, nVar_Flow, config);
        }
        break;

      case CUSP:
        for (iMGlevel = 0; iMGlevel <= config->GetnMGLevels(); iMGlevel++) {
          numerics[iMGlevel][FLOW_SOL][conv_term] = new CUpwCUSP_Flow(nDim, nVar_Flow, config);
          numerics[iMGlevel][FLOW_SOL][conv_bound_term] = new CUpwCUSP_Flow(nDim, nVar_Flow, config);
        }
        break;

      default:
        SU2_OMP_MASTER
        SU2_MPI::Error("Riemann solver not implemented.", CURRENT_FUNCTION);
        break;
    }

  }

  /*--- Solver definition for the turbulent model problem ---*/

  if (turbulent) {

    /*--- Definition of the convective scheme for each equation and mesh level ---*/

    switch (config->GetKind_ConvNumScheme_Turb()) {
      case NO_UPWIND:
        SU2_OMP_MASTER
        SU2_MPI::Error("Config file is missing the CONV_NUM_METHOD_TURB option.", CURRENT_FUNCTION);
        break;
      case SPACE_UPWIND :
        for (iMGlevel = 0; iMGlevel <= config->GetnMGLevels(); iMGlevel++) {
          if (spalart_allmaras || neg_spalart_allmaras || e_spalart_allmaras || comp_spalart_allmaras || e_comp_spalart_allmaras ) {
            numerics[iMGlevel][TURB_SOL][conv_term] = new CUpwSca_TurbSA(nDim, nVar_Turb, config);
          }
          else if (menter_sst) numerics[iMGlevel][TURB_SOL][conv_term] = new CUpwSca_TurbSST(nDim, nVar_Turb, config);
        }
        break;
      default:
        SU2_OMP_MASTER
        SU2_MPI::Error("Invalid convective scheme for the turbulence equations.", CURRENT_FUNCTION);
        break;
    }

    /*--- Definition of the viscous scheme for each equation and mesh level ---*/

    for (iMGlevel = 0; iMGlevel <= config->GetnMGLevels(); iMGlevel++) {
      if (spalart_allmaras || e_spalart_allmaras || comp_spalart_allmaras || e_comp_spalart_allmaras){
        numerics[iMGlevel][TURB_SOL][visc_term] = new CAvgGrad_TurbSA(nDim, nVar_Turb, true, config);
      }
      else if (neg_spalart_allmaras) numerics[iMGlevel][TURB_SOL][visc_term] = new CAvgGrad_TurbSA_Neg(nDim, nVar_Turb, true, config);
      else if (menter_sst) numerics[iMGlevel][TURB_SOL][visc_term] = new CAvgGrad_TurbSST(nDim, nVar_Turb, constants, true, config);
    }

    /*--- Definition of the source term integration scheme for each equation and mesh level ---*/

    for (iMGlevel = 0; iMGlevel <= config->GetnMGLevels(); iMGlevel++) {
      if (spalart_allmaras) numerics[iMGlevel][TURB_SOL][source_first_term] = new CSourcePieceWise_TurbSA(nDim, nVar_Turb, config);
      else if (e_spalart_allmaras) numerics[iMGlevel][TURB_SOL][source_first_term] = new CSourcePieceWise_TurbSA_E(nDim, nVar_Turb, config);
      else if (comp_spalart_allmaras) numerics[iMGlevel][TURB_SOL][source_first_term] = new CSourcePieceWise_TurbSA_COMP(nDim, nVar_Turb, config);
      else if (e_comp_spalart_allmaras) numerics[iMGlevel][TURB_SOL][source_first_term] = new CSourcePieceWise_TurbSA_E_COMP(nDim, nVar_Turb, config);
      else if (neg_spalart_allmaras) numerics[iMGlevel][TURB_SOL][source_first_term] = new CSourcePieceWise_TurbSA_Neg(nDim, nVar_Turb, config);
      else if (menter_sst) numerics[iMGlevel][TURB_SOL][source_first_term] = new CSourcePieceWise_TurbSST(nDim, nVar_Turb, constants, kine_Inf, omega_Inf, config);
      numerics[iMGlevel][TURB_SOL][source_second_term] = new CSourceNothing(nDim, nVar_Turb, config);
    }

    /*--- Definition of the boundary condition method ---*/

    for (iMGlevel = 0; iMGlevel <= config->GetnMGLevels(); iMGlevel++) {
      if (spalart_allmaras || e_spalart_allmaras || comp_spalart_allmaras || e_comp_spalart_allmaras) {
        numerics[iMGlevel][TURB_SOL][conv_bound_term] = new CUpwSca_TurbSA(nDim, nVar_Turb, config);
        numerics[iMGlevel][TURB_SOL][visc_bound_term] = new CAvgGrad_TurbSA(nDim, nVar_Turb, false, config);
      }
      else if (neg_spalart_allmaras) {
        numerics[iMGlevel][TURB_SOL][conv_bound_term] = new CUpwSca_TurbSA(nDim, nVar_Turb, config);
        numerics[iMGlevel][TURB_SOL][visc_bound_term] = new CAvgGrad_TurbSA_Neg(nDim, nVar_Turb, false, config);
      }
      else if (menter_sst) {
        numerics[iMGlevel][TURB_SOL][conv_bound_term] = new CUpwSca_TurbSST(nDim, nVar_Turb, config);
        numerics[iMGlevel][TURB_SOL][visc_bound_term] = new CAvgGrad_TurbSST(nDim, nVar_Turb, constants, false, config);
      }
    }
  }

  /*--- Solver definition for the transition model problem ---*/
  if (transition) {

    /*--- Definition of the convective scheme for each equation and mesh level ---*/
    switch (config->GetKind_ConvNumScheme_Turb()) {
      case NO_UPWIND:
        SU2_OMP_MASTER
        SU2_MPI::Error("Config file is missing the CONV_NUM_METHOD_TURB option.", CURRENT_FUNCTION);
        break;
      case SPACE_UPWIND:
        for (iMGlevel = 0; iMGlevel <= config->GetnMGLevels(); iMGlevel++) {
          numerics[iMGlevel][TRANS_SOL][conv_term] = new CUpwSca_TransLM(nDim, nVar_Trans, config);
        }
        break;
      default:
        SU2_OMP_MASTER
        SU2_MPI::Error("Invalid convective scheme for the transition equations.", CURRENT_FUNCTION);
        break;
    }

    /*--- Definition of the viscous scheme for each equation and mesh level ---*/
    for (iMGlevel = 0; iMGlevel <= config->GetnMGLevels(); iMGlevel++) {
      numerics[iMGlevel][TRANS_SOL][visc_term] = new CAvgGradCorrected_TransLM(nDim, nVar_Trans, config);
    }

    /*--- Definition of the source term integration scheme for each equation and mesh level ---*/
    for (iMGlevel = 0; iMGlevel <= config->GetnMGLevels(); iMGlevel++) {
      numerics[iMGlevel][TRANS_SOL][source_first_term] = new CSourcePieceWise_TransLM(nDim, nVar_Trans, config);
      numerics[iMGlevel][TRANS_SOL][source_second_term] = new CSourceNothing(nDim, nVar_Trans, config);
    }

    /*--- Definition of the boundary condition method ---*/
    for (iMGlevel = 0; iMGlevel <= config->GetnMGLevels(); iMGlevel++) {
      numerics[iMGlevel][TRANS_SOL][conv_bound_term] = new CUpwLin_TransLM(nDim, nVar_Trans, config);
    }
  }

  /*--- Solver definition of the finite volume heat solver  ---*/
  if (heat) {

    /*--- Definition of the viscous scheme for each equation and mesh level ---*/
    for (iMGlevel = 0; iMGlevel <= config->GetnMGLevels(); iMGlevel++) {

      numerics[iMGlevel][HEAT_SOL][visc_term] = new CAvgGradCorrected_Heat(nDim, nVar_Heat, config);
      numerics[iMGlevel][HEAT_SOL][visc_bound_term] = new CAvgGrad_Heat(nDim, nVar_Heat, config);

      switch (config->GetKind_ConvNumScheme_Heat()) {

        case SPACE_UPWIND :
          numerics[iMGlevel][HEAT_SOL][conv_term] = new CUpwSca_Heat(nDim, nVar_Heat, config);
          numerics[iMGlevel][HEAT_SOL][conv_bound_term] = new CUpwSca_Heat(nDim, nVar_Heat, config);
          break;

        case SPACE_CENTERED :
          numerics[iMGlevel][HEAT_SOL][conv_term] = new CCentSca_Heat(nDim, nVar_Heat, config);
          numerics[iMGlevel][HEAT_SOL][conv_bound_term] = new CUpwSca_Heat(nDim, nVar_Heat, config);
          break;

        default:
          SU2_OMP_MASTER
          SU2_MPI::Error("Invalid convective scheme for the heat transfer equations.", CURRENT_FUNCTION);
          break;
      }
    }
  }

  /*--- Solver definition for the radiation model problem ---*/

  if (config->AddRadiation()) {
    /*--- Definition of the viscous scheme for each equation and mesh level ---*/
    numerics[MESH_0][RAD_SOL][VISC_TERM] = new CAvgGradCorrected_P1(nDim, nVar_Rad, config);

    /*--- Definition of the source term integration scheme for each equation and mesh level ---*/
    numerics[MESH_0][RAD_SOL][SOURCE_FIRST_TERM] = new CSourceP1(nDim, nVar_Rad, config);

    /*--- Definition of the boundary condition method ---*/
    numerics[MESH_0][RAD_SOL][VISC_BOUND_TERM] = new CAvgGradCorrected_P1(nDim, nVar_Rad, config);
  }

  /*--- Solver definition for the flow adjoint problem ---*/

  if (adj_euler || adj_ns) {

    if (incompressible)
      SU2_OMP_MASTER
      SU2_MPI::Error("Convective schemes not implemented for incompressible continuous adjoint.", CURRENT_FUNCTION);

    /*--- Definition of the convective scheme for each equation and mesh level ---*/

    switch (config->GetKind_ConvNumScheme_AdjFlow()) {
      case NO_CONVECTIVE:
        SU2_OMP_MASTER
        SU2_MPI::Error("Config file is missing the CONV_NUM_METHOD_ADJFLOW option.", CURRENT_FUNCTION);
        break;

      case SPACE_CENTERED :

        if (compressible) {

          /*--- Compressible flow ---*/

          switch (config->GetKind_Centered_AdjFlow()) {
            case LAX : numerics[MESH_0][ADJFLOW_SOL][conv_term] = new CCentLax_AdjFlow(nDim, nVar_Adj_Flow, config); break;
            case JST : numerics[MESH_0][ADJFLOW_SOL][conv_term] = new CCentJST_AdjFlow(nDim, nVar_Adj_Flow, config); break;
            default:
              SU2_OMP_MASTER
              SU2_MPI::Error("Centered scheme not implemented.", CURRENT_FUNCTION);
              break;
          }

          for (iMGlevel = 1; iMGlevel <= config->GetnMGLevels(); iMGlevel++)
            numerics[iMGlevel][ADJFLOW_SOL][conv_term] = new CCentLax_AdjFlow(nDim, nVar_Adj_Flow, config);

          for (iMGlevel = 0; iMGlevel <= config->GetnMGLevels(); iMGlevel++)
            numerics[iMGlevel][ADJFLOW_SOL][conv_bound_term] = new CUpwRoe_AdjFlow(nDim, nVar_Adj_Flow, config);

        }
        break;

      case SPACE_UPWIND :

        if (compressible) {

          /*--- Compressible flow ---*/

          switch (config->GetKind_Upwind_AdjFlow()) {
            case ROE:
              for (iMGlevel = 0; iMGlevel <= config->GetnMGLevels(); iMGlevel++) {
                numerics[iMGlevel][ADJFLOW_SOL][conv_term] = new CUpwRoe_AdjFlow(nDim, nVar_Adj_Flow, config);
                numerics[iMGlevel][ADJFLOW_SOL][conv_bound_term] = new CUpwRoe_AdjFlow(nDim, nVar_Adj_Flow, config);
              }
              break;
            default:
              SU2_OMP_MASTER
              SU2_MPI::Error("Upwind scheme not implemented.", CURRENT_FUNCTION);
              break;
          }
        }
        break;

      default:
        SU2_OMP_MASTER
        SU2_MPI::Error("Invalid convective scheme for the continuous adjoint Euler / Navier-Stokes equations.", CURRENT_FUNCTION);
        break;
    }

    /*--- Definition of the viscous scheme for each equation and mesh level ---*/

    if (compressible) {

      /*--- Compressible flow ---*/

      numerics[MESH_0][ADJFLOW_SOL][visc_term] = new CAvgGradCorrected_AdjFlow(nDim, nVar_Adj_Flow, config);
      numerics[MESH_0][ADJFLOW_SOL][visc_bound_term] = new CAvgGrad_AdjFlow(nDim, nVar_Adj_Flow, config);

      for (iMGlevel = 1; iMGlevel <= config->GetnMGLevels(); iMGlevel++) {
        numerics[iMGlevel][ADJFLOW_SOL][visc_term] = new CAvgGrad_AdjFlow(nDim, nVar_Adj_Flow, config);
        numerics[iMGlevel][ADJFLOW_SOL][visc_bound_term] = new CAvgGrad_AdjFlow(nDim, nVar_Adj_Flow, config);
      }

    }

    /*--- Definition of the source term integration scheme for each equation and mesh level ---*/

    for (iMGlevel = 0; iMGlevel <= config->GetnMGLevels(); iMGlevel++) {

      /*--- Note that RANS is incompatible with Axisymmetric or Rotational (Fix it!) ---*/

      if (compressible) {

        if (adj_ns) {

          numerics[iMGlevel][ADJFLOW_SOL][source_first_term] = new CSourceViscous_AdjFlow(nDim, nVar_Adj_Flow, config);

          if (config->GetRotating_Frame() == YES)
            numerics[iMGlevel][ADJFLOW_SOL][source_second_term] = new CSourceRotatingFrame_AdjFlow(nDim, nVar_Adj_Flow, config);
          else
            numerics[iMGlevel][ADJFLOW_SOL][source_second_term] = new CSourceConservative_AdjFlow(nDim, nVar_Adj_Flow, config);

        }

        else {

          if (config->GetRotating_Frame() == YES)
            numerics[iMGlevel][ADJFLOW_SOL][source_first_term] = new CSourceRotatingFrame_AdjFlow(nDim, nVar_Adj_Flow, config);
          else if (config->GetAxisymmetric() == YES)
            numerics[iMGlevel][ADJFLOW_SOL][source_first_term] = new CSourceAxisymmetric_AdjFlow(nDim, nVar_Adj_Flow, config);
          else
            numerics[iMGlevel][ADJFLOW_SOL][source_first_term] = new CSourceNothing(nDim, nVar_Adj_Flow, config);

          numerics[iMGlevel][ADJFLOW_SOL][source_second_term] = new CSourceNothing(nDim, nVar_Adj_Flow, config);

        }

      }

    }

  }

  /*--- Solver definition for the turbulent adjoint problem ---*/
  if (adj_turb) {

    if (!spalart_allmaras)
      SU2_OMP_MASTER
      SU2_MPI::Error("Only the SA turbulence model can be used with the continuous adjoint solver.", CURRENT_FUNCTION);

    /*--- Definition of the convective scheme for each equation and mesh level ---*/
    switch (config->GetKind_ConvNumScheme_AdjTurb()) {
      case NO_CONVECTIVE:
        SU2_OMP_MASTER
        SU2_MPI::Error("Config file is missing the CONV_NUM_METHOD_ADJTURB option.", CURRENT_FUNCTION);
        break;
      case SPACE_UPWIND :
        for (iMGlevel = 0; iMGlevel <= config->GetnMGLevels(); iMGlevel++)
          numerics[iMGlevel][ADJTURB_SOL][conv_term] = new CUpwSca_AdjTurb(nDim, nVar_Adj_Turb, config);
        break;
      default:
        SU2_OMP_MASTER
        SU2_MPI::Error("Convective scheme not implemented (adjoint turbulence).", CURRENT_FUNCTION);
        break;
    }

    /*--- Definition of the viscous scheme for each equation and mesh level ---*/
    for (iMGlevel = 0; iMGlevel <= config->GetnMGLevels(); iMGlevel++)
      numerics[iMGlevel][ADJTURB_SOL][visc_term] = new CAvgGradCorrected_AdjTurb(nDim, nVar_Adj_Turb, config);

    /*--- Definition of the source term integration scheme for each equation and mesh level ---*/
    for (iMGlevel = 0; iMGlevel <= config->GetnMGLevels(); iMGlevel++) {
      numerics[iMGlevel][ADJTURB_SOL][source_first_term] = new CSourcePieceWise_AdjTurb(nDim, nVar_Adj_Turb, config);
      numerics[iMGlevel][ADJTURB_SOL][source_second_term] = new CSourceConservative_AdjTurb(nDim, nVar_Adj_Turb, config);
    }

    /*--- Definition of the boundary condition method ---*/
    for (iMGlevel = 0; iMGlevel <= config->GetnMGLevels(); iMGlevel++)
      numerics[iMGlevel][ADJTURB_SOL][conv_bound_term] = new CUpwLin_AdjTurb(nDim, nVar_Adj_Turb, config);

  }

  /*--- Numerics definition for FEM-like problems. ---*/

  if (fem) {
    /*--- Initialize the container for FEA_TERM. This will be the only one for most of the cases. ---*/
    switch (config->GetGeometricConditions()) {
      case SMALL_DEFORMATIONS:
        switch (config->GetMaterialModel()) {
          case LINEAR_ELASTIC:
            numerics[MESH_0][FEA_SOL][fea_term] = new CFEALinearElasticity(nDim, nVar_FEM, config);
            break;
          case NEO_HOOKEAN:
            SU2_OMP_MASTER
            SU2_MPI::Error("Material model does not correspond to geometric conditions.", CURRENT_FUNCTION);
            break;
          default:
            SU2_OMP_MASTER
            SU2_MPI::Error("Material model not implemented.", CURRENT_FUNCTION);
            break;
        }
        break;
      case LARGE_DEFORMATIONS :
        switch (config->GetMaterialModel()) {
          case LINEAR_ELASTIC:
            SU2_OMP_MASTER
            SU2_MPI::Error("Material model does not correspond to geometric conditions.", CURRENT_FUNCTION);
            break;
          case NEO_HOOKEAN:
            if (config->GetMaterialCompressibility() == COMPRESSIBLE_MAT) {
              numerics[MESH_0][FEA_SOL][fea_term] = new CFEM_NeoHookean_Comp(nDim, nVar_FEM, config);
            } else {
              SU2_OMP_MASTER
              SU2_MPI::Error("Material model not implemented.", CURRENT_FUNCTION);
            }
            break;
          case KNOWLES:
            if (config->GetMaterialCompressibility() == NEARLY_INCOMPRESSIBLE_MAT) {
              numerics[MESH_0][FEA_SOL][fea_term] = new CFEM_Knowles_NearInc(nDim, nVar_FEM, config);
            } else {
              SU2_OMP_MASTER
              SU2_MPI::Error("Material model not implemented.", CURRENT_FUNCTION);
            }
            break;
          case IDEAL_DE:
            if (config->GetMaterialCompressibility() == NEARLY_INCOMPRESSIBLE_MAT) {
              numerics[MESH_0][FEA_SOL][fea_term] = new CFEM_IdealDE(nDim, nVar_FEM, config);
            } else {
              SU2_OMP_MASTER
              SU2_MPI::Error("Material model not implemented.", CURRENT_FUNCTION);
            }
            break;
          default:
            SU2_OMP_MASTER
            SU2_MPI::Error("Material model not implemented.", CURRENT_FUNCTION);
            break;
        }
        break;
      default:
        SU2_OMP_MASTER
        SU2_MPI::Error("Solver not implemented.", CURRENT_FUNCTION);
        break;
    }

    /*--- The following definitions only make sense if we have a non-linear solution. ---*/
    if (config->GetGeometricConditions() == LARGE_DEFORMATIONS) {

      /*--- This allocates a container for electromechanical effects. ---*/

      bool de_effects = config->GetDE_Effects();
      if (de_effects)
        numerics[MESH_0][FEA_SOL][DE_TERM+offset] = new CFEM_DielectricElastomer(nDim, nVar_FEM, config);

      ifstream properties_file;

      string filename = config->GetFEA_FileName();
      if (nZone > 1)
        filename = config->GetMultizone_FileName(filename, iZone, ".dat");

      properties_file.open(filename.data(), ios::in);

      /*--- In case there is a properties file, containers are allocated for a number of material models. ---*/

      if (!(properties_file.fail())) {
        numerics[MESH_0][FEA_SOL][MAT_NHCOMP+offset]  = new CFEM_NeoHookean_Comp(nDim, nVar_FEM, config);
        numerics[MESH_0][FEA_SOL][MAT_IDEALDE+offset] = new CFEM_IdealDE(nDim, nVar_FEM, config);
        numerics[MESH_0][FEA_SOL][MAT_KNOWLES+offset] = new CFEM_Knowles_NearInc(nDim, nVar_FEM, config);
      }
    }
  }

  /*--- Instantiate the numerics for the mesh solver. ---*/
  if (config->GetDeform_Mesh())
    numerics[MESH_0][MESH_SOL][fea_term] = new CFEAMeshElasticity(nDim, nDim, geometry[MESH_0]->GetnElem(), config);

  } // end "per-thread" allocation loop

}

void CDriver::Numerics_Postprocessing(CNumerics *****numerics, CSolver***, CGeometry**,
                                      CConfig *config, unsigned short val_iInst) {

  for (unsigned short iMGlevel = 0; iMGlevel <= config->GetnMGLevels(); iMGlevel++) {

    for (unsigned int iSol = 0; iSol < MAX_SOLS; iSol++) {

      for (unsigned int iTerm = 0; iTerm < MAX_TERMS*omp_get_max_threads(); iTerm++) {

        delete numerics[val_iInst][iMGlevel][iSol][iTerm];
      }
      delete [] numerics[val_iInst][iMGlevel][iSol];
    }
    delete[] numerics[val_iInst][iMGlevel];
  }
  delete[] numerics[val_iInst];

}

void CDriver::Iteration_Preprocessing(CConfig* config, CIteration *&iteration) {

  if (rank == MASTER_NODE)
    cout << endl <<"------------------- Iteration Preprocessing ( Zone " << config->GetiZone() <<" ) ------------------" << endl;

  /*--- Loop over all zones and instantiate the physics iteration. ---*/

  switch (config->GetKind_Solver()) {

    case EULER: case NAVIER_STOKES: case RANS:
    case INC_EULER: case INC_NAVIER_STOKES: case INC_RANS:
      if(config->GetBoolTurbomachinery()){
        if (rank == MASTER_NODE)
          cout << "Euler/Navier-Stokes/RANS turbomachinery fluid iteration." << endl;
        iteration = new CTurboIteration(config);

      }
      else{
        if (rank == MASTER_NODE)
          cout << "Euler/Navier-Stokes/RANS fluid iteration." << endl;
        iteration = new CFluidIteration(config);
      }
      break;

    case FEM_EULER: case FEM_NAVIER_STOKES: case FEM_RANS: case FEM_LES:
      if (rank == MASTER_NODE)
        cout << "Finite element Euler/Navier-Stokes/RANS/LES flow iteration." << endl;
      iteration = new CFEMFluidIteration(config);
      break;

    case HEAT_EQUATION:
      if (rank == MASTER_NODE)
        cout << "Heat iteration (finite volume method)." << endl;
      iteration = new CHeatIteration(config);
      break;

    case FEM_ELASTICITY:
      if (rank == MASTER_NODE)
        cout << "FEM iteration." << endl;
      iteration = new CFEAIteration(config);
      break;

    case ADJ_EULER: case ADJ_NAVIER_STOKES: case ADJ_RANS:
      if (rank == MASTER_NODE)
        cout << "Adjoint Euler/Navier-Stokes/RANS fluid iteration." << endl;
      iteration = new CAdjFluidIteration(config);
      break;

    case DISC_ADJ_EULER: case DISC_ADJ_NAVIER_STOKES: case DISC_ADJ_RANS:
    case DISC_ADJ_INC_EULER: case DISC_ADJ_INC_NAVIER_STOKES: case DISC_ADJ_INC_RANS:
      if (rank == MASTER_NODE)
        cout << "Discrete adjoint Euler/Navier-Stokes/RANS fluid iteration." << endl;
      iteration = new CDiscAdjFluidIteration(config);
      break;

    case DISC_ADJ_FEM_EULER : case DISC_ADJ_FEM_NS : case DISC_ADJ_FEM_RANS :
      if (rank == MASTER_NODE)
        cout << "Discrete adjoint finite element Euler/Navier-Stokes/RANS fluid iteration." << endl;
      iteration = new CDiscAdjFluidIteration(config);
      break;

    case DISC_ADJ_FEM:
      if (rank == MASTER_NODE)
        cout << "Discrete adjoint FEM structural iteration." << endl;
      iteration = new CDiscAdjFEAIteration(config);
      break;

    case DISC_ADJ_HEAT:
      if (rank == MASTER_NODE)
        cout << "Discrete adjoint heat iteration." << endl;
      iteration = new CDiscAdjHeatIteration(config);
      break;
  }
}

void CDriver::DynamicMesh_Preprocessing(CConfig *config, CGeometry **geometry, CSolver ***solver, CIteration* iteration,
                                        CVolumetricMovement *&grid_movement, CSurfaceMovement *&surface_movement){

  /*--- Instantiate the geometry movement classes for the solution of unsteady
   flows on dynamic meshes, including rigid mesh transformations, dynamically
   deforming meshes, and preprocessing of harmonic balance. ---*/

  if (!fem_solver && (config->GetGrid_Movement() ||
                      (config->GetDirectDiff() == D_DESIGN)) && !config->GetSurface_Movement(FLUID_STRUCTURE_STATIC)) {
    if (rank == MASTER_NODE)
      cout << "Setting dynamic mesh structure for zone "<< iZone + 1<<"." << endl;
    grid_movement = new CVolumetricMovement(geometry[MESH_0], config);

    surface_movement = new CSurfaceMovement();
    surface_movement->CopyBoundary(geometry[MESH_0], config);
    if (config->GetTime_Marching() == HARMONIC_BALANCE){
      if (rank == MASTER_NODE) cout << endl <<  "Instance "<< iInst + 1 <<":" << endl;
      iteration->SetGrid_Movement(geometry, surface_movement, grid_movement,  solver, config, 0, iInst);
    }
  }

  if (config->GetDirectDiff() == D_DESIGN) {
    if (rank == MASTER_NODE)
      cout << "Setting surface/volume derivatives." << endl;

    /*--- Set the surface derivatives, i.e. the derivative of the surface mesh nodes with respect to the design variables ---*/

    surface_movement->SetSurface_Derivative(geometry[MESH_0],config);

    /*--- Call the volume deformation routine with derivative mode enabled.
       This computes the derivative of the volume mesh with respect to the surface nodes ---*/


    grid_movement->SetVolume_Deformation(geometry[MESH_0],config, true, true);

    /*--- Update the multi-grid structure to propagate the derivative information to the coarser levels ---*/

    geometry[MESH_0]->UpdateGeometry(geometry,config);

    /*--- Set the derivative of the wall-distance with respect to the surface nodes ---*/

    if ( (config->GetKind_Solver() == RANS) ||
         (config->GetKind_Solver() == ADJ_RANS) ||
         (config->GetKind_Solver() == DISC_ADJ_RANS) ||
         (config->GetKind_Solver() == INC_RANS) ||
         (config->GetKind_Solver() == DISC_ADJ_INC_RANS))
      geometry[MESH_0]->ComputeWall_Distance(config);
  }


  if (config->GetSurface_Movement(FLUID_STRUCTURE_STATIC)){
    if (rank == MASTER_NODE)
      cout << "Setting moving mesh structure for FSI problems." << endl;
    /*--- Instantiate the container for the grid movement structure ---*/
    grid_movement = new CElasticityMovement(geometry[MESH_0], config);
  }

}

void CDriver::Interface_Preprocessing(CConfig **config, CSolver***** solver, CGeometry**** geometry,
                                      unsigned short** interface_types, CInterface ***&interface,
                                      CInterpolator ***&interpolation) {

  unsigned short donorZone, targetZone;
  unsigned short nVar, nVarTransfer;

  unsigned short nMarkerTarget, iMarkerTarget, nMarkerDonor, iMarkerDonor;

  /*--- Initialize some useful booleans ---*/
  bool fluid_donor, structural_donor, heat_donor;
  bool fluid_target, structural_target, heat_target;

  bool discrete_adjoint = config[ZONE_0]->GetDiscrete_Adjoint();

  int markDonor, markTarget, Donor_check, Target_check, iMarkerInt, nMarkerInt;

#ifdef HAVE_MPI
  int *Buffer_Recv_mark = NULL, iRank, nProcessor = size;

  if (rank == MASTER_NODE)
    Buffer_Recv_mark = new int[nProcessor];
#endif

  /*--- Coupling between zones ---*/
  // There's a limit here, the interface boundary must connect only 2 zones

  /*--- Loops over all target and donor zones to find which ones are connected through
   *--- an interface boundary (fsi or sliding mesh) ---*/
  for (targetZone = 0; targetZone < nZone; targetZone++) {

    for (donorZone = 0; donorZone < nZone; donorZone++) {

      interface_types[donorZone][targetZone] = NO_TRANSFER;

      if ( donorZone == targetZone ) {
        interface_types[donorZone][targetZone] = ZONES_ARE_EQUAL;
        // We're processing the same zone, so skip the following
        continue;
      }

      nMarkerInt = (int) ( config[donorZone]->GetMarker_n_ZoneInterface() / 2 );

      /*--- Loops on Interface markers to find if the 2 zones are sharing the boundary and to
       *--- determine donor and target marker tag ---*/
      for (iMarkerInt = 1; iMarkerInt <= nMarkerInt; iMarkerInt++) {

        markDonor  = -1;
        markTarget = -1;

        /*--- On the donor side ---*/
        nMarkerDonor = config[donorZone]->GetnMarker_All();

        for (iMarkerDonor = 0; iMarkerDonor < nMarkerDonor; iMarkerDonor++) {

          /*--- If the tag GetMarker_All_ZoneInterface(iMarker) equals the index we are looping at ---*/
          if ( config[donorZone]->GetMarker_All_ZoneInterface(iMarkerDonor) == iMarkerInt ) {
            /*--- We have identified the identifier for the interface marker ---*/
            markDonor = iMarkerDonor;

            break;
          }
        }

        /*--- On the target side ---*/
        nMarkerTarget = config[targetZone]->GetnMarker_All();

      for (iMarkerTarget = 0; iMarkerTarget < nMarkerTarget; iMarkerTarget++) {

          /*--- If the tag GetMarker_All_ZoneInterface(iMarker) equals the index we are looping at ---*/
        if ( config[targetZone]->GetMarker_All_ZoneInterface(iMarkerTarget) == iMarkerInt ) {
            /*--- We have identified the identifier for the interface marker ---*/
            markTarget = iMarkerTarget;

            break;
        }
        }

#ifdef HAVE_MPI

      Donor_check  = -1;
      Target_check = -1;

        /*--- We gather a vector in MASTER_NODE that determines if the boundary is not on the processor because
         * of the partition or because the zone does not include it ---*/

        SU2_MPI::Gather(&markDonor , 1, MPI_INT, Buffer_Recv_mark, 1, MPI_INT, MASTER_NODE, MPI_COMM_WORLD);

      if (rank == MASTER_NODE) {
        for (iRank = 0; iRank < nProcessor; iRank++) {
          if( Buffer_Recv_mark[iRank] != -1 ) {
              Donor_check = Buffer_Recv_mark[iRank];

              break;
            }
          }
        }

        SU2_MPI::Bcast(&Donor_check , 1, MPI_INT, MASTER_NODE, MPI_COMM_WORLD);

        SU2_MPI::Gather(&markTarget, 1, MPI_INT, Buffer_Recv_mark, 1, MPI_INT, MASTER_NODE, MPI_COMM_WORLD);

      if (rank == MASTER_NODE){
        for (iRank = 0; iRank < nProcessor; iRank++){
          if( Buffer_Recv_mark[iRank] != -1 ){
              Target_check = Buffer_Recv_mark[iRank];

              break;
            }
          }
        }

        SU2_MPI::Bcast(&Target_check, 1, MPI_INT, MASTER_NODE, MPI_COMM_WORLD);

#else
      Donor_check  = markDonor;
      Target_check = markTarget;
#endif

      /* --- Check ifzones are actually sharing the interface boundary, if not skip ---*/
      if(Target_check == -1 || Donor_check == -1) {
        interface_types[donorZone][targetZone] = NO_COMMON_INTERFACE;
        continue;
      }

        /*--- Set some boolean to properly allocate data structure later ---*/
      fluid_target      = false;
      structural_target = false;

      fluid_donor       = false;
      structural_donor  = false;

      heat_donor        = false;
      heat_target       = false;

      switch ( config[targetZone]->GetKind_Solver() ) {

        case EULER : case NAVIER_STOKES: case RANS:
        case INC_EULER : case INC_NAVIER_STOKES: case INC_RANS:
        case DISC_ADJ_INC_EULER: case DISC_ADJ_INC_NAVIER_STOKES: case DISC_ADJ_INC_RANS:
        case DISC_ADJ_EULER: case DISC_ADJ_NAVIER_STOKES: case DISC_ADJ_RANS:
          fluid_target  = true;
          break;

        case FEM_ELASTICITY: case DISC_ADJ_FEM:
          structural_target = true;
          break;

        case HEAT_EQUATION: case DISC_ADJ_HEAT:
          heat_target = true;
          break;
      }

      switch ( config[donorZone]->GetKind_Solver() ) {

        case EULER : case NAVIER_STOKES: case RANS:
        case INC_EULER : case INC_NAVIER_STOKES: case INC_RANS:
        case DISC_ADJ_INC_EULER: case DISC_ADJ_INC_NAVIER_STOKES: case DISC_ADJ_INC_RANS:
        case DISC_ADJ_EULER: case DISC_ADJ_NAVIER_STOKES: case DISC_ADJ_RANS:
          fluid_donor  = true;
          break;

        case FEM_ELASTICITY: case DISC_ADJ_FEM:
          structural_donor = true;
          break;

        case HEAT_EQUATION : case DISC_ADJ_HEAT:
          heat_donor = true;
          break;
      }

      /*--- Begin the creation of the communication pattern among zones ---*/

      /*--- Retrieve the number of conservative variables (for problems not involving structural analysis ---*/
      if (fluid_donor && fluid_target)
        nVar = solver[donorZone][INST_0][MESH_0][FLOW_SOL]->GetnVar();
      else
        /*--- If at least one of the components is structural ---*/
        nVar = nDim;

      if (rank == MASTER_NODE) cout << "From zone " << donorZone << " to zone " << targetZone << ": ";

        /*--- Match Zones ---*/
      if (rank == MASTER_NODE) cout << "Setting coupling ";

          bool conservative_interp = config[donorZone]->GetConservativeInterpolation();

          /*--- Conditions for conservative interpolation are not met, we cannot fallback on the consistent approach
                because CFlowTractionInterface relies on the information in config to be correct. ---*/
          if ( conservative_interp && targetZone == 0 && structural_target )
            SU2_MPI::Error("Conservative interpolation assumes the structural model mesh is evaluated second, "
                           "somehow this has not happened.",CURRENT_FUNCTION);

        switch (config[donorZone]->GetKindInterpolation()) {

          case NEAREST_NEIGHBOR:
            if ( conservative_interp && targetZone > 0 && structural_target ) {
              interpolation[donorZone][targetZone] = new CMirror(geometry, config, donorZone, targetZone);
              if (rank == MASTER_NODE) cout << "using a mirror approach: matching coefficients "
                                               "from opposite mesh." << endl;
            }
            else {
            interpolation[donorZone][targetZone] = new CNearestNeighbor(geometry, config, donorZone, targetZone);
            if (rank == MASTER_NODE) cout << "using a nearest-neighbor approach." << endl;
            }
            break;

          case ISOPARAMETRIC:
            if ( conservative_interp && targetZone > 0 && structural_target ) {
              interpolation[donorZone][targetZone] = new CMirror(geometry, config, donorZone, targetZone);
              if (rank == MASTER_NODE) cout << "using a mirror approach: matching coefficients "
                                               "from opposite mesh." << endl;
            }
            else {
            interpolation[donorZone][targetZone] = new CIsoparametric(geometry, config, donorZone, targetZone);
            if (rank == MASTER_NODE) cout << "using an isoparametric approach." << endl;
            }
            break;

        case WEIGHTED_AVERAGE:
          interpolation[donorZone][targetZone] = new CSlidingMesh(geometry, config, donorZone, targetZone);
          if (rank == MASTER_NODE) cout << "using an sliding mesh approach." << endl;

          break;

          case RADIAL_BASIS_FUNCTION:
            if ( conservative_interp && targetZone > 0 && structural_target ) {
                interpolation[donorZone][targetZone] = new CMirror(geometry, config, donorZone, targetZone);
                if (rank == MASTER_NODE) cout << "using a mirror approach: matching coefficients "
                                                 "from opposite mesh." << endl;
              }
              else {
                interpolation[donorZone][targetZone] = new CRadialBasisFunction(geometry, config,
                                                                                donorZone, targetZone);
                if (rank == MASTER_NODE) cout << "using a radial basis function approach." << endl;
              }
            break;
            }

        /*--- Initialize the appropriate transfer strategy ---*/
      if (rank == MASTER_NODE) cout << "Transferring ";

      if (fluid_donor && structural_target) {
        interface_types[donorZone][targetZone] = FLOW_TRACTION;
        nVarTransfer = 2;
        if(!discrete_adjoint) {
          interface[donorZone][targetZone] = new CFlowTractionInterface(nVar, nVarTransfer, config[donorZone]);
        } else {
          interface[donorZone][targetZone] = new CDiscAdjFlowTractionInterface(nVar, nVarTransfer, config[donorZone]);
        }
        if (rank == MASTER_NODE) cout << "flow tractions. " << endl;
      }
      else if (structural_donor && fluid_target) {
        /*--- If we are using the new mesh solver, we transfer the total boundary displacements (not incremental) --*/
        if (solver_container[targetZone][INST_0][MESH_0][MESH_SOL] != NULL) {
          interface_types[donorZone][targetZone] = BOUNDARY_DISPLACEMENTS;
          nVarTransfer = 0;
          interface[donorZone][targetZone] = new CDisplacementsInterface(nVar, nVarTransfer, config[donorZone]);
          if (rank == MASTER_NODE) cout << "boundary displacements from the structural solver. " << endl;
        }
        /*--- We keep the legacy method temporarily until FSI-adjoint has been adapted ---*/
        /// TODO: LEGACY CLEANUP remove the "else" part and every class and enum referenced there,
        ///       add a check above to make sure MESH_SOL has been instantiated.
        else {
          nVarTransfer = 0;
          if(!discrete_adjoint) {
            interface_types[donorZone][targetZone] = STRUCTURAL_DISPLACEMENTS_LEGACY;
            interface[donorZone][targetZone] = new CDisplacementsInterfaceLegacy(nVar, nVarTransfer, config[donorZone]);
          } else {
            interface_types[donorZone][targetZone] = STRUCTURAL_DISPLACEMENTS_DISC_ADJ;
            interface[donorZone][targetZone] = new CDiscAdjDisplacementsInterfaceLegacy(nVar, nVarTransfer, config[donorZone]);
          }
          if (rank == MASTER_NODE) cout << "structural displacements (legacy). " << endl;
        }
      }
      else if (fluid_donor && fluid_target) {
        interface_types[donorZone][targetZone] = SLIDING_INTERFACE;
        nVarTransfer = 0;
        nVar = solver[donorZone][INST_0][MESH_0][FLOW_SOL]->GetnPrimVar();
        interface[donorZone][targetZone] = new CSlidingInterface(nVar, nVarTransfer, config[donorZone]);
        if (rank == MASTER_NODE) cout << "sliding interface. " << endl;
      }
      else if (fluid_donor && heat_target) {
        nVarTransfer = 0;
        nVar = 4;
        if(config[donorZone]->GetEnergy_Equation() || (config[donorZone]->GetKind_Regime() == COMPRESSIBLE))
          interface_types[donorZone][targetZone] = CONJUGATE_HEAT_FS;
        else if (config[donorZone]->GetWeakly_Coupled_Heat())
          interface_types[donorZone][targetZone] = CONJUGATE_HEAT_WEAKLY_FS;
        else { }
        interface[donorZone][targetZone] = new CConjugateHeatInterface(nVar, nVarTransfer, config[donorZone]);
        if (rank == MASTER_NODE) cout << "conjugate heat variables. " << endl;
      }
      else if (heat_donor && fluid_target) {
        nVarTransfer = 0;
        nVar = 4;
        if(config[targetZone]->GetEnergy_Equation() || (config[targetZone]->GetKind_Regime() == COMPRESSIBLE))
          interface_types[donorZone][targetZone] = CONJUGATE_HEAT_SF;
        else if (config[targetZone]->GetWeakly_Coupled_Heat())
          interface_types[donorZone][targetZone] = CONJUGATE_HEAT_WEAKLY_SF;
        else { }
        interface[donorZone][targetZone] = new CConjugateHeatInterface(nVar, nVarTransfer, config[donorZone]);
        if (rank == MASTER_NODE) cout << "conjugate heat variables. " << endl;
      }
      else if (heat_donor && heat_target) {
        SU2_MPI::Error("Conjugate heat transfer between solids not implemented yet.", CURRENT_FUNCTION);
      }
      else {
        interface_types[donorZone][targetZone] = CONSERVATIVE_VARIABLES;
        nVarTransfer = 0;
        interface[donorZone][targetZone] = new CConservativeVarsInterface(nVar, nVarTransfer, config[donorZone]);
        if (rank == MASTER_NODE) cout << "generic conservative variables. " << endl;
      }

      break;

      }

      if (config[donorZone]->GetBoolMixingPlaneInterface()){
        interface_types[donorZone][targetZone] = MIXING_PLANE;
        nVarTransfer = 0;
        nVar = solver[donorZone][INST_0][MESH_0][FLOW_SOL]->GetnVar();
        interface[donorZone][targetZone] = new CMixingPlaneInterface(nVar, nVarTransfer,
                                                                     config[donorZone], config[targetZone]);
        if (rank == MASTER_NODE) cout << "Set mixing-plane interface from donor zone "<< donorZone
                                      << " to target zone " << targetZone <<"."<<endl;
      }

    }

  }

#ifdef HAVE_MPI
  if (rank == MASTER_NODE)
  delete [] Buffer_Recv_mark;
#endif
}

void CDriver::StaticMesh_Preprocessing(CConfig *config, CGeometry** geometry, CSurfaceMovement* surface_movement){

  unsigned short iMGlevel, iMGfine;
  unsigned short Kind_Grid_Movement;

  unsigned short iZone = config->GetiZone();

  Kind_Grid_Movement = config->GetKind_GridMovement();

  if (!fem_solver) {

    switch (Kind_Grid_Movement) {

      case ROTATING_FRAME:

        /*--- Steadily rotating frame: set the grid velocities just once
         before the first iteration flow solver. ---*/

        if (rank == MASTER_NODE) {
          cout << endl << " Setting rotating frame grid velocities";
          cout << " for zone " << iZone << "." << endl;
        }

        /*--- Set the grid velocities on all multigrid levels for a steadily
           rotating reference frame. ---*/

        for (iMGlevel = 0; iMGlevel <= config_container[ZONE_0]->GetnMGLevels(); iMGlevel++){
          geometry[iMGlevel]->SetRotationalVelocity(config, true);
          geometry[iMGlevel]->SetShroudVelocity(config);
        }

        break;

      case STEADY_TRANSLATION:

        /*--- Set the translational velocity and hold the grid fixed during
         the calculation (similar to rotating frame, but there is no extra
         source term for translation). ---*/

        if (rank == MASTER_NODE)
          cout << endl << " Setting translational grid velocities." << endl;

        /*--- Set the translational velocity on all grid levels. ---*/

        for (iMGlevel = 0; iMGlevel <= config_container[ZONE_0]->GetnMGLevels(); iMGlevel++)
          geometry_container[iZone][INST_0][iMGlevel]->SetTranslationalVelocity(config, true);

        break;

      default:
        break;
    }

    if ((config->GetnMarker_Moving() > 0) && !config->GetSurface_Movement(FLUID_STRUCTURE_STATIC)) {

      /*--- Fixed wall velocities: set the grid velocities only one time
       before the first iteration flow solver. ---*/
      if (rank == MASTER_NODE)
        cout << endl << " Setting the moving wall velocities." << endl;

      assert(surface_movement != NULL && "A surface_movement was not instantiated.");
      surface_movement->Moving_Walls(geometry[MESH_0], config, iZone, 0);

      /*--- Update the grid velocities on the coarser multigrid levels after
        setting the moving wall velocities for the finest mesh. ---*/
      for (iMGlevel = 1; iMGlevel <= config->GetnMGLevels(); iMGlevel++){
        iMGfine = iMGlevel-1;
        geometry[iMGlevel]->SetRestricted_GridVelocity(geometry[iMGfine], config);
      }
    }
  } else {

    /*--- Carry out a dynamic cast to CMeshFEM_DG, such that it is not needed to
         define all virtual functions in the base class CGeometry. ---*/
    CMeshFEM_DG *DGMesh = dynamic_cast<CMeshFEM_DG *>(geometry[MESH_0]);

    /*--- Initialize the static mesh movement, if necessary. ---*/
    const unsigned short Kind_Grid_Movement = config->GetKind_GridMovement();
    const bool initStaticMovement = (config->GetGrid_Movement() &&
                                     (Kind_Grid_Movement == MOVING_WALL    ||
                                      Kind_Grid_Movement == ROTATING_FRAME ||
                                      Kind_Grid_Movement == STEADY_TRANSLATION));

    if(initStaticMovement){
      if (rank == MASTER_NODE) cout << "Initialize Static Mesh Movement" << endl;
      DGMesh->InitStaticMeshMovement(config, Kind_Grid_Movement, iZone);
    }
  }

}

void CDriver::Output_Preprocessing(CConfig **config, CConfig *driver_config, COutput **&output, COutput *&driver_output){

  /*--- Definition of the output class (one for each zone). The output class
   manages the writing of all restart, volume solution, surface solution,
   surface comma-separated value, and convergence history files (both in serial
   and in parallel). ---*/

  for (iZone = 0; iZone < nZone; iZone++){

    if (rank == MASTER_NODE)
      cout << endl <<"-------------------- Output Preprocessing ( Zone " << iZone <<" ) --------------------" << endl;

    /*--- Loop over all zones and instantiate the physics iteration. ---*/

    switch (config[iZone]->GetKind_Solver()) {

    case EULER: case NAVIER_STOKES: case RANS:
      if (rank == MASTER_NODE)
        cout << "Euler/Navier-Stokes/RANS output structure." << endl;
      output[iZone] = new CFlowCompOutput(config[iZone], nDim);
      break;
    case INC_EULER: case INC_NAVIER_STOKES: case INC_RANS:
      if (rank == MASTER_NODE)
        cout << "Euler/Navier-Stokes/RANS output structure." << endl;
      output[iZone] = new CFlowIncOutput(config[iZone], nDim);
      break;
    case HEAT_EQUATION:
      if (rank == MASTER_NODE)
        cout << "Heat output structure." << endl;
      output[iZone] = new CHeatOutput(config[iZone], nDim);
      break;
    case FEM_ELASTICITY:
      if (rank == MASTER_NODE)
        cout << "FEM output structure." << endl;
      output[iZone] = new CElasticityOutput(config[iZone], nDim);
      break;
    case DISC_ADJ_EULER: case DISC_ADJ_NAVIER_STOKES: case DISC_ADJ_RANS:
    case ADJ_EULER: case ADJ_NAVIER_STOKES: case ADJ_RANS:
      if (rank == MASTER_NODE)
        cout << "Adjoint Euler/Navier-Stokes/RANS output structure." << endl;
      output[iZone] = new CAdjFlowCompOutput(config[iZone], nDim);
      break;
    case DISC_ADJ_INC_EULER: case DISC_ADJ_INC_NAVIER_STOKES: case DISC_ADJ_INC_RANS:
      if (rank == MASTER_NODE)
        cout << "Adjoint Euler/Navier-Stokes/RANS output structure." << endl;
      output[iZone] = new CAdjFlowIncOutput(config[iZone], nDim);
      break;
    case DISC_ADJ_FEM:
      if (rank == MASTER_NODE)
        cout << "Discrete adjoint FEA output structure." << endl;
      output[iZone] = new CAdjElasticityOutput(config[iZone], nDim);
      break;

    case DISC_ADJ_HEAT:
      if (rank == MASTER_NODE)
        cout << "Discrete adjoint heat output structure." << endl;
      output[iZone] = new CAdjHeatOutput(config[iZone], nDim);
      break;

    case FEM_EULER: case FEM_LES: case FEM_RANS: case FEM_NAVIER_STOKES:
      if (rank == MASTER_NODE)
        cout << "FEM output structure." << endl;
      output[iZone] = new CFlowCompFEMOutput(config[iZone], nDim);
      break;

    default:
      if (rank == MASTER_NODE)
        cout << "Default output structure." << endl;
      output[iZone] = new COutput(config[iZone], nDim, false);
      break;
    }

    /*--- If dry-run is used, do not open/overwrite history file. ---*/
    output[iZone]->PreprocessHistoryOutput(config[iZone], !dry_run);

    output[iZone]->PreprocessVolumeOutput(config[iZone]);

  }

  if (driver_config->GetMultizone_Problem()){
    if (rank == MASTER_NODE)
      cout << endl <<"------------------- Output Preprocessing ( Multizone ) ------------------" << endl;

    driver_output = new CMultizoneOutput(driver_config, config, nDim);
    driver_output->PreprocessMultizoneHistoryOutput(output, config, driver_config, !dry_run);
  }


  /*--- Check for an unsteady restart. Update ExtIter if necessary. ---*/
  if (config_container[ZONE_0]->GetTime_Domain() && config_container[ZONE_0]->GetRestart())
    TimeIter = config_container[ZONE_0]->GetRestart_Iter();

  /*--- Check for a dynamic restart (structural analysis). Update ExtIter if necessary. ---*/
  if (config_container[ZONE_0]->GetKind_Solver() == FEM_ELASTICITY
      && config_container[ZONE_0]->GetWrt_Dynamic() && config_container[ZONE_0]->GetRestart())
    TimeIter = config_container[ZONE_0]->GetRestart_Iter();


}


void CDriver::Turbomachinery_Preprocessing(CConfig** config, CGeometry**** geometry, CSolver***** solver,
                                           CInterface*** interface){

  unsigned short donorZone,targetZone, nMarkerInt, iMarkerInt;
  unsigned short nSpanMax = 0;
  bool restart   = (config[ZONE_0]->GetRestart() || config[ZONE_0]->GetRestart_Flow());
  mixingplane = config[ZONE_0]->GetBoolMixingPlaneInterface();
  bool discrete_adjoint = config[ZONE_0]->GetDiscrete_Adjoint();
  su2double areaIn, areaOut, nBlades, flowAngleIn, flowAngleOut;

  /*--- Create turbovertex structure ---*/
  if (rank == MASTER_NODE) cout<<endl<<"Initialize Turbo Vertex Structure." << endl;
  for (iZone = 0; iZone < nZone; iZone++) {
    if (config[iZone]->GetBoolTurbomachinery()){
      geometry[iZone][INST_0][MESH_0]->ComputeNSpan(config[iZone], iZone, INFLOW, true);
      geometry[iZone][INST_0][MESH_0]->ComputeNSpan(config[iZone], iZone, OUTFLOW, true);
      if (rank == MASTER_NODE) cout <<"Number of span-wise sections in Zone "<< iZone<<": "<< config[iZone]->GetnSpanWiseSections() <<"."<< endl;
      if (config[iZone]->GetnSpanWiseSections() > nSpanMax){
        nSpanMax = config[iZone]->GetnSpanWiseSections();
      }

      config[ZONE_0]->SetnSpan_iZones(config[iZone]->GetnSpanWiseSections(), iZone);

      geometry[iZone][INST_0][MESH_0]->SetTurboVertex(config[iZone], iZone, INFLOW, true);
      geometry[iZone][INST_0][MESH_0]->SetTurboVertex(config[iZone], iZone, OUTFLOW, true);
    }
  }

  /*--- Set maximum number of Span among all zones ---*/
  for (iZone = 0; iZone < nZone; iZone++) {
    if (config[iZone]->GetBoolTurbomachinery()){
      config[iZone]->SetnSpanMaxAllZones(nSpanMax);
    }
  }
  if (rank == MASTER_NODE) cout<<"Max number of span-wise sections among all zones: "<< nSpanMax<<"."<< endl;


  if (rank == MASTER_NODE) cout<<"Initialize solver containers for average and performance quantities." << endl;
  for (iZone = 0; iZone < nZone; iZone++) {
    solver[iZone][INST_0][MESH_0][FLOW_SOL]->InitTurboContainers(geometry[iZone][INST_0][MESH_0],config[iZone]);
  }

//TODO(turbo) make it general for turbo HB
  if (rank == MASTER_NODE) cout<<"Compute inflow and outflow average geometric quantities." << endl;
  for (iZone = 0; iZone < nZone; iZone++) {
    geometry[iZone][INST_0][MESH_0]->SetAvgTurboValue(config[iZone], iZone, INFLOW, true);
    geometry[iZone][INST_0][MESH_0]->SetAvgTurboValue(config[iZone],iZone, OUTFLOW, true);
    geometry[iZone][INST_0][MESH_0]->GatherInOutAverageValues(config[iZone], true);
  }


  if(mixingplane){
    if (rank == MASTER_NODE) cout << "Set span-wise sections between zones on Mixing-Plane interface." << endl;
    for (donorZone = 0; donorZone < nZone; donorZone++) {
      for (targetZone = 0; targetZone < nZone; targetZone++) {
        if (targetZone != donorZone){
          interface[donorZone][targetZone]->SetSpanWiseLevels(config[donorZone], config[targetZone]);
        }
      }
    }
  }

  if (rank == MASTER_NODE) cout << "Transfer average geometric quantities to zone 0." << endl;
  for (iZone = 1; iZone < nZone; iZone++) {
    interface[iZone][ZONE_0]->GatherAverageTurboGeoValues(geometry[iZone][INST_0][MESH_0],geometry[ZONE_0][INST_0][MESH_0], iZone);
  }

  /*--- Transfer number of blade to ZONE_0 to correctly compute turbo performance---*/
  for (iZone = 1; iZone < nZone; iZone++) {
    nBlades = config[iZone]->GetnBlades(iZone);
    config[ZONE_0]->SetnBlades(iZone, nBlades);
  }

  if (rank == MASTER_NODE){
    for (iZone = 0; iZone < nZone; iZone++) {
    areaIn  = geometry[iZone][INST_0][MESH_0]->GetSpanAreaIn(iZone, config[iZone]->GetnSpanWiseSections());
    areaOut = geometry[iZone][INST_0][MESH_0]->GetSpanAreaOut(iZone, config[iZone]->GetnSpanWiseSections());
    nBlades = config[iZone]->GetnBlades(iZone);
    cout << "Inlet area for Row "<< iZone + 1<< ": " << areaIn*10000.0 <<" cm^2."  <<endl;
    cout << "Oulet area for Row "<< iZone + 1<< ": " << areaOut*10000.0 <<" cm^2."  <<endl;
    cout << "Recomputed number of blades for Row "<< iZone + 1 << ": " << nBlades<<"."  <<endl;
    }
  }


  if(mixingplane){
    if (rank == MASTER_NODE) cout<<"Preprocessing of the Mixing-Plane Interface." << endl;
    for (donorZone = 0; donorZone < nZone; donorZone++) {
      nMarkerInt     = config_container[donorZone]->GetnMarker_MixingPlaneInterface()/2;
      for (iMarkerInt = 1; iMarkerInt <= nMarkerInt; iMarkerInt++){
        for (targetZone = 0; targetZone < nZone; targetZone++) {
          if (targetZone != donorZone){
            interface[donorZone][targetZone]->PreprocessAverage(geometry[donorZone][INST_0][MESH_0], geometry[targetZone][INST_0][MESH_0],
                config[donorZone], config[targetZone],
                iMarkerInt);
          }
        }
      }
    }
  }

  if(!restart && !discrete_adjoint){
    if (rank == MASTER_NODE) cout<<"Initialize turbomachinery solution quantities." << endl;
    for(iZone = 0; iZone < nZone; iZone++) {
      solver[iZone][INST_0][MESH_0][FLOW_SOL]->SetFreeStream_TurboSolution(config[iZone]);
    }
  }

  if (rank == MASTER_NODE) cout<<"Initialize inflow and outflow average solution quantities." << endl;
  for(iZone = 0; iZone < nZone; iZone++) {
    solver[iZone][INST_0][MESH_0][FLOW_SOL]->PreprocessAverage(solver[iZone][INST_0][MESH_0], geometry[iZone][INST_0][MESH_0],config[iZone],INFLOW);
    solver[iZone][INST_0][MESH_0][FLOW_SOL]->PreprocessAverage(solver[iZone][INST_0][MESH_0], geometry[iZone][INST_0][MESH_0],config[iZone],OUTFLOW);
    solver[iZone][INST_0][MESH_0][FLOW_SOL]->TurboAverageProcess(solver[iZone][INST_0][MESH_0], geometry[iZone][INST_0][MESH_0],config[iZone],INFLOW);
    solver[iZone][INST_0][MESH_0][FLOW_SOL]->TurboAverageProcess(solver[iZone][INST_0][MESH_0], geometry[iZone][INST_0][MESH_0],config[iZone],OUTFLOW);
    solver[iZone][INST_0][MESH_0][FLOW_SOL]->GatherInOutAverageValues(config[iZone], geometry[iZone][INST_0][MESH_0]);
    if (rank == MASTER_NODE){
      flowAngleIn = solver[iZone][INST_0][MESH_0][FLOW_SOL]->GetTurboVelocityIn(iZone, config[iZone]->GetnSpanWiseSections())[1];
      flowAngleIn /= solver[iZone][INST_0][MESH_0][FLOW_SOL]->GetTurboVelocityIn(iZone, config[iZone]->GetnSpanWiseSections())[0];
      flowAngleIn = atan(flowAngleIn)*180.0/PI_NUMBER;
      cout << "Inlet flow angle for Row "<< iZone + 1<< ": "<< flowAngleIn <<"°."  <<endl;
      flowAngleOut = solver[iZone][INST_0][MESH_0][FLOW_SOL]->GetTurboVelocityOut(iZone, config[iZone]->GetnSpanWiseSections())[1];
      flowAngleOut /= solver[iZone][INST_0][MESH_0][FLOW_SOL]->GetTurboVelocityOut(iZone, config[iZone]->GetnSpanWiseSections())[0];
      flowAngleOut = atan(flowAngleOut)*180.0/PI_NUMBER;
      cout << "Outlet flow angle for Row "<< iZone + 1<< ": "<< flowAngleOut <<"°."  <<endl;

    }
  }

}




CDriver::~CDriver(void) {}

CFluidDriver::CFluidDriver(char* confFile, unsigned short val_nZone, SU2_Comm MPICommunicator) : CDriver(confFile, val_nZone, MPICommunicator, false) {
  Max_Iter = config_container[ZONE_0]->GetnInner_Iter();
}

CFluidDriver::~CFluidDriver(void) { }

void CFluidDriver::StartSolver(){

#ifdef VTUNEPROF
  __itt_resume();
#endif

  /*--- Main external loop of the solver. Within this loop, each iteration ---*/

  if (rank == MASTER_NODE)
    cout << endl <<"------------------------------ Begin Solver -----------------------------" << endl;

  unsigned long Iter = 0;
  while ( Iter < Max_Iter ) {

    /*--- Perform some external iteration preprocessing. ---*/

    Preprocess(Iter);

    /*--- Perform a dynamic mesh update if required. ---*/
    /*--- For the Disc.Adj. of a case with (rigidly) moving grid, the appropriate
          mesh cordinates are read from the restart files. ---*/
    if (!fem_solver &&
        !(config_container[ZONE_0]->GetGrid_Movement() && config_container[ZONE_0]->GetDiscrete_Adjoint())) {
      DynamicMeshUpdate(Iter);
    }

    /*--- Run a single iteration of the problem (fluid, elasticity, heat, ...). ---*/

    Run();

    /*--- Update the solution for dual time stepping strategy ---*/

    Update();

    /*--- Terminate the simulation if only the Jacobian must be computed. ---*/
    if (config_container[ZONE_0]->GetJacobian_Spatial_Discretization_Only()) break;

    /*--- Monitor the computations after each iteration. ---*/

    Monitor(Iter);

    /*--- Output the solution in files. ---*/

    Output(Iter);

    /*--- If the convergence criteria has been met, terminate the simulation. ---*/

    if (StopCalc) break;

    Iter++;

  }
#ifdef VTUNEPROF
  __itt_pause();
#endif
}


void CFluidDriver::Preprocess(unsigned long Iter) {

  /*--- Set the value of the external iteration and physical time. ---*/

  for (iZone = 0; iZone < nZone; iZone++) {
    config_container[iZone]->SetInnerIter(Iter);
    if (config_container[iZone]->GetTime_Marching())
      config_container[iZone]->SetPhysicalTime(static_cast<su2double>(Iter)*config_container[iZone]->GetDelta_UnstTimeND());
    else
      config_container[iZone]->SetPhysicalTime(0.0);

  }


//  /*--- Read the target pressure ---*/

//  if (config_container[ZONE_0]->GetInvDesign_Cp() == YES)
//    output[ZONE_0]->SetCp_InverseDesign(solver_container[ZONE_0][INST_0][MESH_0][FLOW_SOL],
//        geometry_container[ZONE_0][INST_0][MESH_0], config_container[ZONE_0], ExtIter);

//  /*--- Read the target heat flux ---*/

//  if (config_container[ZONE_0]->GetInvDesign_HeatFlux() == YES)
//    output[ZONE_0]->SetHeatFlux_InverseDesign(solver_container[ZONE_0][INST_0][MESH_0][FLOW_SOL],
//        geometry_container[ZONE_0][INST_0][MESH_0], config_container[ZONE_0], ExtIter);

  /*--- Set the initial condition for EULER/N-S/RANS and for a non FSI simulation ---*/

  if(!fsi) {
    for (iZone = 0; iZone < nZone; iZone++) {
      if ((config_container[iZone]->GetKind_Solver() ==  EULER) ||
          (config_container[iZone]->GetKind_Solver() ==  NAVIER_STOKES) ||
          (config_container[iZone]->GetKind_Solver() ==  RANS) ||
          (config_container[iZone]->GetKind_Solver() ==  INC_EULER) ||
          (config_container[iZone]->GetKind_Solver() ==  INC_NAVIER_STOKES) ||
          (config_container[iZone]->GetKind_Solver() ==  INC_RANS)) {
        for (iInst = 0; iInst < nInst[iZone]; iInst++)
          solver_container[iZone][iInst][MESH_0][FLOW_SOL]->SetInitialCondition(geometry_container[iZone][INST_0], solver_container[iZone][iInst], config_container[iZone], Iter);
      }
    }
  }

}

void CFluidDriver::Run() {

  unsigned short iZone, jZone, checkConvergence;
  unsigned long IntIter, nIntIter;
  bool unsteady;

  /*--- Run a single iteration of a multi-zone problem by looping over all
   zones and executing the iterations. Note that data transers between zones
   and other intermediate procedures may be required. ---*/

  unsteady = (config_container[MESH_0]->GetTime_Marching() == DT_STEPPING_1ST) || (config_container[MESH_0]->GetTime_Marching() == DT_STEPPING_2ND);

  /*--- Zone preprocessing ---*/

  for (iZone = 0; iZone < nZone; iZone++)
    iteration_container[iZone][INST_0]->Preprocess(output_container[iZone], integration_container, geometry_container, solver_container, numerics_container, config_container, surface_movement, grid_movement, FFDBox, iZone, INST_0);

  /*--- Updating zone interface communication patterns,
   needed only for unsteady simulation since for steady problems
   this is done once in the interpolator_container constructor
   at the beginning of the computation ---*/

  if ( unsteady ) {
    for (iZone = 0; iZone < nZone; iZone++) {
      for (jZone = 0; jZone < nZone; jZone++)
        if(jZone != iZone && interpolator_container[iZone][jZone] != NULL)
        interpolator_container[iZone][jZone]->Set_TransferCoeff(config_container);
    }
  }

  /*--- Begin Unsteady pseudo-time stepping internal loop, if not unsteady it does only one step --*/

  if (unsteady)
    nIntIter = config_container[MESH_0]->GetUnst_nIntIter();
  else
    nIntIter = 1;

  for (IntIter = 0; IntIter < nIntIter; IntIter++) {

    /*--- At each pseudo time-step updates transfer data ---*/
    for (iZone = 0; iZone < nZone; iZone++)
      for (jZone = 0; jZone < nZone; jZone++)
        if(jZone != iZone && interface_container[iZone][jZone] != NULL)
          Transfer_Data(iZone, jZone);

    /*--- For each zone runs one single iteration ---*/

    for (iZone = 0; iZone < nZone; iZone++) {
      config_container[iZone]->SetInnerIter(IntIter);
      iteration_container[iZone][INST_0]->Iterate(output_container[iZone], integration_container, geometry_container, solver_container, numerics_container, config_container, surface_movement, grid_movement, FFDBox, iZone, INST_0);
    }

    /*--- Check convergence in each zone --*/

    checkConvergence = 0;
    for (iZone = 0; iZone < nZone; iZone++)
    checkConvergence += (int) integration_container[iZone][INST_0][FLOW_SOL]->GetConvergence();

    /*--- If convergence was reached in every zone --*/

  if (checkConvergence == nZone) break;
  }

}

void CFluidDriver::Transfer_Data(unsigned short donorZone, unsigned short targetZone) {

  interface_container[donorZone][targetZone]->BroadcastData(solver_container[donorZone][INST_0][MESH_0][FLOW_SOL],solver_container[targetZone][INST_0][MESH_0][FLOW_SOL],
      geometry_container[donorZone][INST_0][MESH_0],geometry_container[targetZone][INST_0][MESH_0],
      config_container[donorZone], config_container[targetZone]);
  if (config_container[targetZone]->GetKind_Solver() == RANS)
    interface_container[donorZone][targetZone]->BroadcastData(solver_container[donorZone][INST_0][MESH_0][TURB_SOL],solver_container[targetZone][INST_0][MESH_0][TURB_SOL],
        geometry_container[donorZone][INST_0][MESH_0],geometry_container[targetZone][INST_0][MESH_0],
        config_container[donorZone], config_container[targetZone]);

}

void CFluidDriver::Update() {

  for(iZone = 0; iZone < nZone; iZone++)
    iteration_container[iZone][INST_0]->Update(output_container[iZone], integration_container, geometry_container,
         solver_container, numerics_container, config_container,
         surface_movement, grid_movement, FFDBox, iZone, INST_0);
}

void CFluidDriver::DynamicMeshUpdate(unsigned long TimeIter) {

  bool harmonic_balance;

  for (iZone = 0; iZone < nZone; iZone++) {
   harmonic_balance = (config_container[iZone]->GetTime_Marching() == HARMONIC_BALANCE);
    /*--- Dynamic mesh update ---*/
    if ((config_container[iZone]->GetGrid_Movement()) && (!harmonic_balance)) {
      iteration_container[iZone][INST_0]->SetGrid_Movement(geometry_container[iZone][INST_0], surface_movement[iZone], grid_movement[iZone][INST_0], solver_container[iZone][INST_0], config_container[iZone], 0, TimeIter );
    }
  }

}
bool CFluidDriver::Monitor(unsigned long ExtIter) {

  /*--- Synchronization point after a single solver iteration. Compute the
   wall clock time required. ---*/

#ifndef HAVE_MPI
  StopTime = su2double(clock())/su2double(CLOCKS_PER_SEC);
#else
  StopTime = MPI_Wtime();
#endif
  IterCount++;
  UsedTime = (StopTime - StartTime) + UsedTimeCompute;


  /*--- Check if there is any change in the runtime parameters ---*/

  CConfig *runtime = NULL;
  strcpy(runtime_file_name, "runtime.dat");
  runtime = new CConfig(runtime_file_name, config_container[ZONE_0]);
  runtime->SetTimeIter(ExtIter);
  delete runtime;

  /*--- Check whether the current simulation has reached the specified
   convergence criteria, and set StopCalc to true, if so. ---*/

  switch (config_container[ZONE_0]->GetKind_Solver()) {
    case EULER: case NAVIER_STOKES: case RANS:
      StopCalc = integration_container[ZONE_0][INST_0][FLOW_SOL]->GetConvergence(); break;
    case HEAT_EQUATION:
      StopCalc = integration_container[ZONE_0][INST_0][HEAT_SOL]->GetConvergence(); break;
    case FEM_ELASTICITY:
      StopCalc = integration_container[ZONE_0][INST_0][FEA_SOL]->GetConvergence(); break;
    case ADJ_EULER: case ADJ_NAVIER_STOKES: case ADJ_RANS:
    case DISC_ADJ_EULER: case DISC_ADJ_NAVIER_STOKES: case DISC_ADJ_RANS:
    case DISC_ADJ_INC_EULER: case DISC_ADJ_INC_NAVIER_STOKES: case DISC_ADJ_INC_RANS:
    case DISC_ADJ_FEM_EULER: case DISC_ADJ_FEM_NS: case DISC_ADJ_FEM_RANS:
      StopCalc = integration_container[ZONE_0][INST_0][ADJFLOW_SOL]->GetConvergence(); break;
  }
  
  /*--- Set StopCalc to true if max. number of iterations has been reached ---*/
  
  StopCalc = StopCalc || (ExtIter == Max_Iter - 1);

  return StopCalc;

}


void CFluidDriver::Output(unsigned long InnerIter) {

  for (iZone = 0; iZone < nZone; iZone++) {
    const auto inst = config_container[iZone]->GetiInst();

    for (iInst = 0; iInst < nInst[iZone]; ++iInst) {
      config_container[iZone]->SetiInst(iInst);
      output_container[iZone]->SetResult_Files(geometry_container[iZone][iInst][MESH_0],
                                               config_container[iZone],
                                               solver_container[iZone][iInst][MESH_0],
                                               InnerIter, StopCalc);
    }
    config_container[iZone]->SetiInst(inst);
  }

}


CTurbomachineryDriver::CTurbomachineryDriver(char* confFile, unsigned short val_nZone,
                                             SU2_Comm MPICommunicator):
                                             CFluidDriver(confFile, val_nZone, MPICommunicator) {

  output_legacy = new COutputLegacy(config_container[ZONE_0]);

  /*--- LEGACY OUTPUT (going to be removed soon) --- */

  /*--- Open the convergence history file ---*/
  ConvHist_file = NULL;
  ConvHist_file = new ofstream*[nZone];
  for (iZone = 0; iZone < nZone; iZone++) {
    ConvHist_file[iZone] = NULL;
    if (rank == MASTER_NODE){
      ConvHist_file[iZone] = new ofstream[nInst[iZone]];
      for (iInst = 0; iInst < nInst[iZone]; iInst++) {
        output_legacy->SetConvHistory_Header(&ConvHist_file[iZone][iInst], config_container[iZone], iZone, iInst);
        config_container[iZone]->SetHistFile(&ConvHist_file[iZone][INST_0]);
      }
    }
  }

  if (nZone > 1){
    Max_Iter = config_container[ZONE_0]->GetnOuter_Iter();
  }
}

CTurbomachineryDriver::~CTurbomachineryDriver(void) {
  if (rank == MASTER_NODE){
    /*--- Close the convergence history file. ---*/
    for (iZone = 0; iZone < nZone; iZone++) {
      for (iInst = 0; iInst < 1; iInst++) {
        ConvHist_file[iZone][iInst].close();
      }
      delete [] ConvHist_file[iZone];
    }
    delete [] ConvHist_file;
  }
}

void CTurbomachineryDriver::Run() {

  /*--- Run a single iteration of a multi-zone problem by looping over all
   zones and executing the iterations. Note that data transers between zones
   and other intermediate procedures may be required. ---*/

  for (iZone = 0; iZone < nZone; iZone++) {
    iteration_container[iZone][INST_0]->Preprocess(output_container[iZone], integration_container, geometry_container,
                                           solver_container, numerics_container, config_container,
                                           surface_movement, grid_movement, FFDBox, iZone, INST_0);
  }

  /* --- Update the mixing-plane interface ---*/
  for (iZone = 0; iZone < nZone; iZone++) {
    if(mixingplane)SetMixingPlane(iZone);
  }

  for (iZone = 0; iZone < nZone; iZone++) {
    iteration_container[iZone][INST_0]->Iterate(output_container[iZone], integration_container, geometry_container,
                                        solver_container, numerics_container, config_container,
                                        surface_movement, grid_movement, FFDBox, iZone, INST_0);
  }

  for (iZone = 0; iZone < nZone; iZone++) {
    iteration_container[iZone][INST_0]->Postprocess(output_container[iZone], integration_container, geometry_container,
                                      solver_container, numerics_container, config_container,
                                      surface_movement, grid_movement, FFDBox, iZone, INST_0);
  }

  if (rank == MASTER_NODE){
    SetTurboPerformance(ZONE_0);
  }


}

void CTurbomachineryDriver::SetMixingPlane(unsigned short donorZone){

  unsigned short targetZone, nMarkerInt, iMarkerInt ;
  nMarkerInt     = config_container[donorZone]->GetnMarker_MixingPlaneInterface()/2;

  /* --- transfer the average value from the donorZone to the targetZone*/
  for (iMarkerInt = 1; iMarkerInt <= nMarkerInt; iMarkerInt++){
    for (targetZone = 0; targetZone < nZone; targetZone++) {
      if (targetZone != donorZone){
        interface_container[donorZone][targetZone]->AllgatherAverage(solver_container[donorZone][INST_0][MESH_0][FLOW_SOL],solver_container[targetZone][INST_0][MESH_0][FLOW_SOL],
            geometry_container[donorZone][INST_0][MESH_0],geometry_container[targetZone][INST_0][MESH_0],
            config_container[donorZone], config_container[targetZone], iMarkerInt );
      }
    }
  }
}

void CTurbomachineryDriver::SetTurboPerformance(unsigned short targetZone){

  unsigned short donorZone;
  //IMPORTANT this approach of multi-zone performances rely upon the fact that turbomachinery markers follow the natural (stator-rotor) development of the real machine.
  /* --- transfer the local turboperfomance quantities (for each blade)  from all the donorZones to the targetZone (ZONE_0) ---*/
  for (donorZone = 1; donorZone < nZone; donorZone++) {
    interface_container[donorZone][targetZone]->GatherAverageValues(solver_container[donorZone][INST_0][MESH_0][FLOW_SOL],solver_container[targetZone][INST_0][MESH_0][FLOW_SOL], donorZone);
  }

  /* --- compute turboperformance for each stage and the global machine ---*/

 output_legacy->ComputeTurboPerformance(solver_container[targetZone][INST_0][MESH_0][FLOW_SOL], geometry_container[targetZone][INST_0][MESH_0], config_container[targetZone]);

}


bool CTurbomachineryDriver::Monitor(unsigned long ExtIter) {

  su2double rot_z_ini, rot_z_final ,rot_z;
  su2double outPres_ini, outPres_final, outPres;
  unsigned long rampFreq, finalRamp_Iter;
  unsigned short iMarker, KindBC, KindBCOption;
  string Marker_Tag;

  bool print;

  /*--- Synchronization point after a single solver iteration. Compute the
   wall clock time required. ---*/

#ifndef HAVE_MPI
  StopTime = su2double(clock())/su2double(CLOCKS_PER_SEC);
#else
  StopTime = MPI_Wtime();
#endif
  IterCount++;
  UsedTime = (StopTime - StartTime);


  /*--- Check if there is any change in the runtime parameters ---*/
  CConfig *runtime = NULL;
  strcpy(runtime_file_name, "runtime.dat");
  runtime = new CConfig(runtime_file_name, config_container[ZONE_0]);
  runtime->SetInnerIter(ExtIter);
  delete runtime;

  /*--- Update the convergence history file (serial and parallel computations). ---*/

  for (iZone = 0; iZone < nZone; iZone++) {
    for (iInst = 0; iInst < nInst[iZone]; iInst++)
      output_legacy->SetConvHistory_Body(&ConvHist_file[iZone][iInst], geometry_container, solver_container,
          config_container, integration_container, false, UsedTime, iZone, iInst);
  }

  /*--- ROTATING FRAME Ramp: Compute the updated rotational velocity. ---*/
  if (config_container[ZONE_0]->GetGrid_Movement() && config_container[ZONE_0]->GetRampRotatingFrame()) {
    rampFreq       = SU2_TYPE::Int(config_container[ZONE_0]->GetRampRotatingFrame_Coeff(1));
    finalRamp_Iter = SU2_TYPE::Int(config_container[ZONE_0]->GetRampRotatingFrame_Coeff(2));
    rot_z_ini = config_container[ZONE_0]->GetRampRotatingFrame_Coeff(0);
    print = false;
    if(ExtIter % rampFreq == 0 &&  ExtIter <= finalRamp_Iter){

      for (iZone = 0; iZone < nZone; iZone++) {
        rot_z_final = config_container[iZone]->GetFinalRotation_Rate_Z();
        if(abs(rot_z_final) > 0.0){
          rot_z = rot_z_ini + ExtIter*( rot_z_final - rot_z_ini)/finalRamp_Iter;
          config_container[iZone]->SetRotation_Rate(2, rot_z);
          if(rank == MASTER_NODE && print && ExtIter > 0) {
            cout << endl << " Updated rotating frame grid velocities";
            cout << " for zone " << iZone << "." << endl;
          }
          geometry_container[iZone][INST_0][MESH_0]->SetRotationalVelocity(config_container[iZone], print);
          geometry_container[iZone][INST_0][MESH_0]->SetShroudVelocity(config_container[iZone]);
        }
      }

      for (iZone = 0; iZone < nZone; iZone++) {
        geometry_container[iZone][INST_0][MESH_0]->SetAvgTurboValue(config_container[iZone], iZone, INFLOW, false);
        geometry_container[iZone][INST_0][MESH_0]->SetAvgTurboValue(config_container[iZone],iZone, OUTFLOW, false);
        geometry_container[iZone][INST_0][MESH_0]->GatherInOutAverageValues(config_container[iZone], false);

      }

      for (iZone = 1; iZone < nZone; iZone++) {
        interface_container[iZone][ZONE_0]->GatherAverageTurboGeoValues(geometry_container[iZone][INST_0][MESH_0],geometry_container[ZONE_0][INST_0][MESH_0], iZone);
      }

    }
  }


  /*--- Outlet Pressure Ramp: Compute the updated rotational velocity. ---*/
  if (config_container[ZONE_0]->GetRampOutletPressure()) {
    rampFreq       = SU2_TYPE::Int(config_container[ZONE_0]->GetRampOutletPressure_Coeff(1));
    finalRamp_Iter = SU2_TYPE::Int(config_container[ZONE_0]->GetRampOutletPressure_Coeff(2));
    outPres_ini    = config_container[ZONE_0]->GetRampOutletPressure_Coeff(0);
    outPres_final  = config_container[ZONE_0]->GetFinalOutletPressure();

    if(ExtIter % rampFreq == 0 &&  ExtIter <= finalRamp_Iter){
      outPres = outPres_ini + ExtIter*(outPres_final - outPres_ini)/finalRamp_Iter;
      if(rank == MASTER_NODE) config_container[ZONE_0]->SetMonitotOutletPressure(outPres);

      for (iZone = 0; iZone < nZone; iZone++) {
        for (iMarker = 0; iMarker < config_container[iZone]->GetnMarker_All(); iMarker++) {
          KindBC = config_container[iZone]->GetMarker_All_KindBC(iMarker);
          switch (KindBC) {
          case RIEMANN_BOUNDARY:
            Marker_Tag         = config_container[iZone]->GetMarker_All_TagBound(iMarker);
            KindBCOption       = config_container[iZone]->GetKind_Data_Riemann(Marker_Tag);
            if(KindBCOption == STATIC_PRESSURE || KindBCOption == RADIAL_EQUILIBRIUM ){
              SU2_MPI::Error("Outlet pressure ramp only implemented for NRBC", CURRENT_FUNCTION);
            }
            break;
          case GILES_BOUNDARY:
            Marker_Tag         = config_container[iZone]->GetMarker_All_TagBound(iMarker);
            KindBCOption       = config_container[iZone]->GetKind_Data_Giles(Marker_Tag);
            if(KindBCOption == STATIC_PRESSURE || KindBCOption == STATIC_PRESSURE_1D || KindBCOption == RADIAL_EQUILIBRIUM ){
              config_container[iZone]->SetGiles_Var1(outPres, Marker_Tag);
            }
            break;
          }
        }
      }
    }
  }


  /*--- Check whether the current simulation has reached the specified
   convergence criteria, and set StopCalc to true, if so. ---*/

  switch (config_container[ZONE_0]->GetKind_Solver()) {
  case EULER: case NAVIER_STOKES: case RANS:
  case INC_EULER: case INC_NAVIER_STOKES: case INC_RANS:
    StopCalc = integration_container[ZONE_0][INST_0][FLOW_SOL]->GetConvergence(); break;
  case DISC_ADJ_EULER: case DISC_ADJ_NAVIER_STOKES: case DISC_ADJ_RANS:
  case DISC_ADJ_INC_EULER: case DISC_ADJ_INC_NAVIER_STOKES: case DISC_ADJ_INC_RANS:
  case DISC_ADJ_FEM_EULER: case DISC_ADJ_FEM_NS: case DISC_ADJ_FEM_RANS:
    StopCalc = integration_container[ZONE_0][INST_0][ADJFLOW_SOL]->GetConvergence(); break;
  }
  
  /*--- Set StopCalc to true if max. number of iterations has been reached ---*/
  
  StopCalc = StopCalc || (ExtIter == Max_Iter - 1);

  return StopCalc;

}

CHBDriver::CHBDriver(char* confFile,
    unsigned short val_nZone,
    SU2_Comm MPICommunicator) : CFluidDriver(confFile,
        val_nZone,
        MPICommunicator) {
  unsigned short kInst;

  nInstHB = nInst[ZONE_0];

  D = NULL;
  /*--- allocate dynamic memory for the Harmonic Balance operator ---*/
  D = new su2double*[nInstHB]; for (kInst = 0; kInst < nInstHB; kInst++) D[kInst] = new su2double[nInstHB];

  output_legacy = new COutputLegacy(config_container[ZONE_0]);

  /*--- Open the convergence history file ---*/
  ConvHist_file = NULL;
  ConvHist_file = new ofstream*[nZone];
  for (iZone = 0; iZone < nZone; iZone++) {
    ConvHist_file[iZone] = NULL;
    if (rank == MASTER_NODE){
      ConvHist_file[iZone] = new ofstream[nInst[iZone]];
      for (iInst = 0; iInst < nInst[iZone]; iInst++) {
        output_legacy->SetConvHistory_Header(&ConvHist_file[iZone][iInst], config_container[iZone], iZone, iInst);
        config_container[iZone]->SetHistFile(&ConvHist_file[iZone][iInst]);
      }
    }
  }


}

CHBDriver::~CHBDriver(void) {

  unsigned short kInst;

  /*--- delete dynamic memory for the Harmonic Balance operator ---*/
  for (kInst = 0; kInst < nInstHB; kInst++) if (D[kInst] != NULL) delete [] D[kInst];
  if (D[kInst] != NULL) delete [] D;

  if (rank == MASTER_NODE){
  /*--- Close the convergence history file. ---*/
  for (iZone = 0; iZone < nZone; iZone++) {
    for (iInst = 0; iInst < nInstHB; iInst++) {
      ConvHist_file[iZone][iInst].close();
    }
    delete [] ConvHist_file[iZone];
  }
  delete [] ConvHist_file;
  }
}


void CHBDriver::Run() {

  /*--- Run a single iteration of a Harmonic Balance problem. Preprocess all
   all zones before beginning the iteration. ---*/

  for (iInst = 0; iInst < nInstHB; iInst++)
    iteration_container[ZONE_0][iInst]->Preprocess(output_container[ZONE_0], integration_container, geometry_container,
        solver_container, numerics_container, config_container,
        surface_movement, grid_movement, FFDBox, ZONE_0, iInst);

  for (iInst = 0; iInst < nInstHB; iInst++)
    iteration_container[ZONE_0][iInst]->Iterate(output_container[ZONE_0], integration_container, geometry_container,
        solver_container, numerics_container, config_container,
        surface_movement, grid_movement, FFDBox, ZONE_0, iInst);

  /*--- Update the convergence history file (serial and parallel computations). ---*/

  for (iZone = 0; iZone < nZone; iZone++) {
    for (iInst = 0; iInst < nInst[iZone]; iInst++)
      output_legacy->SetConvHistory_Body(&ConvHist_file[iZone][iInst], geometry_container, solver_container,
          config_container, integration_container, false, UsedTime, iZone, iInst);
  }

}

void CHBDriver::Update() {

  for (iInst = 0; iInst < nInstHB; iInst++) {
    /*--- Compute the harmonic balance terms across all zones ---*/
    SetHarmonicBalance(iInst);

  }

  /*--- Precondition the harmonic balance source terms ---*/
  if (config_container[ZONE_0]->GetHB_Precondition() == YES) {
    StabilizeHarmonicBalance();

  }

  for (iInst = 0; iInst < nInstHB; iInst++) {

    /*--- Update the harmonic balance terms across all zones ---*/
    iteration_container[ZONE_0][iInst]->Update(output_container[ZONE_0], integration_container, geometry_container,
        solver_container, numerics_container, config_container,
        surface_movement, grid_movement, FFDBox, ZONE_0, iInst);

  }

}

void CHBDriver::ResetConvergence() {

  for(iInst = 0; iInst < nZone; iInst++) {
    switch (config_container[ZONE_0]->GetKind_Solver()) {

    case EULER: case NAVIER_STOKES: case RANS:
      integration_container[ZONE_0][iInst][FLOW_SOL]->SetConvergence(false);
      if (config_container[ZONE_0]->GetKind_Solver() == RANS) integration_container[ZONE_0][iInst][TURB_SOL]->SetConvergence(false);
      if(config_container[ZONE_0]->GetKind_Trans_Model() == LM) integration_container[ZONE_0][iInst][TRANS_SOL]->SetConvergence(false);
      break;

    case FEM_ELASTICITY:
      integration_container[ZONE_0][iInst][FEA_SOL]->SetConvergence(false);
      break;

    case ADJ_EULER: case ADJ_NAVIER_STOKES: case ADJ_RANS: case DISC_ADJ_EULER: case DISC_ADJ_NAVIER_STOKES: case DISC_ADJ_RANS:
      integration_container[ZONE_0][iInst][ADJFLOW_SOL]->SetConvergence(false);
      if( (config_container[ZONE_0]->GetKind_Solver() == ADJ_RANS) || (config_container[ZONE_0]->GetKind_Solver() == DISC_ADJ_RANS) )
        integration_container[ZONE_0][iInst][ADJTURB_SOL]->SetConvergence(false);
      break;
    }
  }

}

void CHBDriver::SetHarmonicBalance(unsigned short iInst) {

  unsigned short iVar, jInst, iMGlevel;
  unsigned short nVar = solver_container[ZONE_0][INST_0][MESH_0][FLOW_SOL]->GetnVar();
  unsigned long iPoint;
  bool implicit = (config_container[ZONE_0]->GetKind_TimeIntScheme_Flow() == EULER_IMPLICIT);
  bool adjoint = (config_container[ZONE_0]->GetContinuous_Adjoint());
  if (adjoint) {
    implicit = (config_container[ZONE_0]->GetKind_TimeIntScheme_AdjFlow() == EULER_IMPLICIT);
  }

  unsigned long InnerIter = config_container[ZONE_0]->GetInnerIter();

  /*--- Retrieve values from the config file ---*/
  su2double *U = new su2double[nVar];
  su2double *U_old = new su2double[nVar];
  su2double *Psi = new su2double[nVar];
  su2double *Psi_old = new su2double[nVar];
  su2double *Source = new su2double[nVar];
  su2double deltaU, deltaPsi;

  /*--- Compute period of oscillation ---*/
  su2double period = config_container[ZONE_0]->GetHarmonicBalance_Period();

  /*--- Non-dimensionalize the input period, if necessary.  */
  period /= config_container[ZONE_0]->GetTime_Ref();

  if (InnerIter == 0)
    ComputeHB_Operator();

  /*--- Compute various source terms for explicit direct, implicit direct, and adjoint problems ---*/
  /*--- Loop over all grid levels ---*/
  for (iMGlevel = 0; iMGlevel <= config_container[ZONE_0]->GetnMGLevels(); iMGlevel++) {

    /*--- Loop over each node in the volume mesh ---*/
    for (iPoint = 0; iPoint < geometry_container[ZONE_0][iInst][iMGlevel]->GetnPoint(); iPoint++) {

      for (iVar = 0; iVar < nVar; iVar++) {
        Source[iVar] = 0.0;
      }

      /*--- Step across the columns ---*/
      for (jInst = 0; jInst < nInstHB; jInst++) {

        /*--- Retrieve solution at this node in current zone ---*/
        for (iVar = 0; iVar < nVar; iVar++) {

          if (!adjoint) {
            U[iVar] = solver_container[ZONE_0][jInst][iMGlevel][FLOW_SOL]->GetNodes()->GetSolution(iPoint, iVar);
            Source[iVar] += U[iVar]*D[iInst][jInst];

            if (implicit) {
              U_old[iVar] = solver_container[ZONE_0][jInst][iMGlevel][FLOW_SOL]->GetNodes()->GetSolution_Old(iPoint, iVar);
              deltaU = U[iVar] - U_old[iVar];
              Source[iVar] += deltaU*D[iInst][jInst];
            }

          }

          else {
            Psi[iVar] = solver_container[ZONE_0][jInst][iMGlevel][ADJFLOW_SOL]->GetNodes()->GetSolution(iPoint, iVar);
            Source[iVar] += Psi[iVar]*D[jInst][iInst];

            if (implicit) {
              Psi_old[iVar] = solver_container[ZONE_0][jInst][iMGlevel][ADJFLOW_SOL]->GetNodes()->GetSolution_Old(iPoint, iVar);
              deltaPsi = Psi[iVar] - Psi_old[iVar];
              Source[iVar] += deltaPsi*D[jInst][iInst];
            }
          }
        }

        /*--- Store sources for current row ---*/
        for (iVar = 0; iVar < nVar; iVar++) {
          if (!adjoint) {
            solver_container[ZONE_0][iInst][iMGlevel][FLOW_SOL]->GetNodes()->SetHarmonicBalance_Source(iPoint, iVar, Source[iVar]);
          }
          else {
            solver_container[ZONE_0][iInst][iMGlevel][ADJFLOW_SOL]->GetNodes()->SetHarmonicBalance_Source(iPoint, iVar, Source[iVar]);
          }
        }

      }
    }
  }

  /*--- Source term for a turbulence model ---*/
  if (config_container[ZONE_0]->GetKind_Solver() == RANS) {

    /*--- Extra variables needed if we have a turbulence model. ---*/
    unsigned short nVar_Turb = solver_container[ZONE_0][INST_0][MESH_0][TURB_SOL]->GetnVar();
    su2double *U_Turb = new su2double[nVar_Turb];
    su2double *Source_Turb = new su2double[nVar_Turb];

    /*--- Loop over only the finest mesh level (turbulence is always solved
     on the original grid only). ---*/
    for (iPoint = 0; iPoint < geometry_container[ZONE_0][INST_0][MESH_0]->GetnPoint(); iPoint++) {
      for (iVar = 0; iVar < nVar_Turb; iVar++) Source_Turb[iVar] = 0.0;
      for (jInst = 0; jInst < nInstHB; jInst++) {

        /*--- Retrieve solution at this node in current zone ---*/
        for (iVar = 0; iVar < nVar_Turb; iVar++) {
          U_Turb[iVar] = solver_container[ZONE_0][jInst][MESH_0][TURB_SOL]->GetNodes()->GetSolution(iPoint, iVar);
          Source_Turb[iVar] += U_Turb[iVar]*D[iInst][jInst];
        }
      }

      /*--- Store sources for current iZone ---*/
      for (iVar = 0; iVar < nVar_Turb; iVar++)
        solver_container[ZONE_0][iInst][MESH_0][TURB_SOL]->GetNodes()->SetHarmonicBalance_Source(iPoint, iVar, Source_Turb[iVar]);
    }

    delete [] U_Turb;
    delete [] Source_Turb;
  }

  delete [] Source;
  delete [] U;
  delete [] U_old;
  delete [] Psi;
  delete [] Psi_old;

}

void CHBDriver::StabilizeHarmonicBalance() {

  unsigned short i, j, k, iVar, iInst, jInst, iMGlevel;
  unsigned short nVar = solver_container[ZONE_0][INST_0][MESH_0][FLOW_SOL]->GetnVar();
  unsigned long iPoint;
  bool adjoint = (config_container[ZONE_0]->GetContinuous_Adjoint());

  /*--- Retrieve values from the config file ---*/
  su2double *Source     = new su2double[nInstHB];
  su2double *Source_old = new su2double[nInstHB];
  su2double Delta;

  su2double **Pinv     = new su2double*[nInstHB];
  su2double **P        = new su2double*[nInstHB];
  for (iInst = 0; iInst < nInstHB; iInst++) {
    Pinv[iInst]       = new su2double[nInstHB];
    P[iInst]          = new su2double[nInstHB];
  }

  /*--- Loop over all grid levels ---*/
  for (iMGlevel = 0; iMGlevel <= config_container[ZONE_0]->GetnMGLevels(); iMGlevel++) {

    /*--- Loop over each node in the volume mesh ---*/
    for (iPoint = 0; iPoint < geometry_container[ZONE_0][INST_0][iMGlevel]->GetnPoint(); iPoint++) {

      /*--- Get time step for current node ---*/
      Delta = solver_container[ZONE_0][INST_0][iMGlevel][FLOW_SOL]->GetNodes()->GetDelta_Time(iPoint);

      /*--- Setup stabilization matrix for this node ---*/
      for (iInst = 0; iInst < nInstHB; iInst++) {
        for (jInst = 0; jInst < nInstHB; jInst++) {
          if (jInst == iInst ) {
            Pinv[iInst][jInst] = 1.0 + Delta*D[iInst][jInst];
          }
          else {
            Pinv[iInst][jInst] = Delta*D[iInst][jInst];
          }
        }
      }

      /*--- Invert stabilization matrix Pinv with Gauss elimination---*/

      /*--  A temporary matrix to hold the inverse, dynamically allocated ---*/
      su2double **temp = new su2double*[nInstHB];
      for (i = 0; i < nInstHB; i++) {
        temp[i] = new su2double[2 * nInstHB];
      }

      /*---  Copy the desired matrix into the temporary matrix ---*/
      for (i = 0; i < nInstHB; i++) {
        for (j = 0; j < nInstHB; j++) {
          temp[i][j] = Pinv[i][j];
          temp[i][nInstHB + j] = 0;
        }
        temp[i][nInstHB + i] = 1;
      }

      su2double max_val;
      unsigned short max_idx;

      /*---  Pivot each column such that the largest number possible divides the other rows  ---*/
      for (k = 0; k < nInstHB - 1; k++) {
        max_idx = k;
        max_val = abs(temp[k][k]);
        /*---  Find the largest value (pivot) in the column  ---*/
        for (j = k; j < nInstHB; j++) {
          if (abs(temp[j][k]) > max_val) {
            max_idx = j;
            max_val = abs(temp[j][k]);
          }
        }

        /*---  Move the row with the highest value up  ---*/
        for (j = 0; j < (nInstHB * 2); j++) {
          su2double d = temp[k][j];
          temp[k][j] = temp[max_idx][j];
          temp[max_idx][j] = d;
        }
        /*---  Subtract the moved row from all other rows ---*/
        for (i = k + 1; i < nInstHB; i++) {
          su2double c = temp[i][k] / temp[k][k];
          for (j = 0; j < (nInstHB * 2); j++) {
            temp[i][j] = temp[i][j] - temp[k][j] * c;
          }
        }
      }

      /*---  Back-substitution  ---*/
      for (k = nInstHB - 1; k > 0; k--) {
        if (temp[k][k] != su2double(0.0)) {
          for (int i = k - 1; i > -1; i--) {
            su2double c = temp[i][k] / temp[k][k];
            for (j = 0; j < (nInstHB * 2); j++) {
              temp[i][j] = temp[i][j] - temp[k][j] * c;
            }
          }
        }
      }

      /*---  Normalize the inverse  ---*/
      for (i = 0; i < nInstHB; i++) {
        su2double c = temp[i][i];
        for (j = 0; j < nInstHB; j++) {
          temp[i][j + nInstHB] = temp[i][j + nInstHB] / c;
        }
      }

      /*---  Copy the inverse back to the main program flow ---*/
      for (i = 0; i < nInstHB; i++) {
        for (j = 0; j < nInstHB; j++) {
          P[i][j] = temp[i][j + nInstHB];
        }
      }

      /*---  Delete dynamic template  ---*/
      for (iInst = 0; iInst < nInstHB; iInst++) {
        delete[] temp[iInst];
      }
      delete[] temp;

      /*--- Loop through variables to precondition ---*/
      for (iVar = 0; iVar < nVar; iVar++) {

        /*--- Get current source terms (not yet preconditioned) and zero source array to prepare preconditioning ---*/
        for (iInst = 0; iInst < nInstHB; iInst++) {
          Source_old[iInst] = solver_container[ZONE_0][iInst][iMGlevel][FLOW_SOL]->GetNodes()->GetHarmonicBalance_Source(iPoint, iVar);
          Source[iInst] = 0;
        }

        /*--- Step through columns ---*/
        for (iInst = 0; iInst < nInstHB; iInst++) {
          for (jInst = 0; jInst < nInstHB; jInst++) {
            Source[iInst] += P[iInst][jInst]*Source_old[jInst];
          }

          /*--- Store updated source terms for current node ---*/
          if (!adjoint) {
            solver_container[ZONE_0][iInst][iMGlevel][FLOW_SOL]->GetNodes()->SetHarmonicBalance_Source(iPoint, iVar, Source[iInst]);
          }
          else {
            solver_container[ZONE_0][iInst][iMGlevel][ADJFLOW_SOL]->GetNodes()->SetHarmonicBalance_Source(iPoint, iVar, Source[iInst]);
          }
        }

      }
    }
  }

  /*--- Deallocate dynamic memory ---*/
  for (iInst = 0; iInst < nInstHB; iInst++){
    delete [] P[iInst];
    delete [] Pinv[iInst];
  }
  delete [] P;
  delete [] Pinv;
  delete [] Source;
  delete [] Source_old;

}

void CHBDriver::ComputeHB_Operator() {

  const   complex<su2double> J(0.0,1.0);
  unsigned short i, j, k, iInst;

  su2double *Omega_HB       = new su2double[nInstHB];
  complex<su2double> **E    = new complex<su2double>*[nInstHB];
  complex<su2double> **Einv = new complex<su2double>*[nInstHB];
  complex<su2double> **DD   = new complex<su2double>*[nInstHB];
  for (iInst = 0; iInst < nInstHB; iInst++) {
    E[iInst]    = new complex<su2double>[nInstHB];
    Einv[iInst] = new complex<su2double>[nInstHB];
    DD[iInst]   = new complex<su2double>[nInstHB];
  }

  /*--- Get simualation period from config file ---*/
  su2double Period = config_container[ZONE_0]->GetHarmonicBalance_Period();

  /*--- Non-dimensionalize the input period, if necessary.      */
  Period /= config_container[ZONE_0]->GetTime_Ref();

  /*--- Build the array containing the selected frequencies to solve ---*/
  for (iInst = 0; iInst < nInstHB; iInst++) {
    Omega_HB[iInst]  = config_container[ZONE_0]->GetOmega_HB()[iInst];
    Omega_HB[iInst] /= config_container[ZONE_0]->GetOmega_Ref(); //TODO: check
  }

  /*--- Build the diagonal matrix of the frequencies DD ---*/
  for (i = 0; i < nInstHB; i++) {
    for (k = 0; k < nInstHB; k++) {
      if (k == i ) {
        DD[i][k] = J*Omega_HB[k];
      }
    }
  }


  /*--- Build the harmonic balance inverse matrix ---*/
  for (i = 0; i < nInstHB; i++) {
    for (k = 0; k < nInstHB; k++) {
      Einv[i][k] = complex<su2double>(cos(Omega_HB[k]*(i*Period/nInstHB))) + J*complex<su2double>(sin(Omega_HB[k]*(i*Period/nInstHB)));
    }
  }

  /*---  Invert inverse harmonic balance Einv with Gauss elimination ---*/

  /*--  A temporary matrix to hold the inverse, dynamically allocated ---*/
  complex<su2double> **temp = new complex<su2double>*[nInstHB];
  for (i = 0; i < nInstHB; i++) {
    temp[i] = new complex<su2double>[2 * nInstHB];
  }

  /*---  Copy the desired matrix into the temporary matrix ---*/
  for (i = 0; i < nInstHB; i++) {
    for (j = 0; j < nInstHB; j++) {
      temp[i][j] = Einv[i][j];
      temp[i][nInstHB + j] = 0;
    }
    temp[i][nInstHB + i] = 1;
  }

  su2double max_val;
  unsigned short max_idx;

  /*---  Pivot each column such that the largest number possible divides the other rows  ---*/
  for (k = 0; k < nInstHB - 1; k++) {
    max_idx = k;
    max_val = abs(temp[k][k]);
    /*---  Find the largest value (pivot) in the column  ---*/
    for (j = k; j < nInstHB; j++) {
      if (abs(temp[j][k]) > max_val) {
        max_idx = j;
        max_val = abs(temp[j][k]);
      }
    }
    /*---  Move the row with the highest value up  ---*/
    for (j = 0; j < (nInstHB * 2); j++) {
      complex<su2double> d = temp[k][j];
      temp[k][j] = temp[max_idx][j];
      temp[max_idx][j] = d;
    }
    /*---  Subtract the moved row from all other rows ---*/
    for (i = k + 1; i < nInstHB; i++) {
      complex<su2double> c = temp[i][k] / temp[k][k];
      for (j = 0; j < (nInstHB * 2); j++) {
        temp[i][j] = temp[i][j] - temp[k][j] * c;
      }
    }
  }
  /*---  Back-substitution  ---*/
  for (k = nInstHB - 1; k > 0; k--) {
    if (temp[k][k] != complex<su2double>(0.0)) {
      for (int i = k - 1; i > -1; i--) {
        complex<su2double> c = temp[i][k] / temp[k][k];
        for (j = 0; j < (nInstHB * 2); j++) {
          temp[i][j] = temp[i][j] - temp[k][j] * c;
        }
      }
    }
  }
  /*---  Normalize the inverse  ---*/
  for (i = 0; i < nInstHB; i++) {
    complex<su2double> c = temp[i][i];
    for (j = 0; j < nInstHB; j++) {
      temp[i][j + nInstHB] = temp[i][j + nInstHB] / c;
    }
  }
  /*---  Copy the inverse back to the main program flow ---*/
  for (i = 0; i < nInstHB; i++) {
    for (j = 0; j < nInstHB; j++) {
      E[i][j] = temp[i][j + nInstHB];
    }
  }
  /*---  Delete dynamic template  ---*/
  for (i = 0; i < nInstHB; i++) {
    delete[] temp[i];
  }
  delete[] temp;


  /*---  Temporary matrix for performing product  ---*/
  complex<su2double> **Temp    = new complex<su2double>*[nInstHB];

  /*---  Temporary complex HB operator  ---*/
  complex<su2double> **Dcpx    = new complex<su2double>*[nInstHB];

  for (iInst = 0; iInst < nInstHB; iInst++){
    Temp[iInst]    = new complex<su2double>[nInstHB];
    Dcpx[iInst]   = new complex<su2double>[nInstHB];
  }


  /*---  Calculation of the HB operator matrix ---*/
  for (int row = 0; row < nInstHB; row++) {
    for (int col = 0; col < nInstHB; col++) {
      for (int inner = 0; inner < nInstHB; inner++) {
        Temp[row][col] += Einv[row][inner] * DD[inner][col];
      }
    }
  }

  unsigned short row, col, inner;

  for (row = 0; row < nInstHB; row++) {
    for (col = 0; col < nInstHB; col++) {
      for (inner = 0; inner < nInstHB; inner++) {
        Dcpx[row][col] += Temp[row][inner] * E[inner][col];
      }
    }
  }

  /*---  Take just the real part of the HB operator matrix ---*/
  for (i = 0; i < nInstHB; i++) {
    for (k = 0; k < nInstHB; k++) {
      D[i][k] = real(Dcpx[i][k]);
    }
  }

  /*--- Deallocate dynamic memory ---*/
  for (iInst = 0; iInst < nInstHB; iInst++){
    delete [] E[iInst];
    delete [] Einv[iInst];
    delete [] DD[iInst];
    delete [] Temp[iInst];
    delete [] Dcpx[iInst];
  }
  delete [] E;
  delete [] Einv;
  delete [] DD;
  delete [] Temp;
  delete [] Dcpx;
  delete [] Omega_HB;

}

CDiscAdjFSIDriver::CDiscAdjFSIDriver(char* confFile,
                                     unsigned short val_nZone,
                                     SU2_Comm MPICommunicator) : CDriver(confFile,
                                                                         val_nZone,
                                                                         MPICommunicator,
                                                                         false) {

  unsigned short iVar;
  unsigned short nVar_Flow = 0, nVar_Struct = 0;
  RecordingState = 0;
  CurrentRecording = 0;

  switch (config_container[ZONE_0]->GetKind_ObjFunc()){
  case DRAG_COEFFICIENT:
  case LIFT_COEFFICIENT:
  case SIDEFORCE_COEFFICIENT:
  case EFFICIENCY:
  case MOMENT_X_COEFFICIENT:
  case MOMENT_Y_COEFFICIENT:
  case MOMENT_Z_COEFFICIENT:
  case EQUIVALENT_AREA:
    Kind_Objective_Function = FLOW_OBJECTIVE_FUNCTION;
    break;
  case REFERENCE_GEOMETRY:
  case REFERENCE_NODE:
  case VOLUME_FRACTION:
  case TOPOL_DISCRETENESS:
  case TOPOL_COMPLIANCE:
    Kind_Objective_Function = FEM_OBJECTIVE_FUNCTION;
    break;
  default:
    Kind_Objective_Function = NO_OBJECTIVE_FUNCTION;
    break;
  }

  direct_iteration = new CIteration*[nZone];

  unsigned short iZone;
  for (iZone = 0; iZone < nZone; iZone++){
    switch (config_container[iZone]->GetKind_Solver()) {
      case DISC_ADJ_INC_RANS: case DISC_ADJ_INC_EULER: case DISC_ADJ_INC_NAVIER_STOKES:
       case DISC_ADJ_RANS: case DISC_ADJ_EULER: case DISC_ADJ_NAVIER_STOKES:
         direct_iteration[iZone] = new CFluidIteration(config_container[iZone]);
         nVar_Flow = solver_container[iZone][INST_0][MESH_0][ADJFLOW_SOL]->GetnVar();
         flow_criteria = -8.0;  // Temporarily hard coded until adapted into new structure
         flow_criteria_rel = 3.0;
         break;
       case DISC_ADJ_FEM:
         direct_iteration[iZone] = new CFEAIteration(config_container[iZone]);
         nVar_Struct = solver_container[iZone][INST_0][MESH_0][ADJFEA_SOL]->GetnVar();
         structure_criteria    = -8.0;
         structure_criteria_rel = 3.0;
         break;
    }
  }

  init_res_flow   = new su2double[nVar_Flow];
  init_res_struct = new su2double[nVar_Struct];

  residual_flow   = new su2double[nVar_Flow];
  residual_struct = new su2double[nVar_Struct];

  residual_flow_rel   = new su2double[nVar_Flow];
  residual_struct_rel = new su2double[nVar_Struct];

  for (iVar = 0; iVar < nVar_Flow; iVar++){
    init_res_flow[iVar] = 0.0;
    residual_flow[iVar] = 0.0;
    residual_flow_rel[iVar] = 0.0;
  }
  for (iVar = 0; iVar < nVar_Struct; iVar++){
    init_res_struct[iVar] = 0.0;
    residual_struct[iVar] = 0.0;
    residual_struct_rel[iVar] = 0.0;
  }


  bool write_history = true;

  /*--- Header of the temporary output file ---*/
  if ((write_history) && (rank == MASTER_NODE)){
    ofstream myfile_res;
    myfile_res.open ("history_adjoint_FSI.csv");

    myfile_res << "BGS_Iter\t";

    for (iVar = 0; iVar < nVar_Flow; iVar++){
      myfile_res << "ResFlow[" << iVar << "]\t";
    }

    for (iVar = 0; iVar < nVar_Struct; iVar++){
      myfile_res << "ResFEA[" << iVar << "]\t";
    }


    bool de_effects = config_container[ZONE_0]->GetDE_Effects();
    for (iVar = 0; iVar < config_container[ZONE_0]->GetnElasticityMod(); iVar++)
        myfile_res << "Sens_E_" << iVar << "\t";

    for (iVar = 0; iVar < config_container[ZONE_0]->GetnPoissonRatio(); iVar++)
      myfile_res << "Sens_Nu_" << iVar << "\t";

    if (de_effects){
        for (iVar = 0; iVar < config_container[ZONE_0]->GetnElectric_Field(); iVar++)
          myfile_res << "Sens_EField_" << iVar << "\t";
    }

    myfile_res << endl;

    myfile_res.close();
  }

  // TEST: for implementation of python framework in standalone structural problems
  if ((config_container[ZONE_1]->GetDV_FEA() != NODV_FEA) && (rank == MASTER_NODE)){

    /*--- Header of the temporary output file ---*/
    ofstream myfile_res;

    switch (config_container[ZONE_1]->GetDV_FEA()) {
      case YOUNG_MODULUS:
        myfile_res.open("grad_young.opt");
        break;
      case POISSON_RATIO:
        myfile_res.open("grad_poisson.opt");
        break;
      case DENSITY_VAL:
      case DEAD_WEIGHT:
        myfile_res.open("grad_density.opt");
        break;
      case ELECTRIC_FIELD:
        myfile_res.open("grad_efield.opt");
        break;
      default:
        myfile_res.open("grad.opt");
        break;
    }

    unsigned short iDV;
    unsigned short nDV = solver_container[ZONE_1][INST_0][MESH_0][ADJFEA_SOL]->GetnDVFEA();

    myfile_res << "INDEX" << "\t" << "GRAD" << endl;

    myfile_res.precision(15);

    for (iDV = 0; iDV < nDV; iDV++){
      myfile_res << iDV;
      myfile_res << "\t";
      myfile_res << scientific << solver_container[ZONE_1][INST_0][MESH_0][ADJFEA_SOL]->GetGlobal_Sens_DVFEA(iDV);
      myfile_res << endl;
    }

    myfile_res.close();
  }
  output_legacy = new COutputLegacy(config_container[ZONE_0]);

  /*--- TODO: This is a workaround until the TestCases.py script incorporates new classes for nested loops. ---*/
//  config_container[ZONE_0]->SetnExtIter(1);
//  config_container[ZONE_1]->SetnExtIter(1);
  ConvHist_file = NULL;
  ConvHist_file = new ofstream*[nZone];
  for (iZone = 0; iZone < nZone; iZone++) {
    ConvHist_file[iZone] = NULL;
    if (rank == MASTER_NODE){
      ConvHist_file[iZone] = new ofstream[nInst[iZone]];
      for (iInst = 0; iInst < nInst[iZone]; iInst++) {
        output_legacy->SetConvHistory_Header(&ConvHist_file[iZone][iInst], config_container[iZone], iZone, iInst);
        config_container[iZone]->SetHistFile(&ConvHist_file[iZone][INST_0]);
      }
    }
  }
}

CDiscAdjFSIDriver::~CDiscAdjFSIDriver(void) {

  delete [] direct_iteration;
  delete [] init_res_flow;
  delete [] init_res_struct;
  delete [] residual_flow;
  delete [] residual_struct;
  delete [] residual_flow_rel;
  delete [] residual_struct_rel;

}

void CDiscAdjFSIDriver::DynamicMeshUpdate(unsigned long ExtIter){

}

void CDiscAdjFSIDriver::Run( ) {

  /*--- As of now, we are coding it for just 2 zones. ---*/
  /*--- This will become more general, but we need to modify the configuration for that ---*/
  unsigned short ZONE_FLOW = 0, ZONE_STRUCT = 1;
  unsigned short iZone;
  bool BGS_Converged = false;

  unsigned long IntIter = 0; for (iZone = 0; iZone < nZone; iZone++) config_container[iZone]->SetInnerIter(IntIter);
  unsigned long iOuterIter = 0; for (iZone = 0; iZone < nZone; iZone++) config_container[iZone]->SetOuterIter(iOuterIter);
  unsigned long nOuterIter = driver_config->GetnOuter_Iter();

  ofstream myfile_struc, myfile_flow, myfile_geo;

  Preprocess(ZONE_FLOW, ZONE_STRUCT, ALL_VARIABLES);

  for (iOuterIter = 0; iOuterIter < nOuterIter && !BGS_Converged; iOuterIter++){

    if (rank == MASTER_NODE){
      cout << endl << "                    ****** BGS ITERATION ";
      cout << iOuterIter;
      cout << " ******" << endl;
    }

    for (iZone = 0; iZone < nZone; iZone++) config_container[iZone]->SetOuterIter(iOuterIter);

    /*--- Start with structural terms if OF is based on displacements ---*/

    if (Kind_Objective_Function == FEM_OBJECTIVE_FUNCTION)
      Iterate_Block(ZONE_FLOW, ZONE_STRUCT, FEA_DISP_VARS);

    /*--- Iterate fluid (including cross term) ---*/

    Iterate_Block(ZONE_FLOW, ZONE_STRUCT, FLOW_CONS_VARS);

    /*--- Compute mesh (it is a cross term dF / dMv ) ---*/

    Iterate_Block(ZONE_FLOW, ZONE_STRUCT, MESH_COORDS);

    /*--- Compute mesh cross term (dM / dSv) ---*/

    Iterate_Block(ZONE_FLOW, ZONE_STRUCT, FEM_CROSS_TERM_GEOMETRY);

    /*--- End with structural terms if OF is based on fluid variables ---*/

    if (Kind_Objective_Function == FLOW_OBJECTIVE_FUNCTION)
      Iterate_Block(ZONE_FLOW, ZONE_STRUCT, FEA_DISP_VARS);

    /*--- Check convergence of the BGS method ---*/
    BGS_Converged = BGSConvergence(iOuterIter, ZONE_FLOW, ZONE_STRUCT);

  }

  output_container[ZONE_FLOW]->SetResult_Files(geometry_container[ZONE_FLOW][INST_0][MESH_0],
    config_container[ZONE_FLOW], solver_container[ZONE_FLOW][INST_0][MESH_0], 0, true);

  output_container[ZONE_STRUCT]->SetResult_Files(geometry_container[ZONE_STRUCT][INST_0][MESH_0],
    config_container[ZONE_STRUCT], solver_container[ZONE_STRUCT][INST_0][MESH_0], 0, true);

}


void CDiscAdjFSIDriver::Preprocess(unsigned short ZONE_FLOW,
                  unsigned short ZONE_STRUCT,
                  unsigned short kind_recording){

  unsigned long IntIter = 0, iPoint;
  config_container[ZONE_0]->SetInnerIter(IntIter);
  unsigned short ExtIter = config_container[ZONE_FLOW]->GetTimeIter();

  bool dual_time_1st = (config_container[ZONE_FLOW]->GetTime_Marching() == DT_STEPPING_1ST);
  bool dual_time_2nd = (config_container[ZONE_FLOW]->GetTime_Marching() == DT_STEPPING_2ND);
  bool turbulent = (config_container[ZONE_FLOW]->GetKind_Solver() == DISC_ADJ_RANS) ||
                   (config_container[ZONE_FLOW]->GetKind_Solver() == DISC_ADJ_INC_RANS);
  bool dual_time = (dual_time_1st || dual_time_2nd);
  unsigned short iMesh;
  int Direct_Iter_Flow;
  bool update_geo = false;

  /*----------------------------------------------------------------------------*/
  /*------------------------------ FLOW SOLUTION -------------------------------*/
  /*----------------------------------------------------------------------------*/

  /*--- For the unsteady adjoint, load direct solutions from restart files. ---*/

  if (config_container[ZONE_FLOW]->GetTime_Marching()) {

    Direct_Iter_Flow = SU2_TYPE::Int(config_container[ZONE_FLOW]->GetUnst_AdjointIter()) - SU2_TYPE::Int(ExtIter) - 2;

    /*--- For dual-time stepping we want to load the already converged solution at timestep n ---*/

    if (dual_time) {
      Direct_Iter_Flow += 1;
    }

    if (ExtIter == 0){

      if (dual_time_2nd) {

        /*--- Load solution at timestep n-2 ---*/

        iteration_container[ZONE_FLOW][INST_0]->LoadUnsteady_Solution(geometry_container, solver_container,config_container, ZONE_FLOW, INST_0, Direct_Iter_Flow-2);

        /*--- Push solution back to correct array ---*/

        for (iMesh=0; iMesh<=config_container[ZONE_FLOW]->GetnMGLevels();iMesh++) {
          solver_container[ZONE_FLOW][INST_0][iMesh][FLOW_SOL]->GetNodes()->Set_Solution_time_n();
          solver_container[ZONE_FLOW][INST_0][iMesh][FLOW_SOL]->GetNodes()->Set_Solution_time_n1();
          if (turbulent) {
            solver_container[ZONE_FLOW][INST_0][iMesh][TURB_SOL]->GetNodes()->Set_Solution_time_n();
            solver_container[ZONE_FLOW][INST_0][iMesh][TURB_SOL]->GetNodes()->Set_Solution_time_n1();
          }
        }
      }
      if (dual_time) {

        /*--- Load solution at timestep n-1 ---*/

        iteration_container[ZONE_FLOW][INST_0]->LoadUnsteady_Solution(geometry_container, solver_container,config_container, ZONE_FLOW, INST_0, Direct_Iter_Flow-1);

        /*--- Push solution back to correct array ---*/

        for (iMesh=0; iMesh<=config_container[ZONE_FLOW]->GetnMGLevels();iMesh++) {
          solver_container[ZONE_FLOW][INST_0][iMesh][FLOW_SOL]->GetNodes()->Set_Solution_time_n();
          if (turbulent) {
            solver_container[ZONE_FLOW][INST_0][iMesh][TURB_SOL]->GetNodes()->Set_Solution_time_n();
          }
        }
      }

      /*--- Load solution timestep n ---*/

      iteration_container[ZONE_FLOW][INST_0]->LoadUnsteady_Solution(geometry_container, solver_container,config_container, ZONE_FLOW, INST_0, Direct_Iter_Flow);

    }


    if ((ExtIter > 0) && dual_time){

      /*--- Load solution timestep n - 2 ---*/

      iteration_container[ZONE_FLOW][INST_0]->LoadUnsteady_Solution(geometry_container, solver_container,config_container, ZONE_FLOW, INST_0, Direct_Iter_Flow - 2);

      /*--- Temporarily store the loaded solution in the Solution_Old array ---*/

      for (iMesh=0; iMesh<=config_container[ZONE_FLOW]->GetnMGLevels();iMesh++) {
        solver_container[ZONE_FLOW][INST_0][iMesh][FLOW_SOL]->GetNodes()->Set_OldSolution();
        if (turbulent){
         solver_container[ZONE_FLOW][INST_0][iMesh][TURB_SOL]->GetNodes()->Set_OldSolution();
        }
      }

      /*--- Set Solution at timestep n to solution at n-1 ---*/

      for (iMesh=0; iMesh<=config_container[ZONE_FLOW]->GetnMGLevels();iMesh++) {
        for(iPoint=0; iPoint<geometry_container[ZONE_FLOW][INST_0][iMesh]->GetnPoint();iPoint++) {
          solver_container[ZONE_FLOW][INST_0][iMesh][FLOW_SOL]->GetNodes()->SetSolution(iPoint, solver_container[ZONE_FLOW][INST_0][iMesh][FLOW_SOL]->GetNodes()->GetSolution_time_n(iPoint));
          if (turbulent) {
            solver_container[ZONE_FLOW][INST_0][iMesh][TURB_SOL]->GetNodes()->SetSolution(iPoint, solver_container[ZONE_FLOW][INST_0][iMesh][TURB_SOL]->GetNodes()->GetSolution_time_n(iPoint));
          }
        }
      }
      if (dual_time_1st){
      /*--- Set Solution at timestep n-1 to the previously loaded solution ---*/
        for (iMesh=0; iMesh<=config_container[ZONE_FLOW]->GetnMGLevels();iMesh++) {
          for(iPoint=0; iPoint<geometry_container[ZONE_FLOW][INST_0][iMesh]->GetnPoint();iPoint++) {
            solver_container[ZONE_FLOW][INST_0][iMesh][FLOW_SOL]->GetNodes()->Set_Solution_time_n(iPoint, solver_container[ZONE_FLOW][INST_0][iMesh][FLOW_SOL]->GetNodes()->GetSolution_time_n1(iPoint));
            if (turbulent) {
              solver_container[ZONE_FLOW][INST_0][iMesh][TURB_SOL]->GetNodes()->Set_Solution_time_n(iPoint, solver_container[ZONE_FLOW][INST_0][iMesh][TURB_SOL]->GetNodes()->GetSolution_time_n1(iPoint));
            }
          }
        }
      }
      if (dual_time_2nd){
        /*--- Set Solution at timestep n-1 to solution at n-2 ---*/
        for (iMesh=0; iMesh<=config_container[ZONE_FLOW]->GetnMGLevels();iMesh++) {
          for(iPoint=0; iPoint<geometry_container[ZONE_FLOW][INST_0][iMesh]->GetnPoint();iPoint++) {
            solver_container[ZONE_FLOW][INST_0][iMesh][FLOW_SOL]->GetNodes()->Set_Solution_time_n(iPoint, solver_container[ZONE_FLOW][INST_0][iMesh][FLOW_SOL]->GetNodes()->GetSolution_time_n1(iPoint));
            if (turbulent) {
              solver_container[ZONE_FLOW][INST_0][iMesh][TURB_SOL]->GetNodes()->Set_Solution_time_n(iPoint, solver_container[ZONE_FLOW][INST_0][iMesh][TURB_SOL]->GetNodes()->GetSolution_time_n1(iPoint));
            }
          }
        }
        /*--- Set Solution at timestep n-2 to the previously loaded solution ---*/
        for (iMesh=0; iMesh<=config_container[ZONE_FLOW]->GetnMGLevels();iMesh++) {
          for(iPoint=0; iPoint<geometry_container[ZONE_FLOW][INST_0][iMesh]->GetnPoint();iPoint++) {
            solver_container[ZONE_FLOW][INST_0][iMesh][FLOW_SOL]->GetNodes()->Set_Solution_time_n1(iPoint, solver_container[ZONE_FLOW][INST_0][iMesh][FLOW_SOL]->GetNodes()->GetSolution_Old(iPoint));
            if (turbulent) {
              solver_container[ZONE_FLOW][INST_0][iMesh][TURB_SOL]->GetNodes()->Set_Solution_time_n1(iPoint, solver_container[ZONE_FLOW][INST_0][iMesh][TURB_SOL]->GetNodes()->GetSolution_Old(iPoint));
            }
          }
        }
      }
    }
  }
  else{

    /*--- Load the restart (we need to use the routine in order to get the GEOMETRY, otherwise it's restarted from the base mesh ---*/

    solver_container[ZONE_FLOW][INST_0][MESH_0][FLOW_SOL]->LoadRestart(geometry_container[ZONE_FLOW][INST_0], solver_container[ZONE_FLOW][INST_0], config_container[ZONE_FLOW], 0, true);

  if (ExtIter == 0 || dual_time) {

    for (iMesh=0; iMesh<=config_container[ZONE_FLOW]->GetnMGLevels();iMesh++) {
      for (iPoint = 0; iPoint < geometry_container[ZONE_FLOW][INST_0][iMesh]->GetnPoint(); iPoint++) {
        solver_container[ZONE_FLOW][INST_0][iMesh][ADJFLOW_SOL]->GetNodes()->SetSolution_Direct(iPoint, solver_container[ZONE_FLOW][INST_0][iMesh][FLOW_SOL]->GetNodes()->GetSolution(iPoint));
      }
    }
    if (turbulent && !config_container[ZONE_FLOW]->GetFrozen_Visc_Disc()) {
      for (iPoint = 0; iPoint < geometry_container[ZONE_FLOW][INST_0][MESH_0]->GetnPoint(); iPoint++) {
        solver_container[ZONE_FLOW][INST_0][MESH_0][ADJTURB_SOL]->GetNodes()->SetSolution_Direct(iPoint, solver_container[ZONE_FLOW][INST_0][MESH_0][TURB_SOL]->GetNodes()->GetSolution(iPoint));
      }
    }
  }

    /*--- Store geometry of the converged solution also in the adjoint solver in order to be able to reset it later ---*/

    for (iPoint = 0; iPoint < geometry_container[ZONE_FLOW][INST_0][MESH_0]->GetnPoint(); iPoint++){
      solver_container[ZONE_FLOW][INST_0][MESH_0][ADJFLOW_SOL]->GetNodes()->SetGeometry_Direct(iPoint, geometry_container[ZONE_FLOW][INST_0][MESH_0]->node[iPoint]->GetCoord());
    }

  }

  /*----------------------------------------------------------------------------*/
  /*-------------------------- STRUCTURAL SOLUTION -----------------------------*/
  /*----------------------------------------------------------------------------*/

  IntIter = 0;
  config_container[ZONE_STRUCT]->SetInnerIter(IntIter);
  ExtIter = config_container[ZONE_STRUCT]->GetTimeIter();
  bool dynamic = (config_container[ZONE_STRUCT]->GetTime_Domain());

  int Direct_Iter_FEA;

  /*--- For the dynamic adjoint, load direct solutions from restart files. ---*/

  if (dynamic) {

    Direct_Iter_FEA = SU2_TYPE::Int(config_container[ZONE_STRUCT]->GetUnst_AdjointIter()) - SU2_TYPE::Int(ExtIter) - 1;

    /*--- We want to load the already converged solution at timesteps n and n-1 ---*/

    /*--- Load solution at timestep n-1 ---*/

    iteration_container[ZONE_STRUCT][INST_0]->LoadDynamic_Solution(geometry_container, solver_container,config_container, ZONE_STRUCT, INST_0, Direct_Iter_FEA-1);

    /*--- Push solution back to correct array ---*/

    solver_container[ZONE_STRUCT][INST_0][MESH_0][FEA_SOL]->GetNodes()->Set_Solution_time_n();

    /*--- Push solution back to correct array ---*/

    solver_container[ZONE_STRUCT][INST_0][MESH_0][FEA_SOL]->GetNodes()->SetSolution_Accel_time_n();

    /*--- Push solution back to correct array ---*/

    solver_container[ZONE_STRUCT][INST_0][MESH_0][FEA_SOL]->GetNodes()->SetSolution_Vel_time_n();

    /*--- Load solution timestep n ---*/

    iteration_container[ZONE_STRUCT][INST_0]->LoadDynamic_Solution(geometry_container, solver_container,config_container, ZONE_STRUCT, INST_0, Direct_Iter_FEA);

    /*--- Store FEA solution also in the adjoint solver in order to be able to reset it later ---*/

    for (iPoint = 0; iPoint < geometry_container[ZONE_STRUCT][INST_0][MESH_0]->GetnPoint(); iPoint++){
      solver_container[ZONE_STRUCT][INST_0][MESH_0][ADJFEA_SOL]->GetNodes()->SetSolution_Direct(iPoint, solver_container[ZONE_STRUCT][INST_0][MESH_0][FEA_SOL]->GetNodes()->GetSolution(iPoint));
    }

    for (iPoint = 0; iPoint < geometry_container[ZONE_STRUCT][INST_0][MESH_0]->GetnPoint(); iPoint++){
      solver_container[ZONE_STRUCT][INST_0][MESH_0][ADJFEA_SOL]->GetNodes()->SetSolution_Accel_Direct(iPoint, solver_container[ZONE_STRUCT][INST_0][MESH_0][FEA_SOL]->GetNodes()->GetSolution_Accel(iPoint));
    }

    for (iPoint = 0; iPoint < geometry_container[ZONE_STRUCT][INST_0][MESH_0]->GetnPoint(); iPoint++){
      solver_container[ZONE_STRUCT][INST_0][MESH_0][ADJFEA_SOL]->GetNodes()->SetSolution_Vel_Direct(iPoint, solver_container[ZONE_STRUCT][INST_0][MESH_0][FEA_SOL]->GetNodes()->GetSolution_Vel(iPoint));
    }

  }
  else {

    solver_container[ZONE_STRUCT][INST_0][MESH_0][FEA_SOL]->LoadRestart(geometry_container[ZONE_STRUCT][INST_0], solver_container[ZONE_STRUCT][INST_0], config_container[ZONE_STRUCT], 0, update_geo);

    /*--- Store FEA solution also in the adjoint solver in order to be able to reset it later ---*/

    for (iPoint = 0; iPoint < geometry_container[ZONE_STRUCT][INST_0][MESH_0]->GetnPoint(); iPoint++){
      solver_container[ZONE_STRUCT][INST_0][MESH_0][ADJFEA_SOL]->GetNodes()->SetSolution_Direct(iPoint, solver_container[ZONE_STRUCT][INST_0][MESH_0][FEA_SOL]->GetNodes()->GetSolution(iPoint));
    }

  }

  /*----------------------------------------------------------------------------*/
  /*--------------------- ADJOINT SOLVER PREPROCESSING -------------------------*/
  /*----------------------------------------------------------------------------*/

  solver_container[ZONE_FLOW][INST_0][MESH_0][ADJFLOW_SOL]->Preprocessing(geometry_container[ZONE_FLOW][INST_0][MESH_0], solver_container[ZONE_FLOW][INST_0][MESH_0],  config_container[ZONE_FLOW] , MESH_0, 0, RUNTIME_ADJFLOW_SYS, false);

  if (turbulent){
    solver_container[ZONE_FLOW][INST_0][MESH_0][ADJTURB_SOL]->Preprocessing(geometry_container[ZONE_FLOW][INST_0][MESH_0], solver_container[ZONE_FLOW][INST_0][MESH_0],  config_container[ZONE_FLOW] , MESH_0, 0, RUNTIME_ADJTURB_SYS, false);
  }

  solver_container[ZONE_STRUCT][INST_0][MESH_0][ADJFEA_SOL]->Preprocessing(geometry_container[ZONE_STRUCT][INST_0][MESH_0], solver_container[ZONE_STRUCT][INST_0][MESH_0],  config_container[ZONE_STRUCT] , MESH_0, 0, RUNTIME_ADJFEA_SYS, false);



}

void CDiscAdjFSIDriver::PrintDirect_Residuals(unsigned short ZONE_FLOW,
                                                          unsigned short ZONE_STRUCT,
                                                          unsigned short kind_recording){

  unsigned short ExtIter = config_container[ZONE_FLOW]->GetTimeIter();
  bool turbulent = (config_container[ZONE_FLOW]->GetKind_Solver() == DISC_ADJ_RANS) ||
                   (config_container[ZONE_FLOW]->GetKind_Solver() == DISC_ADJ_INC_RANS);
  bool nonlinear_analysis = (config_container[ZONE_STRUCT]->GetGeometricConditions() == LARGE_DEFORMATIONS);   // Nonlinear analysis.
  bool unsteady = config_container[ZONE_FLOW]->GetTime_Marching() != NONE;
  bool dynamic = (config_container[ZONE_STRUCT]->GetTime_Domain());

  su2double val_OFunction = 0.0;
  string kind_OFunction;

  cout.precision(6);
  cout.setf(ios::scientific, ios::floatfield);

  if ((kind_recording == FLOW_CONS_VARS) || (kind_recording == MESH_COORDS)) {

    /*--- Print residuals in the first iteration ---*/

    if (rank == MASTER_NODE && ((ExtIter == 0) || unsteady )){
      cout << "log10[RMS Density]: "<< log10(solver_container[ZONE_FLOW][INST_0][MESH_0][FLOW_SOL]->GetRes_RMS(0))
                     <<", Drag: " <<solver_container[ZONE_FLOW][INST_0][MESH_0][FLOW_SOL]->GetTotal_CD()
                     <<", Lift: " << solver_container[ZONE_FLOW][INST_0][MESH_0][FLOW_SOL]->GetTotal_CL() << "." << endl;

      if (turbulent){
        cout << "log10[RMS k]: " << log10(solver_container[ZONE_FLOW][INST_0][MESH_0][TURB_SOL]->GetRes_RMS(0)) << endl;
      }
      if (Kind_Objective_Function == FLOW_OBJECTIVE_FUNCTION){
        switch (config_container[ZONE_FLOW]->GetKind_ObjFunc()){
        case DRAG_COEFFICIENT:
          kind_OFunction = "(Drag coefficient): ";
          val_OFunction = solver_container[ZONE_FLOW][INST_0][MESH_0][FLOW_SOL]->GetTotal_CD();
          break;
        case LIFT_COEFFICIENT:
          kind_OFunction = "(Lift coefficient): ";
          val_OFunction = solver_container[ZONE_FLOW][INST_0][MESH_0][FLOW_SOL]->GetTotal_CL();
          break;
        case SIDEFORCE_COEFFICIENT:
          kind_OFunction = "(Sideforce coefficient): ";
          val_OFunction = solver_container[ZONE_FLOW][INST_0][MESH_0][FLOW_SOL]->GetTotal_CSF();
          break;
        case EFFICIENCY:
          kind_OFunction = "(Efficiency): ";
          val_OFunction = solver_container[ZONE_FLOW][INST_0][MESH_0][FLOW_SOL]->GetTotal_CEff();
          break;
        case MOMENT_X_COEFFICIENT:
          kind_OFunction = "(Moment X coefficient): ";
          val_OFunction = solver_container[ZONE_FLOW][INST_0][MESH_0][FLOW_SOL]->GetTotal_CMx();
          break;
        case MOMENT_Y_COEFFICIENT:
          kind_OFunction = "(Moment Y coefficient): ";
          val_OFunction = solver_container[ZONE_FLOW][INST_0][MESH_0][FLOW_SOL]->GetTotal_CMy();
          break;
        case MOMENT_Z_COEFFICIENT:
          kind_OFunction = "(Moment Z coefficient): ";
          val_OFunction = solver_container[ZONE_FLOW][INST_0][MESH_0][FLOW_SOL]->GetTotal_CMz();
          break;
        case EQUIVALENT_AREA:
          kind_OFunction = "(Equivalent area): ";
          val_OFunction = solver_container[ZONE_FLOW][INST_0][MESH_0][FLOW_SOL]->GetTotal_CEquivArea();
          break;
        default:
          val_OFunction = 0.0;  // If the objective function is computed in a different physical problem
          break;
        }
        cout << "Objective function " << kind_OFunction << val_OFunction << endl;
      }
    }

  }

  if ((kind_recording == FEA_DISP_VARS) || (kind_recording == FLOW_CROSS_TERM) || (kind_recording == GEOMETRY_CROSS_TERM)) {

    if (rank == MASTER_NODE && ((ExtIter == 0) || dynamic )){
      if (nonlinear_analysis){
        cout << "UTOL-A: "   << log10(solver_container[ZONE_STRUCT][INST_0][MESH_0][FEA_SOL]->GetRes_FEM(0))
             << ", RTOL-A: " << log10(solver_container[ZONE_STRUCT][INST_0][MESH_0][FEA_SOL]->GetRes_FEM(1))
             << ", ETOL-A: " << log10(solver_container[ZONE_STRUCT][INST_0][MESH_0][FEA_SOL]->GetRes_FEM(2)) << "." << endl;
      }
      else{
        if (solver_container[ZONE_STRUCT][INST_0][MESH_0][FEA_SOL]->GetnVar() == 2){
          cout << "log10[RMS Ux]: "   << log10(solver_container[ZONE_STRUCT][INST_0][MESH_0][FEA_SOL]->GetRes_RMS(0))
               << ", log10[RMS Uy]: " << log10(solver_container[ZONE_STRUCT][INST_0][MESH_0][FEA_SOL]->GetRes_RMS(1)) << "." << endl;

        }
        else{
          cout << "log10[RMS Ux]: "   << log10(solver_container[ZONE_STRUCT][INST_0][MESH_0][FEA_SOL]->GetRes_RMS(0))
               << ", log10[RMS Uy]: " << log10(solver_container[ZONE_STRUCT][INST_0][MESH_0][FEA_SOL]->GetRes_RMS(1))
               << ", log10[RMS Uz]: " << log10(solver_container[ZONE_STRUCT][INST_0][MESH_0][FEA_SOL]->GetRes_RMS(2))<< "." << endl;
        }

      }
      if (Kind_Objective_Function == FEM_OBJECTIVE_FUNCTION){
        switch (config_container[ZONE_STRUCT]->GetKind_ObjFunc()){
        case REFERENCE_GEOMETRY:
          kind_OFunction = "(Reference Geometry): ";
          val_OFunction = solver_container[ZONE_STRUCT][INST_0][MESH_0][FEA_SOL]->GetTotal_OFRefGeom();
          break;
        case REFERENCE_NODE:
          kind_OFunction = "(Reference Node): ";
          val_OFunction = solver_container[ZONE_STRUCT][INST_0][MESH_0][FEA_SOL]->GetTotal_OFRefNode();
          break;
        case VOLUME_FRACTION:
          kind_OFunction = "(Volume Fraction): ";
          val_OFunction = solver_container[ZONE_STRUCT][INST_0][MESH_0][FEA_SOL]->GetTotal_OFVolFrac();
          break;
        case TOPOL_DISCRETENESS:
          kind_OFunction = "(Topology discreteness): ";
          val_OFunction = solver_container[ZONE_STRUCT][INST_0][MESH_0][FEA_SOL]->GetTotal_OFVolFrac();
          break;
        case TOPOL_COMPLIANCE:
          kind_OFunction = "(Topology compliance): ";
          val_OFunction = solver_container[ZONE_STRUCT][INST_0][MESH_0][FEA_SOL]->GetTotal_OFCompliance();
          break;
        default:
          val_OFunction = 0.0;  // If the objective function is computed in a different physical problem
          break;
        }
        cout << "Objective function " << kind_OFunction << val_OFunction << endl;
      }
    }

  }

}

void CDiscAdjFSIDriver::Iterate_Direct(unsigned short ZONE_FLOW, unsigned short ZONE_STRUCT, unsigned short kind_recording){

  if ((kind_recording == FLOW_CONS_VARS) ||
      (kind_recording == MESH_COORDS)) {

    Fluid_Iteration_Direct(ZONE_FLOW, ZONE_STRUCT);


  }

  if ((kind_recording == FEA_DISP_VARS) ||
      (kind_recording == FLOW_CROSS_TERM) ||
      (kind_recording == GEOMETRY_CROSS_TERM)) {

    Structural_Iteration_Direct(ZONE_FLOW, ZONE_STRUCT);

  }


  if (kind_recording == FEM_CROSS_TERM_GEOMETRY) {

    Mesh_Deformation_Direct(ZONE_FLOW, ZONE_STRUCT);

  }


}

void CDiscAdjFSIDriver::Fluid_Iteration_Direct(unsigned short ZONE_FLOW, unsigned short ZONE_STRUCT) {

  bool turbulent = (config_container[ZONE_FLOW]->GetKind_Solver() == DISC_ADJ_RANS) ||
                   (config_container[ZONE_FLOW]->GetKind_Solver() == DISC_ADJ_INC_RANS);
  bool frozen_visc = config_container[ZONE_FLOW]->GetFrozen_Visc_Disc();

  /*-----------------------------------------------------------------*/
  /*------------------- Set Dependency on Geometry ------------------*/
  /*-----------------------------------------------------------------*/

  geometry_container[ZONE_FLOW][INST_0][MESH_0]->UpdateGeometry(geometry_container[ZONE_FLOW][INST_0], config_container[ZONE_FLOW]);

  solver_container[ZONE_FLOW][INST_0][MESH_0][FLOW_SOL]->InitiateComms(geometry_container[ZONE_FLOW][INST_0][MESH_0], config_container[ZONE_FLOW], SOLUTION);
  solver_container[ZONE_FLOW][INST_0][MESH_0][FLOW_SOL]->CompleteComms(geometry_container[ZONE_FLOW][INST_0][MESH_0], config_container[ZONE_FLOW], SOLUTION);

  solver_container[ZONE_FLOW][INST_0][MESH_0][FLOW_SOL]->Preprocessing(geometry_container[ZONE_FLOW][INST_0][MESH_0],solver_container[ZONE_FLOW][INST_0][MESH_0], config_container[ZONE_FLOW], MESH_0, NO_RK_ITER, RUNTIME_FLOW_SYS, true);

  if (turbulent && !frozen_visc) {
    solver_container[ZONE_FLOW][INST_0][MESH_0][TURB_SOL]->Postprocessing(geometry_container[ZONE_FLOW][INST_0][MESH_0], solver_container[ZONE_FLOW][INST_0][MESH_0], config_container[ZONE_FLOW], MESH_0);

    solver_container[ZONE_FLOW][INST_0][MESH_0][TURB_SOL]->InitiateComms(geometry_container[ZONE_FLOW][INST_0][MESH_0], config_container[ZONE_FLOW], SOLUTION_EDDY);
    solver_container[ZONE_FLOW][INST_0][MESH_0][TURB_SOL]->CompleteComms(geometry_container[ZONE_FLOW][INST_0][MESH_0], config_container[ZONE_FLOW], SOLUTION_EDDY);

  }

  /*-----------------------------------------------------------------*/
  /*----------------- Iterate the flow solver -----------------------*/
  /*---- Sets all the cross dependencies for the flow variables -----*/
  /*-----------------------------------------------------------------*/

  config_container[ZONE_FLOW]->SetInnerIter(0);

  direct_iteration[ZONE_FLOW]->Iterate(output_container[ZONE_FLOW], integration_container, geometry_container,
      solver_container, numerics_container, config_container,
      surface_movement, grid_movement, FFDBox, ZONE_FLOW, INST_0);

  /*-----------------------------------------------------------------*/
  /*--------------------- Set MPI Solution --------------------------*/
  /*-----------------------------------------------------------------*/

  solver_container[ZONE_FLOW][INST_0][MESH_0][FLOW_SOL]->InitiateComms(geometry_container[ZONE_FLOW][INST_0][MESH_0], config_container[ZONE_FLOW], SOLUTION);
  solver_container[ZONE_FLOW][INST_0][MESH_0][FLOW_SOL]->CompleteComms(geometry_container[ZONE_FLOW][INST_0][MESH_0], config_container[ZONE_FLOW], SOLUTION);

}

void CDiscAdjFSIDriver::Structural_Iteration_Direct(unsigned short ZONE_FLOW, unsigned short ZONE_STRUCT) {

  bool turbulent = (config_container[ZONE_FLOW]->GetKind_Solver() == DISC_ADJ_RANS) ||
                   (config_container[ZONE_FLOW]->GetKind_Solver() == DISC_ADJ_INC_RANS);
  bool frozen_visc = config_container[ZONE_FLOW]->GetFrozen_Visc_Disc();

  /*-----------------------------------------------------------------*/
  /*---------- Set Dependencies on Geometry and Flow ----------------*/
  /*-----------------------------------------------------------------*/

  solver_container[ZONE_STRUCT][INST_0][MESH_0][FEA_SOL]->InitiateComms(geometry_container[ZONE_STRUCT][INST_0][MESH_0], config_container[ZONE_STRUCT], SOLUTION_FEA);
  solver_container[ZONE_STRUCT][INST_0][MESH_0][FEA_SOL]->CompleteComms(geometry_container[ZONE_STRUCT][INST_0][MESH_0], config_container[ZONE_STRUCT], SOLUTION_FEA);

  geometry_container[ZONE_FLOW][INST_0][MESH_0]->UpdateGeometry(geometry_container[ZONE_FLOW][INST_0], config_container[ZONE_FLOW]);

  solver_container[ZONE_FLOW][INST_0][MESH_0][FLOW_SOL]->InitiateComms(geometry_container[ZONE_FLOW][INST_0][MESH_0], config_container[ZONE_FLOW], SOLUTION);
  solver_container[ZONE_FLOW][INST_0][MESH_0][FLOW_SOL]->CompleteComms(geometry_container[ZONE_FLOW][INST_0][MESH_0], config_container[ZONE_FLOW], SOLUTION);

  solver_container[ZONE_FLOW][INST_0][MESH_0][FLOW_SOL]->Preprocessing(geometry_container[ZONE_FLOW][INST_0][MESH_0],solver_container[ZONE_FLOW][INST_0][MESH_0], config_container[ZONE_FLOW], MESH_0, NO_RK_ITER, RUNTIME_FLOW_SYS, true);

  if (turbulent && !frozen_visc) {
    solver_container[ZONE_FLOW][INST_0][MESH_0][TURB_SOL]->Postprocessing(geometry_container[ZONE_FLOW][INST_0][MESH_0], solver_container[ZONE_FLOW][INST_0][MESH_0], config_container[ZONE_FLOW], MESH_0);

    solver_container[ZONE_FLOW][INST_0][MESH_0][TURB_SOL]->InitiateComms(geometry_container[ZONE_FLOW][INST_0][MESH_0], config_container[ZONE_FLOW], SOLUTION_EDDY);
    solver_container[ZONE_FLOW][INST_0][MESH_0][TURB_SOL]->CompleteComms(geometry_container[ZONE_FLOW][INST_0][MESH_0], config_container[ZONE_FLOW], SOLUTION_EDDY);

  }

  /*-----------------------------------------------------------------*/
  /*-------------------- Transfer Tractions -------------------------*/
  /*-----------------------------------------------------------------*/

  Transfer_Tractions(ZONE_FLOW, ZONE_STRUCT);

  /*-----------------------------------------------------------------*/
  /*--------------- Iterate the structural solver -------------------*/
  /*-----------------------------------------------------------------*/

  direct_iteration[ZONE_STRUCT]->Iterate(output_container[ZONE_STRUCT], integration_container, geometry_container,
                                        solver_container, numerics_container, config_container,
                                        surface_movement, grid_movement, FFDBox, ZONE_STRUCT, INST_0);

  /*-----------------------------------------------------------------*/
  /*--------------------- Set MPI Solution --------------------------*/
  /*-----------------------------------------------------------------*/

  solver_container[ZONE_STRUCT][INST_0][MESH_0][FEA_SOL]->InitiateComms(geometry_container[ZONE_STRUCT][INST_0][MESH_0], config_container[ZONE_STRUCT], SOLUTION_FEA);
  solver_container[ZONE_STRUCT][INST_0][MESH_0][FEA_SOL]->CompleteComms(geometry_container[ZONE_STRUCT][INST_0][MESH_0], config_container[ZONE_STRUCT], SOLUTION_FEA);

}

void CDiscAdjFSIDriver::Mesh_Deformation_Direct(unsigned short ZONE_FLOW, unsigned short ZONE_STRUCT) {

  unsigned long ExtIter = config_container[ZONE_STRUCT]->GetTimeIter();

  /*-----------------------------------------------------------------*/
  /*--------------------- Set MPI Solution --------------------------*/
  /*-----------------------------------------------------------------*/

  geometry_container[ZONE_FLOW][INST_0][MESH_0]->UpdateGeometry(geometry_container[ZONE_FLOW][INST_0], config_container[ZONE_FLOW]);

  solver_container[ZONE_FLOW][INST_0][MESH_0][FLOW_SOL]->InitiateComms(geometry_container[ZONE_FLOW][INST_0][MESH_0], config_container[ZONE_FLOW], SOLUTION);
  solver_container[ZONE_FLOW][INST_0][MESH_0][FLOW_SOL]->CompleteComms(geometry_container[ZONE_FLOW][INST_0][MESH_0], config_container[ZONE_FLOW], SOLUTION);

  solver_container[ZONE_FLOW][INST_0][MESH_0][FLOW_SOL]->Preprocessing(geometry_container[ZONE_FLOW][INST_0][MESH_0],solver_container[ZONE_FLOW][INST_0][MESH_0], config_container[ZONE_FLOW], MESH_0, NO_RK_ITER, RUNTIME_FLOW_SYS, true);

  solver_container[ZONE_STRUCT][INST_0][MESH_0][FEA_SOL]->InitiateComms(geometry_container[ZONE_STRUCT][INST_0][MESH_0], config_container[ZONE_STRUCT], SOLUTION_FEA);
  solver_container[ZONE_STRUCT][INST_0][MESH_0][FEA_SOL]->CompleteComms(geometry_container[ZONE_STRUCT][INST_0][MESH_0], config_container[ZONE_STRUCT], SOLUTION_FEA);

  /*-----------------------------------------------------------------*/
  /*------------------- Transfer Displacements ----------------------*/
  /*-----------------------------------------------------------------*/

  Transfer_Displacements(ZONE_STRUCT, ZONE_FLOW);

  /*-----------------------------------------------------------------*/
  /*------------------- Set the Grid movement -----------------------*/
  /*---- No longer done in the preprocess of the flow iteration -----*/
  /*---- as the flag Grid_Movement is set to false in this case -----*/
  /*-----------------------------------------------------------------*/

  direct_iteration[ZONE_FLOW]->SetGrid_Movement(geometry_container[ZONE_FLOW][INST_0],
                                                               surface_movement[ZONE_FLOW], grid_movement[ZONE_FLOW][INST_0],
                                                               solver_container[ZONE_FLOW][INST_0], config_container[ZONE_FLOW], 0, ExtIter );

  geometry_container[ZONE_FLOW][INST_0][MESH_0]->UpdateGeometry(geometry_container[ZONE_FLOW][INST_0], config_container[ZONE_FLOW]);

  solver_container[ZONE_STRUCT][INST_0][MESH_0][FEA_SOL]->InitiateComms(geometry_container[ZONE_STRUCT][INST_0][MESH_0], config_container[ZONE_STRUCT], SOLUTION_FEA);
  solver_container[ZONE_STRUCT][INST_0][MESH_0][FEA_SOL]->CompleteComms(geometry_container[ZONE_STRUCT][INST_0][MESH_0], config_container[ZONE_STRUCT], SOLUTION_FEA);

}

void CDiscAdjFSIDriver::SetRecording(unsigned short ZONE_FLOW,
                                              unsigned short ZONE_STRUCT,
                                              unsigned short kind_recording){

  unsigned long IntIter = config_container[ZONE_0]->GetInnerIter();
  bool unsteady = (config_container[ZONE_FLOW]->GetTime_Marching() != NONE);
  bool dynamic = (config_container[ZONE_STRUCT]->GetTime_Domain());

  string kind_DirectIteration = " ";
  string kind_AdjointIteration = " ";

  if (unsteady || dynamic){
    SU2_MPI::Error("DYNAMIC ADJOINT SOLVER NOT IMPLEMENTED FOR FSI APPLICATIONS", CURRENT_FUNCTION);
  }


  if (rank == MASTER_NODE){
    cout << endl;
    switch (kind_recording){
    case FLOW_CONS_VARS:
      kind_AdjointIteration = "Flow iteration: flow input -> flow output";
      kind_DirectIteration = "flow ";
      break;
    case MESH_COORDS:
      kind_AdjointIteration = "Geometry cross term from flow: geometry input -> flow output";
      kind_DirectIteration = "flow ";
      break;
    case FEA_DISP_VARS:
      kind_AdjointIteration = "Structural iteration: structural input -> structural output";
      kind_DirectIteration = "structural ";
      break;
    case FLOW_CROSS_TERM:
      kind_AdjointIteration = "Flow cross term: flow input -> structural output";
      kind_DirectIteration = "structural ";
      break;
    case GEOMETRY_CROSS_TERM:
      kind_AdjointIteration = "Geometry cross term from structure: geometry input -> structural output";
      kind_DirectIteration = "structural ";
      break;
    case FEM_CROSS_TERM_GEOMETRY:
      kind_AdjointIteration = "Structural cross term from geometry: structural input -> geometry output";
      kind_DirectIteration = "mesh deformation ";
      break;
    }
    cout << kind_AdjointIteration << endl;
    cout << "Direct " << kind_DirectIteration << "iteration to store computational graph." << endl;
    switch (kind_recording){
    case FLOW_CONS_VARS: case MESH_COORDS:
    case FEA_DISP_VARS: case FLOW_CROSS_TERM: case GEOMETRY_CROSS_TERM:
      cout << "Compute residuals to check the convergence of the direct problem." << endl; break;
    case FEM_CROSS_TERM_GEOMETRY:
      cout << "Deform the grid using the converged solution of the direct problem." << endl; break;
    }
  }


  AD::Reset();

  if (CurrentRecording != kind_recording && (CurrentRecording != NONE) ){

    /*--- Clear indices ---*/

    PrepareRecording(ZONE_FLOW, ZONE_STRUCT, ALL_VARIABLES);

    /*--- Clear indices of coupling variables ---*/

    SetDependencies(ZONE_FLOW, ZONE_STRUCT, ALL_VARIABLES);

    /*--- Run one iteration while tape is passive - this clears all indices ---*/
    Iterate_Direct(ZONE_FLOW, ZONE_STRUCT, kind_recording);

  }

  /*--- Prepare for recording ---*/

  PrepareRecording(ZONE_FLOW, ZONE_STRUCT, kind_recording);

  /*--- Start the recording of all operations ---*/

  AD::StartRecording();

  /*--- Register input variables ---*/

  RegisterInput(ZONE_FLOW, ZONE_STRUCT, kind_recording);

  /*--- Set dependencies for flow, geometry and structural solvers ---*/

  SetDependencies(ZONE_FLOW, ZONE_STRUCT, kind_recording);

  /*--- Run a direct iteration ---*/
  Iterate_Direct(ZONE_FLOW, ZONE_STRUCT, kind_recording);

  /*--- Register objective function and output variables ---*/

  RegisterOutput(ZONE_FLOW, ZONE_STRUCT, kind_recording);

  /*--- Stop the recording ---*/
  AD::StopRecording();

  /*--- Set the recording status ---*/

  CurrentRecording = kind_recording;

  /* --- Reset the number of the internal iterations---*/

  config_container[ZONE_0]->SetInnerIter(IntIter);


}

void CDiscAdjFSIDriver::PrepareRecording(unsigned short ZONE_FLOW,
                                                   unsigned short ZONE_STRUCT,
                                                   unsigned short kind_recording){

  unsigned short iMesh;
  bool turbulent = (config_container[ZONE_FLOW]->GetKind_Solver() == DISC_ADJ_RANS) ||
                   (config_container[ZONE_FLOW]->GetKind_Solver() == DISC_ADJ_INC_RANS);

  /*--- Set fluid variables to direct solver values ---*/
  for (iMesh = 0; iMesh <= config_container[ZONE_FLOW]->GetnMGLevels(); iMesh++){
    solver_container[ZONE_FLOW][INST_0][iMesh][ADJFLOW_SOL]->SetRecording(geometry_container[ZONE_FLOW][INST_0][MESH_0], config_container[ZONE_FLOW]);
  }
  if (turbulent){
    solver_container[ZONE_FLOW][INST_0][MESH_0][ADJTURB_SOL]->SetRecording(geometry_container[ZONE_FLOW][INST_0][MESH_0], config_container[ZONE_FLOW]);
  }

  /*--- Set geometry to the converged values ---*/

  solver_container[ZONE_FLOW][INST_0][MESH_0][ADJFLOW_SOL]->SetMesh_Recording(geometry_container[ZONE_FLOW][INST_0], grid_movement[ZONE_FLOW][INST_0], config_container[ZONE_FLOW]);

  /*--- Set structural variables to direct solver values ---*/

  solver_container[ZONE_STRUCT][INST_0][MESH_0][ADJFEA_SOL]->SetRecording(geometry_container[ZONE_STRUCT][INST_0][MESH_0], config_container[ZONE_STRUCT]);

}

void CDiscAdjFSIDriver::RegisterInput(unsigned short ZONE_FLOW,
                                               unsigned short ZONE_STRUCT,
                                               unsigned short kind_recording){

  /*--- Register flow variables ---*/
  if (kind_recording == FLOW_CONS_VARS) {
    iteration_container[ZONE_FLOW][INST_0]->RegisterInput(solver_container, geometry_container, config_container, ZONE_FLOW, INST_0, kind_recording);
  }

  /*--- Register geometry variables ---*/
  if (kind_recording == MESH_COORDS) {
    iteration_container[ZONE_FLOW][INST_0]->RegisterInput(solver_container, geometry_container, config_container, ZONE_FLOW, INST_0, kind_recording);
  }

  /*--- Register structural variables ---*/
  if (kind_recording == FEM_CROSS_TERM_GEOMETRY) {
    iteration_container[ZONE_STRUCT][INST_0]->RegisterInput(solver_container, geometry_container, config_container, ZONE_STRUCT, INST_0, kind_recording);
  }

  /*--- Register all variables ---*/
  if (kind_recording == FEA_DISP_VARS) {
    iteration_container[ZONE_STRUCT][INST_0]->RegisterInput(solver_container, geometry_container, config_container, ZONE_STRUCT, INST_0, FEA_DISP_VARS);
    iteration_container[ZONE_FLOW][INST_0]->RegisterInput(solver_container, geometry_container, config_container, ZONE_FLOW, INST_0, FLOW_CROSS_TERM);
    iteration_container[ZONE_FLOW][INST_0]->RegisterInput(solver_container, geometry_container, config_container, ZONE_FLOW, INST_0, GEOMETRY_CROSS_TERM);
  }

}

void CDiscAdjFSIDriver::SetDependencies(unsigned short ZONE_FLOW,
                                                  unsigned short ZONE_STRUCT,
                                                  unsigned short kind_recording){

  /*--- Add dependencies for geometrical and turbulent variables ---*/

  iteration_container[ZONE_FLOW][INST_0]->SetDependencies(solver_container, geometry_container, numerics_container, config_container, ZONE_FLOW, INST_0, kind_recording);

  /*--- Add dependencies for E, Nu, Rho, and Rho_DL variables ---*/

  iteration_container[ZONE_STRUCT][INST_0]->SetDependencies(solver_container, geometry_container, numerics_container, config_container, ZONE_STRUCT, INST_0, kind_recording);


}

void CDiscAdjFSIDriver::RegisterOutput(unsigned short ZONE_FLOW,
                                                 unsigned short ZONE_STRUCT,
                                                 unsigned short kind_recording){

  bool turbulent = (config_container[ZONE_FLOW]->GetKind_Solver() == DISC_ADJ_RANS) ||
                   (config_container[ZONE_FLOW]->GetKind_Solver() == DISC_ADJ_INC_RANS);
  bool frozen_visc = config_container[ZONE_FLOW]->GetFrozen_Visc_Disc();


  /*--- Register a flow-type objective function and the conservative variables of the flow as output of the iteration. ---*/
  if ((kind_recording == FLOW_CONS_VARS) ||
      (kind_recording == MESH_COORDS)) {
    solver_container[ZONE_FLOW][INST_0][MESH_0][ADJFLOW_SOL]->RegisterObj_Func(config_container[ZONE_FLOW]);

    solver_container[ZONE_FLOW][INST_0][MESH_0][ADJFLOW_SOL]->RegisterOutput(geometry_container[ZONE_FLOW][INST_0][MESH_0],config_container[ZONE_FLOW]);

    if (turbulent && !frozen_visc) {
      solver_container[ZONE_FLOW][INST_0][MESH_0][ADJTURB_SOL]->RegisterOutput(geometry_container[ZONE_FLOW][INST_0][MESH_0],config_container[ZONE_FLOW]);
    }
  }


  /*--- Register a structural-type objective function and the displacements of the structure as output of the iteration. ---*/
  if (kind_recording == FEA_DISP_VARS) {
    solver_container[ZONE_STRUCT][INST_0][MESH_0][ADJFEA_SOL]->RegisterObj_Func(config_container[ZONE_STRUCT]);

    solver_container[ZONE_STRUCT][INST_0][MESH_0][ADJFEA_SOL]->RegisterOutput(geometry_container[ZONE_STRUCT][INST_0][MESH_0],config_container[ZONE_STRUCT]);
  }


  /*--- The FEM_CROSS_TERM_GEOMETRY evaluates the mesh routines, they do not throw any dependency on the objective function. ---*/
  /*--- Register the displacements of the fluid nodes as output of the iteration. ---*/
  if (kind_recording == FEM_CROSS_TERM_GEOMETRY) {
    geometry_container[ZONE_FLOW][INST_0][MESH_0]->RegisterOutput_Coordinates(config_container[ZONE_FLOW]);
  }

}


void CDiscAdjFSIDriver::Iterate_Block(unsigned short ZONE_FLOW,
                                                unsigned short ZONE_STRUCT,
                                                unsigned short kind_recording){

  unsigned long IntIter=0, nIntIter = 1;
  bool dual_time_1st = (config_container[ZONE_0]->GetTime_Marching() == DT_STEPPING_1ST);
  bool dual_time_2nd = (config_container[ZONE_0]->GetTime_Marching() == DT_STEPPING_2ND);
  bool dual_time = (dual_time_1st || dual_time_2nd);
  bool dynamic = (config_container[ZONE_STRUCT]->GetTime_Domain());

  bool adjoint_convergence = false;

  /*--- Record one direct iteration with kind_recording as input ---*/

  SetRecording(ZONE_FLOW, ZONE_STRUCT, kind_recording);

  /*--- Print the residuals of the direct subiteration ---*/

  PrintDirect_Residuals(ZONE_FLOW, ZONE_STRUCT, kind_recording);

  /*--- Run the iteration ---*/

  switch (kind_recording){
  case FLOW_CONS_VARS:
    nIntIter = config_container[ZONE_FLOW]->GetnInner_Iter();
    break;
  case FEA_DISP_VARS:
    nIntIter = config_container[ZONE_STRUCT]->GetnInner_Iter();
    break;
  case MESH_COORDS:
  case FEM_CROSS_TERM_GEOMETRY:
  case FLOW_CROSS_TERM:
  case GEOMETRY_CROSS_TERM:
    nIntIter = 1;
    break;
  }

  for (unsigned short iZone = 0; iZone < config_container[ZONE_FLOW]->GetnZone(); iZone++)
    config_container[iZone]->SetInnerIter(IntIter);

  for(IntIter = 0; IntIter < nIntIter; IntIter++){

    /*--- Set the internal iteration ---*/

    for (unsigned short iZone = 0; iZone < config_container[ZONE_FLOW]->GetnZone(); iZone++)
      config_container[iZone]->SetInnerIter(IntIter);

    /*--- Set the adjoint values of the flow and objective function ---*/

    InitializeAdjoint(ZONE_FLOW, ZONE_STRUCT, kind_recording);

    /*--- Run the adjoint computation ---*/

    AD::ComputeAdjoint();

    /*--- Extract the adjoints of the input variables and store them for the next iteration ---*/

    ExtractAdjoint(ZONE_FLOW, ZONE_STRUCT, kind_recording);

    /*--- Clear all adjoints to re-use the stored computational graph in the next iteration ---*/
    AD::ClearAdjoints();

    /*--- Check the convergence of the adjoint block ---*/

    adjoint_convergence = CheckConvergence(IntIter, ZONE_FLOW, ZONE_STRUCT, kind_recording);

    /*--- Write the convergence history (only screen output) ---*/

    ConvergenceHistory(IntIter, nIntIter, ZONE_FLOW, ZONE_STRUCT, kind_recording);

    /*--- Break the loop if converged ---*/

    if (adjoint_convergence) break;


  }

  if (dual_time){
    integration_container[ZONE_FLOW][INST_0][ADJFLOW_SOL]->SetConvergence(false);
  }
  if (dynamic){
    integration_container[ZONE_FLOW][INST_0][ADJFLOW_SOL]->SetConvergence(false);
  }

}


void CDiscAdjFSIDriver::InitializeAdjoint(unsigned short ZONE_FLOW,
                                                     unsigned short ZONE_STRUCT,
                                                     unsigned short kind_recording){

  bool turbulent = (config_container[ZONE_FLOW]->GetKind_Solver() == DISC_ADJ_RANS) ||
                   (config_container[ZONE_FLOW]->GetKind_Solver() == DISC_ADJ_INC_RANS);
  bool frozen_visc = config_container[ZONE_FLOW]->GetFrozen_Visc_Disc();

  /*--- Seed a fluid-type objective function and initialize the adjoints of fluid conservative variables. ---*/
  if ((kind_recording == FLOW_CONS_VARS) ||
      (kind_recording == MESH_COORDS)) {
    solver_container[ZONE_FLOW][INST_0][MESH_0][ADJFLOW_SOL]->SetAdj_ObjFunc(geometry_container[ZONE_FLOW][INST_0][MESH_0],
                                                                             config_container[ZONE_FLOW]);

    solver_container[ZONE_FLOW][INST_0][MESH_0][ADJFLOW_SOL]->SetAdjoint_Output(geometry_container[ZONE_FLOW][INST_0][MESH_0],
                                                                                config_container[ZONE_FLOW]);
    if (turbulent && !frozen_visc) {
      solver_container[ZONE_FLOW][INST_0][MESH_0][ADJTURB_SOL]->SetAdjoint_Output(geometry_container[ZONE_FLOW][INST_0][MESH_0],
                                                                                  config_container[ZONE_FLOW]);
    }
  }

  /*--- Seed a structural-type objective function and initialize the adjoints of structural displacements. ---*/
  if (kind_recording == FEA_DISP_VARS) {
    solver_container[ZONE_STRUCT][INST_0][MESH_0][ADJFEA_SOL]->SetAdj_ObjFunc(geometry_container[ZONE_STRUCT][INST_0][MESH_0],
                                                                              config_container[ZONE_STRUCT]);

    solver_container[ZONE_STRUCT][INST_0][MESH_0][ADJFEA_SOL]->SetAdjoint_Output(geometry_container[ZONE_STRUCT][INST_0][MESH_0],
                                                                                 config_container[ZONE_STRUCT]);
  }

  /*--- Initialize the adjoints of fluid grid nodes. ---*/
  if (kind_recording == FEM_CROSS_TERM_GEOMETRY) {
    solver_container[ZONE_FLOW][INST_0][MESH_0][ADJFLOW_SOL]->SetAdjoint_OutputMesh(geometry_container[ZONE_FLOW][INST_0][MESH_0],
                                                                                    config_container[ZONE_FLOW]);
  }
}

void CDiscAdjFSIDriver::ExtractAdjoint(unsigned short ZONE_FLOW,
                                                  unsigned short ZONE_STRUCT,
                                                  unsigned short kind_recording){

  bool turbulent = (config_container[ZONE_FLOW]->GetKind_Solver() == DISC_ADJ_RANS) ||
                   (config_container[ZONE_FLOW]->GetKind_Solver() == DISC_ADJ_INC_RANS);
  bool frozen_visc = config_container[ZONE_FLOW]->GetFrozen_Visc_Disc();

  /*--- Extract the adjoint of the fluid conservative variables ---*/

  if (kind_recording == FLOW_CONS_VARS) {

    /*--- Extract the adjoints of the conservative input variables and store them for the next iteration ---*/

    solver_container[ZONE_FLOW][INST_0][MESH_0][ADJFLOW_SOL]->ExtractAdjoint_Solution(geometry_container[ZONE_FLOW][INST_0][MESH_0],
                                                      config_container[ZONE_FLOW]);

    solver_container[ZONE_FLOW][INST_0][MESH_0][ADJFLOW_SOL]->ExtractAdjoint_Variables(geometry_container[ZONE_FLOW][INST_0][MESH_0],
                                                      config_container[ZONE_FLOW]);

    if (turbulent && !frozen_visc) {
      solver_container[ZONE_FLOW][INST_0][MESH_0][ADJTURB_SOL]->ExtractAdjoint_Solution(geometry_container[ZONE_FLOW][INST_0][MESH_0],
                                                        config_container[ZONE_FLOW]);
    }

  }

  /*--- Extract the adjoint of the mesh coordinates ---*/

  if (kind_recording == MESH_COORDS) {

    /*--- Extract the adjoints of the flow geometry and store them for the next iteration ---*/

    solver_container[ZONE_FLOW][INST_0][MESH_0][ADJFLOW_SOL]->ExtractAdjoint_CrossTerm_Geometry_Flow(geometry_container[ZONE_FLOW][INST_0][MESH_0],
                                                      config_container[ZONE_FLOW]);

  }

  /*--- Extract the adjoint of the structural displacements ---*/

  if (kind_recording == FEA_DISP_VARS) {

    /*--- Extract the adjoints of the conservative input variables and store them for the next iteration ---*/

    solver_container[ZONE_STRUCT][INST_0][MESH_0][ADJFEA_SOL]->ExtractAdjoint_Solution(geometry_container[ZONE_STRUCT][INST_0][MESH_0],
                                                                               config_container[ZONE_STRUCT]);

    solver_container[ZONE_STRUCT][INST_0][MESH_0][ADJFEA_SOL]->ExtractAdjoint_Variables(geometry_container[ZONE_STRUCT][INST_0][MESH_0],
                                                                                config_container[ZONE_STRUCT]);

    solver_container[ZONE_FLOW][INST_0][MESH_0][ADJFLOW_SOL]->ExtractAdjoint_CrossTerm(geometry_container[ZONE_FLOW][INST_0][MESH_0],
                                                      config_container[ZONE_FLOW]);

    if (turbulent && !frozen_visc)
      solver_container[ZONE_FLOW][INST_0][MESH_0][ADJTURB_SOL]->ExtractAdjoint_CrossTerm(geometry_container[ZONE_FLOW][INST_0][MESH_0],
                                                                                         config_container[ZONE_FLOW]);

    solver_container[ZONE_FLOW][INST_0][MESH_0][ADJFLOW_SOL]->ExtractAdjoint_CrossTerm_Geometry(geometry_container[ZONE_FLOW][INST_0][MESH_0],
                                                                                                config_container[ZONE_FLOW]);
  }


  if (kind_recording == FEM_CROSS_TERM_GEOMETRY) {

    /*--- Extract the adjoints of the displacements (input variables) and store them for the next iteration ---*/

    solver_container[ZONE_STRUCT][INST_0][MESH_0][ADJFEA_SOL]->ExtractAdjoint_CrossTerm_Geometry(geometry_container[ZONE_STRUCT][INST_0][MESH_0],
                                                                                config_container[ZONE_STRUCT]);
  }

}


bool CDiscAdjFSIDriver::CheckConvergence(unsigned long IntIter,
                                                   unsigned short ZONE_FLOW,
                                                   unsigned short ZONE_STRUCT,
                                                   unsigned short kind_recording){

  bool flow_convergence    = false,
       struct_convergence  = false,
       adjoint_convergence = false;

//  su2double residual_1, residual_2;

//  if (kind_recording == FLOW_CONS_VARS) {

//      /*--- Set the convergence criteria (only residual possible as of now) ---*/

//      residual_1 = log10(solver_container[ZONE_FLOW][INST_0][MESH_0][ADJFLOW_SOL]->GetRes_RMS(0));
//      residual_2 = log10(solver_container[ZONE_FLOW][INST_0][MESH_0][ADJFLOW_SOL]->GetRes_RMS(1));

//      flow_convergence = ((residual_1 < config_container[ZONE_FLOW]->GetMinLogResidual()) &&
//                          (residual_2 < config_container[ZONE_FLOW]->GetMinLogResidual()));

//  }

//  if (kind_recording == FEA_DISP_VARS) {

//    /*--- Set the convergence criteria (only residual possible as of now) ---*/

//    residual_1 = log10(solver_container[ZONE_STRUCT][INST_0][MESH_0][ADJFEA_SOL]->GetRes_RMS(0));
//    residual_2 = log10(solver_container[ZONE_STRUCT][INST_0][MESH_0][ADJFEA_SOL]->GetRes_RMS(1));

//    // Temporary, until function is added
//    struct_convergence = ((residual_1 < config_container[ZONE_STRUCT]->GetResidual_FEM_UTOL()) &&
//                          (residual_2 < config_container[ZONE_STRUCT]->GetResidual_FEM_UTOL()));

//  }

  switch (kind_recording){
  case FLOW_CONS_VARS:      adjoint_convergence = flow_convergence; break;
  case MESH_COORDS:  adjoint_convergence = true; break;
  case FEA_DISP_VARS:       adjoint_convergence = struct_convergence; break;
  case FLOW_CROSS_TERM:     adjoint_convergence = true; break;
  case FEM_CROSS_TERM_GEOMETRY:      adjoint_convergence = true; break;
  case GEOMETRY_CROSS_TERM: adjoint_convergence = true; break;
  default:                  adjoint_convergence = false; break;
  }

  /*--- Apply the same convergence criteria to all the processors ---*/

#ifdef HAVE_MPI

  unsigned short *sbuf_conv = NULL, *rbuf_conv = NULL;
  sbuf_conv = new unsigned short[1]; sbuf_conv[0] = 0;
  rbuf_conv = new unsigned short[1]; rbuf_conv[0] = 0;

  /*--- Convergence criteria ---*/

  sbuf_conv[0] = adjoint_convergence;
  SU2_MPI::Reduce(sbuf_conv, rbuf_conv, 1, MPI_UNSIGNED_SHORT, MPI_SUM, MASTER_NODE, MPI_COMM_WORLD);

  /*-- Compute global convergence criteria in the master node --*/

  sbuf_conv[0] = 0;
  if (rank == MASTER_NODE) {
    if (rbuf_conv[0] == size) sbuf_conv[0] = 1;
    else sbuf_conv[0] = 0;
  }

  SU2_MPI::Bcast(sbuf_conv, 1, MPI_UNSIGNED_SHORT, MASTER_NODE, MPI_COMM_WORLD);

  if (sbuf_conv[0] == 1) { adjoint_convergence = true;}
  else { adjoint_convergence = false;}

  delete [] sbuf_conv;
  delete [] rbuf_conv;

#endif

  return adjoint_convergence;

}

void CDiscAdjFSIDriver::ConvergenceHistory(unsigned long IntIter,
                                                      unsigned long nIntIter,
                                                      unsigned short ZONE_FLOW,
                                                      unsigned short ZONE_STRUCT,
                                                      unsigned short kind_recording){

  unsigned long BGS_Iter = config_container[ZONE_FLOW]->GetOuterIter();


  if (rank == MASTER_NODE)
     output_legacy->SetConvHistory_Header(&ConvHist_file[ZONE_0][INST_0], config_container[ZONE_0], ZONE_0, INST_0);

  if (kind_recording == FLOW_CONS_VARS) {

    if (rank == MASTER_NODE){
      if (IntIter == 0){
        cout << endl;
        cout << " IntIter" << "    BGSIter" << "   Res[Psi_Rho]" << "     Res[Psi_E]" << endl;
      }

      if (IntIter % config_container[ZONE_FLOW]->GetWrt_Con_Freq() == 0){
        /*--- Output the flow convergence ---*/
        /*--- This is temporary as it requires several changes in the output structure ---*/
        unsigned short nVar_Flow = solver_container[ZONE_FLOW][INST_0][MESH_0][ADJFLOW_SOL]->GetnVar();
        cout.width(8);     cout << IntIter;
        cout.width(11);    cout << BGS_Iter + 1;
        cout.precision(6); cout.setf(ios::fixed, ios::floatfield);
        cout.width(15);    cout << log10(solver_container[ZONE_FLOW][INST_0][MESH_0][ADJFLOW_SOL]->GetRes_RMS(0));
        cout.width(15);    cout << log10(solver_container[ZONE_FLOW][INST_0][MESH_0][ADJFLOW_SOL]->GetRes_RMS(nVar_Flow-1));
        cout << endl;
      }

    }
  }

  if (kind_recording == FEA_DISP_VARS) {
    /*--- Set the convergence criteria (only residual possible) ---*/
       output_legacy->SetConvHistory_Body(NULL, geometry_container, solver_container, config_container, integration_container, true, 0.0, ZONE_STRUCT, INST_0);

  }


}


bool CDiscAdjFSIDriver::BGSConvergence(unsigned long IntIter,
                                                 unsigned short ZONE_FLOW,
                                                 unsigned short ZONE_STRUCT){

  unsigned short nVar_Flow = solver_container[ZONE_FLOW][INST_0][MESH_0][ADJFLOW_SOL]->GetnVar(),
                   nVar_Struct = solver_container[ZONE_STRUCT][INST_0][MESH_0][ADJFEA_SOL]->GetnVar();
  unsigned short iRes;

  bool flow_converged_absolute = false,
        flow_converged_relative = false,
        struct_converged_absolute = false,
        struct_converged_relative = false;

  bool Convergence = false;

  /*--- Compute the residual for the flow and structural zones ---*/

  /*--- Flow ---*/

  solver_container[ZONE_FLOW][INST_0][MESH_0][ADJFLOW_SOL]->ComputeResidual_Multizone(geometry_container[ZONE_FLOW][INST_0][MESH_0],
                                                                        config_container[ZONE_FLOW]);

  /*--- Structure ---*/

  solver_container[ZONE_STRUCT][INST_0][MESH_0][ADJFEA_SOL]->ComputeResidual_Multizone(geometry_container[ZONE_STRUCT][INST_0][MESH_0],
                                                                         config_container[ZONE_STRUCT]);


  /*--- Retrieve residuals ---*/

  /*--- Flow residuals ---*/

  for (iRes = 0; iRes < nVar_Flow; iRes++){
    residual_flow[iRes] = log10(solver_container[ZONE_FLOW][INST_0][MESH_0][ADJFLOW_SOL]->GetRes_BGS(iRes));
    if (IntIter == 0) init_res_flow[iRes] = residual_flow[iRes];
    residual_flow_rel[iRes] = fabs(residual_flow[iRes] - init_res_flow[iRes]);
  }

  /*--- Structure residuals ---*/

  for (iRes = 0; iRes < nVar_Struct; iRes++){
    residual_struct[iRes] = log10(solver_container[ZONE_STRUCT][INST_0][MESH_0][ADJFEA_SOL]->GetRes_BGS(iRes));
    if (IntIter == 0) init_res_struct[iRes] = residual_struct[iRes];
    residual_struct_rel[iRes] = fabs(residual_struct[iRes] - init_res_struct[iRes]);
  }

  /*--- Check convergence ---*/
  flow_converged_absolute = ((residual_flow[0] < flow_criteria) && (residual_flow[nVar_Flow-1] < flow_criteria));
  flow_converged_relative = ((residual_flow_rel[0] > flow_criteria_rel) && (residual_flow_rel[nVar_Flow-1] > flow_criteria_rel));

  struct_converged_absolute = ((residual_struct[0] < structure_criteria) && (residual_struct[nVar_Flow-1] < structure_criteria));
  struct_converged_relative = ((residual_struct_rel[0] > structure_criteria_rel) && (residual_struct_rel[nVar_Flow-1] > structure_criteria_rel));

  Convergence = ((flow_converged_absolute && struct_converged_absolute) ||
                 (flow_converged_absolute && struct_converged_relative) ||
                 (flow_converged_relative && struct_converged_relative) ||
                 (flow_converged_relative && struct_converged_absolute));

  if (rank == MASTER_NODE){

    cout << "\n-------------------------------------------------------------------------\n\n";
    cout << "Convergence summary for BGS iteration " << IntIter << "\n\n";
    /*--- TODO: This is a workaround until the TestCases.py script incorporates new classes for nested loops. ---*/
    cout << "Iter[ID]" << "  BGSRes[Psi_Rho]" << "  BGSRes[Psi_E]" << "  BGSRes[Psi_Ux]" << "  BGSRes[Psi_Uy]\n";
    cout.precision(6); cout.setf(ios::fixed, ios::floatfield);
    cout << "|"; cout.width(8);  cout << IntIter*1000;
    cout << "|"; cout.width(17); cout << residual_flow[0];
    cout << "|"; cout.width(15); cout << residual_flow[nVar_Flow-1];
    cout << "|"; cout.width(16); cout << residual_struct[0];
    cout << "|"; cout.width(16); cout << residual_struct[1];
    cout << "|"; cout << "\n\n-------------------------------------------------------------------------" << endl;


    bool write_history = true;
    unsigned short iVar;

    /*--- Header of the temporary output file ---*/
    if ((write_history) && (rank == MASTER_NODE)){
      ofstream myfile_res;
      bool de_effects = config_container[ZONE_STRUCT]->GetDE_Effects();

      myfile_res.open ("history_adjoint_FSI.csv", ios::app);

      myfile_res << IntIter << "\t";

      myfile_res.precision(15);

      for (iVar = 0; iVar < nVar_Flow; iVar++){
        myfile_res << fixed << residual_flow[iVar] << "\t";
      }

      for (iVar = 0; iVar < nVar_Struct; iVar++){
        myfile_res << fixed << residual_struct[iVar] << "\t";
      }

      for (iVar = 0; iVar < config_container[ZONE_STRUCT]->GetnElasticityMod(); iVar++)
         myfile_res << scientific << solver_container[ZONE_STRUCT][INST_0][MESH_0][ADJFEA_SOL]->GetGlobal_Sens_E(iVar) << "\t";
      for (iVar = 0; iVar < config_container[ZONE_STRUCT]->GetnPoissonRatio(); iVar++)
         myfile_res << scientific << solver_container[ZONE_STRUCT][INST_0][MESH_0][ADJFEA_SOL]->GetGlobal_Sens_Nu(iVar) << "\t";
      if (de_effects){
        for (iVar = 0; iVar < config_container[ZONE_STRUCT]->GetnElectric_Field(); iVar++)
          myfile_res << scientific << solver_container[ZONE_STRUCT][INST_0][MESH_0][ADJFEA_SOL]->GetGlobal_Sens_EField(0) << "\t";
      }

      myfile_res << endl;

      myfile_res.close();
    }

    // TEST: for implementation of python framework in coupled FSI problems
    if ((config_container[ZONE_1]->GetDV_FEA() != NODV_FEA) && (rank == MASTER_NODE)){

      /*--- Header of the temporary output file ---*/
      ofstream myfile_res;

      switch (config_container[ZONE_1]->GetDV_FEA()) {
        case YOUNG_MODULUS:
          myfile_res.open("grad_young.opt");
          break;
        case POISSON_RATIO:
          myfile_res.open("grad_poisson.opt");
          break;
        case DENSITY_VAL:
        case DEAD_WEIGHT:
          myfile_res.open("grad_density.opt");
          break;
        case ELECTRIC_FIELD:
          myfile_res.open("grad_efield.opt");
          break;
        default:
          myfile_res.open("grad.opt");
          break;
      }

      unsigned short iDV;
      unsigned short nDV = solver_container[ZONE_1][INST_0][MESH_0][ADJFEA_SOL]->GetnDVFEA();

      myfile_res << "INDEX" << "\t" << "GRAD" << endl;

      myfile_res.precision(15);

      for (iDV = 0; iDV < nDV; iDV++){
        myfile_res << iDV;
        myfile_res << "\t";
        myfile_res << scientific << solver_container[ZONE_1][INST_0][MESH_0][ADJFEA_SOL]->GetGlobal_Sens_DVFEA(iDV);
        myfile_res << endl;
      }

      myfile_res.close();
    }


  }

  /*--- Apply the same convergence criteria to all the processors ---*/

#ifdef HAVE_MPI

  unsigned short *sbuf_conv = NULL, *rbuf_conv = NULL;
  sbuf_conv = new unsigned short[1]; sbuf_conv[0] = 0;
  rbuf_conv = new unsigned short[1]; rbuf_conv[0] = 0;

  /*--- Convergence criteria ---*/

  sbuf_conv[0] = Convergence;
  SU2_MPI::Reduce(sbuf_conv, rbuf_conv, 1, MPI_UNSIGNED_SHORT, MPI_SUM, MASTER_NODE, MPI_COMM_WORLD);

  /*-- Compute global convergence criteria in the master node --*/

  sbuf_conv[0] = 0;
  if (rank == MASTER_NODE) {
    if (rbuf_conv[0] == size) sbuf_conv[0] = 1;
    else sbuf_conv[0] = 0;
  }

  SU2_MPI::Bcast(sbuf_conv, 1, MPI_UNSIGNED_SHORT, MASTER_NODE, MPI_COMM_WORLD);

  if (sbuf_conv[0] == 1) { Convergence = true;}
  else { Convergence = false;}

  delete [] sbuf_conv;
  delete [] rbuf_conv;

#endif

  /*--- Update the solution for the flow and structural zones ---*/

  /*--- Flow ---*/

  solver_container[ZONE_FLOW][INST_0][MESH_0][ADJFLOW_SOL]->UpdateSolution_BGS(geometry_container[ZONE_FLOW][INST_0][MESH_0],
                                                                       config_container[ZONE_FLOW]);

  /*--- Structure ---*/

  solver_container[ZONE_STRUCT][INST_0][MESH_0][ADJFEA_SOL]->UpdateSolution_BGS(geometry_container[ZONE_STRUCT][INST_0][MESH_0],
                                                                       config_container[ZONE_STRUCT]);

  return Convergence;
}

void CDiscAdjFSIDriver::Transfer_Displacements(unsigned short donorZone, unsigned short targetZone) {


  interface_container[donorZone][targetZone]->BroadcastData(solver_container[donorZone][INST_0][MESH_0][FEA_SOL],solver_container[targetZone][INST_0][MESH_0][FLOW_SOL],
                                                                     geometry_container[donorZone][INST_0][MESH_0],geometry_container[targetZone][INST_0][MESH_0],
                                                                     config_container[donorZone], config_container[targetZone]);

}

void CDiscAdjFSIDriver::Transfer_Tractions(unsigned short donorZone, unsigned short targetZone) {

  interface_container[donorZone][targetZone]->BroadcastData(solver_container[donorZone][INST_0][MESH_0][FEA_SOL],solver_container[targetZone][INST_0][MESH_0][FLOW_SOL],
                                                                     geometry_container[donorZone][INST_0][MESH_0],geometry_container[targetZone][INST_0][MESH_0],
                                                                     config_container[donorZone], config_container[targetZone]);
}<|MERGE_RESOLUTION|>--- conflicted
+++ resolved
@@ -32,24 +32,6 @@
 #include "../../../Common/include/geometry/CPhysicalGeometry.hpp"
 #include "../../../Common/include/geometry/CMultiGridGeometry.hpp"
 
-<<<<<<< HEAD
-#include "../../include/numerics/elasticity/CFEALinearElasticity.hpp"
-#include "../../include/numerics/elasticity/CFEAMeshElasticity.hpp"
-#include "../../include/numerics/elasticity/CFEM_NeoHookean_Comp.hpp"
-#include "../../include/numerics/elasticity/CFEM_Knowles_NearInc.hpp"
-#include "../../include/numerics/elasticity/CFEM_IdealDE.hpp"
-#include "../../include/numerics/elasticity/CFEM_DielectricElastomer.hpp"
-
-#include "../../include/numerics/viscous/CAvgGradCorrected_P1.hpp"
-
-#include "../../include/numerics/source/CSourceP1.hpp"
-#include "../../include/numerics/source/CSourceRadiation.hpp"
-#include "../../include/numerics/source/CSourceVolumetricHeat.hpp"
-
-#include "../../../Common/include/omp_structure.hpp"
-
-=======
->>>>>>> dc771ff3
 #include "../../include/solvers/CEulerSolver.hpp"
 #include "../../include/solvers/CIncEulerSolver.hpp"
 #include "../../include/solvers/CNSSolver.hpp"
@@ -69,6 +51,8 @@
 #include "../../include/solvers/CFEM_DG_NSSolver.hpp"
 #include "../../include/solvers/CDiscAdjMeshSolver.hpp"
 #include "../../include/solvers/CMeshSolver.hpp"
+#include "../../include/solvers/CRadSolver.hpp"
+#include "../../include/solvers/CRadP1Solver.hpp"
 
 #include "../../include/interfaces/cfd/CConservativeVarsInterface.hpp"
 #include "../../include/interfaces/cfd/CMixingPlaneInterface.hpp"
@@ -82,6 +66,7 @@
 
 #include "../../include/numerics/template.hpp"
 #include "../../include/numerics/transition.hpp"
+#include "../../include/numerics/radiation.hpp"
 #include "../../include/numerics/heat.hpp"
 #include "../../include/numerics/flow/convection/roe.hpp"
 #include "../../include/numerics/flow/convection/fds.hpp"
@@ -2425,15 +2410,11 @@
         numerics[iMGlevel][FLOW_SOL][source_first_term] = new CSourceNothing(nDim, nVar_Flow, config);
       }
 
-<<<<<<< HEAD
-      // At this moment it is necessary to have the RHT equation in order to have a volumetric heat source
+      /*--- At the moment it is necessary to have the RHT equation in order to have a volumetric heat source. ---*/
       if (config->AddRadiation())
-        numerics[iMGlevel][FLOW_SOL][SOURCE_SECOND_TERM] = new CSourceRadiation(nDim, nVar_Flow, config);
+        numerics[iMGlevel][FLOW_SOL][source_second_term] = new CSourceRadiation(nDim, nVar_Flow, config);
       else
-        numerics[iMGlevel][FLOW_SOL][SOURCE_SECOND_TERM] = new CSourceNothing(nDim, nVar_Flow, config);
-=======
-      numerics[iMGlevel][FLOW_SOL][source_second_term] = new CSourceNothing(nDim, nVar_Flow, config);
->>>>>>> dc771ff3
+        numerics[iMGlevel][FLOW_SOL][source_second_term] = new CSourceNothing(nDim, nVar_Flow, config);
     }
 
   }
@@ -3954,9 +3935,9 @@
     case DISC_ADJ_FEM_EULER: case DISC_ADJ_FEM_NS: case DISC_ADJ_FEM_RANS:
       StopCalc = integration_container[ZONE_0][INST_0][ADJFLOW_SOL]->GetConvergence(); break;
   }
-  
+
   /*--- Set StopCalc to true if max. number of iterations has been reached ---*/
-  
+
   StopCalc = StopCalc || (ExtIter == Max_Iter - 1);
 
   return StopCalc;
@@ -4213,9 +4194,9 @@
   case DISC_ADJ_FEM_EULER: case DISC_ADJ_FEM_NS: case DISC_ADJ_FEM_RANS:
     StopCalc = integration_container[ZONE_0][INST_0][ADJFLOW_SOL]->GetConvergence(); break;
   }
-  
+
   /*--- Set StopCalc to true if max. number of iterations has been reached ---*/
-  
+
   StopCalc = StopCalc || (ExtIter == Max_Iter - 1);
 
   return StopCalc;
