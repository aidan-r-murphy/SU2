/*!
 * \file SU2_CFD.cpp
 * \brief Main file of the SU2 Computational Fluid Dynamics code
 * \author F. Palacios, T. Economon
 * \version 6.2.0 "Falcon"
 *
 * The current SU2 release has been coordinated by the
 * SU2 International Developers Society <www.su2devsociety.org>
 * with selected contributions from the open-source community.
 *
 * The main research teams contributing to the current release are:
 *  - Prof. Juan J. Alonso's group at Stanford University.
 *  - Prof. Piero Colonna's group at Delft University of Technology.
 *  - Prof. Nicolas R. Gauger's group at Kaiserslautern University of Technology.
 *  - Prof. Alberto Guardone's group at Polytechnic University of Milan.
 *  - Prof. Rafael Palacios' group at Imperial College London.
 *  - Prof. Vincent Terrapon's group at the University of Liege.
 *  - Prof. Edwin van der Weide's group at the University of Twente.
 *  - Lab. of New Concepts in Aeronautics at Tech. Institute of Aeronautics.
 *
 * Copyright 2012-2019, Francisco D. Palacios, Thomas D. Economon,
 *                      Tim Albring, and the SU2 contributors.
 *
 * SU2 is free software; you can redistribute it and/or
 * modify it under the terms of the GNU Lesser General Public
 * License as published by the Free Software Foundation; either
 * version 2.1 of the License, or (at your option) any later version.
 *
 * SU2 is distributed in the hope that it will be useful,
 * but WITHOUT ANY WARRANTY; without even the implied warranty of
 * MERCHANTABILITY or FITNESS FOR A PARTICULAR PURPOSE. See the GNU
 * Lesser General Public License for more details.
 *
 * You should have received a copy of the GNU Lesser General Public
 * License along with SU2. If not, see <http://www.gnu.org/licenses/>.
 */

#include "../include/SU2_CFD.hpp"

/* LIBXSMM include files, if supported. */
#ifdef HAVE_LIBXSMM
#include "libxsmm.h"
#endif

/* Include file, needed for the runtime NaN catching. */
//#include <fenv.h>

using namespace std;

int main(int argc, char *argv[]) {
  
  unsigned short nZone;
  char config_file_name[MAX_STRING_SIZE];
  bool fsi, turbo, zone_specific;
  
  /*--- MPI initialization, and buffer setting ---*/
  
#ifdef HAVE_MPI
  int  buffsize;
  char *buffptr;
  SU2_MPI::Init(&argc, &argv);
  SU2_MPI::Buffer_attach( malloc(BUFSIZE), BUFSIZE );
  SU2_Comm MPICommunicator(MPI_COMM_WORLD);
#else
  SU2_Comm MPICommunicator(0);
#endif

  /*--- Uncomment the following line if runtime NaN catching is desired. ---*/
  // feenableexcept(FE_INVALID | FE_OVERFLOW);

  /*--- Initialize libxsmm, if supported. ---*/
#ifdef HAVE_LIBXSMM
  libxsmm_init();
#endif
  
  /*--- Create a pointer to the main SU2 Driver ---*/
  
  CDriver *driver = NULL;

  /*--- Load in the number of zones and spatial dimensions in the mesh file (If no config
   file is specified, default.cfg is used) ---*/

  if (argc == 2) { strcpy(config_file_name, argv[1]); }
  else { strcpy(config_file_name, "default.cfg"); }

  /*--- Read the name and format of the input mesh file to get from the mesh
   file the number of zones and dimensions from the numerical grid (required
   for variables allocation). ---*/
  
  CConfig *config = NULL;
  config = new CConfig(config_file_name, SU2_CFD);
  nZone    = config->GetnZone();
  fsi      = config->GetFSI_Simulation();
  turbo    = config->GetBoolTurbomachinery();
  zone_specific = config->GetBoolZoneSpecific();

  /*--- First, given the basic information about the number of zones and the
   solver types from the config, instantiate the appropriate driver for the problem
   and perform all the preprocessing. ---*/

  if ((config->GetSinglezone_Driver() || (nZone == 1 && config->GetDiscrete_Adjoint()))
    && config->GetUnsteady_Simulation() != HARMONIC_BALANCE && !turbo ) {


    /*--- Single zone problem: instantiate the single zone driver class. ---*/

    if (nZone > 1 ) {
      SU2_MPI::Error("The required solver doesn't support multizone simulations", CURRENT_FUNCTION);
    }
<<<<<<< HEAD
    if (config->GetDiscrete_Adjoint()) {
      if (config->GetMultiphysicsDiscrete_Adjoint())
        driver = new CDiscAdjMultizoneDriver(config_file_name, nZone, periodic, MPICommunicator);
      else
        driver = new CDiscAdjSinglezoneDriver(config_file_name, nZone, periodic, MPICommunicator);
    }
=======
    if (config->GetDiscrete_Adjoint())
       driver = new CDiscAdjSinglezoneDriver(config_file_name, nZone, MPICommunicator);
>>>>>>> 1e6ca995
    else
       driver = new CSinglezoneDriver(config_file_name, nZone, MPICommunicator);

  }
  else if (config->GetMultizone_Problem() && !turbo && !fsi) {

    /*--- Multizone Drivers. ---*/

    if (config->GetDiscrete_Adjoint()) {

<<<<<<< HEAD
      driver = new CDiscAdjMultizoneDriver(config_file_name, nZone, periodic, MPICommunicator);

    }
    else {

      driver = new CMultizoneDriver(config_file_name, nZone, periodic, MPICommunicator);

    }
=======
    driver = new CMultizoneDriver(config_file_name, nZone, MPICommunicator);
>>>>>>> 1e6ca995

  } else if (config->GetUnsteady_Simulation() == HARMONIC_BALANCE) {

    /*--- Harmonic balance problem: instantiate the Harmonic Balance driver class. ---*/

    driver = new CHBDriver(config_file_name, nZone, MPICommunicator);

  } else if ((nZone == 2) && fsi) {

    bool stat_fsi = ((config->GetDynamic_Analysis() == STATIC) && (config->GetUnsteady_Simulation() == STEADY));
    bool disc_adj_fsi = (config->GetDiscrete_Adjoint());

    /*--- If the problem is a discrete adjoint FSI problem ---*/
    if (disc_adj_fsi) {
      if (stat_fsi) {
        driver = new CDiscAdjFSIDriver(config_file_name, nZone, MPICommunicator);
      }
      else {
        SU2_MPI::Error("WARNING: There is no discrete adjoint implementation for dynamic FSI. ", CURRENT_FUNCTION);
      }
    }
    /*--- If the problem is a direct FSI problem ---*/
    else{
      driver = new CFSIDriver(config_file_name, nZone, MPICommunicator);
    }

  } else if (zone_specific) {
    driver = new CMultiphysicsZonalDriver(config_file_name, nZone, MPICommunicator);
  } else {

    /*--- Multi-zone problem: instantiate the multi-zone driver class by default
    or a specialized driver class for a particular multi-physics problem. ---*/

    if (turbo) {

      driver = new CTurbomachineryDriver(config_file_name, nZone, MPICommunicator);

    } else {

      /*--- Instantiate the class for external aerodynamics ---*/

      driver = new CFluidDriver(config_file_name, nZone, MPICommunicator);
      
    }
    
  }
  
  delete config;
  config = NULL;

  /*--- Launch the main external loop of the solver ---*/
  
  driver->StartSolver();

  /*--- Postprocess all the containers, close history file, exit SU2 ---*/
  
  driver->Postprocessing();

  if (driver != NULL) delete driver;
  driver = NULL;
  
  /*---Finalize libxsmm, if supported. ---*/
#ifdef HAVE_LIBXSMM
  libxsmm_finalize();
#endif

  /*--- Finalize MPI parallelization ---*/
#ifdef HAVE_MPI
  SU2_MPI::Buffer_detach(&buffptr, &buffsize);
  free(buffptr);
  SU2_MPI::Finalize();
#endif
  
  return EXIT_SUCCESS;
  
}<|MERGE_RESOLUTION|>--- conflicted
+++ resolved
@@ -107,17 +107,12 @@
     if (nZone > 1 ) {
       SU2_MPI::Error("The required solver doesn't support multizone simulations", CURRENT_FUNCTION);
     }
-<<<<<<< HEAD
     if (config->GetDiscrete_Adjoint()) {
       if (config->GetMultiphysicsDiscrete_Adjoint())
-        driver = new CDiscAdjMultizoneDriver(config_file_name, nZone, periodic, MPICommunicator);
+        driver = new CDiscAdjMultizoneDriver(config_file_name, nZone, MPICommunicator);
       else
-        driver = new CDiscAdjSinglezoneDriver(config_file_name, nZone, periodic, MPICommunicator);
-    }
-=======
-    if (config->GetDiscrete_Adjoint())
-       driver = new CDiscAdjSinglezoneDriver(config_file_name, nZone, MPICommunicator);
->>>>>>> 1e6ca995
+        driver = new CDiscAdjSinglezoneDriver(config_file_name, nZone, MPICommunicator);
+    }
     else
        driver = new CSinglezoneDriver(config_file_name, nZone, MPICommunicator);
 
@@ -128,18 +123,14 @@
 
     if (config->GetDiscrete_Adjoint()) {
 
-<<<<<<< HEAD
-      driver = new CDiscAdjMultizoneDriver(config_file_name, nZone, periodic, MPICommunicator);
+      driver = new CDiscAdjMultizoneDriver(config_file_name, nZone, MPICommunicator);
 
     }
     else {
 
-      driver = new CMultizoneDriver(config_file_name, nZone, periodic, MPICommunicator);
-
-    }
-=======
-    driver = new CMultizoneDriver(config_file_name, nZone, MPICommunicator);
->>>>>>> 1e6ca995
+      driver = new CMultizoneDriver(config_file_name, nZone, MPICommunicator);
+
+    }
 
   } else if (config->GetUnsteady_Simulation() == HARMONIC_BALANCE) {
 
