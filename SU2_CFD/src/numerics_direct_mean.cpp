--- conflicted
+++ resolved
@@ -403,16 +403,16 @@
   /*--- Pressure, density, enthalpy, energy, and velocity at points i and j ---*/
   
   Pressure_i = V_i[nDim+1];                       Pressure_j = V_j[nDim+1];
-  Density_i = V_i[nDim+2];                        Density_j = V_j[nDim+2];
+  Density_i  = V_i[nDim+2];                       Density_j  = V_j[nDim+2];
   Enthalpy_i = V_i[nDim+3];                       Enthalpy_j = V_j[nDim+3];
-  Energy_i = Enthalpy_i - Pressure_i/Density_i;   Energy_j = Enthalpy_j - Pressure_j/Density_j;
+  Energy_i   = Enthalpy_i - Pressure_i/Density_i; Energy_j   = Enthalpy_j - Pressure_j/Density_j;
 
   sq_vel_i = 0.0; sq_vel_j = 0.0;
   for (iDim = 0; iDim < nDim; iDim++) {
     Velocity_i[iDim] = V_i[iDim+1];
     Velocity_j[iDim] = V_j[iDim+1];
-    sq_vel_i += 0.5*Velocity_i[iDim]*Velocity_i[iDim];
-    sq_vel_j += 0.5*Velocity_j[iDim]*Velocity_j[iDim];
+    sq_vel_i += Velocity_i[iDim]*Velocity_i[iDim];
+    sq_vel_j += Velocity_j[iDim]*Velocity_j[iDim];
   }
   
   SoundSpeed_i = sqrt(Gamma*Gamma_Minus_One*(Energy_i-0.5*sq_vel_i));
@@ -497,11 +497,11 @@
   if (fabs(Mach) >= 1.0) Beta = Mach/fabs(Mach);
   
   if (Beta == 0.0) Nu_c = fabs(ProjVelocity);
-  if ((Beta > 0.0) && ((0.0 < Mach) && (Mach < 1.0))) Nu_c = - (1.0-Beta)*LamdaNeg;
+  if ((Beta > 0.0) && ((0.0 < Mach) && (Mach < 1.0))) Nu_c = - (1.0+Beta)*LamdaNeg;
   if ((Beta < 0.0) && ((-1.0 < Mach) && (Mach < 0.0))) Nu_c = (1.0-Beta)*LamdaPos;
   if (fabs(Mach) >= 1) Nu_c = 0.0;
   
-  /*--- Compute viscous part of the residual ---*/
+  /*--- Compute the residual ---*/
   
   for (iVar = 0; iVar < nVar; iVar++)
     val_residual[iVar] += (0.5*Nu_c*Diff_U[iVar] + 0.5*Beta*Diff_Flux[iVar])*Area;
@@ -523,14 +523,14 @@
     
     /*--- Last row of Jacobian_i (solution difference contribution) ---*/
     
-    val_Jacobian_i[nVar-1][0] += cte_0*Gamma_Minus_One*sq_vel_i;
+    val_Jacobian_i[nVar-1][0] += cte_0*Gamma_Minus_One*0.5*sq_vel_i;
     for (iDim = 0; iDim < nDim; iDim++)
       val_Jacobian_i[nVar-1][iDim+1] -= cte_0*Gamma_Minus_One*Velocity_i[iDim];
     val_Jacobian_i[nVar-1][nVar-1] += cte_0*Gamma;
     
     /*--- Last row of Jacobian_j (solution difference contribution) ---*/
     
-    val_Jacobian_j[nVar-1][0] -= cte_0*Gamma_Minus_One*sq_vel_j;
+    val_Jacobian_j[nVar-1][0] -= cte_0*Gamma_Minus_One*0.5*sq_vel_j;
     for (iDim = 0; iDim < nDim; iDim++)
       val_Jacobian_j[nVar-1][iDim+1] += cte_0*Gamma_Minus_One*Velocity_j[iDim];
     val_Jacobian_j[nVar-1][nVar-1] -= cte_0*Gamma;
@@ -799,15 +799,8 @@
   unsigned short iDim, iVar, jVar, kVar;
   su2double R, RoeDensity, RoeEnthalpy, RoeSoundSpeed, ProjVelocity, sq_vel, Energy_i, Energy_j;
   
-<<<<<<< HEAD
   Energy_i = Enthalpy_i - Pressure_i/Density_i;
   Energy_j = Enthalpy_j - Pressure_j/Density_j;
-=======
-  Pressure_i = V_i[nDim+1];                       Pressure_j = V_j[nDim+1];
-  Density_i  = V_i[nDim+2];                       Density_j  = V_j[nDim+2];
-  Enthalpy_i = V_i[nDim+3];                       Enthalpy_j = V_j[nDim+3];
-  Energy_i   = Enthalpy_i - Pressure_i/Density_i; Energy_j   = Enthalpy_j - Pressure_j/Density_j;
->>>>>>> ec742c2a
 
   /*--- Mean Roe variables iPoint and jPoint ---*/
   
@@ -816,16 +809,9 @@
   ProjVelocity = 0.0;
   sq_vel = 0.0;
   for (iDim = 0; iDim < nDim; iDim++) {
-<<<<<<< HEAD
     RoeVelocity[iDim] = (R*Velocity_j[iDim]+Velocity_i[iDim])/(R+1);
     ProjVelocity += RoeVelocity[iDim]*UnitNormal[iDim];
     sq_vel += RoeVelocity[iDim]*RoeVelocity[iDim];
-=======
-    Velocity_i[iDim] = V_i[iDim+1];
-    Velocity_j[iDim] = V_j[iDim+1];
-    sq_vel_i += Velocity_i[iDim]*Velocity_i[iDim];
-    sq_vel_j += Velocity_j[iDim]*Velocity_j[iDim];
->>>>>>> ec742c2a
   }
   RoeEnthalpy = (R*Enthalpy_j+Enthalpy_i)/(R+1);
   RoeSoundSpeed = sqrt(fabs((Gamma-1)*(RoeEnthalpy-0.5*sq_vel)));
@@ -1190,19 +1176,10 @@
 
   pressure = betaLP*Pressure_i + betaRM*Pressure_j + Pu;
   
-<<<<<<< HEAD
   if (!implicit || !UseAccurateJacobian) return;
   
   /*--- Analytical differentiation of the face mass flux and
    pressure (in reverse mode, "?_b" denotes dmot_d?). ---*/
-=======
-  if (Beta == 0.0) Nu_c = fabs(ProjVelocity);
-  if ((Beta > 0.0) && ((0.0 < Mach) && (Mach < 1.0))) Nu_c = - (1.0+Beta)*LamdaNeg;
-  if ((Beta < 0.0) && ((-1.0 < Mach) && (Mach < 0.0))) Nu_c = (1.0-Beta)*LamdaPos;
-  if (fabs(Mach) >= 1) Nu_c = 0.0;
-  
-  /*--- Compute the residual ---*/
->>>>>>> ec742c2a
   
   /*--- limited mean Mach number (used in division...) ---*/
   su2double MF = max(numeric_limits<passivedouble>::epsilon(),sqrt(MFsq));
@@ -1289,29 +1266,15 @@
     /*--- fa = ... ---*/
     su2double Mref_b = 2.0*(1.0-sqrt(Mrefsq)) * fa_b;
     
-<<<<<<< HEAD
     /*--- Mrefsq = ... ---*/
     if (MF < 1.0 && MF > Minf) MF_b += Mref_b;
-=======
-    val_Jacobian_i[nVar-1][0] += cte_0*Gamma_Minus_One*0.5*sq_vel_i;
-    for (iDim = 0; iDim < nDim; iDim++)
-      val_Jacobian_i[nVar-1][iDim+1] -= cte_0*Gamma_Minus_One*Velocity_i[iDim];
-    val_Jacobian_i[nVar-1][nVar-1] += cte_0*Gamma;
->>>>>>> ec742c2a
     
     /*--- MFsq = ... ---*/
     mL_b += 0.5*mL/MF * MF_b;  mR_b += 0.5*mR/MF * MF_b;
     
-<<<<<<< HEAD
     /*--- mL/R = ... ---*/
     Vn_i_b += mL_b/aF;  Vn_j_b += mR_b/aF;
     aF_b -= (mL*mL_b+mR*mR_b)/aF;
-=======
-    val_Jacobian_j[nVar-1][0] -= cte_0*Gamma_Minus_One*0.5*sq_vel_j;
-    for (iDim = 0; iDim < nDim; iDim++)
-      val_Jacobian_j[nVar-1][iDim+1] += cte_0*Gamma_Minus_One*Velocity_j[iDim];
-    val_Jacobian_j[nVar-1][nVar-1] -= cte_0*Gamma;
->>>>>>> ec742c2a
     
     /*--- aF,ahat,astar = f(H_i,H_j) ---*/
     su2double astar_b = aF_b, H_i_b, H_j_b;
