/*!
 * \file integration_time.cpp
 * \brief Time deppending numerical method
 * \author F. Palacios, T. Economon
 * \version 3.2.9 "eagle"
 *
 * SU2 Lead Developers: Dr. Francisco Palacios (Francisco.D.Palacios@boeing.com).
 *                      Dr. Thomas D. Economon (economon@stanford.edu).
 *
 * SU2 Developers: Prof. Juan J. Alonso's group at Stanford University.
 *                 Prof. Piero Colonna's group at Delft University of Technology.
 *                 Prof. Nicolas R. Gauger's group at Kaiserslautern University of Technology.
 *                 Prof. Alberto Guardone's group at Polytechnic University of Milan.
 *                 Prof. Rafael Palacios' group at Imperial College London.
 *
 * Copyright (C) 2012-2015 SU2, the open-source CFD code.
 *
 * SU2 is free software; you can redistribute it and/or
 * modify it under the terms of the GNU Lesser General Public
 * License as published by the Free Software Foundation; either
 * version 2.1 of the License, or (at your option) any later version.
 *
 * SU2 is distributed in the hope that it will be useful,
 * but WITHOUT ANY WARRANTY; without even the implied warranty of
 * MERCHANTABILITY or FITNESS FOR A PARTICULAR PURPOSE. See the GNU
 * Lesser General Public License for more details.
 *
 * You should have received a copy of the GNU Lesser General Public
 * License along with SU2. If not, see <http://www.gnu.org/licenses/>.
 */

#include "../include/integration_structure.hpp"

CMultiGridIntegration::CMultiGridIntegration(CConfig *config) : CIntegration(config) {}

CMultiGridIntegration::~CMultiGridIntegration(void) { }

void CMultiGridIntegration::MultiGrid_Iteration(CGeometry ***geometry,
                                                CSolver ****solver_container,
                                                CNumerics *****numerics_container,
                                                CConfig **config,
                                                unsigned short RunTime_EqSystem,
                                                unsigned long Iteration,
                                                unsigned short iZone) {
  unsigned short FinestMesh, iMGLevel;
  su2double monitor = 1.0;
  bool FullMG = false;
  
  const bool restart = (config[iZone]->GetRestart() || config[iZone]->GetRestart_Flow());
  const bool startup_multigrid = ((config[iZone]->GetRestart_Flow())     &&
                                  (RunTime_EqSystem == RUNTIME_FLOW_SYS) &&
                                  (Iteration == 0));
  const bool direct = ((config[iZone]->GetKind_Solver() == EULER)                         ||
                       (config[iZone]->GetKind_Solver() == NAVIER_STOKES)                 ||
                       (config[iZone]->GetKind_Solver() == RANS)                          ||
                       (config[iZone]->GetKind_Solver() == TNE2_EULER)                    ||
<<<<<<< HEAD
                       (config[iZone]->GetKind_Solver() == TNE2_NAVIER_STOKES)            ||
                       (config[iZone]->GetKind_Solver() == FLUID_STRUCTURE_EULER)         ||
                       (config[iZone]->GetKind_Solver() == FLUID_STRUCTURE_NAVIER_STOKES) ||
                       (config[iZone]->GetKind_Solver() == FLUID_STRUCTURE_RANS)          ||
                       (config[iZone]->GetKind_Solver() == DISC_ADJ_EULER)                ||
                       (config[iZone]->GetKind_Solver() == DISC_ADJ_NAVIER_STOKES)        ||
                       (config[iZone]->GetKind_Solver() == DISC_ADJ_RANS));
=======
                       (config[iZone]->GetKind_Solver() == TNE2_NAVIER_STOKES));
>>>>>>> cca5334c
  const unsigned short SolContainer_Position = config[iZone]->GetContainerPosition(RunTime_EqSystem);
  unsigned short RecursiveParam = config[iZone]->GetMGCycle();
  
  if (config[iZone]->GetMGCycle() == FULLMG_CYCLE) {
    RecursiveParam = V_CYCLE;
    FullMG = true;
  }
  
  /*--- If low fidelity simulation ---*/
  
  if (config[iZone]->GetLowFidelitySim())
    config[iZone]->SetFinestMesh(MESH_1);
  
  /*--- If restart, update multigrid levels at the first multigrid iteration ---*/
  
  if ((restart && (Iteration == config[iZone]->GetnStartUpIter())) || startup_multigrid) {
    for (iMGLevel = 0; iMGLevel < config[iZone]->GetnMGLevels(); iMGLevel++) {
      SetRestricted_Solution(RunTime_EqSystem, solver_container[iZone][iMGLevel][SolContainer_Position],
                             solver_container[iZone][iMGLevel+1][SolContainer_Position],
                             geometry[iZone][iMGLevel], geometry[iZone][iMGLevel+1], config[iZone]);
    }
  }
  
  /*--- Full multigrid strategy and start up with fine grid only works with the direct problem ---*/

  if (!config[iZone]->GetRestart() && FullMG && direct && ( Convergence_FullMG && (config[iZone]->GetFinestMesh() != MESH_0 ))) {
    SetProlongated_Solution(RunTime_EqSystem, solver_container[iZone][config[iZone]->GetFinestMesh()-1][SolContainer_Position],
                            solver_container[iZone][config[iZone]->GetFinestMesh()][SolContainer_Position],
                            geometry[iZone][config[iZone]->GetFinestMesh()-1], geometry[iZone][config[iZone]->GetFinestMesh()],
                            config[iZone]);
    config[iZone]->SubtractFinestMesh();
  }

  /*--- Set the current finest grid (full multigrid strategy) ---*/
  
  FinestMesh = config[iZone]->GetFinestMesh();
  
  /*--- Perform the Full Approximation Scheme multigrid ---*/
  
  MultiGrid_Cycle(geometry, solver_container, numerics_container, config,
                  FinestMesh, RecursiveParam, RunTime_EqSystem,
                  Iteration, iZone);
  
  /*--- Computes primitive variables and gradients in the finest mesh (useful for the next solver (turbulence) and output ---*/
  
  solver_container[iZone][MESH_0][SolContainer_Position]->Preprocessing(geometry[iZone][MESH_0],
                                                                        solver_container[iZone][MESH_0], config[iZone],
                                                                        MESH_0, NO_RK_ITER, RunTime_EqSystem, true);
  
  /*--- Compute non-dimensional parameters and the convergence monitor ---*/
  
  NonDimensional_Parameters(geometry[iZone], solver_container[iZone],
                            numerics_container[iZone], config[iZone],
                            FinestMesh, RunTime_EqSystem, Iteration, &monitor);
  
  /*--- Convergence strategy ---*/
  
  Convergence_Monitoring(geometry[iZone][FinestMesh], config[iZone], Iteration, monitor, FinestMesh);
  
}

void CMultiGridIntegration::MultiGrid_Cycle(CGeometry ***geometry,
                                            CSolver ****solver_container,
                                            CNumerics *****numerics_container,
                                            CConfig **config,
                                            unsigned short iMesh,
                                            unsigned short RecursiveParam,
                                            unsigned short RunTime_EqSystem,
                                            unsigned long Iteration,
                                            unsigned short iZone) {
  
  unsigned short iPreSmooth, iPostSmooth, iRKStep, iRKLimit = 1;
  
  bool startup_multigrid = (config[iZone]->GetRestart_Flow() && (RunTime_EqSystem == RUNTIME_FLOW_SYS) && (Iteration == 0));
  unsigned short SolContainer_Position = config[iZone]->GetContainerPosition(RunTime_EqSystem);
  
  /*--- Do a presmoothing on the grid iMesh to be restricted to the grid iMesh+1 ---*/
  
  for (iPreSmooth = 0; iPreSmooth < config[iZone]->GetMG_PreSmooth(iMesh); iPreSmooth++) {
    
    switch (config[iZone]->GetKind_TimeIntScheme()) {
      case RUNGE_KUTTA_EXPLICIT: iRKLimit = config[iZone]->GetnRKStep(); break;
      case EULER_EXPLICIT: case EULER_IMPLICIT: iRKLimit = 1; break; }
    
    /*--- Time and space integration ---*/
    
    for (iRKStep = 0; iRKStep < iRKLimit; iRKStep++) {
      
      /*--- Send-Receive boundary conditions, and preprocessing ---*/
      
      solver_container[iZone][iMesh][SolContainer_Position]->Preprocessing(geometry[iZone][iMesh], solver_container[iZone][iMesh], config[iZone], iMesh, iRKStep, RunTime_EqSystem, false);
      
      if (iRKStep == 0) {
        
        /*--- Set the old solution ---*/
        
        solver_container[iZone][iMesh][SolContainer_Position]->Set_OldSolution(geometry[iZone][iMesh]);
        
        /*--- Compute time step, max eigenvalue, and integration scheme (steady and unsteady problems) ---*/
        
        solver_container[iZone][iMesh][SolContainer_Position]->SetTime_Step(geometry[iZone][iMesh], solver_container[iZone][iMesh], config[iZone], iMesh, Iteration);
        
        /*--- Restrict the solution and gradient for the adjoint problem ---*/
        
        Adjoint_Setup(geometry, solver_container, config, RunTime_EqSystem, Iteration, iZone);
        
      }
      
      /*--- Space integration ---*/
      
      Space_Integration(geometry[iZone][iMesh], solver_container[iZone][iMesh], numerics_container[iZone][iMesh][SolContainer_Position], config[iZone], iMesh, iRKStep, RunTime_EqSystem);
      
      /*--- Time integration, update solution using the old solution plus the solution increment ---*/
      
      Time_Integration(geometry[iZone][iMesh], solver_container[iZone][iMesh], config[iZone], iRKStep, RunTime_EqSystem, Iteration);
      
      /*--- Send-Receive boundary conditions, and postprocessing ---*/
      
      solver_container[iZone][iMesh][SolContainer_Position]->Postprocessing(geometry[iZone][iMesh], solver_container[iZone][iMesh], config[iZone], iMesh);
      
    }
    
  }
  
  /*--- Compute Forcing Term $P_(k+1) = I^(k+1)_k(P_k+F_k(u_k))-F_(k+1)(I^(k+1)_k u_k)$ and update solution for multigrid ---*/
  
  if ( (iMesh < config[iZone]->GetnMGLevels() && ((Iteration >= config[iZone]->GetnStartUpIter()) || startup_multigrid)) ) {
    
    /*--- Compute $r_k = P_k + F_k(u_k)$ ---*/
    
    solver_container[iZone][iMesh][SolContainer_Position]->Preprocessing(geometry[iZone][iMesh], solver_container[iZone][iMesh], config[iZone], iMesh, NO_RK_ITER, RunTime_EqSystem, false);
    Space_Integration(geometry[iZone][iMesh], solver_container[iZone][iMesh], numerics_container[iZone][iMesh][SolContainer_Position], config[iZone], iMesh, NO_RK_ITER, RunTime_EqSystem);
    SetResidual_Term(geometry[iZone][iMesh], solver_container[iZone][iMesh][SolContainer_Position]);
    
    /*--- Compute $r_(k+1) = F_(k+1)(I^(k+1)_k u_k)$ ---*/
    
    SetRestricted_Solution(RunTime_EqSystem, solver_container[iZone][iMesh][SolContainer_Position], solver_container[iZone][iMesh+1][SolContainer_Position], geometry[iZone][iMesh], geometry[iZone][iMesh+1], config[iZone]);
    solver_container[iZone][iMesh+1][SolContainer_Position]->Preprocessing(geometry[iZone][iMesh+1], solver_container[iZone][iMesh+1], config[iZone], iMesh+1, NO_RK_ITER, RunTime_EqSystem, false);
    Space_Integration(geometry[iZone][iMesh+1], solver_container[iZone][iMesh+1], numerics_container[iZone][iMesh+1][SolContainer_Position], config[iZone], iMesh+1, NO_RK_ITER, RunTime_EqSystem);
    
    /*--- Compute $P_(k+1) = I^(k+1)_k(r_k) - r_(k+1) ---*/
    
    SetForcing_Term(solver_container[iZone][iMesh][SolContainer_Position], solver_container[iZone][iMesh+1][SolContainer_Position], geometry[iZone][iMesh], geometry[iZone][iMesh+1], config[iZone], iMesh+1);
    
    /*--- Recursive call to MultiGrid_Cycle ---*/
    
    for (unsigned short imu = 0; imu <= RecursiveParam; imu++) {
      if (iMesh == config[iZone]->GetnMGLevels()-2) MultiGrid_Cycle(geometry, solver_container, numerics_container, config, iMesh+1, 0, RunTime_EqSystem, Iteration, iZone);
      else MultiGrid_Cycle(geometry, solver_container, numerics_container, config, iMesh+1, RecursiveParam, RunTime_EqSystem, Iteration, iZone);
    }
    
    /*--- Compute prolongated solution, and smooth the correction $u^(new)_k = u_k +  Smooth(I^k_(k+1)(u_(k+1)-I^(k+1)_k u_k))$ ---*/
    
    GetProlongated_Correction(RunTime_EqSystem, solver_container[iZone][iMesh][SolContainer_Position], solver_container[iZone][iMesh+1][SolContainer_Position],
                              geometry[iZone][iMesh], geometry[iZone][iMesh+1], config[iZone]);
    SmoothProlongated_Correction(RunTime_EqSystem, solver_container[iZone][iMesh][SolContainer_Position], geometry[iZone][iMesh],
                                 config[iZone]->GetMG_CorrecSmooth(iMesh), 1.25, config[iZone]);
    SetProlongated_Correction(solver_container[iZone][iMesh][SolContainer_Position], geometry[iZone][iMesh], config[iZone], iMesh);
    
    /*--- Solution postsmoothing in the prolongated grid ---*/
    
    for (iPostSmooth = 0; iPostSmooth < config[iZone]->GetMG_PostSmooth(iMesh); iPostSmooth++) {
      
      switch (config[iZone]->GetKind_TimeIntScheme()) {
        case RUNGE_KUTTA_EXPLICIT: iRKLimit = config[iZone]->GetnRKStep(); break;
        case EULER_EXPLICIT: case EULER_IMPLICIT: iRKLimit = 1; break; }
      
      for (iRKStep = 0; iRKStep < iRKLimit; iRKStep++) {
        
        solver_container[iZone][iMesh][SolContainer_Position]->Preprocessing(geometry[iZone][iMesh], solver_container[iZone][iMesh], config[iZone], iMesh, iRKStep, RunTime_EqSystem, false);
        
        if (iRKStep == 0) {
          solver_container[iZone][iMesh][SolContainer_Position]->Set_OldSolution(geometry[iZone][iMesh]);
          solver_container[iZone][iMesh][SolContainer_Position]->SetTime_Step(geometry[iZone][iMesh], solver_container[iZone][iMesh], config[iZone], iMesh, Iteration);
        }
        
        Space_Integration(geometry[iZone][iMesh], solver_container[iZone][iMesh], numerics_container[iZone][iMesh][SolContainer_Position], config[iZone], iMesh, iRKStep, RunTime_EqSystem);
        Time_Integration(geometry[iZone][iMesh], solver_container[iZone][iMesh], config[iZone], iRKStep, RunTime_EqSystem, Iteration);
        
        solver_container[iZone][iMesh][SolContainer_Position]->Postprocessing(geometry[iZone][iMesh], solver_container[iZone][iMesh], config[iZone], iMesh);
        
      }
    }
  }
  
}

void CMultiGridIntegration::GetProlongated_Correction(unsigned short RunTime_EqSystem, CSolver *sol_fine, CSolver *sol_coarse, CGeometry *geo_fine,
                                                      CGeometry *geo_coarse, CConfig *config) {
  unsigned long Point_Fine, Point_Coarse, iVertex;
  unsigned short Boundary, iMarker, iChildren, iVar;
  su2double Area_Parent, Area_Children, *Solution_Fine, *Solution_Coarse;
  
  const unsigned short nVar = sol_coarse->GetnVar();
  
  su2double *Solution = new su2double[nVar];
  
  for (Point_Coarse = 0; Point_Coarse < geo_coarse->GetnPointDomain(); Point_Coarse++) {
    
    Area_Parent = geo_coarse->node[Point_Coarse]->GetVolume();
    
    for (iVar = 0; iVar < nVar; iVar++) Solution[iVar] = 0.0;
    
    for (iChildren = 0; iChildren < geo_coarse->node[Point_Coarse]->GetnChildren_CV(); iChildren++) {
      Point_Fine = geo_coarse->node[Point_Coarse]->GetChildren_CV(iChildren);
      Area_Children = geo_fine->node[Point_Fine]->GetVolume();
      Solution_Fine = sol_fine->node[Point_Fine]->GetSolution();
      for (iVar = 0; iVar < nVar; iVar++)
        Solution[iVar] -= Solution_Fine[iVar]*Area_Children/Area_Parent;
    }
    
    Solution_Coarse = sol_coarse->node[Point_Coarse]->GetSolution();
    
    for (iVar = 0; iVar < nVar; iVar++)
      Solution[iVar] += Solution_Coarse[iVar];
    
    for (iVar = 0; iVar < nVar; iVar++)
      sol_coarse->node[Point_Coarse]->SetSolution_Old(Solution);
    
  }
  
  /*--- Remove any contributions from no-slip walls. ---*/
  
  for (iMarker = 0; iMarker < config->GetnMarker_All(); iMarker++) {
    Boundary = config->GetMarker_All_KindBC(iMarker);
    if ((Boundary == HEAT_FLUX             ) ||
        (Boundary == HEAT_FLUX_CATALYTIC   ) ||
        (Boundary == HEAT_FLUX_NONCATALYTIC) ||
        (Boundary == ISOTHERMAL            ) ||
        (Boundary == ISOTHERMAL_CATALYTIC  ) ||
        (Boundary == ISOTHERMAL_NONCATALYTIC)) {
      
      for (iVertex = 0; iVertex < geo_coarse->nVertex[iMarker]; iVertex++) {
        
        Point_Coarse = geo_coarse->vertex[iMarker][iVertex]->GetNode();
        
        /*--- For dirichlet boundary condtions, set the correction to zero.
         Note that Solution_Old stores the correction not the actual value ---*/
        
        sol_coarse->node[Point_Coarse]->SetVelSolutionOldZero();
        
      }
      
    }
  }
  
  /*--- MPI the set solution old ---*/
  
  sol_coarse->Set_MPI_Solution_Old(geo_coarse, config);
  
  for (Point_Coarse = 0; Point_Coarse < geo_coarse->GetnPointDomain(); Point_Coarse++) {
    for (iChildren = 0; iChildren < geo_coarse->node[Point_Coarse]->GetnChildren_CV(); iChildren++) {
      Point_Fine = geo_coarse->node[Point_Coarse]->GetChildren_CV(iChildren);
      sol_fine->LinSysRes.SetBlock(Point_Fine, sol_coarse->node[Point_Coarse]->GetSolution_Old());
    }
  }
  
  delete [] Solution;
  
}

void CMultiGridIntegration::SmoothProlongated_Correction (unsigned short RunTime_EqSystem, CSolver *solver, CGeometry *geometry,
                                                          unsigned short val_nSmooth, su2double val_smooth_coeff, CConfig *config) {
  su2double *Residual_Old, *Residual_Sum, *Residual, *Residual_i, *Residual_j;
  unsigned short iVar, iSmooth, iMarker, nneigh;
  unsigned long iEdge, iPoint, jPoint, iVertex;
  
  const unsigned short nVar = solver->GetnVar();
  
  if (val_nSmooth > 0) {
    
    Residual = new su2double [nVar];
    
    for (iPoint = 0; iPoint < geometry->GetnPoint(); iPoint++) {
      Residual_Old = solver->LinSysRes.GetBlock(iPoint);
      solver->node[iPoint]->SetResidual_Old(Residual_Old);
    }
    
    /*--- Jacobi iterations ---*/
    
    for (iSmooth = 0; iSmooth < val_nSmooth; iSmooth++) {
      for (iPoint = 0; iPoint < geometry->GetnPoint(); iPoint++)
        solver->node[iPoint]->SetResidualSumZero();
      
      /*--- Loop over Interior edges ---*/
      
      for (iEdge = 0; iEdge < geometry->GetnEdge(); iEdge++) {
        iPoint = geometry->edge[iEdge]->GetNode(0);
        jPoint = geometry->edge[iEdge]->GetNode(1);
        
        Residual_i = solver->LinSysRes.GetBlock(iPoint);
        Residual_j = solver->LinSysRes.GetBlock(jPoint);
        
        /*--- Accumulate nearest neighbor Residual to Res_sum for each variable ---*/
        
        solver->node[iPoint]->AddResidual_Sum(Residual_j);
        solver->node[jPoint]->AddResidual_Sum(Residual_i);
      }
      
      /*--- Loop over all mesh points (Update Residuals with averaged sum) ---*/
      
      for (iPoint = 0; iPoint < geometry->GetnPoint(); iPoint++) {
        nneigh = geometry->node[iPoint]->GetnPoint();
        Residual_Sum = solver->node[iPoint]->GetResidual_Sum();
        Residual_Old = solver->node[iPoint]->GetResidual_Old();
        for (iVar = 0; iVar < nVar; iVar++) {
          Residual[iVar] =(Residual_Old[iVar] + val_smooth_coeff*Residual_Sum[iVar])
          /(1.0 + val_smooth_coeff*su2double(nneigh));
        }
        solver->LinSysRes.SetBlock(iPoint, Residual);
      }
      
      /*--- Copy boundary values ---*/
      
      for (iMarker = 0; iMarker < geometry->GetnMarker(); iMarker++)
        for (iVertex = 0; iVertex < geometry->GetnVertex(iMarker); iVertex++) {
          iPoint = geometry->vertex[iMarker][iVertex]->GetNode();
          Residual_Old = solver->node[iPoint]->GetResidual_Old();
          solver->LinSysRes.SetBlock(iPoint, Residual_Old);
        }
    }
    
    delete [] Residual;
    
  }
}

void CMultiGridIntegration::Smooth_Solution(unsigned short RunTime_EqSystem, CSolver *solver, CGeometry *geometry,
                                            unsigned short val_nSmooth, su2double val_smooth_coeff, CConfig *config) {
  su2double *Solution_Old, *Solution_Sum, *Solution, *Solution_i, *Solution_j;
  unsigned short iVar, iSmooth, iMarker, nneigh;
  unsigned long iEdge, iPoint, jPoint, iVertex;
  
  const unsigned short nVar = solver->GetnVar();
  
  if (val_nSmooth > 0) {
    
    Solution = new su2double [nVar];
    
    for (iPoint = 0; iPoint < geometry->GetnPoint(); iPoint++) {
      Solution_Old = solver->node[iPoint]->GetSolution();
      solver->node[iPoint]->SetResidual_Old(Solution_Old);
    }
    
    /*--- Jacobi iterations ---*/
    
    for (iSmooth = 0; iSmooth < val_nSmooth; iSmooth++) {
      for (iPoint = 0; iPoint < geometry->GetnPoint(); iPoint++)
        solver->node[iPoint]->SetResidualSumZero();
      
      /*--- Loop over Interior edges ---*/
      
      for (iEdge = 0; iEdge < geometry->GetnEdge(); iEdge++) {
        iPoint = geometry->edge[iEdge]->GetNode(0);
        jPoint = geometry->edge[iEdge]->GetNode(1);
        
        Solution_i = solver->node[iPoint]->GetSolution();
        Solution_j = solver->node[jPoint]->GetSolution();
        
        /*--- Accumulate nearest neighbor Residual to Res_sum for each variable ---*/
        
        solver->node[iPoint]->AddResidual_Sum(Solution_j);
        solver->node[jPoint]->AddResidual_Sum(Solution_i);
      }
      
      /*--- Loop over all mesh points (Update Residuals with averaged sum) ---*/
      
      for (iPoint = 0; iPoint < geometry->GetnPoint(); iPoint++) {
        nneigh = geometry->node[iPoint]->GetnPoint();
        Solution_Sum = solver->node[iPoint]->GetResidual_Sum();
        Solution_Old = solver->node[iPoint]->GetResidual_Old();
        for (iVar = 0; iVar < nVar; iVar++) {
          Solution[iVar] =(Solution_Old[iVar] + val_smooth_coeff*Solution_Sum[iVar])
          /(1.0 + val_smooth_coeff*su2double(nneigh));
        }
        solver->node[iPoint]->SetSolution(Solution);
      }
      
      /*--- Copy boundary values ---*/
      
      for (iMarker = 0; iMarker < geometry->GetnMarker(); iMarker++)
        for (iVertex = 0; iVertex < geometry->GetnVertex(iMarker); iVertex++) {
          iPoint = geometry->vertex[iMarker][iVertex]->GetNode();
          Solution_Old = solver->node[iPoint]->GetResidual_Old();
          solver->node[iPoint]->SetSolution(Solution_Old);
        }
    }
    
    delete [] Solution;
    
  }
  
}

void CMultiGridIntegration::SetProlongated_Correction(CSolver *sol_fine, CGeometry *geo_fine, CConfig *config, unsigned short iMesh) {
  unsigned long Point_Fine;
  unsigned short iVar;
  su2double *Solution_Fine, *Residual_Fine;
  
  const unsigned short nVar = sol_fine->GetnVar();
  su2double factor = config->GetDamp_Correc_Prolong(); //pow(config->GetDamp_Correc_Prolong(), iMesh+1);
  
  su2double *Solution = new su2double [nVar];
  
  for (Point_Fine = 0; Point_Fine < geo_fine->GetnPointDomain(); Point_Fine++) {
    Residual_Fine = sol_fine->LinSysRes.GetBlock(Point_Fine);
    Solution_Fine = sol_fine->node[Point_Fine]->GetSolution();
    for (iVar = 0; iVar < nVar; iVar++) {
      /*--- Prevent a fine grid divergence due to a coarse grid divergence ---*/
      if (Residual_Fine[iVar] != Residual_Fine[iVar]) Residual_Fine[iVar] = 0.0;
      Solution[iVar] = Solution_Fine[iVar]+factor*Residual_Fine[iVar];
    }
    sol_fine->node[Point_Fine]->SetSolution(Solution);
  }
  
  /*--- MPI the new interpolated solution ---*/
  sol_fine->Set_MPI_Solution(geo_fine, config);
  
  delete [] Solution;
}


void CMultiGridIntegration::SetProlongated_Solution(unsigned short RunTime_EqSystem, CSolver *sol_fine, CSolver *sol_coarse, CGeometry *geo_fine, CGeometry *geo_coarse, CConfig *config) {
  unsigned long Point_Fine, Point_Coarse;
  unsigned short iChildren;
  
  for (Point_Coarse = 0; Point_Coarse < geo_coarse->GetnPointDomain(); Point_Coarse++) {
    for (iChildren = 0; iChildren < geo_coarse->node[Point_Coarse]->GetnChildren_CV(); iChildren++) {
      Point_Fine = geo_coarse->node[Point_Coarse]->GetChildren_CV(iChildren);
      sol_fine->node[Point_Fine]->SetSolution(sol_coarse->node[Point_Coarse]->GetSolution());
    }
  }
}

void CMultiGridIntegration::SetForcing_Term(CSolver *sol_fine, CSolver *sol_coarse, CGeometry *geo_fine, CGeometry *geo_coarse, CConfig *config, unsigned short iMesh) {
  unsigned long Point_Fine, Point_Coarse, iVertex;
  unsigned short iMarker, iVar, iChildren;
  su2double *Residual_Fine;
  
  const unsigned short nVar = sol_coarse->GetnVar();
  su2double factor = config->GetDamp_Res_Restric(); //pow(config->GetDamp_Res_Restric(), iMesh);
  
  su2double *Residual = new su2double[nVar];
  
  for (Point_Coarse = 0; Point_Coarse < geo_coarse->GetnPointDomain(); Point_Coarse++) {
    sol_coarse->node[Point_Coarse]->SetRes_TruncErrorZero();
    
    for (iVar = 0; iVar < nVar; iVar++) Residual[iVar] = 0.0;
    for (iChildren = 0; iChildren < geo_coarse->node[Point_Coarse]->GetnChildren_CV(); iChildren++) {
      Point_Fine = geo_coarse->node[Point_Coarse]->GetChildren_CV(iChildren);
      Residual_Fine = sol_fine->LinSysRes.GetBlock(Point_Fine);
      for (iVar = 0; iVar < nVar; iVar++)
        Residual[iVar] += factor*Residual_Fine[iVar];
    }
    sol_coarse->node[Point_Coarse]->AddRes_TruncError(Residual);
  }
  
  for (iMarker = 0; iMarker < config->GetnMarker_All(); iMarker++) {
    if ((config->GetMarker_All_KindBC(iMarker) == HEAT_FLUX              ) ||
        (config->GetMarker_All_KindBC(iMarker) == HEAT_FLUX_CATALYTIC    ) ||
        (config->GetMarker_All_KindBC(iMarker) == HEAT_FLUX_NONCATALYTIC ) ||
        (config->GetMarker_All_KindBC(iMarker) == ISOTHERMAL             ) ||
        (config->GetMarker_All_KindBC(iMarker) == ISOTHERMAL_CATALYTIC   ) ||
        (config->GetMarker_All_KindBC(iMarker) == ISOTHERMAL_NONCATALYTIC)) {
      for (iVertex = 0; iVertex < geo_coarse->nVertex[iMarker]; iVertex++) {
        Point_Coarse = geo_coarse->vertex[iMarker][iVertex]->GetNode();
        sol_coarse->node[Point_Coarse]->SetVel_ResTruncError_Zero();
      }
    }
  }
  
  for (Point_Coarse = 0; Point_Coarse < geo_coarse->GetnPointDomain(); Point_Coarse++) {
    sol_coarse->node[Point_Coarse]->SubtractRes_TruncError(sol_coarse->LinSysRes.GetBlock(Point_Coarse));
  }
  
  delete [] Residual;
}

void CMultiGridIntegration::SetResidual_Term(CGeometry *geometry, CSolver *solver) {
  unsigned long iPoint;
  
  for (iPoint = 0; iPoint < geometry->GetnPointDomain(); iPoint++)
    solver->LinSysRes.AddBlock(iPoint, solver->node[iPoint]->GetResTruncError());
  
}

void CMultiGridIntegration::SetRestricted_Residual(CSolver *sol_fine, CSolver *sol_coarse, CGeometry *geo_fine, CGeometry *geo_coarse, CConfig *config) {
  unsigned long iVertex, Point_Fine, Point_Coarse;
  unsigned short iMarker, iVar, iChildren;
  su2double *Residual_Fine;
  
  const unsigned short nVar = sol_coarse->GetnVar();
  
  su2double *Residual = new su2double[nVar];
  
  for (Point_Coarse = 0; Point_Coarse < geo_coarse->GetnPointDomain(); Point_Coarse++) {
    sol_coarse->node[Point_Coarse]->SetRes_TruncErrorZero();
    
    for (iVar = 0; iVar < nVar; iVar++) Residual[iVar] = 0.0;
    for (iChildren = 0; iChildren < geo_coarse->node[Point_Coarse]->GetnChildren_CV(); iChildren++) {
      Point_Fine = geo_coarse->node[Point_Coarse]->GetChildren_CV(iChildren);
      Residual_Fine = sol_fine->LinSysRes.GetBlock(Point_Fine);
      for (iVar = 0; iVar < nVar; iVar++)
        Residual[iVar] += Residual_Fine[iVar];
    }
    sol_coarse->node[Point_Coarse]->AddRes_TruncError(Residual);
  }
  
  for (iMarker = 0; iMarker < config->GetnMarker_All(); iMarker++) {
    if ((config->GetMarker_All_KindBC(iMarker) == HEAT_FLUX              ) ||
        (config->GetMarker_All_KindBC(iMarker) == HEAT_FLUX_CATALYTIC    ) ||
        (config->GetMarker_All_KindBC(iMarker) == HEAT_FLUX_NONCATALYTIC ) ||
        (config->GetMarker_All_KindBC(iMarker) == ISOTHERMAL             ) ||
        (config->GetMarker_All_KindBC(iMarker) == ISOTHERMAL_CATALYTIC   ) ||
        (config->GetMarker_All_KindBC(iMarker) == ISOTHERMAL_NONCATALYTIC)) {
      for (iVertex = 0; iVertex<geo_coarse->nVertex[iMarker]; iVertex++) {
        Point_Coarse = geo_coarse->vertex[iMarker][iVertex]->GetNode();
        sol_coarse->node[Point_Coarse]->SetVel_ResTruncError_Zero();
      }
    }
  }
  
  delete [] Residual;
}

void CMultiGridIntegration::SetRestricted_Solution(unsigned short RunTime_EqSystem, CSolver *sol_fine, CSolver *sol_coarse, CGeometry *geo_fine, CGeometry *geo_coarse, CConfig *config) {
  unsigned long iVertex, Point_Fine, Point_Coarse;
  unsigned short iMarker, iVar, iChildren, iDim;
  su2double Area_Parent, Area_Children, *Solution_Fine, *Grid_Vel, Vector[3];
  
  const unsigned short SolContainer_Position = config->GetContainerPosition(RunTime_EqSystem);
  const unsigned short nVar = sol_coarse->GetnVar();
  const unsigned short nDim = geo_fine->GetnDim();
  const bool grid_movement  = config->GetGrid_Movement();
  
  su2double *Solution = new su2double[nVar];
  
  /*--- Compute coarse solution from fine solution ---*/
  
  for (Point_Coarse = 0; Point_Coarse < geo_coarse->GetnPointDomain(); Point_Coarse++) {
    Area_Parent = geo_coarse->node[Point_Coarse]->GetVolume();
    
    for (iVar = 0; iVar < nVar; iVar++) Solution[iVar] = 0.0;
    
    for (iChildren = 0; iChildren < geo_coarse->node[Point_Coarse]->GetnChildren_CV(); iChildren++) {
      
      Point_Fine = geo_coarse->node[Point_Coarse]->GetChildren_CV(iChildren);
      Area_Children = geo_fine->node[Point_Fine]->GetVolume();
      Solution_Fine = sol_fine->node[Point_Fine]->GetSolution();
      for (iVar = 0; iVar < nVar; iVar++) {
        Solution[iVar] += Solution_Fine[iVar]*Area_Children/Area_Parent;
      }
    }
    
    sol_coarse->node[Point_Coarse]->SetSolution(Solution);
    
  }
  
  /*--- Update the solution at the no-slip walls ---*/
  
  for (iMarker = 0; iMarker < config->GetnMarker_All(); iMarker++) {
    if ((config->GetMarker_All_KindBC(iMarker) == HEAT_FLUX              ) ||
        (config->GetMarker_All_KindBC(iMarker) == HEAT_FLUX_CATALYTIC    ) ||
        (config->GetMarker_All_KindBC(iMarker) == HEAT_FLUX_NONCATALYTIC ) ||
        (config->GetMarker_All_KindBC(iMarker) == ISOTHERMAL             ) ||
        (config->GetMarker_All_KindBC(iMarker) == ISOTHERMAL_CATALYTIC   ) ||
        (config->GetMarker_All_KindBC(iMarker) == ISOTHERMAL_NONCATALYTIC)) {
      
      for (iVertex = 0; iVertex < geo_coarse->nVertex[iMarker]; iVertex++) {
        Point_Coarse = geo_coarse->vertex[iMarker][iVertex]->GetNode();
        
        if (SolContainer_Position == FLOW_SOL) {
          
          /*--- At moving walls, set the solution based on the new density and wall velocity ---*/
          
          if (grid_movement) {
            Grid_Vel = geo_coarse->node[Point_Coarse]->GetGridVel();
            for (iDim = 0; iDim < nDim; iDim++)
              Vector[iDim] = sol_coarse->node[Point_Coarse]->GetSolution(0)*Grid_Vel[iDim];
            sol_coarse->node[Point_Coarse]->SetVelSolutionVector(Vector);
          } else {
            
            /*--- For stationary no-slip walls, set the velocity to zero. ---*/
            
            sol_coarse->node[Point_Coarse]->SetVelSolutionZero();
          }
          
        }
        
        if (SolContainer_Position == ADJFLOW_SOL) {
          sol_coarse->node[Point_Coarse]->SetVelSolutionDVector();
        }
        
      }
    }
  }
  
  /*--- MPI the new interpolated solution ---*/
  
  sol_coarse->Set_MPI_Solution(geo_coarse, config);
  
  delete [] Solution;
  
}

void CMultiGridIntegration::SetRestricted_Gradient(unsigned short RunTime_EqSystem, CSolver *sol_fine, CSolver *sol_coarse, CGeometry *geo_fine,
                                                   CGeometry *geo_coarse, CConfig *config) {
  unsigned long Point_Fine, Point_Coarse;
  unsigned short iVar, iDim, iChildren;
  su2double Area_Parent, Area_Children, **Gradient_fine;
  
  const unsigned short nDim = geo_coarse->GetnDim();
  const unsigned short nVar = sol_coarse->GetnVar();
  
  su2double **Gradient = new su2double* [nVar];
  for (iVar = 0; iVar < nVar; iVar++)
    Gradient[iVar] = new su2double [nDim];
  
  for (Point_Coarse = 0; Point_Coarse < geo_coarse->GetnPoint(); Point_Coarse++) {
    Area_Parent = geo_coarse->node[Point_Coarse]->GetVolume();
    
    for (iVar = 0; iVar < nVar; iVar++)
      for (iDim = 0; iDim < nDim; iDim++)
        Gradient[iVar][iDim] = 0.0;
    
    for (iChildren = 0; iChildren < geo_coarse->node[Point_Coarse]->GetnChildren_CV(); iChildren++) {
      Point_Fine = geo_coarse->node[Point_Coarse]->GetChildren_CV(iChildren);
      Area_Children = geo_fine->node[Point_Fine]->GetVolume();
      Gradient_fine = sol_fine->node[Point_Fine]->GetGradient();
      
      for (iVar = 0; iVar < nVar; iVar++)
        for (iDim = 0; iDim < nDim; iDim++)
          Gradient[iVar][iDim] += Gradient_fine[iVar][iDim]*Area_Children/Area_Parent;
    }
    sol_coarse->node[Point_Coarse]->SetGradient(Gradient);
  }
  
  for (iVar = 0; iVar < nVar; iVar++)
    delete [] Gradient[iVar];
  delete [] Gradient;
  
}

void CMultiGridIntegration::NonDimensional_Parameters(CGeometry **geometry, CSolver ***solver_container, CNumerics ****numerics_container,
                                                      CConfig *config, unsigned short FinestMesh, unsigned short RunTime_EqSystem, unsigned long Iteration,
                                                      su2double *monitor) {
  
  const unsigned short nDim = geometry[FinestMesh]->GetnDim();
  
  switch (RunTime_EqSystem) {
      
    case RUNTIME_FLOW_SYS:
      
      /*--- Calculate the inviscid and viscous forces ---*/
      
      solver_container[FinestMesh][FLOW_SOL]->Inviscid_Forces(geometry[FinestMesh], config);
      solver_container[FinestMesh][FLOW_SOL]->Viscous_Forces(geometry[FinestMesh], config);
      
      /*--- Evaluate convergence monitor ---*/
      
      if (config->GetConvCriteria() == CAUCHY) {
        if (config->GetCauchy_Func_Flow() == DRAG_COEFFICIENT) (*monitor) = solver_container[FinestMesh][FLOW_SOL]->GetTotal_CDrag();
        if (config->GetCauchy_Func_Flow() == LIFT_COEFFICIENT) (*monitor) = solver_container[FinestMesh][FLOW_SOL]->GetTotal_CLift();
        if (config->GetCauchy_Func_Flow() == NEARFIELD_PRESSURE) (*monitor) = solver_container[FinestMesh][FLOW_SOL]->GetTotal_CNearFieldOF();
        if (config->GetCauchy_Func_Flow() == MASS_FLOW_RATE) (*monitor) = solver_container[FinestMesh][FLOW_SOL]->GetOneD_MassFlowRate();
      }
      
      if (config->GetConvCriteria() == RESIDUAL) {
    	  if (config->GetResidual_Func_Flow() == RHO_RESIDUAL) (*monitor) = log10(solver_container[FinestMesh][FLOW_SOL]->GetRes_RMS(0));
    	  else if (config->GetResidual_Func_Flow() == RHO_ENERGY_RESIDUAL) {
    		  if (nDim == 2) (*monitor) = log10(solver_container[FinestMesh][FLOW_SOL]->GetRes_RMS(3));
    		  else (*monitor) = log10(solver_container[FinestMesh][FLOW_SOL]->GetRes_RMS(4));
    	  }
      }
      
      break;
      
    case RUNTIME_ADJFLOW_SYS:
      
      /*--- Calculate the inviscid and viscous sensitivities ---*/
      
      solver_container[FinestMesh][ADJFLOW_SOL]->Inviscid_Sensitivity(geometry[FinestMesh], solver_container[FinestMesh], numerics_container[FinestMesh][ADJFLOW_SOL][CONV_BOUND_TERM], config);
      solver_container[FinestMesh][ADJFLOW_SOL]->Viscous_Sensitivity(geometry[FinestMesh], solver_container[FinestMesh], numerics_container[FinestMesh][ADJFLOW_SOL][CONV_BOUND_TERM], config);
      
      /*--- Smooth the inviscid and viscous sensitivities ---*/
      
      if (config->GetKind_SensSmooth() != NONE) solver_container[FinestMesh][ADJFLOW_SOL]->Smooth_Sensitivity(geometry[FinestMesh], solver_container[FinestMesh], numerics_container[FinestMesh][ADJFLOW_SOL][CONV_BOUND_TERM], config);
      
      /*--- Evaluate convergence monitor ---*/
      
      if (config->GetConvCriteria() == CAUCHY) {
        if (config->GetCauchy_Func_AdjFlow() == SENS_GEOMETRY) (*monitor) = solver_container[FinestMesh][ADJFLOW_SOL]->GetTotal_Sens_Geo();
        if (config->GetCauchy_Func_AdjFlow() == SENS_MACH) (*monitor) = solver_container[FinestMesh][ADJFLOW_SOL]->GetTotal_Sens_Mach();
      }
      
      if (config->GetConvCriteria() == RESIDUAL) {
    	  if (config->GetResidual_Func_Flow() == RHO_RESIDUAL) (*monitor) = log10(solver_container[FinestMesh][ADJFLOW_SOL]->GetRes_RMS(0));
    	  else if (config->GetResidual_Func_Flow() == RHO_ENERGY_RESIDUAL) {
    		  if (nDim == 2) (*monitor) = log10(solver_container[FinestMesh][ADJFLOW_SOL]->GetRes_RMS(3));
    		  else (*monitor) = log10(solver_container[FinestMesh][ADJFLOW_SOL]->GetRes_RMS(4));
    	  }
      }
      
      break;
      
    case RUNTIME_TNE2_SYS:
      
      /*--- Calculate the inviscid and viscous forces ---*/
      
      solver_container[FinestMesh][TNE2_SOL]->Inviscid_Forces(geometry[FinestMesh], config);
      solver_container[FinestMesh][TNE2_SOL]->Viscous_Forces(geometry[FinestMesh], config);
      
      /*--- Evaluate convergence monitor ---*/
      
      if (config->GetConvCriteria() == CAUCHY) {
        if (config->GetCauchy_Func_Flow() == DRAG_COEFFICIENT) (*monitor) = solver_container[FinestMesh][TNE2_SOL]->GetTotal_CDrag();
        if (config->GetCauchy_Func_Flow() == LIFT_COEFFICIENT) (*monitor) = solver_container[FinestMesh][TNE2_SOL]->GetTotal_CLift();
      }
      
      if (config->GetConvCriteria() == RESIDUAL) {
    	  if (config->GetResidual_Func_Flow() == RHO_RESIDUAL) (*monitor) = log10(solver_container[FinestMesh][TNE2_SOL]->GetRes_RMS(0));
    	  else if (config->GetResidual_Func_Flow() == RHO_ENERGY_RESIDUAL) {
    		  if (nDim == 2) (*monitor) = log10(solver_container[FinestMesh][TNE2_SOL]->GetRes_RMS(3));
    		  else (*monitor) = log10(solver_container[FinestMesh][TNE2_SOL]->GetRes_RMS(4));
    	  }
      }
      
      break;
      
    case RUNTIME_ADJTNE2_SYS:
      
      /*--- Calculate the inviscid and viscous sensitivities ---*/
      
      solver_container[FinestMesh][ADJTNE2_SOL]->Inviscid_Sensitivity(geometry[FinestMesh], solver_container[FinestMesh], numerics_container[FinestMesh][ADJTNE2_SOL][CONV_BOUND_TERM], config);
      solver_container[FinestMesh][ADJTNE2_SOL]->Viscous_Sensitivity(geometry[FinestMesh], solver_container[FinestMesh], numerics_container[FinestMesh][ADJTNE2_SOL][CONV_BOUND_TERM], config);
      
      /*--- Smooth the inviscid and viscous sensitivities ---*/
      
      if (config->GetKind_SensSmooth() != NONE) solver_container[FinestMesh][ADJTNE2_SOL]->Smooth_Sensitivity(geometry[FinestMesh], solver_container[FinestMesh], numerics_container[FinestMesh][ADJTNE2_SOL][CONV_BOUND_TERM], config);
      
      /*--- Evaluate convergence monitor ---*/
      
      if (config->GetConvCriteria() == CAUCHY) {
        if (config->GetCauchy_Func_AdjFlow() == SENS_GEOMETRY) (*monitor) = solver_container[FinestMesh][ADJTNE2_SOL]->GetTotal_Sens_Geo();
        if (config->GetCauchy_Func_AdjFlow() == SENS_MACH) (*monitor) = solver_container[FinestMesh][ADJTNE2_SOL]->GetTotal_Sens_Mach();
      }
      
      if (config->GetConvCriteria() == RESIDUAL) {
    	  if (config->GetResidual_Func_Flow() == RHO_RESIDUAL) (*monitor) = log10(solver_container[FinestMesh][ADJTNE2_SOL]->GetRes_RMS(0));
    	  else if (config->GetResidual_Func_Flow() == RHO_ENERGY_RESIDUAL) {
    		  if (nDim == 2) (*monitor) = log10(solver_container[FinestMesh][ADJTNE2_SOL]->GetRes_RMS(3));
    		  else (*monitor) = log10(solver_container[FinestMesh][ADJTNE2_SOL]->GetRes_RMS(4));
    	  }
      }
      
      break;
      
    case RUNTIME_LINFLOW_SYS:
      
      /*--- Calculate the inviscid and viscous forces ---*/
      
      solver_container[FinestMesh][LINFLOW_SOL]->Inviscid_DeltaForces(geometry[FinestMesh], solver_container[FinestMesh], config);
      solver_container[FinestMesh][LINFLOW_SOL]->Viscous_DeltaForces(geometry[FinestMesh], config);
      
      /*--- Evaluate convergence monitor ---*/
      
      if (config->GetConvCriteria() == CAUCHY) {
        if (config->GetCauchy_Func_LinFlow() == DELTA_DRAG_COEFFICIENT) (*monitor) = solver_container[FinestMesh][LINFLOW_SOL]->GetTotal_CDeltaDrag();
        if (config->GetCauchy_Func_LinFlow() == DELTA_LIFT_COEFFICIENT) (*monitor) = solver_container[FinestMesh][LINFLOW_SOL]->GetTotal_CDeltaLift();
      }
      
      if (config->GetConvCriteria() == RESIDUAL) {
    	  if (config->GetResidual_Func_Flow() == RHO_RESIDUAL) (*monitor) = log10(solver_container[FinestMesh][LINFLOW_SOL]->GetRes_RMS(0));
    	  else if (config->GetResidual_Func_Flow() == RHO_ENERGY_RESIDUAL) {
    		  if (nDim == 2) (*monitor) = log10(solver_container[FinestMesh][LINFLOW_SOL]->GetRes_RMS(3));
    		  else (*monitor) = log10(solver_container[FinestMesh][LINFLOW_SOL]->GetRes_RMS(4));
    	  }
      }
      
      break;
  }
  
}

CSingleGridIntegration::CSingleGridIntegration(CConfig *config) : CIntegration(config) { }

CSingleGridIntegration::~CSingleGridIntegration(void) { }

void CSingleGridIntegration::SingleGrid_Iteration(CGeometry ***geometry, CSolver ****solver_container,
                                                  CNumerics *****numerics_container, CConfig **config, unsigned short RunTime_EqSystem, unsigned long Iteration, unsigned short iZone) {
  unsigned short iMesh;
  su2double monitor = 0.0;
  
  unsigned short SolContainer_Position = config[iZone]->GetContainerPosition(RunTime_EqSystem);

  /*--- Preprocessing ---*/
  
  solver_container[iZone][MESH_0][SolContainer_Position]->Preprocessing(geometry[iZone][MESH_0], solver_container[iZone][MESH_0], config[iZone], MESH_0, 0, RunTime_EqSystem, false);
  
  /*--- Set the old solution ---*/
  
  solver_container[iZone][MESH_0][SolContainer_Position]->Set_OldSolution(geometry[iZone][MESH_0]);
  
  /*--- Time step evaluation ---*/
  
  solver_container[iZone][MESH_0][SolContainer_Position]->SetTime_Step(geometry[iZone][MESH_0], solver_container[iZone][MESH_0], config[iZone], MESH_0, 0);
  
  /*--- Space integration ---*/
  
  Space_Integration(geometry[iZone][MESH_0], solver_container[iZone][MESH_0], numerics_container[iZone][MESH_0][SolContainer_Position],
                    config[iZone], MESH_0, NO_RK_ITER, RunTime_EqSystem);
  
  /*--- Time integration ---*/
  
  Time_Integration(geometry[iZone][MESH_0], solver_container[iZone][MESH_0], config[iZone], NO_RK_ITER,
                   RunTime_EqSystem, Iteration);
  
  /*--- Postprocessing ---*/
  
  solver_container[iZone][MESH_0][SolContainer_Position]->Postprocessing(geometry[iZone][MESH_0], solver_container[iZone][MESH_0], config[iZone], MESH_0);
  
  /*--- Compute adimensional parameters and the convergence monitor ---*/
  
  switch (RunTime_EqSystem) {
    case RUNTIME_WAVE_SYS:    monitor = log10(solver_container[iZone][MESH_0][WAVE_SOL]->GetRes_RMS(0));    break;
    case RUNTIME_FEA_SYS:     monitor = log10(solver_container[iZone][MESH_0][FEA_SOL]->GetRes_RMS(0));     break;
    case RUNTIME_HEAT_SYS:    monitor = log10(solver_container[iZone][MESH_0][HEAT_SOL]->GetRes_RMS(0));    break;
    case RUNTIME_POISSON_SYS: monitor = log10(solver_container[iZone][MESH_0][POISSON_SOL]->GetRes_RMS(0)); break;
  }
  
  /*--- Convergence strategy ---*/
  
  Convergence_Monitoring(geometry[iZone][MESH_0], config[iZone], Iteration, monitor, MESH_0);
  
  /*--- If turbulence model, copy the eddy viscosity to the coarse levels ---*/
  
  if (RunTime_EqSystem == RUNTIME_TURB_SYS) {
    for (iMesh = 0; iMesh < config[iZone]->GetnMGLevels(); iMesh++) {
      SetRestricted_EddyVisc(RunTime_EqSystem, solver_container[iZone][iMesh][SolContainer_Position], solver_container[iZone][iMesh+1][SolContainer_Position], geometry[iZone][iMesh], geometry[iZone][iMesh+1], config[iZone]);
    }
  }
  
}

void CSingleGridIntegration::SetRestricted_Solution(unsigned short RunTime_EqSystem, CSolver *sol_fine, CSolver *sol_coarse, CGeometry *geo_fine, CGeometry *geo_coarse, CConfig *config) {
  unsigned long Point_Fine, Point_Coarse;
  unsigned short iVar, iChildren;
  su2double Area_Parent, Area_Children, *Solution_Fine, *Solution;
  
  unsigned short nVar = sol_coarse->GetnVar();
  
  Solution = new su2double[nVar];
  
  /*--- Compute coarse solution from fine solution ---*/
  
  for (Point_Coarse = 0; Point_Coarse < geo_coarse->GetnPointDomain(); Point_Coarse++) {
    Area_Parent = geo_coarse->node[Point_Coarse]->GetVolume();
    
    for (iVar = 0; iVar < nVar; iVar++) Solution[iVar] = 0.0;
    
    for (iChildren = 0; iChildren < geo_coarse->node[Point_Coarse]->GetnChildren_CV(); iChildren++) {
      
      Point_Fine = geo_coarse->node[Point_Coarse]->GetChildren_CV(iChildren);
      Area_Children = geo_fine->node[Point_Fine]->GetVolume();
      Solution_Fine = sol_fine->node[Point_Fine]->GetSolution();
      for (iVar = 0; iVar < nVar; iVar++)
        Solution[iVar] += Solution_Fine[iVar]*Area_Children/Area_Parent;
    }
    
    sol_coarse->node[Point_Coarse]->SetSolution(Solution);
    
  }
  
  /*--- MPI the new interpolated solution ---*/
  
  sol_coarse->Set_MPI_Solution(geo_coarse, config);
  
  delete [] Solution;
  
}

void CSingleGridIntegration::SetRestricted_EddyVisc(unsigned short RunTime_EqSystem, CSolver *sol_fine, CSolver *sol_coarse, CGeometry *geo_fine, CGeometry *geo_coarse, CConfig *config) {
  
  unsigned long iVertex, Point_Fine, Point_Coarse;
  unsigned short iMarker, iChildren;
  su2double Area_Parent, Area_Children, EddyVisc_Fine, EddyVisc;
  
  /*--- Compute coarse Eddy Viscosity from fine solution ---*/
  
  for (Point_Coarse = 0; Point_Coarse < geo_coarse->GetnPointDomain(); Point_Coarse++) {
    Area_Parent = geo_coarse->node[Point_Coarse]->GetVolume();
    
    EddyVisc = 0.0;
    
    for (iChildren = 0; iChildren < geo_coarse->node[Point_Coarse]->GetnChildren_CV(); iChildren++) {
      Point_Fine = geo_coarse->node[Point_Coarse]->GetChildren_CV(iChildren);
      Area_Children = geo_fine->node[Point_Fine]->GetVolume();
      EddyVisc_Fine = sol_fine->node[Point_Fine]->GetmuT();
      EddyVisc += EddyVisc_Fine*Area_Children/Area_Parent;
    }
    
    sol_coarse->node[Point_Coarse]->SetmuT(EddyVisc);
    
  }
  
  /*--- Update solution at the no slip wall boundary, only the first
   variable (nu_tilde -in SA and SA_NEG- and k -in SST-), to guarantee that the eddy viscoisty
   is zero on the surface ---*/
  
  for (iMarker = 0; iMarker < config->GetnMarker_All(); iMarker++) {
    if ((config->GetMarker_All_KindBC(iMarker) == HEAT_FLUX              ) ||
        (config->GetMarker_All_KindBC(iMarker) == HEAT_FLUX_CATALYTIC    ) ||
        (config->GetMarker_All_KindBC(iMarker) == HEAT_FLUX_NONCATALYTIC ) ||
        (config->GetMarker_All_KindBC(iMarker) == ISOTHERMAL             ) ||
        (config->GetMarker_All_KindBC(iMarker) == ISOTHERMAL_CATALYTIC   ) ||
        (config->GetMarker_All_KindBC(iMarker) == ISOTHERMAL_NONCATALYTIC)) {
      for (iVertex = 0; iVertex < geo_coarse->nVertex[iMarker]; iVertex++) {
        Point_Coarse = geo_coarse->vertex[iMarker][iVertex]->GetNode();
        sol_coarse->node[Point_Coarse]->SetmuT(0);
      }
    }
  }

  /*--- MPI the new interpolated solution (this also includes the eddy viscosity) ---*/
  
  sol_coarse->Set_MPI_Solution(geo_coarse, config);
  
}


CStructuralIntegration::CStructuralIntegration(CConfig *config) : CIntegration(config) { }

CStructuralIntegration::~CStructuralIntegration(void) { }

void CStructuralIntegration::Structural_Iteration(CGeometry ***geometry, CSolver ****solver_container,
                                                  CNumerics *****numerics_container, CConfig **config, unsigned short RunTime_EqSystem, unsigned long Iteration, unsigned short iZone) {
  unsigned short iMesh;
  double monitor = 0.0;

  unsigned short SolContainer_Position = config[iZone]->GetContainerPosition(RunTime_EqSystem);

  /*--- Preprocessing ---*/

  solver_container[iZone][MESH_0][SolContainer_Position]->Preprocessing(geometry[iZone][MESH_0], solver_container[iZone][MESH_0],
		  config[iZone], numerics_container[iZone][MESH_0][SolContainer_Position], MESH_0, Iteration, RunTime_EqSystem, false);

  /*--- Space integration ---*/

  Space_Integration(geometry[iZone][MESH_0], solver_container[iZone][MESH_0], numerics_container[iZone][MESH_0][SolContainer_Position],
                    config[iZone], MESH_0, NO_RK_ITER, RunTime_EqSystem);

  /*--- Time integration ---*/

  Time_Integration(geometry[iZone][MESH_0], solver_container[iZone][MESH_0], config[iZone], NO_RK_ITER,
                   RunTime_EqSystem, Iteration);

  /*--- Postprocessing ---*/

  solver_container[iZone][MESH_0][SolContainer_Position]->Postprocessing(geometry[iZone][MESH_0], solver_container[iZone][MESH_0],
		  config[iZone], numerics_container[iZone][MESH_0][SolContainer_Position],  MESH_0);

  /*--- Compute adimensional parameters and the convergence monitor ---*/

  monitor = log10(solver_container[iZone][MESH_0][FEA_SOL]->GetRes_RMS(0));

  /*--- Convergence strategy ---*/
  Convergence_Monitoring(geometry[iZone][MESH_0], config[iZone], Iteration, monitor, MESH_0);


}
<|MERGE_RESOLUTION|>--- conflicted
+++ resolved
@@ -54,17 +54,10 @@
                        (config[iZone]->GetKind_Solver() == NAVIER_STOKES)                 ||
                        (config[iZone]->GetKind_Solver() == RANS)                          ||
                        (config[iZone]->GetKind_Solver() == TNE2_EULER)                    ||
-<<<<<<< HEAD
                        (config[iZone]->GetKind_Solver() == TNE2_NAVIER_STOKES)            ||
-                       (config[iZone]->GetKind_Solver() == FLUID_STRUCTURE_EULER)         ||
-                       (config[iZone]->GetKind_Solver() == FLUID_STRUCTURE_NAVIER_STOKES) ||
-                       (config[iZone]->GetKind_Solver() == FLUID_STRUCTURE_RANS)          ||
                        (config[iZone]->GetKind_Solver() == DISC_ADJ_EULER)                ||
                        (config[iZone]->GetKind_Solver() == DISC_ADJ_NAVIER_STOKES)        ||
                        (config[iZone]->GetKind_Solver() == DISC_ADJ_RANS));
-=======
-                       (config[iZone]->GetKind_Solver() == TNE2_NAVIER_STOKES));
->>>>>>> cca5334c
   const unsigned short SolContainer_Position = config[iZone]->GetContainerPosition(RunTime_EqSystem);
   unsigned short RecursiveParam = config[iZone]->GetMGCycle();
   
@@ -1002,7 +995,7 @@
 void CStructuralIntegration::Structural_Iteration(CGeometry ***geometry, CSolver ****solver_container,
                                                   CNumerics *****numerics_container, CConfig **config, unsigned short RunTime_EqSystem, unsigned long Iteration, unsigned short iZone) {
   unsigned short iMesh;
-  double monitor = 0.0;
+  su2double monitor = 0.0;
 
   unsigned short SolContainer_Position = config[iZone]->GetContainerPosition(RunTime_EqSystem);
 
@@ -1034,4 +1027,4 @@
   Convergence_Monitoring(geometry[iZone][MESH_0], config[iZone], Iteration, monitor, MESH_0);
 
 
-}
+}