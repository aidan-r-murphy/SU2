/*!
 * \file solution_adjoint_mean.cpp
 * \brief Main subrotuines for solving adjoint problems (Euler, Navier-Stokes, etc.).
 * \author Aerospace Design Laboratory (Stanford University) <http://su2.stanford.edu>.
 * \version 2.0.6
 *
 * Stanford University Unstructured (SU2) Code
 * Copyright (C) 2012 Aerospace Design Laboratory
 *
 * This program is free software: you can redistribute it and/or modify
 * it under the terms of the GNU General Public License as published by
 * the Free Software Foundation, either version 3 of the License, or
 * (at your option) any later version.
 *
 * This program is distributed in the hope that it will be useful,
 * but WITHOUT ANY WARRANTY; without even the implied warranty of
 * MERCHANTABILITY or FITNESS FOR A PARTICULAR PURPOSE.  See the
 * GNU General Public License for more details.
 *
 * You should have received a copy of the GNU General Public License
 * along with this program.  If not, see <http://www.gnu.org/licenses/>.
 */

#include "../include/solver_structure.hpp"

CAdjEulerSolver::CAdjEulerSolver(void) : CSolver() {

  /*--- Array initialization ---*/
	Phi_Inf = NULL;
	Sens_Mach = NULL;
	Sens_AoA = NULL;
	Sens_Geo = NULL;
	Sens_Press = NULL;
	Sens_Temp = NULL;
	p1_Und_Lapl = NULL;
	p2_Und_Lapl = NULL;
  Jacobian_Axisymmetric = NULL;
	CSensitivity = NULL;

}

CAdjEulerSolver::CAdjEulerSolver(CGeometry *geometry, CConfig *config, unsigned short iMesh) : CSolver() {
	unsigned long iPoint, index, iVertex;
	string text_line, mesh_filename;
	unsigned short iDim, iVar, iMarker;
	ifstream restart_file;
	string filename, AdjExt;

	bool restart = config->GetRestart();
	bool incompressible = config->GetIncompressible();
	bool axisymmetric = config->GetAxisymmetric();

  int rank = MASTER_NODE;
#ifndef NO_MPI
	rank = MPI::COMM_WORLD.Get_rank();
#endif
  
  /*--- Array initialization ---*/
	Phi_Inf = NULL;
	Sens_Mach = NULL;
	Sens_AoA = NULL;
	Sens_Geo = NULL;
	Sens_Press = NULL;
	Sens_Temp = NULL;
	p1_Und_Lapl = NULL;
	p2_Und_Lapl = NULL;
  Jacobian_Axisymmetric = NULL;
	CSensitivity = NULL;
  
	/*--- Set the gamma value ---*/
	Gamma = config->GetGamma();
	Gamma_Minus_One = Gamma - 1.0;

	/*--- Define geometry constans in the solver structure ---*/
	nDim = geometry->GetnDim();
  nMarker = config->GetnMarker_All();
  nPoint = geometry->GetnPoint();
  nPointDomain = geometry->GetnPointDomain();

	if (incompressible) nVar = nDim + 1;
	else nVar = nDim + 2;
	node = new CVariable*[nPoint];

	/*--- Define some auxiliary vectors related to the residual ---*/
	Residual = new double[nVar]; for (iVar = 0; iVar < nVar; iVar++) Residual[iVar]      = 0.0;
  Residual_RMS = new double[nVar]; for (iVar = 0; iVar < nVar; iVar++) Residual_RMS[iVar]  = 0.0;
  Residual_Max = new double[nVar]; for (iVar = 0; iVar < nVar; iVar++) Residual_Max[iVar]  = 0.0;
  Point_Max = new unsigned long[nVar];  for (iVar = 0; iVar < nVar; iVar++) Point_Max[iVar]  = 0;
	Residual_i = new double[nVar]; for (iVar = 0; iVar < nVar; iVar++) Residual_i[iVar]    = 0.0;
  Residual_j = new double[nVar]; for (iVar = 0; iVar < nVar; iVar++) Residual_j[iVar]    = 0.0;
	Res_Conv_i = new double[nVar]; for (iVar = 0; iVar < nVar; iVar++) Res_Conv_i[iVar]    = 0.0;
  Res_Visc_i = new double[nVar]; for (iVar = 0; iVar < nVar; iVar++) Res_Visc_i[iVar]    = 0.0;
	Res_Conv_j = new double[nVar]; for (iVar = 0; iVar < nVar; iVar++) Res_Conv_j[iVar]    = 0.0;
  Res_Visc_j = new double[nVar]; for (iVar = 0; iVar < nVar; iVar++) Res_Visc_j[iVar]    = 0.0;
  
	/*--- Define some auxiliary vectors related to the solution ---*/
	Solution   = new double[nVar];  for (iVar = 0; iVar < nVar; iVar++) Solution[iVar]   = 0.0;
	Solution_i = new double[nVar];  for (iVar = 0; iVar < nVar; iVar++) Solution_i[iVar]   = 0.0;
  Solution_j = new double[nVar];  for (iVar = 0; iVar < nVar; iVar++) Solution_j[iVar]   = 0.0;

  /*--- Define some auxiliary vectors related to the geometry ---*/
	Vector   = new double[nDim]; for (iDim = 0; iDim < nDim; iDim++) Vector[iDim]   = 0.0;
	Vector_i = new double[nDim]; for (iDim = 0; iDim < nDim; iDim++) Vector_i[iDim] = 0.0;
	Vector_j = new double[nDim]; for (iDim = 0; iDim < nDim; iDim++) Vector_j[iDim] = 0.0;
  
	/*--- Define some auxiliary vectors related to the undivided lapalacian ---*/
	if (config->GetKind_ConvNumScheme_AdjFlow() == SPACE_CENTERED) {
		p1_Und_Lapl = new double [nPoint];
		p2_Und_Lapl = new double [nPoint]; 
	}

	/*--- Define some auxiliary vectors related to the geometry ---*/
	Vector_i = new double[nDim]; Vector_j = new double[nDim];

  /*--- Point to point Jacobians. These are always defined because
   they are also used for sensitivity calculations. ---*/
  Jacobian_i = new double* [nVar];
  Jacobian_j = new double* [nVar];
  for (iVar = 0; iVar < nVar; iVar++) {
    Jacobian_i[iVar] = new double [nVar];
    Jacobian_j[iVar] = new double [nVar];
  }
  
  LinSysSol.Initialize(nPoint, nPointDomain, nVar, 0.0);
  LinSysRes.Initialize(nPoint, nPointDomain, nVar, 0.0);
  
	/*--- Jacobians and vector structures for implicit computations ---*/
  if (config->GetKind_TimeIntScheme_AdjFlow() == EULER_IMPLICIT) {
		Jacobian_ii = new double* [nVar];
		Jacobian_ij = new double* [nVar];
		Jacobian_ji = new double* [nVar];
		Jacobian_jj = new double* [nVar];
		for (iVar = 0; iVar < nVar; iVar++) {
			Jacobian_ii[iVar] = new double [nVar];
			Jacobian_ij[iVar] = new double [nVar];
			Jacobian_ji[iVar] = new double [nVar];
			Jacobian_jj[iVar] = new double [nVar];
		}
    
    if (rank == MASTER_NODE)
      cout << "Initialize jacobian structure (Adjoint Euler). MG level: " << iMesh <<"." << endl;
		Jacobian.Initialize(nPoint, nPointDomain, nVar, nVar, geometry);

    if (axisymmetric) {
      Jacobian_Axisymmetric = new double* [nVar];
      for (iVar = 0; iVar < nVar; iVar++) 
        Jacobian_Axisymmetric[iVar] = new double [nVar];
    }
  } else {
    if (rank == MASTER_NODE)
      cout << "Explicit scheme. No jacobian structure (Adjoint Euler). MG level: " << iMesh <<"." << endl;
  }

	/*--- Computation of gradients by least squares ---*/
	if (config->GetKind_Gradient_Method() == WEIGHTED_LEAST_SQUARES) {
		/*--- S matrix := inv(R)*traspose(inv(R)) ---*/
		Smatrix = new double* [nDim]; 
		for (iDim = 0; iDim < nDim; iDim++)
			Smatrix[iDim] = new double [nDim];
		/*--- c vector := transpose(WA)*(Wb) ---*/
		cvector = new double* [nVar]; 
		for (iVar = 0; iVar < nVar; iVar++)
			cvector[iVar] = new double [nDim];
	}

	/*--- Sensitivity definition and coefficient in all the markers ---*/
	CSensitivity = new double* [nMarker];
	for (iMarker = 0; iMarker < nMarker; iMarker++) {
		CSensitivity[iMarker] = new double [geometry->nVertex[iMarker]];
	}
	Sens_Geo  = new double[nMarker];
	Sens_Mach = new double[nMarker];
	Sens_AoA  = new double[nMarker];
	Sens_Press = new double[nMarker];
	Sens_Temp  = new double[nMarker];

	for (iMarker = 0; iMarker < nMarker; iMarker++) {
		Sens_Geo[iMarker]  = 0.0;
		Sens_Mach[iMarker] = 0.0;
		Sens_AoA[iMarker]  = 0.0;
		Sens_Press[iMarker] = 0.0;
		Sens_Temp[iMarker]  = 0.0;
		for (iVertex = 0; iVertex < geometry->nVertex[iMarker]; iVertex++)
			CSensitivity[iMarker][iVertex] = 0.0;
	}

	/*--- Adjoint flow at the inifinity, initialization stuff ---*/
	PsiRho_Inf = 0.0; PsiE_Inf   = 0.0;
	Phi_Inf    = new double [nDim];
	Phi_Inf[0] = 0.0; Phi_Inf[1] = 0.0;
	if (nDim == 3) Phi_Inf[2] = 0.0;

	if (!restart || geometry->GetFinestMGLevel() == false) {
		/*--- Restart the solution from infinity ---*/
		for (iPoint = 0; iPoint < nPoint; iPoint++)
			node[iPoint] = new CAdjEulerVariable(PsiRho_Inf, Phi_Inf, PsiE_Inf, nDim, nVar, config);
	}
	else {

		/*--- Restart the solution from file information ---*/
		mesh_filename = config->GetSolution_AdjFileName();

		/*--- Change the name, depending of the objective function ---*/
		filename.assign(mesh_filename);
		filename.erase (filename.end()-4, filename.end());
		switch (config->GetKind_ObjFunc()) {
		case DRAG_COEFFICIENT: AdjExt = "_cd.dat"; break;
		case LIFT_COEFFICIENT: AdjExt = "_cl.dat"; break;
		case SIDEFORCE_COEFFICIENT: AdjExt = "_csf.dat"; break;
		case PRESSURE_COEFFICIENT: AdjExt = "_cp.dat"; break;
		case MOMENT_X_COEFFICIENT: AdjExt = "_cmx.dat"; break;
		case MOMENT_Y_COEFFICIENT: AdjExt = "_cmy.dat"; break;
		case MOMENT_Z_COEFFICIENT: AdjExt = "_cmz.dat"; break;
		case EFFICIENCY: AdjExt = "_eff.dat"; break;
		case EQUIVALENT_AREA: AdjExt = "_ea.dat"; break;
		case NEARFIELD_PRESSURE: AdjExt = "_nfp.dat"; break;
		case FORCE_X_COEFFICIENT: AdjExt = "_cfx.dat"; break;
		case FORCE_Y_COEFFICIENT: AdjExt = "_cfy.dat"; break;
		case FORCE_Z_COEFFICIENT: AdjExt = "_cfz.dat"; break;
		case THRUST_COEFFICIENT: AdjExt = "_ct.dat"; break;
		case TORQUE_COEFFICIENT: AdjExt = "_cq.dat"; break;
		case FIGURE_OF_MERIT: AdjExt = "_merit.dat"; break;
		case FREE_SURFACE: AdjExt = "_fs.dat"; break;
		case NOISE: AdjExt = "_fwh.dat"; break;
    case HEAT_LOAD: AdjExt = "_Q.dat"; break;
		}
		filename.append(AdjExt);
		restart_file.open(filename.data(), ios::in);

		/*--- In case there is no file ---*/
		if (restart_file.fail()) {
			cout << "There is no adjoint restart file!! " << filename.data() << "."<< endl;
			cout << "Press any key to exit..." << endl;
			cin.get(); exit(1);
		}

		/*--- In case this is a parallel simulation, we need to perform the
     Global2Local index transformation first. ---*/
		long *Global2Local;
		Global2Local = new long[geometry->GetGlobal_nPointDomain()];
		/*--- First, set all indices to a negative value by default ---*/
		for(iPoint = 0; iPoint < geometry->GetGlobal_nPointDomain(); iPoint++) {
			Global2Local[iPoint] = -1;
		}
		/*--- Now fill array with the transform values only for local points ---*/
		for(iPoint = 0; iPoint < nPointDomain; iPoint++) {
			Global2Local[geometry->node[iPoint]->GetGlobalIndex()] = iPoint;
		}

		/*--- Read all lines in the restart file ---*/
		long iPoint_Local; unsigned long iPoint_Global = 0;

		/*--- The first line is the header ---*/
		getline (restart_file, text_line);

		while (getline (restart_file, text_line)) {
			istringstream point_line(text_line);

			/*--- Retrieve local index. If this node from the restart file lives
       on a different processor, the value of iPoint_Local will be -1. 
       Otherwise, the local index for this node on the current processor 
       will be returned and used to instantiate the vars. ---*/
			iPoint_Local = Global2Local[iPoint_Global];
			if (iPoint_Local >= 0) {
				if (incompressible) {
					if (nDim == 2) point_line >> index >> Solution[0] >> Solution[1] >> Solution[2];
					if (nDim == 3) point_line >> index >> Solution[0] >> Solution[1] >> Solution[2] >> Solution[3];
				}
				else {
					if (nDim == 2) point_line >> index >> Solution[0] >> Solution[1] >> Solution[2] >> Solution[3];
					if (nDim == 3) point_line >> index >> Solution[0] >> Solution[1] >> Solution[2] >> Solution[3] >> Solution[4];
				}
				node[iPoint_Local] = new CAdjEulerVariable(Solution, nDim, nVar, config);
			}
			iPoint_Global++;
		}

		/*--- Instantiate the variable class with an arbitrary solution
     at any halo/periodic nodes. The initial solution can be arbitrary,
     because a send/recv is performed immediately in the solver. ---*/
		for(iPoint = nPointDomain; iPoint < nPoint; iPoint++) {
			node[iPoint] = new CAdjEulerVariable(Solution, nDim, nVar, config);
		}

		/*--- Close the restart file ---*/
		restart_file.close();

		/*--- Free memory needed for the transformation ---*/
		delete [] Global2Local;
	}

	/*--- Define solver parameters needed for execution of destructor ---*/
	if (config->GetKind_ConvNumScheme_AdjFlow() == SPACE_CENTERED) space_centered = true;
	else space_centered = false;
  
  /*--- MPI solution ---*/
  Set_MPI_Solution(geometry, config);

}

CAdjEulerSolver::~CAdjEulerSolver(void) {
  unsigned short iVar, iMarker;

  if (Phi_Inf != NULL) delete [] Phi_Inf;
	if (Sens_Mach != NULL) delete [] Sens_Mach;
	if (Sens_AoA != NULL) delete [] Sens_AoA;
	if (Sens_Geo != NULL) delete [] Sens_Geo;
	if (Sens_Press != NULL) delete [] Sens_Press;
	if (Sens_Temp != NULL) delete [] Sens_Temp;
	if (p1_Und_Lapl != NULL) delete [] p1_Und_Lapl;
	if (p2_Und_Lapl != NULL) delete [] p2_Und_Lapl;
  
  
	if (Jacobian_Axisymmetric != NULL) {
    for (iVar = 0; iVar < nVar; iVar++)
      delete Jacobian_Axisymmetric[iVar];
    delete [] Jacobian_Axisymmetric;
  }
  
	if (CSensitivity != NULL) {
    for (iMarker = 0; iMarker < nMarker; iMarker++)
      delete CSensitivity[iMarker];
    delete [] CSensitivity;
  }

}

void CAdjEulerSolver::Set_MPI_Solution(CGeometry *geometry, CConfig *config) {
	unsigned short iVar, iMarker, iPeriodic_Index, MarkerS, MarkerR;
	unsigned long iVertex, iPoint, nVertexS, nVertexR, nBufferS_Vector, nBufferR_Vector;
	double rotMatrix[3][3], *angles, theta, cosTheta, sinTheta, phi, cosPhi, sinPhi, psi, cosPsi, sinPsi, *Buffer_Receive_U = NULL, *Buffer_Send_U = NULL;
	int send_to, receive_from;
  
#ifndef NO_MPI
  MPI::Status status;
  MPI::Request send_request, recv_request;
#endif
  
	for (iMarker = 0; iMarker < nMarker; iMarker++) {
    
		if ((config->GetMarker_All_Boundary(iMarker) == SEND_RECEIVE) &&
        (config->GetMarker_All_SendRecv(iMarker) > 0)) {
			
			MarkerS = iMarker;  MarkerR = iMarker+1;
      
      send_to = config->GetMarker_All_SendRecv(MarkerS)-1;
			receive_from = abs(config->GetMarker_All_SendRecv(MarkerR))-1;
			
			nVertexS = geometry->nVertex[MarkerS];  nVertexR = geometry->nVertex[MarkerR];
			nBufferS_Vector = nVertexS*nVar;        nBufferR_Vector = nVertexR*nVar;
      
      /*--- Allocate Receive and send buffers  ---*/
      Buffer_Receive_U = new double [nBufferR_Vector];
      Buffer_Send_U = new double[nBufferS_Vector];
      
      /*--- Copy the solution that should be sended ---*/
      for (iVertex = 0; iVertex < nVertexS; iVertex++) {
        iPoint = geometry->vertex[MarkerS][iVertex]->GetNode();
        for (iVar = 0; iVar < nVar; iVar++)
          Buffer_Send_U[iVar*nVertexS+iVertex] = node[iPoint]->GetSolution(iVar);
      }
      
#ifndef NO_MPI
      
      //      /*--- Send/Receive using non-blocking communications ---*/
      //      send_request = MPI::COMM_WORLD.Isend(Buffer_Send_U, nBufferS_Vector, MPI::DOUBLE, 0, send_to);
      //      recv_request = MPI::COMM_WORLD.Irecv(Buffer_Receive_U, nBufferR_Vector, MPI::DOUBLE, 0, receive_from);
      //      send_request.Wait(status);
      //      recv_request.Wait(status);
      
      /*--- Send/Receive information using Sendrecv ---*/
      MPI::COMM_WORLD.Sendrecv(Buffer_Send_U, nBufferS_Vector, MPI::DOUBLE, send_to, 0,
                               Buffer_Receive_U, nBufferR_Vector, MPI::DOUBLE, receive_from, 0);
      
#else
      
      /*--- Receive information without MPI ---*/
      for (iVertex = 0; iVertex < nVertexR; iVertex++) {
        iPoint = geometry->vertex[MarkerR][iVertex]->GetNode();
        for (iVar = 0; iVar < nVar; iVar++)
          Buffer_Receive_U[iVar*nVertexR+iVertex] = Buffer_Send_U[iVar*nVertexR+iVertex];
      }
      
#endif
      
      /*--- Deallocate send buffer ---*/
      delete [] Buffer_Send_U;
      
      /*--- Do the coordinate transformation ---*/
      for (iVertex = 0; iVertex < nVertexR; iVertex++) {
        
        /*--- Find point and its type of transformation ---*/
        iPoint = geometry->vertex[MarkerR][iVertex]->GetNode();
        iPeriodic_Index = geometry->vertex[MarkerR][iVertex]->GetRotation_Type();
        
        /*--- Retrieve the supplied periodic information. ---*/
        angles = config->GetPeriodicRotation(iPeriodic_Index);
        
        /*--- Store angles separately for clarity. ---*/
        theta    = angles[0];   phi    = angles[1];     psi    = angles[2];
        cosTheta = cos(theta);  cosPhi = cos(phi);      cosPsi = cos(psi);
        sinTheta = sin(theta);  sinPhi = sin(phi);      sinPsi = sin(psi);
        
        /*--- Compute the rotation matrix. Note that the implicit
         ordering is rotation about the x-axis, y-axis,
         then z-axis. Note that this is the transpose of the matrix
         used during the preprocessing stage. ---*/
        rotMatrix[0][0] = cosPhi*cosPsi;    rotMatrix[1][0] = sinTheta*sinPhi*cosPsi - cosTheta*sinPsi;     rotMatrix[2][0] = cosTheta*sinPhi*cosPsi + sinTheta*sinPsi;
        rotMatrix[0][1] = cosPhi*sinPsi;    rotMatrix[1][1] = sinTheta*sinPhi*sinPsi + cosTheta*cosPsi;     rotMatrix[2][1] = cosTheta*sinPhi*sinPsi - sinTheta*cosPsi;
        rotMatrix[0][2] = -sinPhi;          rotMatrix[1][2] = sinTheta*cosPhi;                              rotMatrix[2][2] = cosTheta*cosPhi;
        
        /*--- Copy conserved variables before performing transformation. ---*/
        for (iVar = 0; iVar < nVar; iVar++)
          Solution[iVar] = Buffer_Receive_U[iVar*nVertexR+iVertex];
        
        /*--- Rotate the momentum components. ---*/
        if (nDim == 2) {
          Solution[1] = rotMatrix[0][0]*Buffer_Receive_U[1*nVertexR+iVertex] +
          rotMatrix[0][1]*Buffer_Receive_U[2*nVertexR+iVertex];
          Solution[2] = rotMatrix[1][0]*Buffer_Receive_U[1*nVertexR+iVertex] +
          rotMatrix[1][1]*Buffer_Receive_U[2*nVertexR+iVertex];
        }
        else {
          Solution[1] = rotMatrix[0][0]*Buffer_Receive_U[1*nVertexR+iVertex] +
          rotMatrix[0][1]*Buffer_Receive_U[2*nVertexR+iVertex] +
          rotMatrix[0][2]*Buffer_Receive_U[3*nVertexR+iVertex];
          Solution[2] = rotMatrix[1][0]*Buffer_Receive_U[1*nVertexR+iVertex] +
          rotMatrix[1][1]*Buffer_Receive_U[2*nVertexR+iVertex] +
          rotMatrix[1][2]*Buffer_Receive_U[3*nVertexR+iVertex];
          Solution[3] = rotMatrix[2][0]*Buffer_Receive_U[1*nVertexR+iVertex] +
          rotMatrix[2][1]*Buffer_Receive_U[2*nVertexR+iVertex] +
          rotMatrix[2][2]*Buffer_Receive_U[3*nVertexR+iVertex];
        }
        
        /*--- Copy transformed conserved variables back into buffer. ---*/
        for (iVar = 0; iVar < nVar; iVar++)
          node[iPoint]->SetSolution(iVar, Solution[iVar]);
        
      }
      
      /*--- Deallocate receive buffer ---*/
      delete [] Buffer_Receive_U;
      
    }
    
	}
  
}

void CAdjEulerSolver::Set_MPI_Solution_Old(CGeometry *geometry, CConfig *config) {
	unsigned short iVar, iMarker, iPeriodic_Index, MarkerS, MarkerR;
	unsigned long iVertex, iPoint, nVertexS, nVertexR, nBufferS_Vector, nBufferR_Vector;
	double rotMatrix[3][3], *angles, theta, cosTheta, sinTheta, phi, cosPhi, sinPhi, psi, cosPsi, sinPsi,
  *Buffer_Receive_U = NULL, *Buffer_Send_U = NULL;
	int send_to, receive_from;
  
#ifndef NO_MPI
  MPI::Status status;
  MPI::Request send_request, recv_request;
#endif
  
	for (iMarker = 0; iMarker < nMarker; iMarker++) {
    
		if ((config->GetMarker_All_Boundary(iMarker) == SEND_RECEIVE) &&
        (config->GetMarker_All_SendRecv(iMarker) > 0)) {
			
			MarkerS = iMarker;  MarkerR = iMarker+1;
      
      send_to = config->GetMarker_All_SendRecv(MarkerS)-1;
			receive_from = abs(config->GetMarker_All_SendRecv(MarkerR))-1;
			
			nVertexS = geometry->nVertex[MarkerS];  nVertexR = geometry->nVertex[MarkerR];
			nBufferS_Vector = nVertexS*nVar;        nBufferR_Vector = nVertexR*nVar;
      
      /*--- Allocate Receive and send buffers  ---*/
      Buffer_Receive_U = new double [nBufferR_Vector];
      Buffer_Send_U = new double[nBufferS_Vector];
      
      /*--- Copy the solution old that should be sended ---*/
      for (iVertex = 0; iVertex < nVertexS; iVertex++) {
        iPoint = geometry->vertex[MarkerS][iVertex]->GetNode();
        for (iVar = 0; iVar < nVar; iVar++)
          Buffer_Send_U[iVar*nVertexS+iVertex] = node[iPoint]->GetSolution_Old(iVar);
      }
      
#ifndef NO_MPI
      
      //      /*--- Send/Receive using non-blocking communications ---*/
      //      send_request = MPI::COMM_WORLD.Isend(Buffer_Send_U, nBufferS_Vector, MPI::DOUBLE, 0, send_to);
      //      recv_request = MPI::COMM_WORLD.Irecv(Buffer_Receive_U, nBufferR_Vector, MPI::DOUBLE, 0, receive_from);
      //      send_request.Wait(status);
      //      recv_request.Wait(status);
      
      /*--- Send/Receive information using Sendrecv ---*/
      MPI::COMM_WORLD.Sendrecv(Buffer_Send_U, nBufferS_Vector, MPI::DOUBLE, send_to, 0,
                               Buffer_Receive_U, nBufferR_Vector, MPI::DOUBLE, receive_from, 0);
      
#else
      
      /*--- Receive information without MPI ---*/
      for (iVertex = 0; iVertex < nVertexR; iVertex++) {
        iPoint = geometry->vertex[MarkerR][iVertex]->GetNode();
        for (iVar = 0; iVar < nVar; iVar++)
          Buffer_Receive_U[iVar*nVertexR+iVertex] = Buffer_Send_U[iVar*nVertexR+iVertex];
      }
      
#endif
      
      /*--- Deallocate send buffer ---*/
      delete [] Buffer_Send_U;
      
      /*--- Do the coordinate transformation ---*/
      for (iVertex = 0; iVertex < nVertexR; iVertex++) {
        
        /*--- Find point and its type of transformation ---*/
        iPoint = geometry->vertex[MarkerR][iVertex]->GetNode();
        iPeriodic_Index = geometry->vertex[MarkerR][iVertex]->GetRotation_Type();
        
        /*--- Retrieve the supplied periodic information. ---*/
        angles = config->GetPeriodicRotation(iPeriodic_Index);
        
        /*--- Store angles separately for clarity. ---*/
        theta    = angles[0];   phi    = angles[1];     psi    = angles[2];
        cosTheta = cos(theta);  cosPhi = cos(phi);      cosPsi = cos(psi);
        sinTheta = sin(theta);  sinPhi = sin(phi);      sinPsi = sin(psi);
        
        /*--- Compute the rotation matrix. Note that the implicit
         ordering is rotation about the x-axis, y-axis,
         then z-axis. Note that this is the transpose of the matrix
         used during the preprocessing stage. ---*/
        rotMatrix[0][0] = cosPhi*cosPsi;    rotMatrix[1][0] = sinTheta*sinPhi*cosPsi - cosTheta*sinPsi;     rotMatrix[2][0] = cosTheta*sinPhi*cosPsi + sinTheta*sinPsi;
        rotMatrix[0][1] = cosPhi*sinPsi;    rotMatrix[1][1] = sinTheta*sinPhi*sinPsi + cosTheta*cosPsi;     rotMatrix[2][1] = cosTheta*sinPhi*sinPsi - sinTheta*cosPsi;
        rotMatrix[0][2] = -sinPhi;          rotMatrix[1][2] = sinTheta*cosPhi;                              rotMatrix[2][2] = cosTheta*cosPhi;
        
        /*--- Copy conserved variables before performing transformation. ---*/
        for (iVar = 0; iVar < nVar; iVar++)
          Solution[iVar] = Buffer_Receive_U[iVar*nVertexR+iVertex];
        
        /*--- Rotate the momentum components. ---*/
        if (nDim == 2) {
          Solution[1] = rotMatrix[0][0]*Buffer_Receive_U[1*nVertexR+iVertex] +
          rotMatrix[0][1]*Buffer_Receive_U[2*nVertexR+iVertex];
          Solution[2] = rotMatrix[1][0]*Buffer_Receive_U[1*nVertexR+iVertex] +
          rotMatrix[1][1]*Buffer_Receive_U[2*nVertexR+iVertex];
        }
        else {
          Solution[1] = rotMatrix[0][0]*Buffer_Receive_U[1*nVertexR+iVertex] +
          rotMatrix[0][1]*Buffer_Receive_U[2*nVertexR+iVertex] +
          rotMatrix[0][2]*Buffer_Receive_U[3*nVertexR+iVertex];
          Solution[2] = rotMatrix[1][0]*Buffer_Receive_U[1*nVertexR+iVertex] +
          rotMatrix[1][1]*Buffer_Receive_U[2*nVertexR+iVertex] +
          rotMatrix[1][2]*Buffer_Receive_U[3*nVertexR+iVertex];
          Solution[3] = rotMatrix[2][0]*Buffer_Receive_U[1*nVertexR+iVertex] +
          rotMatrix[2][1]*Buffer_Receive_U[2*nVertexR+iVertex] +
          rotMatrix[2][2]*Buffer_Receive_U[3*nVertexR+iVertex];
        }
        
        /*--- Copy transformed conserved variables back into buffer. ---*/
        for (iVar = 0; iVar < nVar; iVar++)
          node[iPoint]->SetSolution_Old(iVar, Solution[iVar]);
        
      }
      
      /*--- Deallocate receive buffer ---*/
      delete [] Buffer_Receive_U;
      
    }
    
	}
}

void CAdjEulerSolver::Set_MPI_Solution_Limiter(CGeometry *geometry, CConfig *config) {
	unsigned short iVar, iMarker, iPeriodic_Index, MarkerS, MarkerR;
	unsigned long iVertex, iPoint, nVertexS, nVertexR, nBufferS_Vector, nBufferR_Vector;
	double rotMatrix[3][3], *angles, theta, cosTheta, sinTheta, phi, cosPhi, sinPhi, psi, cosPsi, sinPsi,
  *Buffer_Receive_Limit = NULL, *Buffer_Send_Limit = NULL;
	int send_to, receive_from;
  
#ifndef NO_MPI
  MPI::Status status;
  MPI::Request send_request, recv_request;
#endif
  
	for (iMarker = 0; iMarker < nMarker; iMarker++) {
    
		if ((config->GetMarker_All_Boundary(iMarker) == SEND_RECEIVE) &&
        (config->GetMarker_All_SendRecv(iMarker) > 0)) {
			
			MarkerS = iMarker;  MarkerR = iMarker+1;
      
      send_to = config->GetMarker_All_SendRecv(MarkerS)-1;
			receive_from = abs(config->GetMarker_All_SendRecv(MarkerR))-1;
			
			nVertexS = geometry->nVertex[MarkerS];  nVertexR = geometry->nVertex[MarkerR];
			nBufferS_Vector = nVertexS*nVar;        nBufferR_Vector = nVertexR*nVar;
      
      /*--- Allocate Receive and send buffers  ---*/
      Buffer_Receive_Limit = new double [nBufferR_Vector];
      Buffer_Send_Limit = new double[nBufferS_Vector];
      
      /*--- Copy the solution old that should be sended ---*/
      for (iVertex = 0; iVertex < nVertexS; iVertex++) {
        iPoint = geometry->vertex[MarkerS][iVertex]->GetNode();
        for (iVar = 0; iVar < nVar; iVar++)
          Buffer_Send_Limit[iVar*nVertexS+iVertex] = node[iPoint]->GetLimiter(iVar);
      }
      
#ifndef NO_MPI
      
      //      /*--- Send/Receive using non-blocking communications ---*/
      //      send_request = MPI::COMM_WORLD.Isend(Buffer_Send_Limit, nBufferS_Vector, MPI::DOUBLE, 0, send_to);
      //      recv_request = MPI::COMM_WORLD.Irecv(Buffer_Receive_Limit, nBufferR_Vector, MPI::DOUBLE, 0, receive_from);
      //      send_request.Wait(status);
      //      recv_request.Wait(status);
      
      /*--- Send/Receive information using Sendrecv ---*/
      MPI::COMM_WORLD.Sendrecv(Buffer_Send_Limit, nBufferS_Vector, MPI::DOUBLE, send_to, 0,
                               Buffer_Receive_Limit, nBufferR_Vector, MPI::DOUBLE, receive_from, 0);
      
#else
      
      /*--- Receive information without MPI ---*/
      for (iVertex = 0; iVertex < nVertexR; iVertex++) {
        iPoint = geometry->vertex[MarkerR][iVertex]->GetNode();
        for (iVar = 0; iVar < nVar; iVar++)
          Buffer_Receive_Limit[iVar*nVertexR+iVertex] = Buffer_Send_Limit[iVar*nVertexR+iVertex];
      }
      
#endif
      
      /*--- Deallocate send buffer ---*/
      delete [] Buffer_Send_Limit;
      
      /*--- Do the coordinate transformation ---*/
      for (iVertex = 0; iVertex < nVertexR; iVertex++) {
        
        /*--- Find point and its type of transformation ---*/
        iPoint = geometry->vertex[MarkerR][iVertex]->GetNode();
        iPeriodic_Index = geometry->vertex[MarkerR][iVertex]->GetRotation_Type();
        
        /*--- Retrieve the supplied periodic information. ---*/
        angles = config->GetPeriodicRotation(iPeriodic_Index);
        
        /*--- Store angles separately for clarity. ---*/
        theta    = angles[0];   phi    = angles[1];     psi    = angles[2];
        cosTheta = cos(theta);  cosPhi = cos(phi);      cosPsi = cos(psi);
        sinTheta = sin(theta);  sinPhi = sin(phi);      sinPsi = sin(psi);
        
        /*--- Compute the rotation matrix. Note that the implicit
         ordering is rotation about the x-axis, y-axis,
         then z-axis. Note that this is the transpose of the matrix
         used during the preprocessing stage. ---*/
        rotMatrix[0][0] = cosPhi*cosPsi;    rotMatrix[1][0] = sinTheta*sinPhi*cosPsi - cosTheta*sinPsi;     rotMatrix[2][0] = cosTheta*sinPhi*cosPsi + sinTheta*sinPsi;
        rotMatrix[0][1] = cosPhi*sinPsi;    rotMatrix[1][1] = sinTheta*sinPhi*sinPsi + cosTheta*cosPsi;     rotMatrix[2][1] = cosTheta*sinPhi*sinPsi - sinTheta*cosPsi;
        rotMatrix[0][2] = -sinPhi;          rotMatrix[1][2] = sinTheta*cosPhi;                              rotMatrix[2][2] = cosTheta*cosPhi;
        
        /*--- Copy conserved variables before performing transformation. ---*/
        for (iVar = 0; iVar < nVar; iVar++)
          Solution[iVar] = Buffer_Receive_Limit[iVar*nVertexR+iVertex];
        
        /*--- Rotate the momentum components. ---*/
        if (nDim == 2) {
          Solution[1] = rotMatrix[0][0]*Buffer_Receive_Limit[1*nVertexR+iVertex] +
          rotMatrix[0][1]*Buffer_Receive_Limit[2*nVertexR+iVertex];
          Solution[2] = rotMatrix[1][0]*Buffer_Receive_Limit[1*nVertexR+iVertex] +
          rotMatrix[1][1]*Buffer_Receive_Limit[2*nVertexR+iVertex];
        }
        else {
          Solution[1] = rotMatrix[0][0]*Buffer_Receive_Limit[1*nVertexR+iVertex] +
          rotMatrix[0][1]*Buffer_Receive_Limit[2*nVertexR+iVertex] +
          rotMatrix[0][2]*Buffer_Receive_Limit[3*nVertexR+iVertex];
          Solution[2] = rotMatrix[1][0]*Buffer_Receive_Limit[1*nVertexR+iVertex] +
          rotMatrix[1][1]*Buffer_Receive_Limit[2*nVertexR+iVertex] +
          rotMatrix[1][2]*Buffer_Receive_Limit[3*nVertexR+iVertex];
          Solution[3] = rotMatrix[2][0]*Buffer_Receive_Limit[1*nVertexR+iVertex] +
          rotMatrix[2][1]*Buffer_Receive_Limit[2*nVertexR+iVertex] +
          rotMatrix[2][2]*Buffer_Receive_Limit[3*nVertexR+iVertex];
        }
        
        /*--- Copy transformed conserved variables back into buffer. ---*/
        for (iVar = 0; iVar < nVar; iVar++)
          node[iPoint]->SetLimiter(iVar, Solution[iVar]);
        
      }
      
      /*--- Deallocate receive buffer ---*/
      delete [] Buffer_Receive_Limit;
      
    }
    
	}
}

void CAdjEulerSolver::Set_MPI_Solution_Gradient(CGeometry *geometry, CConfig *config) {
	unsigned short iVar, iDim, iMarker, iPeriodic_Index, MarkerS, MarkerR;
	unsigned long iVertex, iPoint, nVertexS, nVertexR, nBufferS_Vector, nBufferR_Vector;
	double rotMatrix[3][3], *angles, theta, cosTheta, sinTheta, phi, cosPhi, sinPhi, psi, cosPsi, sinPsi,
  *Buffer_Receive_Gradient = NULL, *Buffer_Send_Gradient = NULL;
	int send_to, receive_from;
  
#ifndef NO_MPI
  MPI::Status status;
  MPI::Request send_request, recv_request;
#endif
  
  double **Gradient = new double* [nVar];
  for (iVar = 0; iVar < nVar; iVar++)
    Gradient[iVar] = new double[nDim];
  
	for (iMarker = 0; iMarker < nMarker; iMarker++) {
    
		if ((config->GetMarker_All_Boundary(iMarker) == SEND_RECEIVE) &&
        (config->GetMarker_All_SendRecv(iMarker) > 0)) {
			
			MarkerS = iMarker;  MarkerR = iMarker+1;
      
      send_to = config->GetMarker_All_SendRecv(MarkerS)-1;
			receive_from = abs(config->GetMarker_All_SendRecv(MarkerR))-1;
			
			nVertexS = geometry->nVertex[MarkerS];  nVertexR = geometry->nVertex[MarkerR];
			nBufferS_Vector = nVertexS*nVar*nDim;        nBufferR_Vector = nVertexR*nVar*nDim;
      
      /*--- Allocate Receive and send buffers  ---*/
      Buffer_Receive_Gradient = new double [nBufferR_Vector];
      Buffer_Send_Gradient = new double[nBufferS_Vector];
      
      /*--- Copy the solution old that should be sended ---*/
      for (iVertex = 0; iVertex < nVertexS; iVertex++) {
        iPoint = geometry->vertex[MarkerS][iVertex]->GetNode();
        for (iVar = 0; iVar < nVar; iVar++)
          for (iDim = 0; iDim < nDim; iDim++)
            Buffer_Send_Gradient[iDim*nVar*nVertexS+iVar*nVertexS+iVertex] = node[iPoint]->GetGradient(iVar, iDim);
      }
      
#ifndef NO_MPI
      
      //      /*--- Send/Receive using non-blocking communications ---*/
      //      send_request = MPI::COMM_WORLD.Isend(Buffer_Send_Gradient, nBufferS_Vector, MPI::DOUBLE, 0, send_to);
      //      recv_request = MPI::COMM_WORLD.Irecv(Buffer_Receive_Gradient, nBufferR_Vector, MPI::DOUBLE, 0, receive_from);
      //      send_request.Wait(status);
      //      recv_request.Wait(status);
      
      /*--- Send/Receive information using Sendrecv ---*/
      MPI::COMM_WORLD.Sendrecv(Buffer_Send_Gradient, nBufferS_Vector, MPI::DOUBLE, send_to, 0,
                               Buffer_Receive_Gradient, nBufferR_Vector, MPI::DOUBLE, receive_from, 0);
      
#else
      
      /*--- Receive information without MPI ---*/
      for (iVertex = 0; iVertex < nVertexR; iVertex++) {
        iPoint = geometry->vertex[MarkerR][iVertex]->GetNode();
        for (iVar = 0; iVar < nVar; iVar++)
          for (iDim = 0; iDim < nDim; iDim++)
            Buffer_Receive_Gradient[iDim*nVar*nVertexR+iVar*nVertexR+iVertex] = Buffer_Send_Gradient[iDim*nVar*nVertexR+iVar*nVertexR+iVertex];
      }
      
#endif
      
      /*--- Deallocate send buffer ---*/
      delete [] Buffer_Send_Gradient;
      
      /*--- Do the coordinate transformation ---*/
      for (iVertex = 0; iVertex < nVertexR; iVertex++) {
        
        /*--- Find point and its type of transformation ---*/
        iPoint = geometry->vertex[MarkerR][iVertex]->GetNode();
        iPeriodic_Index = geometry->vertex[MarkerR][iVertex]->GetRotation_Type();
        
        /*--- Retrieve the supplied periodic information. ---*/
        angles = config->GetPeriodicRotation(iPeriodic_Index);
        
        /*--- Store angles separately for clarity. ---*/
        theta    = angles[0];   phi    = angles[1];     psi    = angles[2];
        cosTheta = cos(theta);  cosPhi = cos(phi);      cosPsi = cos(psi);
        sinTheta = sin(theta);  sinPhi = sin(phi);      sinPsi = sin(psi);
        
        /*--- Compute the rotation matrix. Note that the implicit
         ordering is rotation about the x-axis, y-axis,
         then z-axis. Note that this is the transpose of the matrix
         used during the preprocessing stage. ---*/
        rotMatrix[0][0] = cosPhi*cosPsi;    rotMatrix[1][0] = sinTheta*sinPhi*cosPsi - cosTheta*sinPsi;     rotMatrix[2][0] = cosTheta*sinPhi*cosPsi + sinTheta*sinPsi;
        rotMatrix[0][1] = cosPhi*sinPsi;    rotMatrix[1][1] = sinTheta*sinPhi*sinPsi + cosTheta*cosPsi;     rotMatrix[2][1] = cosTheta*sinPhi*sinPsi - sinTheta*cosPsi;
        rotMatrix[0][2] = -sinPhi;          rotMatrix[1][2] = sinTheta*cosPhi;                              rotMatrix[2][2] = cosTheta*cosPhi;
        
        /*--- Copy conserved variables before performing transformation. ---*/
        for (iVar = 0; iVar < nVar; iVar++)
          for (iDim = 0; iDim < nDim; iDim++)
            Gradient[iVar][iDim] = Buffer_Receive_Gradient[iDim*nVar*nVertexR+iVar*nVertexR+iVertex];
        
        /*--- Need to rotate the gradients for all conserved variables. ---*/
        for (iVar = 0; iVar < nVar; iVar++) {
          if (nDim == 2) {
            Gradient[iVar][0] = rotMatrix[0][0]*Buffer_Receive_Gradient[0*nVar*nVertexR+iVar*nVertexR+iVertex] + rotMatrix[0][1]*Buffer_Receive_Gradient[1*nVar*nVertexR+iVar*nVertexR+iVertex];
            Gradient[iVar][1] = rotMatrix[1][0]*Buffer_Receive_Gradient[0*nVar*nVertexR+iVar*nVertexR+iVertex] + rotMatrix[1][1]*Buffer_Receive_Gradient[1*nVar*nVertexR+iVar*nVertexR+iVertex];
          }
          else {
            Gradient[iVar][0] = rotMatrix[0][0]*Buffer_Receive_Gradient[0*nVar*nVertexR+iVar*nVertexR+iVertex] + rotMatrix[0][1]*Buffer_Receive_Gradient[1*nVar*nVertexR+iVar*nVertexR+iVertex] + rotMatrix[0][2]*Buffer_Receive_Gradient[2*nVar*nVertexR+iVar*nVertexR+iVertex];
            Gradient[iVar][1] = rotMatrix[1][0]*Buffer_Receive_Gradient[0*nVar*nVertexR+iVar*nVertexR+iVertex] + rotMatrix[1][1]*Buffer_Receive_Gradient[1*nVar*nVertexR+iVar*nVertexR+iVertex] + rotMatrix[1][2]*Buffer_Receive_Gradient[2*nVar*nVertexR+iVar*nVertexR+iVertex];
            Gradient[iVar][2] = rotMatrix[2][0]*Buffer_Receive_Gradient[0*nVar*nVertexR+iVar*nVertexR+iVertex] + rotMatrix[2][1]*Buffer_Receive_Gradient[1*nVar*nVertexR+iVar*nVertexR+iVertex] + rotMatrix[2][2]*Buffer_Receive_Gradient[2*nVar*nVertexR+iVar*nVertexR+iVertex];
          }
        }
        
        /*--- Store the received information ---*/
        for (iVar = 0; iVar < nVar; iVar++)
          for (iDim = 0; iDim < nDim; iDim++)
            node[iPoint]->SetGradient(iVar, iDim, Gradient[iVar][iDim]);
        
      }
      
      /*--- Deallocate receive buffer ---*/
      delete [] Buffer_Receive_Gradient;
      
    }
    
	}
  
  for (iVar = 0; iVar < nVar; iVar++)
    delete [] Gradient[iVar];
  delete [] Gradient;
  
}


void CAdjEulerSolver::Set_MPI_Undivided_Laplacian(CGeometry *geometry, CConfig *config) {
	unsigned short iVar, iMarker, iPeriodic_Index, MarkerS, MarkerR;
	unsigned long iVertex, iPoint, nVertexS, nVertexR, nBufferS_Vector, nBufferR_Vector;
	double rotMatrix[3][3], *angles, theta, cosTheta, sinTheta, phi, cosPhi, sinPhi, psi, cosPsi, sinPsi,
  *Buffer_Receive_Undivided_Laplacian = NULL, *Buffer_Send_Undivided_Laplacian = NULL;
	int send_to, receive_from;
  
#ifndef NO_MPI
  MPI::Status status;
  MPI::Request send_request, recv_request;
#endif
  
	for (iMarker = 0; iMarker < nMarker; iMarker++) {
    
		if ((config->GetMarker_All_Boundary(iMarker) == SEND_RECEIVE) &&
        (config->GetMarker_All_SendRecv(iMarker) > 0)) {
			
			MarkerS = iMarker;  MarkerR = iMarker+1;
      
      send_to = config->GetMarker_All_SendRecv(MarkerS)-1;
			receive_from = abs(config->GetMarker_All_SendRecv(MarkerR))-1;
			
			nVertexS = geometry->nVertex[MarkerS];  nVertexR = geometry->nVertex[MarkerR];
			nBufferS_Vector = nVertexS*nVar;        nBufferR_Vector = nVertexR*nVar;
      
      /*--- Allocate Receive and send buffers  ---*/
      Buffer_Receive_Undivided_Laplacian = new double [nBufferR_Vector];
      Buffer_Send_Undivided_Laplacian = new double[nBufferS_Vector];
      
      /*--- Copy the solution old that should be sended ---*/
      for (iVertex = 0; iVertex < nVertexS; iVertex++) {
        iPoint = geometry->vertex[MarkerS][iVertex]->GetNode();
        for (iVar = 0; iVar < nVar; iVar++)
          Buffer_Send_Undivided_Laplacian[iVar*nVertexS+iVertex] = node[iPoint]->GetUndivided_Laplacian(iVar);
      }
      
#ifndef NO_MPI
      
      //      /*--- Send/Receive using non-blocking communications ---*/
      //      send_request = MPI::COMM_WORLD.Isend(Buffer_Send_Undivided_Laplacian, nBufferS_Vector, MPI::DOUBLE, 0, send_to);
      //      recv_request = MPI::COMM_WORLD.Irecv(Buffer_Receive_Undivided_Laplacian, nBufferR_Vector, MPI::DOUBLE, 0, receive_from);
      //      send_request.Wait(status);
      //      recv_request.Wait(status);
      
      /*--- Send/Receive information using Sendrecv ---*/
      MPI::COMM_WORLD.Sendrecv(Buffer_Send_Undivided_Laplacian, nBufferS_Vector, MPI::DOUBLE, send_to, 0,
                               Buffer_Receive_Undivided_Laplacian, nBufferR_Vector, MPI::DOUBLE, receive_from, 0);
      
#else
      
      /*--- Receive information without MPI ---*/
      for (iVertex = 0; iVertex < nVertexR; iVertex++) {
        iPoint = geometry->vertex[MarkerR][iVertex]->GetNode();
        for (iVar = 0; iVar < nVar; iVar++)
          Buffer_Receive_Undivided_Laplacian[iVar*nVertexR+iVertex] = Buffer_Send_Undivided_Laplacian[iVar*nVertexR+iVertex];
      }
      
#endif
      
      /*--- Deallocate send buffer ---*/
      delete [] Buffer_Send_Undivided_Laplacian;
      
      /*--- Do the coordinate transformation ---*/
      for (iVertex = 0; iVertex < nVertexR; iVertex++) {
        
        /*--- Find point and its type of transformation ---*/
        iPoint = geometry->vertex[MarkerR][iVertex]->GetNode();
        iPeriodic_Index = geometry->vertex[MarkerR][iVertex]->GetRotation_Type();
        
        /*--- Retrieve the supplied periodic information. ---*/
        angles = config->GetPeriodicRotation(iPeriodic_Index);
        
        /*--- Store angles separately for clarity. ---*/
        theta    = angles[0];   phi    = angles[1];     psi    = angles[2];
        cosTheta = cos(theta);  cosPhi = cos(phi);      cosPsi = cos(psi);
        sinTheta = sin(theta);  sinPhi = sin(phi);      sinPsi = sin(psi);
        
        /*--- Compute the rotation matrix. Note that the implicit
         ordering is rotation about the x-axis, y-axis,
         then z-axis. Note that this is the transpose of the matrix
         used during the preprocessing stage. ---*/
        rotMatrix[0][0] = cosPhi*cosPsi;    rotMatrix[1][0] = sinTheta*sinPhi*cosPsi - cosTheta*sinPsi;     rotMatrix[2][0] = cosTheta*sinPhi*cosPsi + sinTheta*sinPsi;
        rotMatrix[0][1] = cosPhi*sinPsi;    rotMatrix[1][1] = sinTheta*sinPhi*sinPsi + cosTheta*cosPsi;     rotMatrix[2][1] = cosTheta*sinPhi*sinPsi - sinTheta*cosPsi;
        rotMatrix[0][2] = -sinPhi;          rotMatrix[1][2] = sinTheta*cosPhi;                              rotMatrix[2][2] = cosTheta*cosPhi;
        
        /*--- Copy conserved variables before performing transformation. ---*/
        for (iVar = 0; iVar < nVar; iVar++)
          Solution[iVar] = Buffer_Receive_Undivided_Laplacian[iVar*nVertexR+iVertex];
        
        /*--- Rotate the momentum components. ---*/
        if (nDim == 2) {
          Solution[1] = rotMatrix[0][0]*Buffer_Receive_Undivided_Laplacian[1*nVertexR+iVertex] +
          rotMatrix[0][1]*Buffer_Receive_Undivided_Laplacian[2*nVertexR+iVertex];
          Solution[2] = rotMatrix[1][0]*Buffer_Receive_Undivided_Laplacian[1*nVertexR+iVertex] +
          rotMatrix[1][1]*Buffer_Receive_Undivided_Laplacian[2*nVertexR+iVertex];
        }
        else {
          Solution[1] = rotMatrix[0][0]*Buffer_Receive_Undivided_Laplacian[1*nVertexR+iVertex] +
          rotMatrix[0][1]*Buffer_Receive_Undivided_Laplacian[2*nVertexR+iVertex] +
          rotMatrix[0][2]*Buffer_Receive_Undivided_Laplacian[3*nVertexR+iVertex];
          Solution[2] = rotMatrix[1][0]*Buffer_Receive_Undivided_Laplacian[1*nVertexR+iVertex] +
          rotMatrix[1][1]*Buffer_Receive_Undivided_Laplacian[2*nVertexR+iVertex] +
          rotMatrix[1][2]*Buffer_Receive_Undivided_Laplacian[3*nVertexR+iVertex];
          Solution[3] = rotMatrix[2][0]*Buffer_Receive_Undivided_Laplacian[1*nVertexR+iVertex] +
          rotMatrix[2][1]*Buffer_Receive_Undivided_Laplacian[2*nVertexR+iVertex] +
          rotMatrix[2][2]*Buffer_Receive_Undivided_Laplacian[3*nVertexR+iVertex];
        }
        
        /*--- Copy transformed conserved variables back into buffer. ---*/
        for (iVar = 0; iVar < nVar; iVar++)
          node[iPoint]->SetUndivided_Laplacian(iVar, Solution[iVar]);
        
      }
      
      /*--- Deallocate receive buffer ---*/
      delete [] Buffer_Receive_Undivided_Laplacian;
      
    }
    
	}
  
}

void CAdjEulerSolver::Set_MPI_Dissipation_Switch(CGeometry *geometry, CConfig *config) {
	unsigned short iMarker, MarkerS, MarkerR;
	unsigned long iVertex, iPoint, nVertexS, nVertexR, nBufferS_Vector, nBufferR_Vector;
	double *Buffer_Receive_Lambda = NULL, *Buffer_Send_Lambda = NULL;
	int send_to, receive_from;
  
#ifndef NO_MPI
  MPI::Status status;
  MPI::Request send_request, recv_request;
#endif
  
	for (iMarker = 0; iMarker < nMarker; iMarker++) {
    
		if ((config->GetMarker_All_Boundary(iMarker) == SEND_RECEIVE) &&
        (config->GetMarker_All_SendRecv(iMarker) > 0)) {
			
			MarkerS = iMarker;  MarkerR = iMarker+1;
      
      send_to = config->GetMarker_All_SendRecv(MarkerS)-1;
			receive_from = abs(config->GetMarker_All_SendRecv(MarkerR))-1;
			
			nVertexS = geometry->nVertex[MarkerS];  nVertexR = geometry->nVertex[MarkerR];
			nBufferS_Vector = nVertexS;        nBufferR_Vector = nVertexR;
      
      /*--- Allocate Receive and send buffers  ---*/
      Buffer_Receive_Lambda = new double [nBufferR_Vector];
      Buffer_Send_Lambda = new double[nBufferS_Vector];
      
      /*--- Copy the solution old that should be sended ---*/
      for (iVertex = 0; iVertex < nVertexS; iVertex++) {
        iPoint = geometry->vertex[MarkerS][iVertex]->GetNode();
        Buffer_Send_Lambda[iVertex] = node[iPoint]->GetSensor();
      }
      
#ifndef NO_MPI
      
      //      /*--- Send/Receive using non-blocking communications ---*/
      //      send_request = MPI::COMM_WORLD.Isend(Buffer_Send_Lambda, nBufferS_Vector, MPI::DOUBLE, 0, send_to);
      //      recv_request = MPI::COMM_WORLD.Irecv(Buffer_Receive_Lambda, nBufferR_Vector, MPI::DOUBLE, 0, receive_from);
      //      send_request.Wait(status);
      //      recv_request.Wait(status);
      
      /*--- Send/Receive information using Sendrecv ---*/
      MPI::COMM_WORLD.Sendrecv(Buffer_Send_Lambda, nBufferS_Vector, MPI::DOUBLE, send_to, 0,
                               Buffer_Receive_Lambda, nBufferR_Vector, MPI::DOUBLE, receive_from, 0);
      
#else
      
      /*--- Receive information without MPI ---*/
      for (iVertex = 0; iVertex < nVertexR; iVertex++) {
        iPoint = geometry->vertex[MarkerR][iVertex]->GetNode();
        Buffer_Receive_Lambda[iVertex] = Buffer_Send_Lambda[iVertex];
      }
      
#endif
      
      /*--- Deallocate send buffer ---*/
      delete [] Buffer_Send_Lambda;
      
      /*--- Do the coordinate transformation ---*/
      for (iVertex = 0; iVertex < nVertexR; iVertex++) {
        
        /*--- Find point and its type of transformation ---*/
        iPoint = geometry->vertex[MarkerR][iVertex]->GetNode();
        node[iPoint]->SetSensor(Buffer_Receive_Lambda[iVertex]);
        
      }
      
      /*--- Deallocate receive buffer ---*/
      delete [] Buffer_Receive_Lambda;
      
    }
    
	}
}

void CAdjEulerSolver::SetForceProj_Vector(CGeometry *geometry, CSolver **solver_container, CConfig *config) {
	double *ForceProj_Vector, x = 0.0, y = 0.0, z = 0.0, *Normal, C_d, C_l, C_t, C_q;
	double x_origin, y_origin, z_origin, WDrag, Area;
	unsigned short iMarker, iDim;
	unsigned long iVertex, iPoint;
	double Alpha      = (config->GetAoA()*PI_NUMBER)/180.0;
	double Beta       = (config->GetAoS()*PI_NUMBER)/180.0;
	double RefAreaCoeff    = config->GetRefAreaCoeff();
	double RefLengthMoment  = config->GetRefLengthMoment();
	double *RefOriginMoment = config->GetRefOriginMoment();
	double RefVel2, RefDensity;
  
  bool grid_movement = config->GetGrid_Movement();
  
	ForceProj_Vector = new double[nDim];
  
	/*--- For dynamic meshes, use the motion Mach number as a reference value
   for computing the force coefficients. Otherwise, use the freestream values, 
   which is the standard convention. ---*/
	if (grid_movement) {
    double Gas_Constant = config->GetGas_ConstantND();
    double Mach2Vel = sqrt(Gamma*Gas_Constant*config->GetTemperature_FreeStreamND());
    double Mach_Motion = config->GetMach_Motion();
		RefVel2 = (Mach_Motion*Mach2Vel)*(Mach_Motion*Mach2Vel);
  } else {
		double *Velocity_Inf = config->GetVelocity_FreeStreamND();
		RefVel2 = 0.0;
		for (iDim = 0; iDim < nDim; iDim++)
			RefVel2  += Velocity_Inf[iDim]*Velocity_Inf[iDim];
	}
  
  RefDensity  = config->GetDensity_FreeStreamND();
  
	/*--- In parallel computations the Cd, and Cl must be recomputed using all the processors ---*/
#ifdef NO_MPI
	C_d = solver_container[FLOW_SOL]->GetTotal_CDrag();
	C_l = solver_container[FLOW_SOL]->GetTotal_CLift();
	C_t = solver_container[FLOW_SOL]->GetTotal_CT();
	C_q = solver_container[FLOW_SOL]->GetTotal_CQ();
#else
	double *sbuf_force = new double[4];
	double *rbuf_force = new double[4];
	sbuf_force[0] = solver_container[FLOW_SOL]->GetTotal_CDrag();
	sbuf_force[1] = solver_container[FLOW_SOL]->GetTotal_CLift();
	sbuf_force[2] = solver_container[FLOW_SOL]->GetTotal_CT();
	sbuf_force[3] = solver_container[FLOW_SOL]->GetTotal_CQ();
	MPI::COMM_WORLD.Reduce(sbuf_force, rbuf_force, 4, MPI::DOUBLE, MPI::SUM, MASTER_NODE);
	MPI::COMM_WORLD.Bcast(rbuf_force, 4, MPI::DOUBLE, MASTER_NODE);
	C_d = rbuf_force[0];
	C_l = rbuf_force[1];
	C_t = rbuf_force[2];
	C_q = rbuf_force[3];
	delete [] sbuf_force;
	delete [] rbuf_force;
#endif
  
	/*--- Compute coefficients needed for objective function evaluation. ---*/
	C_d += config->GetCteViscDrag();
	double C_p    = 1.0/(0.5*RefDensity*RefAreaCoeff*RefVel2);
	double invCD  = 1.0 / C_d;
	double CLCD2  = C_l / (C_d*C_d);
	double invCQ  = 1.0/C_q;
	double CTRCQ2 = C_t/(RefLengthMoment*C_q*C_q);
  
	x_origin = RefOriginMoment[0]; y_origin = RefOriginMoment[1]; z_origin = RefOriginMoment[2];
  
	for (iMarker = 0; iMarker < nMarker; iMarker++)
		if ((config->GetMarker_All_Boundary(iMarker) != SEND_RECEIVE) &&
        (config->GetMarker_All_Monitoring(iMarker) == YES))
			for(iVertex = 0; iVertex < geometry->nVertex[iMarker]; iVertex++) {
				iPoint = geometry->vertex[iMarker][iVertex]->GetNode();
        
				x = geometry->node[iPoint]->GetCoord(0);
				y = geometry->node[iPoint]->GetCoord(1);
				if (nDim == 3) z = geometry->node[iPoint]->GetCoord(2);
        
				Normal = geometry->vertex[iMarker][iVertex]->GetNormal();
				switch (config->GetKind_ObjFunc()) {
          case DRAG_COEFFICIENT :
            if (nDim == 2) { ForceProj_Vector[0] = C_p*cos(Alpha); ForceProj_Vector[1] = C_p*sin(Alpha); }
            if (nDim == 3) { ForceProj_Vector[0] = C_p*cos(Alpha)*cos(Beta); ForceProj_Vector[1] = C_p*sin(Beta); ForceProj_Vector[2] = C_p*sin(Alpha)*cos(Beta); }
            break;
          case LIFT_COEFFICIENT :
            if (nDim == 2) { ForceProj_Vector[0] = -C_p*sin(Alpha); ForceProj_Vector[1] = C_p*cos(Alpha); }
            if (nDim == 3) { ForceProj_Vector[0] = -C_p*sin(Alpha); ForceProj_Vector[1] = 0.0; ForceProj_Vector[2] = C_p*cos(Alpha); }
            break;
          case SIDEFORCE_COEFFICIENT :
            if (nDim == 2) { cout << "This functional is not possible in 2D!!" << endl;
              cout << "Press any key to exit..." << endl; cin.get(); exit(1);
            }
            if (nDim == 3) { ForceProj_Vector[0] = -C_p*sin(Beta) * cos(Alpha); ForceProj_Vector[1] = C_p*cos(Beta); ForceProj_Vector[2] = -C_p*sin(Beta) * sin(Alpha); }
            break;
          case PRESSURE_COEFFICIENT :
            if (nDim == 2) {
              Area = sqrt(Normal[0]*Normal[0] + Normal[1]*Normal[1]);
              ForceProj_Vector[0] = -C_p*Normal[0]/Area; ForceProj_Vector[1] = -C_p*Normal[1]/Area;
            }
            if (nDim == 3) {
              Area = sqrt(Normal[0]*Normal[0] + Normal[1]*Normal[1] + Normal[2]*Normal[2]);
              ForceProj_Vector[0] = -C_p*Normal[0]/Area; ForceProj_Vector[1] = -C_p*Normal[1]/Area; ForceProj_Vector[2] = -C_p*Normal[2]/Area;
            }
            break;
          case MOMENT_X_COEFFICIENT :
            if (nDim == 2) { cout << "This functional is not possible in 2D!!" << endl; cout << "Press any key to exit..." << endl; cin.get(); exit(1); }
            if (nDim == 3) { ForceProj_Vector[0] = 0.0; ForceProj_Vector[1] = -C_p*(z - z_origin)/RefLengthMoment; ForceProj_Vector[2] = C_p*(y - y_origin)/RefLengthMoment; }
            break;
          case MOMENT_Y_COEFFICIENT :
            if (nDim == 2) { cout << "This functional is not possible in 2D!!" << endl; cout << "Press any key to exit..." << endl; cin.get(); exit(1); }
            if (nDim == 3) { ForceProj_Vector[0] = C_p*(z - z_origin)/RefLengthMoment; ForceProj_Vector[1] = 0.0; ForceProj_Vector[2] = -C_p*(x - x_origin)/RefLengthMoment; }
            break;
          case MOMENT_Z_COEFFICIENT :
            if (nDim == 2) { ForceProj_Vector[0] = -C_p*(y - y_origin)/RefLengthMoment; ForceProj_Vector[1] = C_p*(x - x_origin)/RefLengthMoment; }
            if (nDim == 3) { ForceProj_Vector[0] = -C_p*(y - y_origin)/RefLengthMoment; ForceProj_Vector[1] = C_p*(x - x_origin)/RefLengthMoment; ForceProj_Vector[2] = 0; }
            break;
          case EFFICIENCY :
            if (nDim == 2) { ForceProj_Vector[0] = -C_p*(invCD*sin(Alpha)+CLCD2*cos(Alpha)); ForceProj_Vector[1] = C_p*(invCD*cos(Alpha)-CLCD2*sin(Alpha)); }
            if (nDim == 3) { ForceProj_Vector[0] = -C_p*(invCD*sin(Alpha)+CLCD2*cos(Alpha)*cos(Beta)); ForceProj_Vector[1] = -C_p*CLCD2*sin(Beta); ForceProj_Vector[2] = C_p*(invCD*cos(Alpha)-CLCD2*sin(Alpha)*cos(Beta)); }
            break;
          case EQUIVALENT_AREA :
            WDrag = config->GetWeightCd();
            if (nDim == 2) { ForceProj_Vector[0] = C_p*cos(Alpha)*WDrag; ForceProj_Vector[1] = C_p*sin(Alpha)*WDrag; }
            if (nDim == 3) { ForceProj_Vector[0] = C_p*cos(Alpha)*cos(Beta)*WDrag; ForceProj_Vector[1] = C_p*sin(Beta)*WDrag; ForceProj_Vector[2] = C_p*sin(Alpha)*cos(Beta)*WDrag; }
            break;
          case NEARFIELD_PRESSURE :
            WDrag = config->GetWeightCd();
            if (nDim == 2) { ForceProj_Vector[0] = C_p*cos(Alpha)*WDrag; ForceProj_Vector[1] = C_p*sin(Alpha)*WDrag; }
            if (nDim == 3) { ForceProj_Vector[0] = C_p*cos(Alpha)*cos(Beta)*WDrag; ForceProj_Vector[1] = C_p*sin(Beta)*WDrag; ForceProj_Vector[2] = C_p*sin(Alpha)*cos(Beta)*WDrag; }
            break;
          case FORCE_X_COEFFICIENT :
            if (nDim == 2) { ForceProj_Vector[0] = C_p; ForceProj_Vector[1] = 0.0; }
            if (nDim == 3) { ForceProj_Vector[0] = C_p; ForceProj_Vector[1] = 0.0; ForceProj_Vector[2] = 0.0; }
            break;
          case FORCE_Y_COEFFICIENT :
            if (nDim == 2) { ForceProj_Vector[0] = 0.0; ForceProj_Vector[1] = C_p; }
            if (nDim == 3) { ForceProj_Vector[0] = 0.0; ForceProj_Vector[1] = C_p; ForceProj_Vector[2] = 0.0; }
            break;
          case FORCE_Z_COEFFICIENT :
            if (nDim == 2) {cout << "This functional is not possible in 2D!!" << endl;
              cout << "Press any key to exit..." << endl;
              cin.get(); exit(1);
            }
            if (nDim == 3) { ForceProj_Vector[0] = 0.0; ForceProj_Vector[1] = 0.0; ForceProj_Vector[2] = C_p; }
            break;
          case THRUST_COEFFICIENT :
            if (nDim == 2) {cout << "This functional is not possible in 2D!!" << endl;
              cout << "Press any key to exit..." << endl;
              cin.get(); exit(1);
            }
            if (nDim == 3) { ForceProj_Vector[0] = 0.0; ForceProj_Vector[1] = 0.0; ForceProj_Vector[2] = C_p; }
            break;
          case TORQUE_COEFFICIENT :
            if (nDim == 2) { ForceProj_Vector[0] = C_p*(y - y_origin)/RefLengthMoment; ForceProj_Vector[1] = -C_p*(x - x_origin)/RefLengthMoment; }
            if (nDim == 3) { ForceProj_Vector[0] = C_p*(y - y_origin)/RefLengthMoment; ForceProj_Vector[1] = -C_p*(x - x_origin)/RefLengthMoment; ForceProj_Vector[2] = 0; }
            break;
          case FIGURE_OF_MERIT :
            if (nDim == 2) {cout << "This functional is not possible in 2D!!" << endl;
              cout << "Press any key to exit..." << endl;
              cin.get(); exit(1);
            }
            if (nDim == 3) {
              ForceProj_Vector[0] = -C_p*invCQ;
              ForceProj_Vector[1] = -C_p*CTRCQ2*(z - z_origin);
              ForceProj_Vector[2] =  C_p*CTRCQ2*(y - y_origin);
            }
            break;
          case FREE_SURFACE :
            if (nDim == 2) { ForceProj_Vector[0] = 0.0; ForceProj_Vector[1] = 0.0; }
            if (nDim == 3) { ForceProj_Vector[0] = 0.0; ForceProj_Vector[1] = 0.0; ForceProj_Vector[2] = 0.0; }
            break;
          case NOISE:
            if (nDim == 2) { ForceProj_Vector[0] = 0.0;
              ForceProj_Vector[1] = 0.0; }
            if (nDim == 3) { ForceProj_Vector[0] = 0.0;
              ForceProj_Vector[1] = 0.0;
              ForceProj_Vector[2] = 0.0; }
            break;
          case HEAT_LOAD:
            if (nDim == 2) { ForceProj_Vector[0] = 0.0;
              ForceProj_Vector[1] = 0.0; }
            if (nDim == 3) { ForceProj_Vector[0] = 0.0;
              ForceProj_Vector[1] = 0.0;
              ForceProj_Vector[2] = 0.0; }
            break;
				}
        
				/*--- Store the force projection vector at this node ---*/
				node[iPoint]->SetForceProj_Vector(ForceProj_Vector);
        
			}
  
	delete [] ForceProj_Vector;
}

void CAdjEulerSolver::SetIntBoundary_Jump(CGeometry *geometry, CSolver **solver_container, CConfig *config) {
	unsigned short iMarker, iVar, jVar, kVar, jc, jrjc, jrjcm1, jrjcp1, jr, jm, jrm1, jrjr, jrp1, jmjm, iDim, jDim;
	unsigned long iVertex, iPoint, iPointNearField, nPointNearField = 0;
	double factor = 1.0, AngleDouble, data, aux, *IntBound_Vector, *coord, u, v, sq_vel, *FlowSolution, A[5][5], M[5][5], AM[5][5], b[5], WeightSB, sum, MinDist = 1E6,
			Dist, DerivativeOF = 0.0, *Normal;
  double Area, UnitaryNormal[3];
	short iPhiAngle = 0, IndexNF_inv[180], iColumn;
	ifstream index_file;
	string text_line;
	vector<vector<double> > NearFieldWeight;
	vector<double> CoordNF;
	vector<short> IndexNF;

	bool incompressible = config->GetIncompressible();

	IntBound_Vector = new double [nVar];

	/*--- If equivalent area objective function, read the value of
	 the derivative from a file, this is a preprocess of the direct solution ---*/

	if (config->GetKind_ObjFunc() == EQUIVALENT_AREA) {

		/*--- Read derivative of the objective function at the NearField from file ---*/
		index_file.open("WeightNF.dat", ios::in);
		if (index_file.fail()) {
			cout << "There is no Weight Nearfield Pressure file (WeightNF.dat)." << endl;
			cout << "Press any key to exit..." << endl;
			cin.get();
			exit(1);
		}

		nPointNearField = 0;

		while (index_file) {
			string line;
			getline(index_file, line);
			istringstream is(line);

			/*--- The first row provides the azimuthal angle ---*/
			if (nPointNearField == 0) {
				is >> data; // The first column is related with the coordinate
				while (is.good()) { is >> data; IndexNF.push_back(int(data)); }
			}
			else {
				is >> data; CoordNF.push_back(data); // The first column is the point coordinate
				vector<double> row;  
				while (is.good()) { is >> data; row.push_back(data); }
				NearFieldWeight.push_back(row);				
			}
			nPointNearField++;
		}

		/*--- Note tha the first row is the azimuthal angle ---*/
		nPointNearField = nPointNearField - 1;

		for (iPhiAngle = 0; iPhiAngle < 180; iPhiAngle++)
			IndexNF_inv[iPhiAngle] = -1;

		for (unsigned short iIndex = 0; iIndex < IndexNF.size(); iIndex++)
			IndexNF_inv[IndexNF[iIndex]] = iIndex;

	}

	/*--- Compute the jump on the adjoint variables for the upper and the lower side ---*/
	for (iMarker = 0; iMarker < nMarker; iMarker++)
		if (config->GetMarker_All_Boundary(iMarker) == NEARFIELD_BOUNDARY)
			for(iVertex = 0; iVertex < geometry->nVertex[iMarker]; iVertex++) {

				iPoint = geometry->vertex[iMarker][iVertex]->GetNode();
				Normal = geometry->vertex[iMarker][iVertex]->GetNormal();

				Area = 0.0;
				for (iDim = 0; iDim < nDim; iDim++)
					Area += Normal[iDim]*Normal[iDim];
				Area = sqrt (Area);

				for (iDim = 0; iDim < nDim; iDim++)
					UnitaryNormal[iDim] = Normal[iDim]/Area;

				if (geometry->node[iPoint]->GetDomain()) {

					coord = geometry->node[iPoint]->GetCoord();
					DerivativeOF = 0.0;

					/*--- Just in case the functional depend also on the surface pressure ---*/
					WeightSB = 1.0-config->GetWeightCd(); 

					double AoA, XcoordRot = 0.0, YcoordRot = 0.0, ZcoordRot = 0.0;

					if (nDim == 2) XcoordRot = coord[0];			
					if (nDim == 3) {
						/*--- Rotate the nearfield cylinder  ---*/
						AoA = -(config->GetAoA()*PI_NUMBER/180.0);
						XcoordRot = coord[0]*cos(AoA) - coord[2]*sin(AoA);
						YcoordRot = coord[1];
						ZcoordRot = coord[0]*sin(AoA) + coord[2]*cos(AoA);
					}

					switch (config->GetKind_ObjFunc()) {	
					case EQUIVALENT_AREA :

						if (nDim == 2) iPhiAngle = 0;
						if (nDim == 3) {
							/*--- Compute the azimuthal angle of the iPoint ---*/
							AngleDouble = atan(-YcoordRot/ZcoordRot)*180.0/PI_NUMBER;
							iPhiAngle = (short) floor(AngleDouble + 0.5);
							if (iPhiAngle < 0) iPhiAngle = 180 + iPhiAngle;
						}

						if (iPhiAngle <= 60) {
							iColumn = IndexNF_inv[iPhiAngle];
							/*--- An azimuthal angle is not defined... this happens with MG levels ---*/
							if (iColumn < 0.0) {
								if (IndexNF_inv[iPhiAngle+1] > 0) { iColumn = IndexNF_inv[iPhiAngle+1]; goto end; }
								if (IndexNF_inv[iPhiAngle-1] > 0) { iColumn = IndexNF_inv[iPhiAngle-1]; goto end; }
								if (IndexNF_inv[iPhiAngle+2] > 0) { iColumn = IndexNF_inv[iPhiAngle+2]; goto end; }
								if (IndexNF_inv[iPhiAngle-2] > 0) { iColumn = IndexNF_inv[iPhiAngle-2]; goto end; }
								if (IndexNF_inv[iPhiAngle+3] > 0) { iColumn = IndexNF_inv[iPhiAngle+3]; goto end; }
								if (IndexNF_inv[iPhiAngle-3] > 0) { iColumn = IndexNF_inv[iPhiAngle-3]; goto end; }
								if (IndexNF_inv[iPhiAngle+4] > 0) { iColumn = IndexNF_inv[iPhiAngle+4]; goto end; }
								if (IndexNF_inv[iPhiAngle-4] > 0) { iColumn = IndexNF_inv[iPhiAngle-4]; goto end; }
							}

							end:

							if (iColumn < 0.0) { cout <<" An azimuthal angle is not defined..." << endl; }

							/*--- Find the value of the weight in the table, using the azimuthal angle  ---*/
							MinDist = 1E6;
							for (iPointNearField = 0; iPointNearField < nPointNearField; iPointNearField++) {
								Dist = fabs(CoordNF[iPointNearField] - XcoordRot);
								if (Dist <= MinDist) {
									MinDist = Dist;
									DerivativeOF = factor*WeightSB*NearFieldWeight[iPointNearField][iColumn];
								}
							}
						}
						else DerivativeOF = 0.0;

						if ((MinDist > 1E-6) || (coord[nDim-1] > 0.0)) DerivativeOF = 0.0;

						break;

					case NEARFIELD_PRESSURE :
						DerivativeOF = factor*WeightSB*(solver_container[FLOW_SOL]->node[iPoint]->GetPressure(incompressible)
								- solver_container[FLOW_SOL]->GetPressure_Inf());
						break;
					}

					/*--- Compute the jump of the adjoint variables (2D, and 3D problems) --*/
					if (nDim == 2) {

						FlowSolution = solver_container[FLOW_SOL]->node[iPoint]->GetSolution();
						u = FlowSolution[1]/FlowSolution[0]; v = FlowSolution[2]/FlowSolution[0];
						double Energy = FlowSolution[3]/FlowSolution[0];
						double Rho = FlowSolution[0];

						sq_vel = u*u+v*v;
						A[0][0] = 0.0;																					A[0][1] = 0.0;									A[0][2] = 1.0;																				A[0][3] = 0.0;
						A[1][0] = -u*v;																					A[1][1] = v;										A[1][2] = u;																					A[1][3] = 0.0;
						A[2][0] = 0.5*(Gamma-3.0)*v*v+0.5*Gamma_Minus_One*u*u;	A[2][1] = -Gamma_Minus_One*u;		A[2][2] = (3.0-Gamma)*v;															A[2][3] = Gamma_Minus_One;
						A[3][0] = -Gamma*v*Energy+Gamma_Minus_One*v*sq_vel;					A[3][1] = -Gamma_Minus_One*u*v; A[3][2] = Gamma*Energy-0.5*Gamma_Minus_One*(u*u+3.0*v*v);	A[3][3] = Gamma*v;

						M[0][0] = 1.0;				M[0][1] = 0.0;		M[0][2] = 0.0;		M[0][3] = 0.0;
						M[1][0] = u;					M[1][1] = Rho;		M[1][2] = 0.0;		M[1][3] = 0.0;
						M[2][0] = v;					M[2][1] = 0.0;		M[2][2] = Rho;		M[2][3] = 0.0;
						M[3][0] = 0.5*sq_vel;	M[3][1] = Rho*u;	M[3][2] = Rho*v;	M[3][3] = 1.0/Gamma_Minus_One;

						for (iVar = 0; iVar < 4; iVar++)
							for (jVar = 0; jVar < 4; jVar++) {
								aux = 0.0;
								for (kVar = 0; kVar < 4; kVar++)
									aux += A[iVar][kVar]*M[kVar][jVar];
								AM[iVar][jVar] = aux;
							}

						for (iVar = 0; iVar < nVar; iVar++)
							for (jVar = 0; jVar < nVar; jVar++)
								A[iVar][jVar] = AM[jVar][iVar];

						b[0] = 0.0; b[1] = 0.0; b[2] = 0.0; b[3] = DerivativeOF; 
					}

					if (nDim == 3) {

						FlowSolution = solver_container[FLOW_SOL]->node[iPoint]->GetSolution();
						double velocity[3];
						double Energy = FlowSolution[4]/FlowSolution[0];
						double Rho = FlowSolution[0];

						double sqvel = 0.0; double proj_vel = 0.0;
						for (iDim = 0; iDim < nDim; iDim++) {
							velocity[iDim] = FlowSolution[iDim+1]/FlowSolution[0];
							sqvel    += velocity[iDim]*velocity[iDim];
							proj_vel += velocity[iDim]*UnitaryNormal[iDim];
						}

						double phi = 0.5*Gamma_Minus_One*sqvel;
						double a1 = Gamma*Energy-phi;
						double a2 = Gamma-1.0;

						/*--- Compute the projected Jacobian ---*/
						A[0][0] = 0.0;
						for (iDim = 0; iDim < nDim; iDim++) A[0][iDim+1] = UnitaryNormal[iDim];
						A[0][nDim+1] = 0.0;

						for (iDim = 0; iDim < nDim; iDim++) {
							A[iDim+1][0] = (UnitaryNormal[iDim]*phi - velocity[iDim]*proj_vel);
							for (jDim = 0; jDim < nDim; jDim++)
								A[iDim+1][jDim+1] = (UnitaryNormal[jDim]*velocity[iDim]-a2*UnitaryNormal[iDim]*velocity[jDim]);
							A[iDim+1][iDim+1] += proj_vel;
							A[iDim+1][nDim+1] = a2*UnitaryNormal[iDim];
						}

						A[nDim+1][0] = proj_vel*(phi-a1);
						for (iDim = 0; iDim < nDim; iDim++)
							A[nDim+1][iDim+1] = (UnitaryNormal[iDim]*a1-a2*velocity[iDim]*proj_vel);
						A[nDim+1][nDim+1] = Gamma*proj_vel;

						/*--- Compute the transformation matrix ---*/
						M[0][0] = 1.0;					M[0][1] = 0.0;							M[0][2] = 0.0;							M[0][3] = 0.0;							M[0][4] = 0.0;
						M[1][0] = velocity[0];	M[1][1] = Rho;							M[1][2] = 0.0;							M[1][3] = 0.0;							M[1][4] = 0.0;
						M[2][0] = velocity[1];	M[2][1] = 0.0;							M[2][2] = Rho;							M[2][3] = 0.0;							M[2][4] = 0.0;
						M[3][0] = velocity[2];	M[3][1] = 0.0;							M[3][2] = 0.0;							M[3][3] = Rho;							M[3][4] = 0.0;
						M[4][0] = 0.5*sqvel;		M[4][1] = Rho*velocity[0];	M[4][2] = Rho*velocity[1];	M[4][3] = Rho*velocity[2];	M[4][4] = 1.0/Gamma_Minus_One;

						/*--- Compute A times M ---*/
						for (iVar = 0; iVar < 5; iVar++)
							for (jVar = 0; jVar < 5; jVar++) {
								aux = 0.0;
								for (kVar = 0; kVar < 5; kVar++)
									aux += A[iVar][kVar]*M[kVar][jVar];
								AM[iVar][jVar] = aux;
							}

						/*--- Compute the transpose matrix ---*/
						for (iVar = 0; iVar < nVar; iVar++)
							for (jVar = 0; jVar < nVar; jVar++)
								A[iVar][jVar] = AM[jVar][iVar];

						/*--- Create the soruce term (AM)^T X = b ---*/
						b[0] = 0.0; b[1] = 0.0; b[2] = 0.0; b[3] = 0.0; b[4] = DerivativeOF;
					}

					/*--- Solve the linear system using a LU descomposition --*/
					for (jc = 1; jc < nVar; jc++)
						A[0][jc] /= A[0][0];

					jrjc = 0;						
					for (;;) {
						jrjc++; jrjcm1 = jrjc-1; jrjcp1 = jrjc+1;
						for (jr = jrjc; jr < nVar; jr++) {
							sum = A[jr][jrjc];
							for (jm = 0; jm <= jrjcm1; jm++)
								sum -= A[jr][jm]*A[jm][jrjc];
							A[jr][jrjc] = sum;
						}
						if ( jrjc == (nVar-1) ) goto stop;
						for (jc = jrjcp1; jc<nVar; jc++) {
							sum = A[jrjc][jc];
							for (jm = 0; jm <= jrjcm1; jm++)
								sum -= A[jrjc][jm]*A[jm][jc];
							A[jrjc][jc] = sum/A[jrjc][jrjc];
						}
					}

					stop:

					b[0] = b[0]/A[0][0];
					for (jr = 1; jr<nVar; jr++) {
						jrm1 = jr-1;
						sum = b[jr];
						for (jm = 0; jm<=jrm1; jm++)
							sum -= A[jr][jm]*b[jm];
						b[jr] = sum/A[jr][jr];
					}

					for (jrjr = 1; jrjr<nVar; jrjr++) {
						jr = (nVar-1)-jrjr;
						jrp1 = jr+1;
						sum = b[jr];
						for (jmjm = jrp1; jmjm<nVar; jmjm++) {
							jm = (nVar-1)-jmjm+jrp1;
							sum -= A[jr][jm]*b[jm];
						}
						b[jr] = sum;
					}

					/*--- Update the internal boundary jump --*/
					for (iVar = 0; iVar < nVar; iVar++)
						IntBound_Vector[iVar] = b[iVar];

					node[iPoint]->SetIntBoundary_Jump(IntBound_Vector);
				}
			}

	delete [] IntBound_Vector;

}

void CAdjEulerSolver::SetInitialCondition(CGeometry **geometry, CSolver ***solver_container, CConfig *config, unsigned long ExtIter) {
	unsigned long iPoint, Point_Fine;
	unsigned short iMesh, iChildren, iVar;
	double LevelSet, Area_Children, Area_Parent, LevelSet_Fine, *Solution, *Solution_Fine;
  
	bool restart = config->GetRestart();
	bool freesurface = config->GetFreeSurface();
  bool dual_time = ((config->GetUnsteady_Simulation() == DT_STEPPING_1ST) ||
                    (config->GetUnsteady_Simulation() == DT_STEPPING_2ND));
  
	if (freesurface) {
    
    for (iMesh = 0; iMesh <= config->GetMGLevels(); iMesh++) {
      
      for (iPoint = 0; iPoint < geometry[iMesh]->GetnPoint(); iPoint++) {
        
        /*--- Set initial boundary condition at iter 0 ---*/
        if ((ExtIter == 0) && (!restart)) {
          
          /*--- Compute the adjoint level set value in all the MG levels ---*/
          if (iMesh == MESH_0) {
            solver_container[iMesh][ADJLEVELSET_SOL]->node[iPoint]->SetSolution(0, 0.0);
          }
          else {
            Area_Parent = geometry[iMesh]->node[iPoint]->GetVolume();
            LevelSet = 0.0;
            for (iChildren = 0; iChildren < geometry[iMesh]->node[iPoint]->GetnChildren_CV(); iChildren++) {
              Point_Fine = geometry[iMesh]->node[iPoint]->GetChildren_CV(iChildren);
              Area_Children = geometry[iMesh-1]->node[Point_Fine]->GetVolume();
              LevelSet_Fine = solver_container[iMesh-1][ADJLEVELSET_SOL]->node[Point_Fine]->GetSolution(0);
              LevelSet += LevelSet_Fine*Area_Children/Area_Parent;
            }
            solver_container[iMesh][ADJLEVELSET_SOL]->node[iPoint]->SetSolution(0, LevelSet);
          }
          
          /*--- Compute the flow solution using the level set value. ---*/
					for (iVar = 0; iVar < nVar; iVar++)
            solver_container[iMesh][ADJFLOW_SOL]->node[iPoint]->SetSolution(iVar, 0.0);
          
        }
      }
      
      /*--- Set the MPI communication ---*/
      solver_container[iMesh][ADJFLOW_SOL]->Set_MPI_Solution(geometry[iMesh], config);
      solver_container[iMesh][ADJLEVELSET_SOL]->Set_MPI_Solution(geometry[iMesh], config);
      
      /*--- The value of the solution for the first iteration of the dual time ---*/
      for (iPoint = 0; iPoint < geometry[iMesh]->GetnPoint(); iPoint++) {
        if ((ExtIter == 0) && (dual_time)) {
          solver_container[iMesh][ADJLEVELSET_SOL]->node[iPoint]->Set_Solution_time_n();
          solver_container[iMesh][ADJLEVELSET_SOL]->node[iPoint]->Set_Solution_time_n1();
        }
      }
      
    }
    
	}
  
  /*--- If restart solution, then interpolate the flow solution to
   all the multigrid levels, this is important with the dual time strategy ---*/
  if (restart) {
    Solution = new double[nVar];
    for (iMesh = 1; iMesh <= config->GetMGLevels(); iMesh++) {
      for (iPoint = 0; iPoint < geometry[iMesh]->GetnPoint(); iPoint++) {
        Area_Parent = geometry[iMesh]->node[iPoint]->GetVolume();
        for (iVar = 0; iVar < nVar; iVar++) Solution[iVar] = 0.0;
        for (iChildren = 0; iChildren < geometry[iMesh]->node[iPoint]->GetnChildren_CV(); iChildren++) {
          Point_Fine = geometry[iMesh]->node[iPoint]->GetChildren_CV(iChildren);
          Area_Children = geometry[iMesh-1]->node[Point_Fine]->GetVolume();
          Solution_Fine = solver_container[iMesh-1][ADJFLOW_SOL]->node[Point_Fine]->GetSolution();
          for (iVar = 0; iVar < nVar; iVar++) {
            Solution[iVar] += Solution_Fine[iVar]*Area_Children/Area_Parent;
          }
        }
        solver_container[iMesh][ADJFLOW_SOL]->node[iPoint]->SetSolution(Solution);
        
      }
      solver_container[iMesh][ADJFLOW_SOL]->Set_MPI_Solution(geometry[iMesh], config);
    }
    delete [] Solution;
  }
  
  /*--- The value of the solution for the first iteration of the dual time ---*/
  for (iMesh = 0; iMesh <= config->GetMGLevels(); iMesh++) {
    for (iPoint = 0; iPoint < geometry[iMesh]->GetnPoint(); iPoint++) {
      if ((ExtIter == 0) && (dual_time)) {
        solver_container[iMesh][ADJFLOW_SOL]->node[iPoint]->Set_Solution_time_n();
        solver_container[iMesh][ADJFLOW_SOL]->node[iPoint]->Set_Solution_time_n1();
      }
    }
  }
  
}

void CAdjEulerSolver::Preprocessing(CGeometry *geometry, CSolver **solver_container, CConfig *config, unsigned short iMesh, unsigned short iRKStep, unsigned short RunTime_EqSystem) {
  
	unsigned long iPoint, ErrorCounter = 0;
  double SharpEdge_Distance;
  bool RightSol;

#ifdef NO_MPI
	int rank = MASTER_NODE;
#else
	int rank = MPI::COMM_WORLD.Get_rank();
#endif
  
  /*--- Retrieve information about the spatial and temporal integration for the
   adjoint equations (note that the flow problem may use different methods). ---*/
  bool implicit       = (config->GetKind_TimeIntScheme_AdjFlow() == EULER_IMPLICIT);
  bool upwind_2nd     = (config->GetKind_Upwind_AdjFlow() == ROE_2ND);
  bool center         = (config->GetKind_ConvNumScheme_AdjFlow() == SPACE_CENTERED);
  bool center_jst     = (config->GetKind_Centered_AdjFlow() == JST);
  bool limiter        = (config->GetKind_SlopeLimit() != NONE);
  bool incompressible = config->GetIncompressible();

  /*--- Compute nacelle inflow and exhaust properties ---*/
  GetNacelle_Properties(geometry, config, iMesh);
  
	/*--- Residual initialization ---*/
	for (iPoint = 0; iPoint < nPoint; iPoint ++) {
    
    /*--- Get the distance form a sharp edge ---*/
    SharpEdge_Distance = geometry->node[iPoint]->GetSharpEdge_Distance();
    
    /*--- Set the primitive variables incompressible and compressible
     adjoint variables ---*/
		if (incompressible) RightSol = node[iPoint]->SetPrimVar_Incompressible(SharpEdge_Distance, false, config);
		else RightSol = node[iPoint]->SetPrimVar_Compressible(SharpEdge_Distance, false, config);
    if (!RightSol) ErrorCounter++;
      
		/*--- Initialize the convective residual vector ---*/
		LinSysRes.SetBlock_Zero(iPoint);
    
	}
  
  /*--- Compute gradients for upwind second-order reconstruction ---*/
  if ((upwind_2nd) && (iMesh == MESH_0)) {
		if (config->GetKind_Gradient_Method() == GREEN_GAUSS) SetSolution_Gradient_GG(geometry, config);
		if (config->GetKind_Gradient_Method() == WEIGHTED_LEAST_SQUARES) SetSolution_Gradient_LS(geometry, config);
    
    /*--- Limiter computation ---*/
		if (limiter) SetSolution_Limiter(geometry, config);
	}

  /*--- Artificial dissipation for centered schemes ---*/
  if (center) {
    if ((center_jst) && (iMesh == MESH_0)) {
      SetDissipation_Switch(geometry, config);
      SetUndivided_Laplacian(geometry, config);
      if (config->GetKind_Gradient_Method() == GREEN_GAUSS) SetSolution_Gradient_GG(geometry, config);
      if (config->GetKind_Gradient_Method() == WEIGHTED_LEAST_SQUARES) SetSolution_Gradient_LS(geometry, config);
    }
  }
  
	/*--- Implicit solution ---*/
	if (implicit) Jacobian.SetValZero();
  
  /*--- Error message ---*/
#ifndef NO_MPI
  double MyErrorCounter = ErrorCounter; ErrorCounter = 0.0;
  MPI::COMM_WORLD.Allreduce(&MyErrorCounter, &ErrorCounter, 1, MPI::UNSIGNED_LONG, MPI::SUM);
#endif
  if ((ErrorCounter != 0) && (rank == MASTER_NODE))
    cout <<"The solution contains "<< ErrorCounter << " non-physical points." << endl;
  
}

void CAdjEulerSolver::Centered_Residual(CGeometry *geometry, CSolver **solver_container, CNumerics *numerics, 
		CConfig *config, unsigned short iMesh, unsigned short iRKStep) {

	unsigned long iEdge, iPoint, jPoint;

	bool implicit = (config->GetKind_TimeIntScheme_AdjFlow() == EULER_IMPLICIT);
	bool high_order_diss = ((config->GetKind_Centered_AdjFlow() == JST) && (iMesh == MESH_0));
	
	bool rotating_frame = config->GetRotating_Frame();
	bool incompressible = config->GetIncompressible();
	bool grid_movement  = config->GetGrid_Movement();

	for (iEdge = 0; iEdge < geometry->GetnEdge(); iEdge++) {

		/*--- Points in edge, normal, and neighbors---*/
		iPoint = geometry->edge[iEdge]->GetNode(0);
		jPoint = geometry->edge[iEdge]->GetNode(1);
		numerics->SetNormal(geometry->edge[iEdge]->GetNormal());
		numerics->SetNeighbor(geometry->node[iPoint]->GetnNeighbor(), geometry->node[jPoint]->GetnNeighbor());

		/*--- Adjoint variables w/o reconstruction ---*/
		numerics->SetAdjointVar(node[iPoint]->GetSolution(), node[jPoint]->GetSolution());

		/*--- Conservative variables w/o reconstruction ---*/
		numerics->SetConservative(solver_container[FLOW_SOL]->node[iPoint]->GetSolution(), 
				solver_container[FLOW_SOL]->node[jPoint]->GetSolution());

		if (incompressible) {
			numerics->SetDensityInc(solver_container[FLOW_SOL]->node[iPoint]->GetDensityInc(), solver_container[FLOW_SOL]->node[jPoint]->GetDensityInc());
			numerics->SetBetaInc2(solver_container[FLOW_SOL]->node[iPoint]->GetBetaInc2(), solver_container[FLOW_SOL]->node[jPoint]->GetBetaInc2());
			numerics->SetCoord(geometry->node[iPoint]->GetCoord(), geometry->node[jPoint]->GetCoord());
		}
		else {
			numerics->SetSoundSpeed(solver_container[FLOW_SOL]->node[iPoint]->GetSoundSpeed(), 
					solver_container[FLOW_SOL]->node[jPoint]->GetSoundSpeed());
			numerics->SetEnthalpy(solver_container[FLOW_SOL]->node[iPoint]->GetEnthalpy(), 
					solver_container[FLOW_SOL]->node[jPoint]->GetEnthalpy());
		}

		numerics->SetLambda(solver_container[FLOW_SOL]->node[iPoint]->GetLambda(), 
				solver_container[FLOW_SOL]->node[jPoint]->GetLambda());

		if (high_order_diss) {
			numerics->SetUndivided_Laplacian(node[iPoint]->GetUndivided_Laplacian(), node[jPoint]->GetUndivided_Laplacian());
			numerics->SetSensor(solver_container[FLOW_SOL]->node[iPoint]->GetSensor(),
					solver_container[FLOW_SOL]->node[jPoint]->GetSensor());
		}

		/*--- Rotating frame - use lower-order dissipation sensor ---*/
		if (rotating_frame) {
			numerics->SetSensor(node[iPoint]->GetSensor(),node[jPoint]->GetSensor());
		}

		/*--- Mesh motion ---*/
		if (grid_movement) {
			numerics->SetGridVel(geometry->node[iPoint]->GetGridVel(), geometry->node[jPoint]->GetGridVel());
		}

		/*--- Compute residuals ---*/				
		numerics->ComputeResidual(Res_Conv_i, Res_Visc_i, Res_Conv_j, Res_Visc_j, 
				Jacobian_ii, Jacobian_ij, Jacobian_ji, Jacobian_jj, config);

		/*--- Update convective and artificial dissipation residuals ---*/
		LinSysRes.SubtractBlock(iPoint, Res_Conv_i);
		LinSysRes.SubtractBlock(jPoint, Res_Conv_j);
    LinSysRes.SubtractBlock(iPoint, Res_Visc_i);
    LinSysRes.SubtractBlock(jPoint, Res_Visc_j);

		/*--- Implicit contribution to the residual ---*/
		if (implicit) {
			Jacobian.SubtractBlock(iPoint, iPoint, Jacobian_ii);
			Jacobian.SubtractBlock(iPoint, jPoint, Jacobian_ij);
			Jacobian.SubtractBlock(jPoint, iPoint, Jacobian_ji);
			Jacobian.SubtractBlock(jPoint, jPoint, Jacobian_jj);
		}
	}
}


void CAdjEulerSolver::Upwind_Residual(CGeometry *geometry, CSolver **solver_container, CNumerics *numerics, CConfig *config, unsigned short iMesh) {  
	double **Gradient_i, **Gradient_j, Project_Grad_i, Project_Grad_j, *Limiter_i = NULL,
			*Limiter_j = NULL, *Psi_i = NULL, *Psi_j = NULL, *U_i, *U_j;
	unsigned long iEdge, iPoint, jPoint;
	unsigned short iDim, iVar;

	bool implicit = (config->GetKind_TimeIntScheme_AdjFlow() == EULER_IMPLICIT);
	bool high_order_diss = (((config->GetKind_Upwind_AdjFlow() == ROE_2ND) ||
                           (config->GetKind_Upwind_AdjFlow() == SW_2ND)) && (iMesh == MESH_0));
	bool incompressible = config->GetIncompressible();
	bool grid_movement  = config->GetGrid_Movement();
	bool limiter = (config->GetKind_SlopeLimit() != NONE);

	for(iEdge = 0; iEdge < geometry->GetnEdge(); iEdge++) {

		/*--- Points in edge and normal vectors ---*/
		iPoint = geometry->edge[iEdge]->GetNode(0);
		jPoint = geometry->edge[iEdge]->GetNode(1);
		numerics->SetNormal(geometry->edge[iEdge]->GetNormal());

    /*--- Adjoint variables w/o reconstruction ---*/
    Psi_i = node[iPoint]->GetSolution(); Psi_j = node[jPoint]->GetSolution();
    numerics->SetAdjointVar(Psi_i, Psi_j);

		/*--- Conservative variables w/o reconstruction ---*/
		U_i = solver_container[FLOW_SOL]->node[iPoint]->GetSolution();
		U_j = solver_container[FLOW_SOL]->node[jPoint]->GetSolution();
		numerics->SetConservative(U_i, U_j);

		if (incompressible) {
			numerics->SetDensityInc(solver_container[FLOW_SOL]->node[iPoint]->GetDensityInc(),
					solver_container[FLOW_SOL]->node[jPoint]->GetDensityInc());
			numerics->SetBetaInc2(solver_container[FLOW_SOL]->node[iPoint]->GetBetaInc2(),
					solver_container[FLOW_SOL]->node[jPoint]->GetBetaInc2());
			numerics->SetCoord(geometry->node[iPoint]->GetCoord(), geometry->node[jPoint]->GetCoord());
		}
		else {		
			numerics->SetSoundSpeed(solver_container[FLOW_SOL]->node[iPoint]->GetSoundSpeed(), 
					solver_container[FLOW_SOL]->node[jPoint]->GetSoundSpeed());
			numerics->SetEnthalpy(solver_container[FLOW_SOL]->node[iPoint]->GetEnthalpy(), 
					solver_container[FLOW_SOL]->node[jPoint]->GetEnthalpy());
		}

		/*--- Grid velocities for dynamic meshes ---*/
		if (grid_movement) {
			numerics->SetGridVel(geometry->node[iPoint]->GetGridVel(), geometry->node[jPoint]->GetGridVel());
		}

		/*--- High order reconstruction using MUSCL strategy ---*/
		if (high_order_diss) {
			for (iDim = 0; iDim < nDim; iDim++) {
				Vector_i[iDim] = 0.5*(geometry->node[jPoint]->GetCoord(iDim) - geometry->node[iPoint]->GetCoord(iDim));
				Vector_j[iDim] = 0.5*(geometry->node[iPoint]->GetCoord(iDim) - geometry->node[jPoint]->GetCoord(iDim));
			}

			Gradient_i = node[iPoint]->GetGradient(); Gradient_j = node[jPoint]->GetGradient();
			if (limiter) { Limiter_i = node[iPoint]->GetLimiter(); Limiter_j = node[jPoint]->GetLimiter(); }

			for (iVar = 0; iVar < nVar; iVar++) {
				Project_Grad_i = 0; Project_Grad_j = 0;
				for (iDim = 0; iDim < nDim; iDim++) {
					Project_Grad_i += Vector_i[iDim]*Gradient_i[iVar][iDim];
					Project_Grad_j += Vector_j[iDim]*Gradient_j[iVar][iDim];
				}
				if (limiter) {
					Solution_i[iVar] = Psi_i[iVar] + Project_Grad_i*Limiter_i[iDim];
					Solution_j[iVar] = Psi_j[iVar] + Project_Grad_j*Limiter_j[iDim];
				}
				else {
					Solution_i[iVar] = Psi_i[iVar] + Project_Grad_i;
					Solution_j[iVar] = Psi_j[iVar] + Project_Grad_j;

				}
			}
			/*--- Set conservative variables with reconstruction ---*/
			numerics->SetAdjointVar(Solution_i, Solution_j);
		}

		/*--- Compute the residual---*/
		numerics->ComputeResidual(Residual_i, Residual_j, Jacobian_ii, Jacobian_ij, Jacobian_ji, Jacobian_jj, config);

		/*--- Add and Subtract Residual ---*/
    LinSysRes.SubtractBlock(iPoint, Residual_i);
    LinSysRes.SubtractBlock(jPoint, Residual_j);
    
    /*--- Implicit contribution to the residual ---*/
    if (implicit) {
      Jacobian.SubtractBlock(iPoint, iPoint, Jacobian_ii);
      Jacobian.SubtractBlock(iPoint, jPoint, Jacobian_ij);
      Jacobian.SubtractBlock(jPoint, iPoint, Jacobian_ji);
      Jacobian.SubtractBlock(jPoint, jPoint, Jacobian_jj);
    }
	}
}

void CAdjEulerSolver::Source_Residual(CGeometry *geometry, CSolver **solver_container, CNumerics *numerics, CNumerics *second_numerics,
		CConfig *config, unsigned short iMesh) {

	unsigned short iVar, iDim;
	unsigned long iPoint;
  bool implicit = (config->GetKind_TimeIntScheme_AdjFlow() == EULER_IMPLICIT);
	bool rotating_frame = config->GetRotating_Frame();
	bool axisymmetric   = config->GetAxisymmetric();
	bool gravity        = (config->GetGravityForce() == YES);
	bool time_spectral  = (config->GetUnsteady_Simulation() == TIME_SPECTRAL);
	bool freesurface    = config->GetFreeSurface();

  /*--- Initialize the source residual to zero ---*/
	for (iVar = 0; iVar < nVar; iVar++) Residual[iVar] = 0.0;

	if (rotating_frame) {

		/*--- Loop over all points ---*/
		for (iPoint = 0; iPoint < nPointDomain; iPoint++) { 

			/*--- Load the adjoint variables ---*/
			numerics->SetAdjointVar(node[iPoint]->GetSolution(),
                              node[iPoint]->GetSolution());

			/*--- Load the volume of the dual mesh cell ---*/
			numerics->SetVolume(geometry->node[iPoint]->GetVolume());

			/*--- Compute the adjoint rotating frame source residual ---*/
			numerics->ComputeResidual(Residual, Jacobian_i, config);

			/*--- Add the source residual to the total ---*/
			LinSysRes.AddBlock(iPoint, Residual);
      
      /*--- Add the implicit Jacobian contribution ---*/
      if (implicit) Jacobian.AddBlock(iPoint, iPoint, Jacobian_i);
      
		}
	}

	if (time_spectral) {

		double Volume, Source;

		/*--- loop over points ---*/
		for (iPoint = 0; iPoint < nPointDomain; iPoint++) {

			/*--- Get control volume ---*/
			Volume = geometry->node[iPoint]->GetVolume();

			/*--- Get stored time spectral source term ---*/
			for (iVar = 0; iVar < nVar; iVar++) {
				Source = node[iPoint]->GetTimeSpectral_Source(iVar);
				Residual[iVar] = Source*Volume;
			}

			/*--- Add Residual ---*/
			LinSysRes.AddBlock(iPoint, Residual);

		}
	}

	if (axisymmetric) {

    /*--- Zero out Jacobian structure ---*/
    if (implicit) {
      for (iVar = 0; iVar < nVar; iVar ++)
        for (unsigned short jVar = 0; jVar < nVar; jVar ++) 
          Jacobian_i[iVar][jVar] = 0.0;
    }

		/*--- loop over points ---*/
		for (iPoint = 0; iPoint < nPointDomain; iPoint++) { 
			
			/*--- Set solution ---*/
			numerics->SetConservative(solver_container[FLOW_SOL]->node[iPoint]->GetSolution(), solver_container[FLOW_SOL]->node[iPoint]->GetSolution());

			/*--- Set adjoint variables ---*/
			numerics->SetAdjointVar(node[iPoint]->GetSolution(), node[iPoint]->GetSolution());

			/*--- Set control volume ---*/
			numerics->SetVolume(geometry->node[iPoint]->GetVolume());

			/*--- Set coordinate ---*/
			numerics->SetCoord(geometry->node[iPoint]->GetCoord(),geometry->node[iPoint]->GetCoord());

			/*--- Compute Source term Residual ---*/
			numerics->ComputeResidual(Residual, Jacobian_i, config);

			/*--- Add Residual ---*/
			LinSysRes.AddBlock(iPoint, Residual);

      /*--- Implicit part ---*/
			if (implicit)
				Jacobian.AddBlock(iPoint, iPoint, Jacobian_i);

		}
	}

	if (gravity) {

	}

	if (freesurface) {
    for (iPoint = 0; iPoint < nPointDomain; iPoint++) {
      
      double Volume = geometry->node[iPoint]->GetVolume();
      double **Gradient = solver_container[ADJLEVELSET_SOL]->node[iPoint]->GetGradient();
      double coeff = solver_container[LEVELSET_SOL]->node[iPoint]->GetSolution(0) / solver_container[FLOW_SOL]->node[iPoint]->GetDensityInc();
      
      Residual[0] = 0.0;
      for (iDim = 0; iDim < nDim; iDim++) {
        Residual[iDim+1] = coeff*Gradient[0][iDim]*Volume;
      }
      
      LinSysRes.AddBlock(iPoint, Residual);
      
		}		
	}

}

void CAdjEulerSolver::Source_Template(CGeometry *geometry, CSolver **solver_container, CNumerics *numerics,
		CConfig *config, unsigned short iMesh) {
}

void CAdjEulerSolver::SetUndivided_Laplacian(CGeometry *geometry, CConfig *config) {
	unsigned long iPoint, jPoint, iEdge;
	unsigned short iVar;
	double *Diff;
  
  Diff = new double[nVar];

	for (iPoint = 0; iPoint < nPointDomain; iPoint++)
		node[iPoint]->SetUnd_LaplZero();

	for (iEdge = 0; iEdge < geometry->GetnEdge(); iEdge++) {	
		iPoint = geometry->edge[iEdge]->GetNode(0);
		jPoint = geometry->edge[iEdge]->GetNode(1);

		for (iVar = 0; iVar < nVar; iVar++)
			Diff[iVar] = node[iPoint]->GetSolution(iVar) - node[jPoint]->GetSolution(iVar);
    
#ifdef STRUCTURED_GRID

		if (geometry->node[iPoint]->GetDomain()) node[iPoint]->SubtractUnd_Lapl(Diff);
		if (geometry->node[jPoint]->GetDomain()) node[jPoint]->AddUnd_Lapl(Diff);
    
#else
    
    bool boundary_i = geometry->node[iPoint]->GetPhysicalBoundary();
    bool boundary_j = geometry->node[jPoint]->GetPhysicalBoundary();
    
    /*--- Both points inside the domain, or both in the boundary ---*/
		if ((!boundary_i && !boundary_j) || (boundary_i && boundary_j)) {
			if (geometry->node[iPoint]->GetDomain()) node[iPoint]->SubtractUnd_Lapl(Diff);
			if (geometry->node[jPoint]->GetDomain()) node[jPoint]->AddUnd_Lapl(Diff);
		}
		
		/*--- iPoint inside the domain, jPoint on the boundary ---*/
		if (!boundary_i && boundary_j)
			if (geometry->node[iPoint]->GetDomain()) node[iPoint]->SubtractUnd_Lapl(Diff);
		
		/*--- jPoint inside the domain, iPoint on the boundary ---*/
		if (boundary_i && !boundary_j)
			if (geometry->node[jPoint]->GetDomain()) node[jPoint]->AddUnd_Lapl(Diff);
    
#endif

	}

#ifdef STRUCTURED_GRID

  unsigned long Point_Normal = 0, iVertex;
	unsigned short iMarker;
  double *Psi_mirror;

  Psi_mirror = new double[nVar];

	/*--- Loop over all boundaries and include an extra contribution
	 from a halo node. Find the nearest normal, interior point 
	 for a boundary node and make a linear approximation. ---*/
	for (iMarker = 0; iMarker < nMarker; iMarker++) {
    
		if (config->GetMarker_All_Boundary(iMarker) != SEND_RECEIVE &&
				config->GetMarker_All_Boundary(iMarker) != INTERFACE_BOUNDARY &&
				config->GetMarker_All_Boundary(iMarker) != NEARFIELD_BOUNDARY &&
				config->GetMarker_All_Boundary(iMarker) != PERIODIC_BOUNDARY) {
      
			for (iVertex = 0; iVertex < geometry->nVertex[iMarker]; iVertex++) {
				iPoint = geometry->vertex[iMarker][iVertex]->GetNode();
        
				if (geometry->node[iPoint]->GetDomain()) {
          
					Point_Normal = geometry->vertex[iMarker][iVertex]->GetNormal_Neighbor();
          
					/*--- Interpolate & compute difference in the conserved variables ---*/
					for (iVar = 0; iVar < nVar; iVar++) {
						Psi_mirror[iVar] = 2.0*node[iPoint]->GetSolution(iVar) - node[Point_Normal]->GetSolution(iVar);
						Diff[iVar]   = node[iPoint]->GetSolution(iVar) - Psi_mirror[iVar];
					}
          
					/*--- Subtract contribution at the boundary node only ---*/
					node[iPoint]->SubtractUnd_Lapl(Diff);
				}
			}
    }
  }

	delete [] Psi_mirror;
  
#endif

  delete [] Diff;

  /*--- MPI parallelization ---*/
  Set_MPI_Undivided_Laplacian(geometry, config);
  
}

void CAdjEulerSolver::SetDissipation_Switch(CGeometry *geometry, CConfig *config) {

	double dx = 0.1;
	double LimK = 0.03;
	double eps2 =  pow((LimK*dx),3);

	unsigned long iPoint, jPoint;
	unsigned short iNeigh, nNeigh, iDim;
	double **Gradient_i, *Coord_i, *Coord_j, diff_coord, dist_ij, r_u, r_u_ij, 
	du_max, du_min, u_ij, *Solution_i, *Solution_j, dp, dm;


	for (iPoint = 0; iPoint < nPoint; iPoint++) 

		if (geometry->node[iPoint]->GetDomain()) {

			Solution_i = node[iPoint]->GetSolution();
			Gradient_i = node[iPoint]->GetGradient();
			Coord_i = geometry->node[iPoint]->GetCoord();
			nNeigh = geometry->node[iPoint]->GetnPoint();

			/*--- Find max and min value of the variable in the control volume around the mesh point ---*/
			du_max = 1.0E-8; du_min = -1.0E-8;
			for (iNeigh = 0; iNeigh < nNeigh; iNeigh++) {
				jPoint = geometry->node[iPoint]->GetPoint(iNeigh);
				Solution_j = node[jPoint]->GetSolution();
				du_max = max(du_max, Solution_j[0] - Solution_i[0]);
				du_min = min(du_min, Solution_j[0] - Solution_i[0]);
			}

			r_u = 1.0;
			for (iNeigh = 0; iNeigh < nNeigh; iNeigh++) {

				/*--- Unconstrained reconstructed solution ---*/
				jPoint = geometry->node[iPoint]->GetPoint(iNeigh);
				Solution_j = node[jPoint]->GetSolution();
				Coord_j = geometry->node[jPoint]->GetCoord();
				u_ij = Solution_i[0]; dist_ij = 0;
				for (iDim = 0; iDim < nDim; iDim++) {
					diff_coord = Coord_j[iDim]-Coord_i[iDim];
					u_ij += 0.5*diff_coord*Gradient_i[0][iDim];
				}

				/*--- Venkatakrishnan limiter ---*/
				if ((u_ij - Solution_i[0]) >= 0.0) dp = du_max;
				else	dp = du_min;
				dm = u_ij - Solution_i[0];
				r_u_ij = (dp*dp+2.0*dm*dp + eps2)/(dp*dp+2*dm*dm+dm*dp + eps2);

				/*--- Take the smallest value of the limiter ---*/
				r_u = min(r_u, r_u_ij);

			}
			node[iPoint]->SetSensor(1.0-r_u);
		}
  
  /*--- MPI parallelization ---*/
  Set_MPI_Dissipation_Switch(geometry, config);
  
}

void CAdjEulerSolver::ExplicitRK_Iteration(CGeometry *geometry, CSolver **solver_container, 
		CConfig *config, unsigned short iRKStep) {
	double *Residual, *Res_TruncError, Vol, Delta, Res;
	unsigned short iVar;
	unsigned long iPoint;
  
	double RK_AlphaCoeff = config->Get_Alpha_RKStep(iRKStep);

	for (iVar = 0; iVar < nVar; iVar++) {
		SetRes_RMS(iVar, 0.0);
    SetRes_Max(iVar, 0.0, 0);
  }

	/*--- Update the solution ---*/
	for (iPoint = 0; iPoint < nPointDomain; iPoint++) {
		Vol = geometry->node[iPoint]->GetVolume();
		Delta = solver_container[FLOW_SOL]->node[iPoint]->GetDelta_Time() / Vol;
    
		Res_TruncError = node[iPoint]->GetResTruncError();
		Residual = LinSysRes.GetBlock(iPoint);
    
		for (iVar = 0; iVar < nVar; iVar++) {
      Res = Residual[iVar] + Res_TruncError[iVar];
			node[iPoint]->AddSolution(iVar, -Res*Delta*RK_AlphaCoeff);
			AddRes_RMS(iVar, Res*Res);
      AddRes_Max(iVar, fabs(Res), geometry->node[iPoint]->GetGlobalIndex());
		}
    
	}

  /*--- MPI solution ---*/
  Set_MPI_Solution(geometry, config);
  
  /*--- Compute the root mean square residual ---*/
  SetResidual_RMS(geometry, config);
  
}

void CAdjEulerSolver::ExplicitEuler_Iteration(CGeometry *geometry, CSolver **solver_container, CConfig *config) {
	double *local_Residual, *local_Res_TruncError, Vol, Delta, Res;
	unsigned short iVar;
	unsigned long iPoint;

	for (iVar = 0; iVar < nVar; iVar++) {
		SetRes_RMS(iVar, 0.0);
    SetRes_Max(iVar, 0.0, 0);
  }

	/*--- Update the solution ---*/
	for (iPoint = 0; iPoint < nPointDomain; iPoint++) {
		Vol = geometry->node[iPoint]->GetVolume();
		Delta = solver_container[FLOW_SOL]->node[iPoint]->GetDelta_Time() / Vol;
    
		local_Res_TruncError = node[iPoint]->GetResTruncError();
		local_Residual = LinSysRes.GetBlock(iPoint);
    
		for (iVar = 0; iVar < nVar; iVar++) {
      Res = local_Residual[iVar] + local_Res_TruncError[iVar];
			node[iPoint]->AddSolution(iVar, -Res*Delta);
			AddRes_RMS(iVar, Res*Res);
      AddRes_Max(iVar, fabs(Res), geometry->node[iPoint]->GetGlobalIndex());
		}
    
	}

  /*--- MPI solution ---*/
  Set_MPI_Solution(geometry, config);
  
  /*--- Compute the root mean square residual ---*/
  SetResidual_RMS(geometry, config);
  
}

void CAdjEulerSolver::ImplicitEuler_Iteration(CGeometry *geometry, CSolver **solver_container, CConfig *config) {
	unsigned short iVar;
	unsigned long iPoint, total_index;
	double Delta, *local_Res_TruncError, Vol;
  
	/*--- Set maximum residual to zero ---*/
	for (iVar = 0; iVar < nVar; iVar++) {
		SetRes_RMS(iVar, 0.0);
    SetRes_Max(iVar, 0.0, 0);
  }
  
	/*--- Build implicit system ---*/
	for (iPoint = 0; iPoint < nPointDomain; iPoint++) {
    
		/*--- Read the residual ---*/
		local_Res_TruncError = node[iPoint]->GetResTruncError();
    
		/*--- Read the volume ---*/
		Vol = geometry->node[iPoint]->GetVolume();
    
		/*--- Modify matrix diagonal to assure diagonal dominance ---*/
		Delta = Vol / solver_container[FLOW_SOL]->node[iPoint]->GetDelta_Time();
    
		Jacobian.AddVal2Diag(iPoint, Delta);
    
		/*--- Right hand side of the system (-Residual) and initial guess (x = 0) ---*/
		for (iVar = 0; iVar < nVar; iVar++) {
			total_index = iPoint*nVar+iVar;
			LinSysRes[total_index] = -(LinSysRes[total_index] + local_Res_TruncError[iVar]);
			LinSysSol[total_index] = 0.0;
			AddRes_RMS(iVar, LinSysRes[total_index]*LinSysRes[total_index]);
      AddRes_Max(iVar, fabs(LinSysRes[total_index]), geometry->node[iPoint]->GetGlobalIndex());
		}
    
	}
  
  /*--- Initialize residual and solution at the ghost points ---*/
  for (iPoint = nPointDomain; iPoint < nPoint; iPoint++) {
    for (iVar = 0; iVar < nVar; iVar++) {
      total_index = iPoint*nVar + iVar;
      LinSysRes[total_index] = 0.0;
      LinSysSol[total_index] = 0.0;
    }
  }
  
	/*--- Solve the linear system (Krylov subspace methods) ---*/
  CMatrixVectorProduct* mat_vec = new CSysMatrixVectorProduct(Jacobian, geometry, config);
  
  CPreconditioner* precond = NULL;
  if (config->GetKind_Linear_Solver_Prec() == JACOBI) {
    Jacobian.BuildJacobiPreconditioner();
    precond = new CJacobiPreconditioner(Jacobian, geometry, config);
  }
  else if (config->GetKind_Linear_Solver_Prec() == LU_SGS) {
    precond = new CLU_SGSPreconditioner(Jacobian, geometry, config);
  }
  else if (config->GetKind_Linear_Solver_Prec() == LINELET) {
    Jacobian.BuildJacobiPreconditioner();
    Jacobian.BuildLineletPreconditioner(geometry, config);
    precond = new CLineletPreconditioner(Jacobian, geometry, config);
  }
  
  CSysSolve system;
  if (config->GetKind_Linear_Solver() == BCGSTAB)
    system.BCGSTAB(LinSysRes, LinSysSol, *mat_vec, *precond, config->GetLinear_Solver_Error(),
                   config->GetLinear_Solver_Iter(), false);
  else if (config->GetKind_Linear_Solver() == FGMRES)
    system.FGMRES(LinSysRes, LinSysSol, *mat_vec, *precond, config->GetLinear_Solver_Error(),
                  config->GetLinear_Solver_Iter(), false);
  
  delete mat_vec;
  delete precond;
  
	/*--- Update solution (system written in terms of increments) ---*/
	for (iPoint = 0; iPoint < nPointDomain; iPoint++)
		for (iVar = 0; iVar < nVar; iVar++)
			node[iPoint]->AddSolution(iVar, config->GetLinear_Solver_Relax()*LinSysSol[iPoint*nVar+iVar]);
  
  /*--- MPI solution ---*/
  Set_MPI_Solution(geometry, config);
  
  /*--- Compute the root mean square residual ---*/
  SetResidual_RMS(geometry, config);
  
}

void CAdjEulerSolver::Solve_LinearSystem(CGeometry *geometry, CSolver **solver_container, CConfig *config){
	unsigned long iPoint;
	unsigned long total_index;
	unsigned short iVar;
	double *ObjFuncSource;

	/*--- Build linear system ---*/
	for (iPoint = 0; iPoint < nPointDomain; iPoint++) {
		ObjFuncSource = node[iPoint]->GetObjFuncSource();
		for (iVar = 0; iVar < nVar; iVar++) {
			total_index = iPoint*nVar+iVar;
			LinSysRes[total_index] = ObjFuncSource[iVar];
			LinSysSol[total_index] = 0.0;
		}
	}

	/*--- Solve the linear system (Krylov subspace methods) ---*/
  CMatrixVectorProduct* mat_vec = new CSysMatrixVectorProduct(Jacobian, geometry, config);
  
  CPreconditioner* precond = NULL;
  if (config->GetKind_Linear_Solver_Prec() == JACOBI) {
    Jacobian.BuildJacobiPreconditioner();
    precond = new CJacobiPreconditioner(Jacobian, geometry, config);
  }
  else if (config->GetKind_Linear_Solver_Prec() == LU_SGS) {
    precond = new CLU_SGSPreconditioner(Jacobian, geometry, config);
  }
  else if (config->GetKind_Linear_Solver_Prec() == LINELET) {
    Jacobian.BuildJacobiPreconditioner();
    Jacobian.BuildLineletPreconditioner(geometry, config);
    precond = new CLineletPreconditioner(Jacobian, geometry, config);
  }
  
  CSysSolve system;
  if (config->GetKind_Linear_Solver() == BCGSTAB)
    system.BCGSTAB(LinSysRes, LinSysSol, *mat_vec, *precond, config->GetLinear_Solver_Error(),
                   config->GetLinear_Solver_Iter(), true);
  else if (config->GetKind_Linear_Solver() == FGMRES)
    system.FGMRES(LinSysRes, LinSysSol, *mat_vec, *precond, config->GetLinear_Solver_Error(),
                 config->GetLinear_Solver_Iter(), true);
  
  delete mat_vec;
  delete precond;

	/*--- Update solution (system written in terms of increments) ---*/
	for (iPoint = 0; iPoint < nPointDomain; iPoint++)
		for (iVar = 0; iVar < nVar; iVar++)
			node[iPoint]->SetSolution(iVar, config->GetLinear_Solver_Relax()*LinSysSol[iPoint*nVar+iVar]);

}

void CAdjEulerSolver::Inviscid_Sensitivity(CGeometry *geometry, CSolver **solver_container, CNumerics *numerics, CConfig *config) {
	unsigned long iVertex, iPoint, Neigh;
	unsigned short iPos, jPos;
	unsigned short iDim, iMarker, iNeigh;
	double *d = NULL, *Normal = NULL, *Psi = NULL, *U = NULL, Enthalpy, conspsi, Mach_Inf,
  Area, **PrimVar_Grad = NULL, **ConsVar_Grad = NULL, *ConsPsi_Grad = NULL,
  ConsPsi, d_press, grad_v, Beta2, v_gradconspsi, UnitaryNormal[3], *GridVel = NULL,
  LevelSet, Target_LevelSet;
	//double RefDensity, *RefVelocity = NULL, RefPressure;

	double r, ru, rv, rw, rE, p, T; // used in farfield sens
	double dp_dr, dp_dru, dp_drv, dp_drw, dp_drE; // used in farfield sens
	double dH_dr, dH_dru, dH_drv, dH_drw, dH_drE, H; // used in farfield sens
	//	double alpha, beta;
	double *USens, *U_infty;

	double Gas_Constant = config->GetGas_ConstantND();

	double **D, *Dd;
	D = new double*[nDim];
	for (iPos=0; iPos<nDim; iPos++)
		D[iPos] = new double[nDim];

	Dd = new double[nDim];

	USens = new double[nVar];
	U_infty = new double[nVar];

	bool incompressible = config->GetIncompressible();
	bool grid_movement  = config->GetGrid_Movement();
    bool freesurface = config->GetFreeSurface();
  
	/*--- Initialize sensitivities to zero ---*/
	Total_Sens_Geo = 0.0; Total_Sens_Mach = 0.0; Total_Sens_AoA = 0.0;
	Total_Sens_Press = 0.0; Total_Sens_Temp = 0.0;
    
<<<<<<< HEAD
  /*--- Loop over boundary markers to select those for Euler walls ---*/
  for (iMarker = 0; iMarker < nMarker; iMarker++)
    if (config->GetMarker_All_Boundary(iMarker) == EULER_WALL)
      
    /*--- Loop over points on the surface to store the auxiliary variable ---*/
      for (iVertex = 0; iVertex < geometry->nVertex[iMarker]; iVertex++) {
        iPoint = geometry->vertex[iMarker][iVertex]->GetNode();
        if (geometry->node[iPoint]->GetDomain()) {
          Psi = node[iPoint]->GetSolution();
          U = solver_container[FLOW_SOL]->node[iPoint]->GetSolution();
          if (incompressible) {
            Beta2 = solver_container[FLOW_SOL]->node[iPoint]->GetBetaInc2();
            conspsi = Beta2*Psi[0];
          } else {
            Enthalpy = solver_container[FLOW_SOL]->node[iPoint]->GetEnthalpy();
            conspsi = U[0]*Psi[0] + U[0]*Enthalpy*Psi[nDim+1];
          }
          for (iDim = 0; iDim < nDim; iDim++) conspsi += U[iDim+1]*Psi[iDim+1];
          
          node[iPoint]->SetAuxVar(conspsi);
          
          /*--- Also load the auxiliary variable for first neighbors ---*/
          for (iNeigh = 0; iNeigh < geometry->node[iPoint]->GetnPoint(); iNeigh++) {
            Neigh = geometry->node[iPoint]->GetPoint(iNeigh);
            Psi = node[Neigh]->GetSolution();
            U = solver_container[FLOW_SOL]->node[Neigh]->GetSolution();
            if (incompressible) {
              Beta2 = solver_container[FLOW_SOL]->node[Neigh]->GetBetaInc2();
              conspsi = Beta2*Psi[0];
            } else {
              Enthalpy = solver_container[FLOW_SOL]->node[Neigh]->GetEnthalpy();
              conspsi = U[0]*Psi[0] + U[0]*Enthalpy*Psi[nDim+1];
=======
		/*--- Loop over boundary markers to select those for Euler walls ---*/
		for (iMarker = 0; iMarker < nMarker; iMarker++)
			if (config->GetMarker_All_Boundary(iMarker) == EULER_WALL)

				/*--- Loop over points on the surface to store the auxiliary variable ---*/
				for (iVertex = 0; iVertex < geometry->nVertex[iMarker]; iVertex++) {
					iPoint = geometry->vertex[iMarker][iVertex]->GetNode();
					if (geometry->node[iPoint]->GetDomain()) {
						Psi = node[iPoint]->GetSolution();
						U = solver_container[FLOW_SOL]->node[iPoint]->GetSolution();
						if (incompressible) {
							Beta2 = solver_container[FLOW_SOL]->node[iPoint]->GetBetaInc2();
							conspsi = Beta2*Psi[0];
						} else {
							Enthalpy = solver_container[FLOW_SOL]->node[iPoint]->GetEnthalpy();
							conspsi = U[0]*Psi[0] + U[0]*Enthalpy*Psi[nDim+1];
						}
						for (iDim = 0; iDim < nDim; iDim++) conspsi += U[iDim+1]*Psi[iDim+1];

						node[iPoint]->SetAuxVar(conspsi);

						/*--- Also load the auxiliary variable for first neighbors ---*/
						for (iNeigh = 0; iNeigh < geometry->node[iPoint]->GetnPoint(); iNeigh++) {
							Neigh = geometry->node[iPoint]->GetPoint(iNeigh);
							Psi = node[Neigh]->GetSolution();
							U = solver_container[FLOW_SOL]->node[Neigh]->GetSolution();
							if (incompressible) {
								Beta2 = solver_container[FLOW_SOL]->node[Neigh]->GetBetaInc2();
								conspsi = Beta2*Psi[0];
							} else {
								Enthalpy = solver_container[FLOW_SOL]->node[Neigh]->GetEnthalpy();
								conspsi = U[0]*Psi[0] + U[0]*Enthalpy*Psi[nDim+1];
							}
							for (iDim = 0; iDim < nDim; iDim++) conspsi += U[iDim+1]*Psi[iDim+1];
							node[Neigh]->SetAuxVar(conspsi);
						}
					}
				}

		/*--- Compute surface gradients of the auxiliary variable ---*/
		SetAuxVar_Surface_Gradient(geometry, config);

		/*--- Evaluate the shape sensitivity ---*/
		for (iMarker = 0; iMarker < nMarker; iMarker++) {
			Sens_Geo[iMarker] = 0.0;

			if (config->GetMarker_All_Boundary(iMarker) == EULER_WALL) {
				for (iVertex = 0; iVertex < geometry->nVertex[iMarker]; iVertex++) {
					iPoint = geometry->vertex[iMarker][iVertex]->GetNode();
					if (geometry->node[iPoint]->GetDomain()) {

						d = node[iPoint]->GetForceProj_Vector();
						Normal = geometry->vertex[iMarker][iVertex]->GetNormal();
						Area = 0;
						for (iDim = 0; iDim < nDim; iDim++)
							Area += Normal[iDim]*Normal[iDim];
						Area = sqrt(Area);

						PrimVar_Grad = solver_container[FLOW_SOL]->node[iPoint]->GetGradient_Primitive();
						ConsVar_Grad = solver_container[FLOW_SOL]->node[iPoint]->GetGradient();
						ConsPsi_Grad = node[iPoint]->GetAuxVarGradient();
						ConsPsi = node[iPoint]->GetAuxVar();

						/*--- Adjustment for grid movement ---*/
						if (grid_movement) GridVel = geometry->node[iPoint]->GetGridVel();

						d_press = 0.0; grad_v = 0.0; v_gradconspsi = 0.0;
						for (iDim = 0; iDim < nDim; iDim++) {
              
              /*-- Retrieve the value of the pressure gradient ---*/
              if (incompressible) d_press += d[iDim]*ConsVar_Grad[0][iDim];
							else d_press += d[iDim]*PrimVar_Grad[nDim+1][iDim];

              /*-- Retrieve the value of the velocity gradient ---*/
							grad_v += PrimVar_Grad[iDim+1][iDim]*ConsPsi;
              
              /*-- Retrieve the value of the theta gradient ---*/
							v_gradconspsi += solver_container[FLOW_SOL]->node[iPoint]->GetVelocity(iDim, incompressible) * ConsPsi_Grad[iDim];
							if (grid_movement) v_gradconspsi -= GridVel[iDim] * ConsPsi_Grad[iDim];
						}

            /*--- Compute additional term in the surface sensitivity for
             free surface problem. ---*/
            if (freesurface) {
              LevelSet = solver_container[LEVELSET_SOL]->node[iPoint]->GetSolution(0);
              Target_LevelSet = geometry->node[iPoint]->GetCoord(nDim-1);
              d_press += 0.5*(Target_LevelSet - LevelSet)*(Target_LevelSet - LevelSet);
>>>>>>> 30bb8315
            }
            for (iDim = 0; iDim < nDim; iDim++) conspsi += U[iDim+1]*Psi[iDim+1];
            node[Neigh]->SetAuxVar(conspsi);
          }
        }
      }
  
  /*--- Compute surface gradients of the auxiliary variable ---*/
  SetAuxVar_Surface_Gradient(geometry, config);
  
  /*--- Evaluate the shape sensitivity ---*/
  for (iMarker = 0; iMarker < nMarker; iMarker++) {
    Sens_Geo[iMarker] = 0.0;
    
    if (config->GetMarker_All_Boundary(iMarker) == EULER_WALL) {
      for (iVertex = 0; iVertex < geometry->nVertex[iMarker]; iVertex++) {
        iPoint = geometry->vertex[iMarker][iVertex]->GetNode();
        if (geometry->node[iPoint]->GetDomain()) {
          
          d = node[iPoint]->GetForceProj_Vector();
          Normal = geometry->vertex[iMarker][iVertex]->GetNormal();
          Area = 0;
          for (iDim = 0; iDim < nDim; iDim++)
            Area += Normal[iDim]*Normal[iDim];
          Area = sqrt(Area);
          
          PrimVar_Grad = solver_container[FLOW_SOL]->node[iPoint]->GetGradient_Primitive();
          ConsVar_Grad = solver_container[FLOW_SOL]->node[iPoint]->GetGradient();
          ConsPsi_Grad = node[iPoint]->GetAuxVarGradient();
          ConsPsi = node[iPoint]->GetAuxVar();
          
          /*--- Adjustment for a rotating frame ---*/
          if (rotating_frame) RotVel = geometry->node[iPoint]->GetRotVel();
          
          /*--- Adjustment for grid movement - double check this ---*/
          if (grid_movement) GridVel = geometry->node[iPoint]->GetGridVel();
          
          d_press = 0.0; grad_v = 0.0; v_gradconspsi = 0.0;
          for (iDim = 0; iDim < nDim; iDim++) {
            
            /*-- Retrieve the value of the pressure gradient ---*/
            if (incompressible) d_press += d[iDim]*ConsVar_Grad[0][iDim];
            else d_press += d[iDim]*PrimVar_Grad[nDim+1][iDim];
            
            /*-- Retrieve the value of the velocity gradient ---*/
            grad_v += PrimVar_Grad[iDim+1][iDim]*ConsPsi;
            
            /*-- Retrieve the value of the theta gradient ---*/
            v_gradconspsi += solver_container[FLOW_SOL]->node[iPoint]->GetVelocity(iDim, incompressible) * ConsPsi_Grad[iDim];
            if (rotating_frame) v_gradconspsi -= RotVel[iDim] * ConsPsi_Grad[iDim];
            if (grid_movement) v_gradconspsi -= GridVel[iDim] * ConsPsi_Grad[iDim];
          }
          
          /*--- Compute additional term in the surface sensitivity for
           free surface problem. ---*/
          if (freesurface) {
            LevelSet = solver_container[LEVELSET_SOL]->node[iPoint]->GetSolution(0);
            Target_LevelSet = geometry->node[iPoint]->GetCoord(nDim-1);
            d_press += 0.5*(Target_LevelSet - LevelSet)*(Target_LevelSet - LevelSet);
          }
          
          /*--- Compute sensitivity for each surface point ---*/
          CSensitivity[iMarker][iVertex] = (d_press + grad_v + v_gradconspsi) * Area;
          Sens_Geo[iMarker] -= CSensitivity[iMarker][iVertex] * Area;
        }
      }
      Total_Sens_Geo += Sens_Geo[iMarker];
    }
  }

	/*--- Farfield Sensitivity, only for compressible flows ---*/
  if (!incompressible) {
    
    for (iMarker = 0; iMarker < nMarker; iMarker++) {
      if (config->GetMarker_All_Boundary(iMarker) == FAR_FIELD) {
        Sens_Mach[iMarker] = 0.0;
        Sens_AoA[iMarker] = 0.0;
        Sens_Press[iMarker] = 0.0;
        Sens_Temp[iMarker] = 0.0;
        for (iVertex = 0; iVertex < geometry->nVertex[iMarker]; iVertex++) {
          iPoint = geometry->vertex[iMarker][iVertex]->GetNode();
          
          if (geometry->node[iPoint]->GetDomain()) {
            Psi = node[iPoint]->GetSolution();
            U = solver_container[FLOW_SOL]->node[iPoint]->GetSolution();
            Normal = geometry->vertex[iMarker][iVertex]->GetNormal();
            
            Mach_Inf   = config->GetMach_FreeStreamND();
            if (grid_movement)
              Mach_Inf = config->GetMach_Motion();
            
            r = U[0]; ru = U[1]; rv = U[2];
            if (nDim == 2) { rw = 0.0; rE = U[3]; }
            else { rw = U[3]; rE = U[4]; }
            
            p = Gamma_Minus_One*(rE-(ru*ru + rv*rv + rw*rw)/(2*r));
            
            Area = 0.0; for (iDim = 0; iDim < nDim; iDim++)
              Area += Normal[iDim]*Normal[iDim];
            Area = sqrt(Area);
            
            for (iDim = 0; iDim < nDim; iDim++)
              UnitaryNormal[iDim] = -Normal[iDim]/Area;
            
              
              H = (rE + p)/r;
              
              dp_dr = Gamma_Minus_One*(ru*ru + rv*rv + rw*rw)/(2*r*r);
              dp_dru = -Gamma_Minus_One*ru/r;
              dp_drv = -Gamma_Minus_One*rv/r;
              if (nDim == 2) {
                dp_drw = 0.0;
                dp_drE = Gamma_Minus_One;
              } else {
                dp_drw = -Gamma_Minus_One*rw/r;
                dp_drE = Gamma_Minus_One;
              }
              
              
              dH_dr = (-H + dp_dr)/r;
              dH_dru = dp_dru/r;
              dH_drv = dp_drv/r;
              if (nDim == 2) {
                dH_drw = 0.0;
                dH_drE = (1 + dp_drE)/r;
              } else {
                dH_drw = dp_drw/r;
                dH_drE = (1 + dp_drE)/r;
              }
              
              if (nDim == 2) {
                Jacobian_j[0][0] = 0.0;
                Jacobian_j[1][0] = Area*UnitaryNormal[0];
                Jacobian_j[2][0] = Area*UnitaryNormal[1];
                Jacobian_j[3][0] = 0.0;
                
                Jacobian_j[0][1] = (-(ru*ru)/(r*r) + dp_dr)*Area*UnitaryNormal[0] +
                (-(ru*rv)/(r*r))*Area*UnitaryNormal[1];
                Jacobian_j[1][1] = (2*ru/r + dp_dru)*Area*UnitaryNormal[0] +
                (rv/r)*Area*UnitaryNormal[1];
                Jacobian_j[2][1] = (dp_drv)*Area*UnitaryNormal[0] +
                (ru/r)*Area*UnitaryNormal[1];
                Jacobian_j[3][1] = (dp_drE)*Area*UnitaryNormal[0];
                
                Jacobian_j[0][2] = (-(ru*rv)/(r*r))*Area*UnitaryNormal[0] +
                (-(rv*rv)/(r*r) + dp_dr)*Area*UnitaryNormal[1];
                Jacobian_j[1][2] = (rv/r)*Area*UnitaryNormal[0] +
                (dp_dru)*Area*UnitaryNormal[1];
                Jacobian_j[2][2] = (ru/r)*Area*UnitaryNormal[0] +
                (2*rv/r + dp_drv)*Area*UnitaryNormal[1];
                Jacobian_j[3][2] = (dp_drE)*Area*UnitaryNormal[1];
                
                Jacobian_j[0][3] = (ru*dH_dr)*Area*UnitaryNormal[0] +
                (rv*dH_dr)*Area*UnitaryNormal[1];
                Jacobian_j[1][3] = (H + ru*dH_dru)*Area*UnitaryNormal[0] +
                (rv*dH_dru)*Area*UnitaryNormal[1];
                Jacobian_j[2][3] = (ru*dH_drv)*Area*UnitaryNormal[0] +
                (H + rv*dH_drv)*Area*UnitaryNormal[1];
                Jacobian_j[3][3] = (ru*dH_drE)*Area*UnitaryNormal[0] +
                (rv*dH_drE)*Area*UnitaryNormal[1];
              } else {
                Jacobian_j[0][0] = 0.0;
                Jacobian_j[1][0] = Area*UnitaryNormal[0];
                Jacobian_j[2][0] = Area*UnitaryNormal[1];
                Jacobian_j[3][0] = Area*UnitaryNormal[2];
                Jacobian_j[4][0] = 0.0;
                
                Jacobian_j[0][1] = (-(ru*ru)/(r*r) + dp_dr)*Area*UnitaryNormal[0] +
                (-(ru*rv)/(r*r))*Area*UnitaryNormal[1] +
                (-(ru*rw)/(r*r))*Area*UnitaryNormal[2];
                Jacobian_j[1][1] = (2*ru/r + dp_dru)*Area*UnitaryNormal[0] +
                (rv/r)*Area*UnitaryNormal[1] +
                (rw/r)*Area*UnitaryNormal[2];
                Jacobian_j[2][1] = (dp_drv)*Area*UnitaryNormal[0] +
                (ru/r)*Area*UnitaryNormal[1];
                Jacobian_j[3][1] = (dp_drw)*Area*UnitaryNormal[0] +
                (ru/r)*Area*UnitaryNormal[2];
                Jacobian_j[4][1] = (dp_drE)*Area*UnitaryNormal[0];
                
                Jacobian_j[0][2] = (-(ru*rv)/(r*r))*Area*UnitaryNormal[0] +
                (-(rv*rv)/(r*r) + dp_dr)*Area*UnitaryNormal[1] +
                (-(rv*rw)/(r*r))*Area*UnitaryNormal[2];
                Jacobian_j[1][2] = (rv/r)*Area*UnitaryNormal[0] +
                (dp_dru)*Area*UnitaryNormal[1];
                Jacobian_j[2][2] = (ru/r)*Area*UnitaryNormal[0] +
                (2*rv/r + dp_drv)*Area*UnitaryNormal[1] +
                (rw/r)*Area*UnitaryNormal[2];
                Jacobian_j[3][2] = (dp_drw)*Area*UnitaryNormal[1] +
                (rv/r)*Area*UnitaryNormal[2];
                Jacobian_j[4][2] = (dp_drE)*Area*UnitaryNormal[1];
                
                Jacobian_j[0][3] = (-(ru*rw)/(r*r))*Area*UnitaryNormal[0] +
                (-(rv*rw)/(r*r))*Area*UnitaryNormal[1] +
                (-(rw*rw)/(r*r) + dp_dr)*Area*UnitaryNormal[2];
                Jacobian_j[1][3] = (rw/r)*Area*UnitaryNormal[0] +
                (dp_dru)*Area*UnitaryNormal[2];
                Jacobian_j[2][3] = (rw/r)*Area*UnitaryNormal[1] +
                (dp_drv)*Area*UnitaryNormal[2];
                Jacobian_j[3][3] = (ru/r)*Area*UnitaryNormal[0] +
                (rv/r)*Area*UnitaryNormal[1] +
                (2*rw/r + dp_drw)*Area*UnitaryNormal[2];
                Jacobian_j[4][3] = (dp_drE)*Area*UnitaryNormal[2];
                
                Jacobian_j[0][4] = (ru*dH_dr)*Area*UnitaryNormal[0] +
                (rv*dH_dr)*Area*UnitaryNormal[1] +
                (rw*dH_dr)*Area*UnitaryNormal[2];
                Jacobian_j[1][4] = (H + ru*dH_dru)*Area*UnitaryNormal[0] +
                (rv*dH_dru)*Area*UnitaryNormal[1] +
                (rw*dH_dru)*Area*UnitaryNormal[2];
                Jacobian_j[2][4] = (ru*dH_drv)*Area*UnitaryNormal[0] +
                (H + rv*dH_drv)*Area*UnitaryNormal[1] +
                (rw*dH_drv)*Area*UnitaryNormal[2];
                Jacobian_j[3][4] = (ru*dH_drw)*Area*UnitaryNormal[0] +
                (rv*dH_drw)*Area*UnitaryNormal[1] +
                (H + rw*dH_drw)*Area*UnitaryNormal[2];
                Jacobian_j[4][4] = (ru*dH_drE)*Area*UnitaryNormal[0] +
                (rv*dH_drE)*Area*UnitaryNormal[1] +
                (rw*dH_drE)*Area*UnitaryNormal[2];
              }
            
            // Mach
            USens[0] = 0.0; USens[1] = ru/Mach_Inf; USens[2] = rv/Mach_Inf;
            if (nDim == 2) { USens[3] = Gamma*Mach_Inf*p; }
            else { USens[3] = rw/Mach_Inf; USens[4] = Gamma*Mach_Inf*p; }
            
            for (iPos = 0; iPos < nVar; iPos++)
              for (jPos = 0; jPos < nVar; jPos++) {
                Sens_Mach[iMarker] += Psi[iPos]*Jacobian_j[jPos][iPos]*USens[jPos];
              }
            
            // Alpha
            USens[0] = 0.0;
            if (nDim == 2) { USens[1] = -rv; USens[2] = ru; USens[3] = 0.0; }
            else { USens[1] = -rw; USens[2] = 0.0; USens[3] = ru; USens[4] = 0.0; }
            
            for (iPos = 0; iPos < nVar; iPos++)
              for (jPos = 0; jPos < nVar; jPos++) {
                Sens_AoA[iMarker] += Psi[iPos]*Jacobian_j[jPos][iPos]*USens[jPos];
              }
            
            // Pressure
            USens[0] = r/p;
            USens[1] = ru/p;
            USens[2] = rv/p;
            if (nDim == 2) {
              USens[3] = rE/p;
            } else {
              USens[3] = rw/p;
              USens[4] = rE/p;
            }
            
            for (iPos = 0; iPos < nVar; iPos++)
              for (jPos = 0; jPos < nVar; jPos++) {
                Sens_Press[iMarker] += Psi[iPos]*Jacobian_j[jPos][iPos]*USens[jPos];
              }
            
            // Temperature
            
            T = p/(r*Gas_Constant);
            USens[0] = -r/T;
            USens[1] = 0.5*ru/T;
            USens[2] = 0.5*rv/T;
            if (nDim == 2) {
              USens[3] = (ru*ru + rv*rv + rw*rw)/(r*T);
            } else {
              USens[3] = 0.5*rw/T;
              USens[4] = (ru*ru + rv*rv + rw*rw)/(r*T);
            }
            
            for (iPos = 0; iPos < nVar; iPos++)
              for (jPos = 0; jPos < nVar; jPos++) {
                Sens_Temp[iMarker] += Psi[iPos]*Jacobian_j[jPos][iPos]*USens[jPos];
              }
            
          }
        }
        Total_Sens_Mach -= Sens_Mach[iMarker];
        Total_Sens_AoA -= Sens_AoA[iMarker];
        Total_Sens_Press -= Sens_Press[iMarker];
        Total_Sens_Temp -= Sens_Temp[iMarker];
      }
    }
    
    // Explicit contribution from farfield quantity (Cl or Cd)
    for (iMarker = 0; iMarker < nMarker; iMarker++) {
      if (config->GetMarker_All_Boundary(iMarker) == EULER_WALL) {
        
        //Sens_Far = 0.0;
        Sens_Mach[iMarker] = 0.0;
        Sens_AoA[iMarker] = 0.0;
        Sens_Press[iMarker] = 0.0;
        Sens_Temp[iMarker] = 0.0;
        for (iVertex = 0; iVertex < geometry->nVertex[iMarker]; iVertex++) {
          iPoint = geometry->vertex[iMarker][iVertex]->GetNode();
          if (geometry->node[iPoint]->GetDomain()) {
            U = solver_container[FLOW_SOL]->node[iPoint]->GetSolution();
            Normal = geometry->vertex[iMarker][iVertex]->GetNormal();
            p = solver_container[FLOW_SOL]->node[iPoint]->GetPressure(incompressible);
            
            Mach_Inf   = config->GetMach_FreeStreamND();
            if (grid_movement)
              Mach_Inf = config->GetMach_Motion();
            
            d = node[iPoint]->GetForceProj_Vector();
            
            Area = 0.0; for (iDim = 0; iDim < nDim; iDim++)
              Area += Normal[iDim]*Normal[iDim];
            Area = sqrt(Area);
            
            for (iDim = 0; iDim < nDim; iDim++)
              UnitaryNormal[iDim] = -Normal[iDim]/Area;
            
            
            // Mach
            for (iPos=0; iPos<nDim; iPos++)
              Dd[iPos] = -(2/Mach_Inf)*d[iPos];
            
            for (iPos=0; iPos<nDim; iPos++)
              Sens_Mach[iMarker] += p*Dd[iPos]*Area*UnitaryNormal[iPos];
            
            // Alpha
            if (nDim == 2) {
              D[0][0] = 0.0;
              D[0][1] = -1.0;
              
              D[1][0] = 1.0;
              D[1][1] = 0.0;
            } else {
              D[0][0] = 0.0;
              D[0][1] = 0.0;
              D[0][2] = -1.0;
              
              D[1][0] = 0.0;
              D[1][1] = 0.0;
              D[1][2] = 0.0;
              
              D[2][0] = 1.0;
              D[2][1] = 0.0;
              D[2][2] = 0.0;
            }
            
            for (iPos=0; iPos<nDim; iPos++)
              Dd[iPos] = 0.0;
            for (iPos=0; iPos<nDim; iPos++)
              for (jPos=0; jPos<nDim; jPos++)
                Dd[iPos] += D[iPos][jPos]*d[jPos];
            
            for (iPos=0; iPos<nDim; iPos++)
              Sens_AoA[iMarker] += p*Dd[iPos]*Area*UnitaryNormal[iPos];
            
            // Pressure
            for (iPos=0; iPos<nDim; iPos++)
              Dd[iPos] = -(1/p)*d[iPos];
            
            for (iPos=0; iPos<nDim; iPos++)
              Sens_Press[iMarker] += p*Dd[iPos]*Area*UnitaryNormal[iPos];
            
            // Temperature
            for (iPos=0; iPos<nDim; iPos++)
              Dd[iPos] = 0.0;
            
            for (iPos=0; iPos<nDim; iPos++)
              Sens_Temp[iMarker] += p*Dd[iPos]*Area*UnitaryNormal[iPos];
            
          }
        }
        
        
        Total_Sens_Mach += Sens_Mach[iMarker];
        Total_Sens_AoA += Sens_AoA[iMarker];
        Total_Sens_Press += Sens_Press[iMarker];
        Total_Sens_Temp += Sens_Temp[iMarker];
      }
    }
  }

	for (iPos=0; iPos<nDim; iPos++)
		delete [] D[iPos];
	delete [] D;
	delete [] Dd;

	delete [] USens;
	delete [] U_infty;

}

void CAdjEulerSolver::Smooth_Sensitivity(CGeometry *geometry, CSolver **solver_container, CNumerics *numerics, CConfig *config) {
	unsigned short iMarker;
	unsigned long iVertex, jVertex, nVertex, iPoint;
	double **A, *b, Sens, *ArchLength, *Coord_begin, *Coord_end, dist;

	for (iMarker = 0; iMarker < nMarker; iMarker++) {
		if (config->GetMarker_All_Boundary(iMarker) == EULER_WALL) {
			nVertex = geometry->nVertex[iMarker];

			/*--- Allocate the linear system ---*/
			A = new double* [nVertex]; 
			b = new double [nVertex]; 
			ArchLength = new double [nVertex];
			for (iVertex = 0; iVertex < nVertex; iVertex++) {
				A[iVertex] = new double [nVertex];
			}

			/*--- Initialization ---*/
			for (iVertex = 0; iVertex < nVertex; iVertex++) {
				b[iVertex] = 0.0; ArchLength[iVertex] = 0.0;
				for (jVertex = 0; jVertex < nVertex; jVertex++)
					A[iVertex][jVertex] = 0.0;
			}

			/*--- Set the arch length ---*/
			ArchLength[0] = 0.0;
			for (iVertex = 1; iVertex < nVertex; iVertex++) {
				iPoint = geometry->vertex[iMarker][iVertex-1]->GetNode();
				Coord_begin = geometry->node[iPoint]->GetCoord();
				iPoint = geometry->vertex[iMarker][iVertex]->GetNode();
				Coord_end = geometry->node[iPoint]->GetCoord();
				dist = sqrt (pow( Coord_end[0]-Coord_begin[0], 2.0) + pow( Coord_end[1]-Coord_begin[1], 2.0));
				ArchLength[iVertex] = ArchLength[iVertex-1] + dist;
			}

			/*--- Remove the trailing edge effect ---*/
			double MinPosSens = 0.0; double MinNegSens = 0.0;
			for (iVertex = 0; iVertex < nVertex; iVertex++) {
				Sens = CSensitivity[iMarker][iVertex];
				if (ArchLength[iVertex] > ArchLength[nVertex-1]*0.01) { MinNegSens = Sens; break; }
			}

			for (iVertex = 0; iVertex < nVertex; iVertex++) {
				Sens = CSensitivity[iMarker][iVertex];
				if (ArchLength[iVertex] > ArchLength[nVertex-1]*0.99) { MinPosSens = Sens; break; }
			}

			for (iVertex = 0; iVertex < nVertex; iVertex++) {
				if (ArchLength[iVertex] < ArchLength[nVertex-1]*0.01)
					CSensitivity[iMarker][iVertex] = MinNegSens;
				if (ArchLength[iVertex] > ArchLength[nVertex-1]*0.99)
					CSensitivity[iMarker][iVertex] = MinPosSens;
			}

			/*--- Set the right hand side of the system ---*/
			for (iVertex = 0; iVertex < nVertex; iVertex++) {
				b[iVertex] = CSensitivity[iMarker][iVertex];
			}

			/*--- Set the mass matrix ---*/
			double Coeff = 0.0, BackDiff = 0.0, ForwDiff = 0.0, CentDiff = 0.0;
			double epsilon = 5E-5;
			for (iVertex = 0; iVertex < nVertex; iVertex++) {

				if ((iVertex != nVertex-1) && (iVertex != 0)) {
					BackDiff = (ArchLength[iVertex]-ArchLength[iVertex-1]);
					ForwDiff = (ArchLength[iVertex+1]-ArchLength[iVertex]);
					CentDiff = (ArchLength[iVertex+1]-ArchLength[iVertex-1]);
				}
				if (iVertex == nVertex-1) {
					BackDiff = (ArchLength[nVertex-1]-ArchLength[nVertex-2]);
					ForwDiff = (ArchLength[0]-ArchLength[nVertex-1]);
					CentDiff = (ArchLength[0]-ArchLength[nVertex-2]);					
				}
				if (iVertex == 0) {
					BackDiff = (ArchLength[0]-ArchLength[nVertex-1]);
					ForwDiff = (ArchLength[1]-ArchLength[0]);
					CentDiff = (ArchLength[1]-ArchLength[nVertex-1]);					
				}

				Coeff = epsilon*2.0/(BackDiff*ForwDiff*CentDiff);		

				A[iVertex][iVertex] = Coeff*CentDiff;

				if (iVertex != 0) A[iVertex][iVertex-1] = -Coeff*ForwDiff;
				else A[iVertex][nVertex-1] = -Coeff*ForwDiff;

				if (iVertex != nVertex-1) A[iVertex][iVertex+1] = -Coeff*BackDiff;
				else A[iVertex][0] = -Coeff*BackDiff;

			}

			/*--- Add the gradient value in the main diagonal ---*/
			for (iVertex = 0; iVertex < nVertex; iVertex++)
				A[iVertex][iVertex] += 1.0;			

			/*--- Dirichlet boundary condition ---*/
			unsigned long iVertex = int(nVertex/2);
			A[iVertex][iVertex] = 1.0; 
			A[iVertex][iVertex+1] = 0.0; 
			A[iVertex][iVertex-1] = 0.0; 

			Gauss_Elimination(A, b, nVertex);

			/*--- Set the new value of the sensitiviy ---*/
			for (iVertex = 0; iVertex < nVertex; iVertex++)
				CSensitivity[iMarker][iVertex] = b[iVertex];

			/*--- Deallocate the linear system ---*/
			for (iVertex = 0; iVertex < nVertex; iVertex++)
				delete [] A[iVertex];
			delete [] A;	
			delete [] b;
			delete [] ArchLength;

		}
	}


}

void CAdjEulerSolver::GetNacelle_Properties(CGeometry *geometry, CConfig *config, unsigned short iMesh) {
	unsigned short iDim, iMarker, iVar;
	unsigned long iVertex, iPoint;
	double Area, Flow_Dir[3], alpha;
  
  unsigned short nMarker_NacelleInflow = config->GetnMarker_NacelleInflow();
  unsigned short nMarker_NacelleExhaust = config->GetnMarker_NacelleExhaust();
  
  if ((nMarker_NacelleInflow != 0) || (nMarker_NacelleExhaust != 0)) {
    
    /*--- Check the flow orientation in the nacelle inflow ---*/
    for (iMarker = 0; iMarker < config->GetnMarker_All(); iMarker++) {
      
      if (config->GetMarker_All_Boundary(iMarker) == NACELLE_EXHAUST) {
        
        /*--- Loop over all the vertices on this boundary marker ---*/
        for (iVertex = 0; iVertex < geometry->nVertex[iMarker]; iVertex++) {
          
          iPoint = geometry->vertex[iMarker][iVertex]->GetNode();
          
          /*--- Normal vector for this vertex (negate for outward convention) ---*/
          geometry->vertex[iMarker][iVertex]->GetNormal(Vector);
          
          for (iDim = 0; iDim < nDim; iDim++) Vector[iDim] = -Vector[iDim];
          
          Area = 0.0;
          for (iDim = 0; iDim < nDim; iDim++)
            Area += Vector[iDim]*Vector[iDim];
          Area = sqrt (Area);
          
          /*--- Compute unitary vector ---*/
          for (iDim = 0; iDim < nDim; iDim++)
            Vector[iDim] /= Area;
          
          /*--- The flow direction is defined by the local velocity on the surface ---*/
          for (iDim = 0; iDim < nDim; iDim++)
            Flow_Dir[iDim] = node[iPoint]->GetSolution(iDim+1) / node[iPoint]->GetSolution(0);
          
          /*--- Dot product of normal and flow direction. ---*/
          alpha = 0.0;
          for (iDim = 0; iDim < nDim; iDim++)
            alpha += Vector[iDim]*Flow_Dir[iDim];
          
          /*--- Flow in the wrong direction. ---*/
          if (alpha < 0.0) {
            
            /*--- Copy the old solution ---*/
            for (iVar = 0; iVar < nVar; iVar++)
              node[iPoint]->SetSolution(iVar, node[iPoint]->GetSolution_Old(iVar));
            
          }
          
        }
      }
    }
    
  }
  
}

void CAdjEulerSolver::BC_Euler_Wall(CGeometry *geometry, CSolver **solver_container, CNumerics *numerics, CConfig *config, unsigned short val_marker) {
	unsigned long iVertex, iPoint;
	double *d = NULL, *Normal, *U, *Psi_Aux, ProjVel = 0.0, bcn, vn = 0.0, Area, *UnitaryNormal, *Coord;
	double *Velocity, *Psi, *ObjFuncSource, Enthalpy = 0.0, sq_vel, phin, phis1, phis2, DensityInc = 0.0, BetaInc2 = 0.0;
	unsigned short iDim, iVar, jDim;
	double *dPressure;
  
	bool implicit = (config->GetKind_TimeIntScheme_AdjFlow() == EULER_IMPLICIT);
	bool incompressible = config->GetIncompressible();
	bool grid_movement = config->GetGrid_Movement();
  
	UnitaryNormal = new double[nDim];
	Velocity = new double[nDim];
	Psi      = new double[nVar];
	ObjFuncSource = new double[nVar];
	dPressure = new double[nVar];
  
	for (iVertex = 0; iVertex < geometry->nVertex[val_marker]; iVertex++) {
		iPoint = geometry->vertex[val_marker][iVertex]->GetNode();
    
		if (geometry->node[iPoint]->GetDomain()) {
			Normal = geometry->vertex[val_marker][iVertex]->GetNormal();
			Coord = geometry->node[iPoint]->GetCoord();
      
      /*--- Create a copy of the adjoint solution ---*/
      Psi_Aux = node[iPoint]->GetSolution();
      for (iVar = 0; iVar < nVar; iVar++) Psi[iVar] = Psi_Aux[iVar];
      
			/*--- Flow solution ---*/
			U = solver_container[FLOW_SOL]->node[iPoint]->GetSolution();
      
      /*--- Read the value of the objective function ---*/
      d = node[iPoint]->GetForceProj_Vector();
      
      /*--- Normal vector computation ---*/
			Area = 0.0; for (iDim = 0; iDim < nDim; iDim++) Area += Normal[iDim]*Normal[iDim];
			Area = sqrt(Area);
			for (iDim = 0; iDim < nDim; iDim++) UnitaryNormal[iDim] = -Normal[iDim]/Area;
      
      /*--- Incompressible solver ---*/
			if (incompressible) {
        
        DensityInc = solver_container[FLOW_SOL]->node[iPoint]->GetDensityInc();
        BetaInc2 = solver_container[FLOW_SOL]->node[iPoint]->GetBetaInc2();
        
        for (iDim = 0; iDim < nDim; iDim++)
          Velocity[iDim] = U[iDim+1] / solver_container[FLOW_SOL]->node[iPoint]->GetDensityInc();
        
        /*--- Compute projections ---*/
        bcn = 0.0; phin = 0.0;
        for (iDim = 0; iDim < nDim; iDim++) {
          bcn += d[iDim]*UnitaryNormal[iDim];
          phin += Psi[iDim+1]*UnitaryNormal[iDim];
        }
        
        /*--- Introduce the boundary condition ---*/
        for (iDim = 0; iDim < nDim; iDim++)
          Psi[iDim+1] -= ( phin - bcn ) * UnitaryNormal[iDim];
        
        /*--- Inner products after introducing BC (Psi has changed) ---*/
        phis1 = 0.0; phis2 = Psi[0] * (BetaInc2 / DensityInc);
        for (iDim = 0; iDim < nDim; iDim++) {
          phis1 -= Normal[iDim]*Psi[iDim+1];
          phis2 += Velocity[iDim]*Psi[iDim+1];
        }
        
        /*--- Flux of the Euler wall ---*/
        Residual[0] = phis1;
        for (iDim = 0; iDim < nDim; iDim++)
          Residual[iDim+1] = - phis2 * Normal[iDim];
        
        /*--- Update residual ---*/
        LinSysRes.SubtractBlock(iPoint, Residual);
        
        if (implicit) {
          
          /*--- Adjoint density ---*/
          Jacobian_ii[0][0] = 0.0;
          for (iDim = 0; iDim < nDim; iDim++)
            Jacobian_ii[0][iDim+1] = - Normal[iDim];
          
          /*--- Adjoint velocities ---*/
          for (iDim = 0; iDim < nDim; iDim++) {
            Jacobian_ii[iDim+1][0] = -Normal[iDim] * (BetaInc2 / DensityInc) ;
            for (jDim = 0; jDim < nDim; jDim++)
              Jacobian_ii[iDim+1][jDim+1] = - Normal[iDim] * Velocity[jDim];
          }
          
          /*--- Update Jacobian ---*/
          Jacobian.SubtractBlock(iPoint, iPoint, Jacobian_ii);
        }
        
			}
      
      /*--- Compressible solver ---*/
      else {
        
        for (iDim = 0; iDim < nDim; iDim++)
          Velocity[iDim] = U[iDim+1] / U[0];
        
        Enthalpy = solver_container[FLOW_SOL]->node[iPoint]->GetEnthalpy();
        sq_vel   = 0.5*solver_container[FLOW_SOL]->node[iPoint]->GetVelocity2();
        
        /*--- Compute projections ---*/
        ProjVel = 0.0; bcn = 0.0; vn = 0.0, phin = 0.0;
        for (iDim = 0; iDim < nDim; iDim++) {
          ProjVel -= Velocity[iDim]*Normal[iDim];
          bcn     += d[iDim]*UnitaryNormal[iDim];
          vn      += Velocity[iDim]*UnitaryNormal[iDim];
          phin    += Psi[iDim+1]*UnitaryNormal[iDim];
        }

        /*--- Extra boundary term for grid movement ---*/
        if (grid_movement) {
          double ProjGridVel = 0.0;
          double *GridVel = geometry->node[iPoint]->GetGridVel();
          for (iDim = 0; iDim < nDim; iDim++)
            ProjGridVel += GridVel[iDim]*UnitaryNormal[iDim];
          phin -= Psi[nVar-1]*ProjGridVel;
        }
        
        /*--- Introduce the boundary condition ---*/
        for (iDim = 0; iDim < nDim; iDim++)
          Psi[iDim+1] -= ( phin - bcn ) * UnitaryNormal[iDim];
        
        /*--- Inner products after introducing BC (Psi has changed) ---*/
        phis1 = 0.0; phis2 = Psi[0] + Enthalpy * Psi[nVar-1];
        for (iDim = 0; iDim < nDim; iDim++) {
          phis1 -= Normal[iDim]*Psi[iDim+1];
          phis2 += Velocity[iDim]*Psi[iDim+1];
        }
        
        /*--- Flux of the Euler wall ---*/
        Residual[0] = ProjVel * Psi[0] - phis2 * ProjVel + phis1 * Gamma_Minus_One * sq_vel;
        for (iDim = 0; iDim < nDim; iDim++)
          Residual[iDim+1] = ProjVel * Psi[iDim+1] - phis2 * Normal[iDim] - phis1 * Gamma_Minus_One * Velocity[iDim];
        Residual[nVar-1] = ProjVel * Psi[nVar-1] + phis1 * Gamma_Minus_One;
        
        /*--- Flux adjustment for grid movement ---*/
        if (grid_movement) {
          double ProjGridVel = 0.0;
          double *GridVel = geometry->node[iPoint]->GetGridVel();
          for (iDim = 0; iDim < nDim; iDim++)
            ProjGridVel -= GridVel[iDim]*Normal[iDim];
          Residual[0] -= ProjGridVel*Psi[0];
          for (iDim = 0; iDim < nDim; iDim++)
            Residual[iDim+1] -= ProjGridVel*Psi[iDim+1];
          Residual[nVar-1] -= ProjGridVel*Psi[nVar-1];
        }
        
        if (implicit) {
          
          /*--- Adjoint density ---*/
          Jacobian_ii[0][0] = 0.0;
          for (iDim = 0; iDim < nDim; iDim++)
            Jacobian_ii[0][iDim+1] = -ProjVel * (Velocity[iDim] - UnitaryNormal[iDim] * vn);
          Jacobian_ii[0][nVar-1] = -ProjVel * Enthalpy;
          
          /*--- Adjoint velocities ---*/
          for (iDim = 0; iDim < nDim; iDim++) {
            Jacobian_ii[iDim+1][0] = -Normal[iDim];
            for (jDim = 0; jDim < nDim; jDim++)
              Jacobian_ii[iDim+1][jDim+1] = -ProjVel*(UnitaryNormal[jDim]*UnitaryNormal[iDim] - Normal[iDim] * (Velocity[jDim] - UnitaryNormal[jDim] * vn));
            Jacobian_ii[iDim+1][iDim+1] += ProjVel;
            Jacobian_ii[iDim+1][nVar-1] = -Normal[iDim] * Enthalpy;
          }
          
          /*--- Adjoint energy ---*/
          Jacobian_ii[nVar-1][0] = 0.0;
          for (iDim = 0; iDim < nDim; iDim++)
            Jacobian_ii[nVar-1][iDim+1] = 0.0;
          Jacobian_ii[nVar-1][nVar-1] = ProjVel;
          
          /*--- Jacobian contribution due to grid movement ---*/
          if (grid_movement) {
            double ProjGridVel = 0.0;
            double *GridVel = geometry->node[iPoint]->GetGridVel();
            for (iDim = 0; iDim < nDim; iDim++)
              ProjGridVel -= GridVel[iDim]*Normal[iDim];
            Jacobian_ii[0][0] -= ProjGridVel;
            for (iDim = 0; iDim < nDim; iDim++)
              Jacobian_ii[iDim+1][iDim+1] -= ProjGridVel;
            Jacobian_ii[nVar-1][nVar-1] -= ProjGridVel;
          }
          
          Jacobian.SubtractBlock(iPoint, iPoint, Jacobian_ii);
          
        }
        
        /*--- Update residual ---*/
        LinSysRes.SubtractBlock(iPoint, Residual);
        
			}
		}
	}
  
	delete [] Velocity;
	delete [] UnitaryNormal;
	delete [] Psi;
  
}

void CAdjEulerSolver::BC_Sym_Plane(CGeometry *geometry, CSolver **solver_container, CNumerics *conv_numerics, CNumerics *visc_numerics, 
		CConfig *config, unsigned short val_marker) {

	unsigned long iVertex, iPoint;
	double *Normal, *U, *Psi_Aux, ProjVel = 0.0, vn = 0.0, Area, *UnitaryNormal, *Coord;
	double *Velocity, *Psi, Enthalpy = 0.0, sq_vel, phin, phis1, phis2, DensityInc = 0.0, BetaInc2 = 0.0;
	unsigned short iDim, iVar, jDim;

	bool implicit = (config->GetKind_TimeIntScheme_AdjFlow() == EULER_IMPLICIT);
	bool incompressible = config->GetIncompressible();
	bool grid_movement = config->GetGrid_Movement();

	UnitaryNormal = new double[nDim];
	Velocity = new double[nDim];
	Psi      = new double[nVar];
	for (iVertex = 0; iVertex < geometry->nVertex[val_marker]; iVertex++) {
		iPoint = geometry->vertex[val_marker][iVertex]->GetNode();

		if (geometry->node[iPoint]->GetDomain()) {
			Normal = geometry->vertex[val_marker][iVertex]->GetNormal();
			Coord = geometry->node[iPoint]->GetCoord();

			/*--- Create a copy of the adjoint solution ---*/
			Psi_Aux = node[iPoint]->GetSolution();
			for (iVar = 0; iVar < nVar; iVar++) Psi[iVar] = Psi_Aux[iVar];			

			/*--- Flow solution ---*/
			U = solver_container[FLOW_SOL]->node[iPoint]->GetSolution();

			Area = 0; 
			for (iDim = 0; iDim < nDim; iDim++) Area += Normal[iDim]*Normal[iDim];
			Area = sqrt(Area);

			for (iDim = 0; iDim < nDim; iDim++)
				UnitaryNormal[iDim]   = -Normal[iDim]/Area;

			if (incompressible) {

				DensityInc = solver_container[FLOW_SOL]->node[iPoint]->GetDensityInc();
				BetaInc2 = solver_container[FLOW_SOL]->node[iPoint]->GetBetaInc2();

				for (iDim = 0; iDim < nDim; iDim++)
					Velocity[iDim] = U[iDim+1] / solver_container[FLOW_SOL]->node[iPoint]->GetDensityInc();

				/*--- Compute projections ---*/
				phin = 0.0;
				for (iDim = 0; iDim < nDim; iDim++)
					phin += Psi[iDim+1]*UnitaryNormal[iDim];

				/*--- Introduce the boundary condition ---*/
				for (iDim = 0; iDim < nDim; iDim++) 
					Psi[iDim+1] -= phin * UnitaryNormal[iDim];

				/*--- Inner products after introducing BC (Psi has changed) ---*/
				phis1 = 0.0; phis2 = Psi[0] * (BetaInc2 / DensityInc);
				for (iDim = 0; iDim < nDim; iDim++) {
					phis1 -= Normal[iDim]*Psi[iDim+1];
					phis2 += Velocity[iDim]*Psi[iDim+1];
				}

				/*--- Flux of the Euler wall ---*/
				Residual[0] = phis1;
				for (iDim = 0; iDim < nDim; iDim++)
					Residual[iDim+1] = - phis2 * Normal[iDim];

			}

			else {

				for (iDim = 0; iDim < nDim; iDim++)
					Velocity[iDim] = U[iDim+1] / U[0];

				Enthalpy = solver_container[FLOW_SOL]->node[iPoint]->GetEnthalpy();
				sq_vel   = 0.5*solver_container[FLOW_SOL]->node[iPoint]->GetVelocity2();

				/*--- Compute projections ---*/
				ProjVel = 0.0; vn = 0.0, phin = 0.0;
				for (iDim = 0; iDim < nDim; iDim++) {
					ProjVel -= Velocity[iDim]*Normal[iDim];
					vn      += Velocity[iDim]*UnitaryNormal[iDim];
					phin    += Psi[iDim+1]*UnitaryNormal[iDim];
				}

				/*--- Grid Movement ---*/
				if (grid_movement) {
					double ProjGridVel = 0.0;
					double *GridVel = geometry->node[iPoint]->GetGridVel();
					for (iDim = 0; iDim < nDim; iDim++) {
						ProjGridVel += GridVel[iDim]*UnitaryNormal[iDim];
					}
					phin -= Psi[nVar-1]*ProjGridVel;				
				}

				/*--- Introduce the boundary condition ---*/
				for (iDim = 0; iDim < nDim; iDim++) 
					Psi[iDim+1] -= phin * UnitaryNormal[iDim];

				/*--- Inner products after introducing BC (Psi has changed) ---*/
				phis1 = 0.0; phis2 = Psi[0] + Enthalpy * Psi[nVar-1];
				for (iDim = 0; iDim < nDim; iDim++) {
					phis1 -= Normal[iDim]*Psi[iDim+1];
					phis2 += Velocity[iDim]*Psi[iDim+1];
				}

				/*--- Flux of the Euler wall ---*/
				Residual[0] = ProjVel * Psi[0] - phis2 * ProjVel + phis1 * Gamma_Minus_One * sq_vel;
				for (iDim = 0; iDim < nDim; iDim++)
					Residual[iDim+1] = ProjVel * Psi[iDim+1] - phis2 * Normal[iDim] - phis1 * Gamma_Minus_One * Velocity[iDim];
				Residual[nVar-1] = ProjVel * Psi[nVar-1] + phis1 * Gamma_Minus_One;

				/*--- Grid Movement ---*/
				if (grid_movement) {
					double ProjGridVel = 0.0;
					double *GridVel = geometry->node[iPoint]->GetGridVel();
					for (iDim = 0; iDim < nDim; iDim++)
						ProjGridVel -= GridVel[iDim]*Normal[iDim];
					Residual[0] -= ProjGridVel*Psi[0];
					for (iDim = 0; iDim < nDim; iDim++)
						Residual[iDim+1] -= ProjGridVel*Psi[iDim+1];
					Residual[nVar-1] -= ProjGridVel*Psi[nVar-1];
				}
			}

			/*--- Update residual ---*/
			LinSysRes.SubtractBlock(iPoint, Residual);


			/*--- Implicit stuff ---*/
			if (implicit) {

				if (incompressible) {

					/*--- Adjoint density ---*/
					Jacobian_ii[0][0] = 0.0;
					for (iDim = 0; iDim < nDim; iDim++)
						Jacobian_ii[0][iDim+1] = - Normal[iDim];

					/*--- Adjoint velocities ---*/
					for (iDim = 0; iDim < nDim; iDim++) {
						Jacobian_ii[iDim+1][0] = -Normal[iDim] * (BetaInc2 / DensityInc) ;
						for (jDim = 0; jDim < nDim; jDim++)
							Jacobian_ii[iDim+1][jDim+1] = - Normal[iDim] * Velocity[jDim];
					}

				}

				else {

					/*--- Adjoint density ---*/
					Jacobian_ii[0][0] = 0.0;
					for (iDim = 0; iDim < nDim; iDim++)
						Jacobian_ii[0][iDim+1] = -ProjVel * (Velocity[iDim] - UnitaryNormal[iDim] * vn);
					Jacobian_ii[0][nVar-1] = -ProjVel * Enthalpy;

					/*--- Adjoint velocities ---*/
					for (iDim = 0; iDim < nDim; iDim++) {
						Jacobian_ii[iDim+1][0] = -Normal[iDim];
						for (jDim = 0; jDim < nDim; jDim++)
							Jacobian_ii[iDim+1][jDim+1] = -ProjVel*(UnitaryNormal[jDim]*UnitaryNormal[iDim] - Normal[iDim] * (Velocity[jDim] - UnitaryNormal[jDim] * vn));
						Jacobian_ii[iDim+1][iDim+1] += ProjVel;
						Jacobian_ii[iDim+1][nVar-1] = -Normal[iDim] * Enthalpy;
					}

					/*--- Adjoint energy ---*/
					Jacobian_ii[nVar-1][0] = 0.0;
					for (iDim = 0; iDim < nDim; iDim++)
						Jacobian_ii[nVar-1][iDim+1] = 0.0;
					Jacobian_ii[nVar-1][nVar-1] = ProjVel;

					/*--- Contribution from grid movement ---*/
					if (grid_movement) {
						double ProjGridVel = 0.0;
						double *GridVel = geometry->node[iPoint]->GetGridVel();
						for (iDim = 0; iDim < nDim; iDim++)
							ProjGridVel -= GridVel[iDim]*Normal[iDim];
						Jacobian_ii[0][0] -= ProjGridVel;
						for (iDim = 0; iDim < nDim; iDim++)
							Jacobian_ii[iDim+1][iDim+1] -= ProjGridVel;
						Jacobian_ii[nVar-1][nVar-1] -= ProjGridVel;
					}
				}

				Jacobian.SubtractBlock(iPoint, iPoint, Jacobian_ii);
			}
		}
	}

	delete [] Velocity;
	delete [] UnitaryNormal;
	delete [] Psi;
}

void CAdjEulerSolver::BC_Interface_Boundary(CGeometry *geometry, CSolver **solver_container, CNumerics *numerics, 
		CConfig *config, unsigned short val_marker) {

#ifdef NO_MPI

	unsigned long iVertex, iPoint, jPoint;
	unsigned short iDim;
	double *Psi_i, *Psi_j, *U_i, *U_j, *Coord;

	double  *Normal = new double[nDim];

	for(iVertex = 0; iVertex < geometry->nVertex[val_marker]; iVertex++) {
		iPoint = geometry->vertex[val_marker][iVertex]->GetNode();
		jPoint = geometry->vertex[val_marker][iVertex]->GetDonorPoint();
		Coord = geometry->node[iPoint]->GetCoord();

		if (geometry->node[iPoint]->GetDomain()) {

			/*--- Adjoint variables w/o reconstruction ---*/
			Psi_i = node[iPoint]->GetSolution();
			Psi_j = node[jPoint]->GetSolution();

			/*--- Conservative variables w/o reconstruction ---*/
			U_i = solver_container[FLOW_SOL]->node[iPoint]->GetSolution();
			U_j = solver_container[FLOW_SOL]->node[jPoint]->GetSolution();
			numerics->SetConservative(U_i, U_j);

			/*--- SoundSpeed enthalpy and lambda variables w/o reconstruction ---*/
			numerics->SetSoundSpeed(solver_container[FLOW_SOL]->node[iPoint]->GetSoundSpeed(), 
					solver_container[FLOW_SOL]->node[jPoint]->GetSoundSpeed());
			numerics->SetEnthalpy(solver_container[FLOW_SOL]->node[iPoint]->GetEnthalpy(), 
					solver_container[FLOW_SOL]->node[jPoint]->GetEnthalpy());

			/*--- Set face vector, and area ---*/
			geometry->vertex[val_marker][iVertex]->GetNormal(Normal);
			for (iDim = 0; iDim < nDim; iDim++)
				Normal[iDim] = - Normal[iDim];
			numerics->SetNormal(Normal);

			/*--- Just do a periodic BC ---*/
			numerics->SetAdjointVar(Psi_i, Psi_j);

			/*--- Compute residual ---*/			
			numerics->ComputeResidual(Res_Conv_i, Res_Conv_j, Jacobian_ii, Jacobian_ij, Jacobian_ji, Jacobian_jj, config);

			LinSysRes.SubtractBlock(iPoint, Res_Conv_i);

		}
	}

	delete[] Normal;

#else

	int rank = MPI::COMM_WORLD.Get_rank(), jProcessor;
	unsigned long iVertex, iPoint, jPoint;
	unsigned short iVar, iDim;
	double *Adjoint_Var, Psi_i[5], Psi_j[5], *U_i, *U_j;

	double *Normal = new double [nDim]; 
	double *Buffer_Send_Psi = new double[nVar];
	double *Buffer_Receive_Psi = new double[nVar];

	/*--- Do the send process, by the moment we are sending each 
	 node individually, this must be changed ---*/
	for(iVertex = 0; iVertex < geometry->nVertex[val_marker]; iVertex++) {
		iPoint = geometry->vertex[val_marker][iVertex]->GetNode();
		if (geometry->node[iPoint]->GetDomain()) {
			/*--- Find the associate pair to the original node ---*/
			jPoint = geometry->vertex[val_marker][iVertex]->GetPeriodicPointDomain()[0];
			jProcessor = geometry->vertex[val_marker][iVertex]->GetPeriodicPointDomain()[1];

			/*--- We only send the information that belong to other boundary ---*/
			if (jProcessor != rank) {
				Adjoint_Var = node[iPoint]->GetSolution();
				for (iVar = 0; iVar < nVar; iVar++)
					Buffer_Send_Psi[iVar] = Adjoint_Var[iVar];
				MPI::COMM_WORLD.Bsend(Buffer_Send_Psi, nVar, MPI::DOUBLE, jProcessor, iPoint);
			}
		}
	}


	for(iVertex = 0; iVertex < geometry->nVertex[val_marker]; iVertex++) {
		iPoint = geometry->vertex[val_marker][iVertex]->GetNode();
		if (geometry->node[iPoint]->GetDomain()) {
			jPoint = geometry->vertex[val_marker][iVertex]->GetPeriodicPointDomain()[0];
			jProcessor = geometry->vertex[val_marker][iVertex]->GetPeriodicPointDomain()[1];

			/*--- We only receive the information that belong to other boundary ---*/
			if (jProcessor != rank)
				MPI::COMM_WORLD.Recv(Buffer_Receive_Psi, nVar, MPI::DOUBLE, jProcessor, jPoint);
			else {
				for (iVar = 0; iVar < nVar; iVar++)
					Buffer_Receive_Psi[iVar] = node[jPoint]->GetSolution(iVar); 
			}

			/*--- Store the solution for both points ---*/
			for (iVar = 0; iVar < nVar; iVar++) {
				Psi_i[iVar] = node[iPoint]->GetSolution(iVar); 
				Psi_j[iVar] = Buffer_Receive_Psi[iVar]; 
			}

			/*--- Conservative variables w/o reconstruction (the same at both points) ---*/
			U_i = solver_container[FLOW_SOL]->node[iPoint]->GetSolution();
			U_j = solver_container[FLOW_SOL]->node[iPoint]->GetSolution();
			numerics->SetConservative(U_i, U_j);

			/*--- SoundSpeed enthalpy and lambda variables w/o reconstruction (the same at both points) ---*/
			numerics->SetSoundSpeed(solver_container[FLOW_SOL]->node[iPoint]->GetSoundSpeed(), 
					solver_container[FLOW_SOL]->node[iPoint]->GetSoundSpeed());
			numerics->SetEnthalpy(solver_container[FLOW_SOL]->node[iPoint]->GetEnthalpy(), 
					solver_container[FLOW_SOL]->node[iPoint]->GetEnthalpy());

			/*--- Set face vector, and area ---*/
			geometry->vertex[val_marker][iVertex]->GetNormal(Normal);
			for (iDim = 0; iDim < nDim; iDim++)
				Normal[iDim] = - Normal[iDim];
			numerics->SetNormal(Normal);

			/*--- Just do a periodic BC ---*/
			numerics->SetAdjointVar(Psi_i, Psi_j);

			/*--- Compute residual ---*/			
			numerics->ComputeResidual(Res_Conv_i, Res_Conv_j, Jacobian_ii, Jacobian_ij, Jacobian_ji, Jacobian_jj, config);
			LinSysRes.SubtractBlock(iPoint, Res_Conv_i);
		}
	}

	delete[] Buffer_Send_Psi;
	delete[] Buffer_Receive_Psi;
	delete[] Normal;
#endif

}

void CAdjEulerSolver::BC_NearField_Boundary(CGeometry *geometry, CSolver **solver_container, CNumerics *numerics, 
		CConfig *config, unsigned short val_marker) {

#ifdef NO_MPI

	unsigned long iVertex, iPoint, jPoint, Pin, Pout;
	unsigned short iVar, iDim;
	double  Psi_out[5], Psi_in[5], Psi_out_ghost[5], Psi_in_ghost[5], 
	MeanPsi[5], *Psi_i, *Psi_j, *U_i, *U_j, *IntBoundary_Jump, *Coord;

	double  *Normal = new double[nDim];

	for(iVertex = 0; iVertex < geometry->nVertex[val_marker]; iVertex++) {
		iPoint = geometry->vertex[val_marker][iVertex]->GetNode();
		jPoint = geometry->vertex[val_marker][iVertex]->GetDonorPoint();
		Coord = geometry->node[iPoint]->GetCoord();

		if (geometry->node[iPoint]->GetDomain()) {

			/*--- Adjoint variables w/o reconstruction ---*/
			Psi_i = node[iPoint]->GetSolution();
			Psi_j = node[jPoint]->GetSolution();

			/*--- Conservative variables w/o reconstruction ---*/
			U_i = solver_container[FLOW_SOL]->node[iPoint]->GetSolution();
			U_j = solver_container[FLOW_SOL]->node[jPoint]->GetSolution();
			numerics->SetConservative(U_i, U_j);

			/*--- SoundSpeed enthalpy and lambda variables w/o reconstruction ---*/
			numerics->SetSoundSpeed(solver_container[FLOW_SOL]->node[iPoint]->GetSoundSpeed(), 
					solver_container[FLOW_SOL]->node[jPoint]->GetSoundSpeed());
			numerics->SetEnthalpy(solver_container[FLOW_SOL]->node[iPoint]->GetEnthalpy(), 
					solver_container[FLOW_SOL]->node[jPoint]->GetEnthalpy());

			/*--- Set face vector, and area ---*/
			geometry->vertex[val_marker][iVertex]->GetNormal(Normal);
			for (iDim = 0; iDim < nDim; iDim++)
				Normal[iDim] = - Normal[iDim];
			numerics->SetNormal(Normal);

			/*--- If equivalent area or nearfield pressure condition ---*/
			if ((config->GetKind_ObjFunc() == EQUIVALENT_AREA) || 
					(config->GetKind_ObjFunc() == NEARFIELD_PRESSURE)) {

				if (Normal[nDim-1] < 0.0) { Pin = iPoint; Pout = jPoint; }
				else { Pout = iPoint; Pin = jPoint; }

				for (iVar = 0; iVar < nVar; iVar++) {
					Psi_out[iVar] = node[Pout]->GetSolution(iVar);
					Psi_in[iVar] = node[Pin]->GetSolution(iVar);	
					MeanPsi[iVar] = 0.5*(Psi_out[iVar] + Psi_in[iVar]);
				}

				IntBoundary_Jump = node[iPoint]->GetIntBoundary_Jump();

				/*--- Inner point ---*/
				if (iPoint == Pin) {
					for (iVar = 0; iVar < nVar; iVar++)
						Psi_in_ghost[iVar] = 2.0*MeanPsi[iVar] - Psi_in[iVar] - IntBoundary_Jump[iVar];
					numerics->SetAdjointVar(Psi_in, Psi_in_ghost);
				}

				/*--- Outer point ---*/
				if (iPoint == Pout) {
					for (iVar = 0; iVar < nVar; iVar++)
						Psi_out_ghost[iVar] = 2.0*MeanPsi[iVar] - Psi_out[iVar] + IntBoundary_Jump[iVar];
					numerics->SetAdjointVar(Psi_out, Psi_out_ghost);
				}
			}
			else {
				/*--- Just do a periodic BC ---*/
				numerics->SetAdjointVar(Psi_i, Psi_j);
			}

			/*--- Compute residual ---*/			
			numerics->ComputeResidual(Res_Conv_i, Res_Conv_j, Jacobian_ii, Jacobian_ij, Jacobian_ji, Jacobian_jj, config);

			LinSysRes.SubtractBlock(iPoint, Res_Conv_i);

		}
	}

	delete[] Normal;

#else

	int rank = MPI::COMM_WORLD.Get_rank(), jProcessor;
	unsigned long iVertex, iPoint, jPoint, Pin, Pout;
	unsigned short iVar, iDim;
	double *Adjoint_Var, 
	Psi_out[5], Psi_in[5], Psi_i[5], Psi_j[5], Psi_in_ghost[5], Psi_out_ghost[5], MeanPsi[5], *U_i, *U_j, 
	*IntBoundary_Jump;

	double *Normal = new double [nDim]; 
	double *Buffer_Send_Psi = new double[nVar];
	double *Buffer_Receive_Psi = new double[nVar];

	/*--- Do the send process, by the moment we are sending each 
	 node individually, this must be changed ---*/
	for(iVertex = 0; iVertex < geometry->nVertex[val_marker]; iVertex++) {
		iPoint = geometry->vertex[val_marker][iVertex]->GetNode();
		if (geometry->node[iPoint]->GetDomain()) {
			/*--- Find the associate pair to the original node ---*/
			jPoint = geometry->vertex[val_marker][iVertex]->GetPeriodicPointDomain()[0];
			jProcessor = geometry->vertex[val_marker][iVertex]->GetPeriodicPointDomain()[1];

			/*--- We only send the information that belong to other boundary ---*/
			if (jProcessor != rank) {
				Adjoint_Var = node[iPoint]->GetSolution();
				for (iVar = 0; iVar < nVar; iVar++)
					Buffer_Send_Psi[iVar] = Adjoint_Var[iVar];
				MPI::COMM_WORLD.Bsend(Buffer_Send_Psi, nVar, MPI::DOUBLE, jProcessor, iPoint);
			}
		}
	}


	for(iVertex = 0; iVertex < geometry->nVertex[val_marker]; iVertex++) {
		iPoint = geometry->vertex[val_marker][iVertex]->GetNode();
		if (geometry->node[iPoint]->GetDomain()) {
			jPoint = geometry->vertex[val_marker][iVertex]->GetPeriodicPointDomain()[0];
			jProcessor = geometry->vertex[val_marker][iVertex]->GetPeriodicPointDomain()[1];

			/*--- We only receive the information that belong to other boundary ---*/
			if (jProcessor != rank)
				MPI::COMM_WORLD.Recv(Buffer_Receive_Psi, nVar, MPI::DOUBLE, jProcessor, jPoint);
			else {
				for (iVar = 0; iVar < nVar; iVar++)
					Buffer_Receive_Psi[iVar] = node[jPoint]->GetSolution(iVar); 
			}

			/*--- Store the solution for both points ---*/
			for (iVar = 0; iVar < nVar; iVar++) {
				Psi_i[iVar] = node[iPoint]->GetSolution(iVar); 
				Psi_j[iVar] = Buffer_Receive_Psi[iVar]; 
			}

			/*--- Conservative variables w/o reconstruction (the same at both points) ---*/
			U_i = solver_container[FLOW_SOL]->node[iPoint]->GetSolution();
			U_j = solver_container[FLOW_SOL]->node[iPoint]->GetSolution();
			numerics->SetConservative(U_i, U_j);

			/*--- SoundSpeed enthalpy and lambda variables w/o reconstruction (the same at both points) ---*/
			numerics->SetSoundSpeed(solver_container[FLOW_SOL]->node[iPoint]->GetSoundSpeed(), 
					solver_container[FLOW_SOL]->node[iPoint]->GetSoundSpeed());
			numerics->SetEnthalpy(solver_container[FLOW_SOL]->node[iPoint]->GetEnthalpy(), 
					solver_container[FLOW_SOL]->node[iPoint]->GetEnthalpy());

			/*--- Set face vector, and area ---*/
			geometry->vertex[val_marker][iVertex]->GetNormal(Normal);
			for (iDim = 0; iDim < nDim; iDim++)
				Normal[iDim] = - Normal[iDim];
			numerics->SetNormal(Normal);

			/*--- If equivalent area or nearfield pressure condition ---*/
			if ((config->GetKind_ObjFunc() == EQUIVALENT_AREA) || 
					(config->GetKind_ObjFunc() == NEARFIELD_PRESSURE)) {

				/*--- Inner nearfield boundary ---*/
				if (Normal[nDim-1] < 0.0)  { 
					Pin = iPoint; Pout = jPoint;
					for (iVar = 0; iVar < nVar; iVar++) {
						Psi_in[iVar] = Psi_i[iVar];
						Psi_out[iVar] = Psi_j[iVar];
						MeanPsi[iVar] = 0.5*(Psi_out[iVar] + Psi_in[iVar]);
					}
				}
				/*--- Outer nearfield boundary ---*/
				else { 
					Pout = iPoint; Pin = jPoint; 
					for (iVar = 0; iVar < nVar; iVar++) {
						Psi_in[iVar] = Psi_j[iVar];
						Psi_out[iVar] = Psi_i[iVar];
						MeanPsi[iVar] = 0.5*(Psi_out[iVar] + Psi_in[iVar]);
					}
				}

				IntBoundary_Jump = node[iPoint]->GetIntBoundary_Jump();

				/*--- Inner point ---*/
				if (iPoint == Pin) {
					for (iVar = 0; iVar < nVar; iVar++)
						Psi_in_ghost[iVar] = 2.0*MeanPsi[iVar] - Psi_in[iVar] - IntBoundary_Jump[iVar];
					numerics->SetAdjointVar(Psi_in, Psi_in_ghost);
				}

				/*--- Outer point ---*/
				if (iPoint == Pout) {
					for (iVar = 0; iVar < nVar; iVar++)
						Psi_out_ghost[iVar] = 2.0*MeanPsi[iVar] - Psi_out[iVar] + IntBoundary_Jump[iVar];
					numerics->SetAdjointVar(Psi_out, Psi_out_ghost);	
				}
			}
			else {
				/*--- Just do a periodic BC ---*/
				numerics->SetAdjointVar(Psi_i, Psi_j);
			}

			/*--- Compute residual ---*/			
			numerics->ComputeResidual(Res_Conv_i, Res_Conv_j, Jacobian_ii, Jacobian_ij, Jacobian_ji, Jacobian_jj, config);
			LinSysRes.SubtractBlock(iPoint, Res_Conv_i);
		}
	}

	delete[] Buffer_Send_Psi;
	delete[] Buffer_Receive_Psi;
	delete[] Normal;
#endif	
}

void CAdjEulerSolver::BC_Far_Field(CGeometry *geometry, CSolver **solver_container, CNumerics *conv_numerics, CNumerics *visc_numerics, 
		CConfig *config, unsigned short val_marker) {

	unsigned long iVertex, iPoint;
	unsigned short iVar, iDim;
	double *Normal, *U_domain, *U_infty, *Psi_domain, *Psi_infty;

	bool implicit = (config->GetKind_TimeIntScheme_AdjFlow() == EULER_IMPLICIT);
	bool incompressible = config->GetIncompressible();
	bool grid_movement = config->GetGrid_Movement();

	Normal = new double[nDim];
	U_domain = new double[nVar]; U_infty = new double[nVar];
	Psi_domain = new double[nVar]; Psi_infty = new double[nVar];

	/*--- Loop over all the vertices ---*/
	for (iVertex = 0; iVertex < geometry->nVertex[val_marker]; iVertex++) {
		iPoint = geometry->vertex[val_marker][iVertex]->GetNode();

		/*--- If the node belongs to the domain ---*/
		if (geometry->node[iPoint]->GetDomain()) {

			/*--- Set the normal vector ---*/
			geometry->vertex[val_marker][iVertex]->GetNormal(Normal);
			for (iDim = 0; iDim < nDim; iDim++) Normal[iDim] = -Normal[iDim];
			conv_numerics->SetNormal(Normal);

			/*--- Flow solution at the wall ---*/
			for (iVar = 0; iVar < nVar; iVar++)
				U_domain[iVar] = solver_container[FLOW_SOL]->node[iPoint]->GetSolution(iVar);

			/*--- Solution at infinity ---*/
			if (incompressible) {
				U_infty[0] = solver_container[FLOW_SOL]->GetPressure_Inf();
				U_infty[1] = solver_container[FLOW_SOL]->GetVelocity_Inf(0)*config->GetDensity_FreeStreamND();
				U_infty[2] = solver_container[FLOW_SOL]->GetVelocity_Inf(1)*config->GetDensity_FreeStreamND();
				if (nDim == 3) U_infty[3] = solver_container[FLOW_SOL]->GetVelocity_Inf(2)*config->GetDensity_FreeStreamND();
			}
			else {
				/*--- Flow Solution at infinity ---*/
				U_infty[0] = solver_container[FLOW_SOL]->GetDensity_Inf();
				U_infty[1] = solver_container[FLOW_SOL]->GetDensity_Velocity_Inf(0);
				U_infty[2] = solver_container[FLOW_SOL]->GetDensity_Velocity_Inf(1);
				U_infty[3] = solver_container[FLOW_SOL]->GetDensity_Energy_Inf();
				if (nDim == 3) {
					U_infty[3] = solver_container[FLOW_SOL]->GetDensity_Velocity_Inf(2);
					U_infty[4] = solver_container[FLOW_SOL]->GetDensity_Energy_Inf();
				}
			}
			conv_numerics->SetConservative(U_domain, U_infty);

      /*--- Adjoint flow solution at the wall ---*/
      for (iVar = 0; iVar < nVar; iVar++) {
        Psi_domain[iVar] = node[iPoint]->GetSolution(iVar);
        Psi_infty[iVar] = 0.0;
      }
      conv_numerics->SetAdjointVar(Psi_domain, Psi_infty);

			if (incompressible) {
				conv_numerics->SetDensityInc(config->GetDensity_FreeStreamND(), config->GetDensity_FreeStreamND());
				conv_numerics->SetBetaInc2(solver_container[FLOW_SOL]->node[iPoint]->GetBetaInc2(), 
						solver_container[FLOW_SOL]->node[iPoint]->GetBetaInc2());
				conv_numerics->SetCoord(geometry->node[iPoint]->GetCoord(), geometry->node[iPoint]->GetCoord());
			}
			else {		
				conv_numerics->SetSoundSpeed(solver_container[FLOW_SOL]->node[iPoint]->GetSoundSpeed(), 
						solver_container[FLOW_SOL]->node[iPoint]->GetSoundSpeed());
				conv_numerics->SetEnthalpy(solver_container[FLOW_SOL]->node[iPoint]->GetEnthalpy(), 
						solver_container[FLOW_SOL]->node[iPoint]->GetEnthalpy());
			}

			/*--- Grid Movement ---*/
			if (grid_movement)
				conv_numerics->SetGridVel(geometry->node[iPoint]->GetGridVel(), geometry->node[iPoint]->GetGridVel());

			/*--- Compute the upwind flux ---*/
      conv_numerics->ComputeResidual(Residual_i, Residual_j, Jacobian_ii, Jacobian_ij, Jacobian_ji, Jacobian_jj, config);
      
			/*--- Add and Subtract Residual ---*/
      LinSysRes.SubtractBlock(iPoint, Residual_i);
      
      /*--- Implicit contribution to the residual ---*/
      if (implicit)
        Jacobian.SubtractBlock(iPoint, iPoint, Jacobian_ii);
		}
	}

	delete [] Normal;
	delete [] U_domain; delete [] U_infty;
	delete [] Psi_domain; delete [] Psi_infty;
}

void CAdjEulerSolver::BC_Inlet(CGeometry *geometry, CSolver **solver_container, CNumerics *conv_numerics, CNumerics *visc_numerics, CConfig *config, unsigned short val_marker) {
	unsigned short iVar, iDim, Kind_Inlet = config->GetKind_Inlet();
	unsigned long iVertex, iPoint, Point_Normal;
	double P_Total, T_Total, Velocity[3], Density_Inlet, Velocity2, H_Total,
  Temperature, Riemann, Pressure, Density, Energy, *Flow_Dir, Mach2, SoundSpeed2,
  SoundSpeed_Total2, Vel_Mag, alpha, aa, bb, cc, dd, bcn, phin, Area, UnitaryNormal[3],
  ProjGridVel, *GridVel;
  
	double Two_Gamma_M1 = 2.0/Gamma_Minus_One;
	double Gas_Constant = config->GetGas_ConstantND();
	bool implicit = (config->GetKind_TimeIntScheme_AdjFlow() == EULER_IMPLICIT);
	bool incompressible = config->GetIncompressible();
	bool grid_movement = config->GetGrid_Movement();
    bool freesurface = config->GetFreeSurface();
	string Marker_Tag = config->GetMarker_All_Tag(val_marker);

	double *Normal = new double[nDim];
	double *U_domain   = new double[nVar]; double *U_inlet   = new double[nVar];
	double *Psi_domain = new double[nVar]; double *Psi_inlet = new double[nVar];

	/*--- Loop over all the vertices on this boundary marker ---*/
	for (iVertex = 0; iVertex < geometry->nVertex[val_marker]; iVertex++) {
		iPoint = geometry->vertex[val_marker][iVertex]->GetNode();

		/*--- Check that the node belongs to the domain (i.e., not a halo node) ---*/
		if (geometry->node[iPoint]->GetDomain()) {

			/*--- Normal vector for this vertex (negate for outward convention) ---*/
			geometry->vertex[val_marker][iVertex]->GetNormal(Normal);
			for (iDim = 0; iDim < nDim; iDim++) Normal[iDim] = -Normal[iDim];
			conv_numerics->SetNormal(Normal);

			Area = 0.0;
      for (iDim = 0; iDim < nDim; iDim++)
				Area += Normal[iDim]*Normal[iDim];
			Area = sqrt (Area);

			for (iDim = 0; iDim < nDim; iDim++)
				UnitaryNormal[iDim] = Normal[iDim]/Area;

			/*--- Set the normal point ---*/
			Point_Normal = geometry->vertex[val_marker][iVertex]->GetNormal_Neighbor();

			/*--- Flow solution at the boundary ---*/
			for (iVar = 0; iVar < nVar; iVar++)
				U_domain[iVar] = solver_container[FLOW_SOL]->node[iPoint]->GetSolution(iVar);

			/*--- Adjoint flow solution at the boundary ---*/
			for (iVar = 0; iVar < nVar; iVar++)
				Psi_domain[iVar] = node[iPoint]->GetSolution(iVar);

			/*--- Construct the flow & adjoint states at the inlet ---*/
			if (incompressible) {

//        /*--- Flow solution at the boundary ---*/
//        Density_Inlet = solver_container[FLOW_SOL]->node[iPoint]->GetDensityInc();
//        for (iVar = 0; iVar < nVar; iVar++)
//          U_inlet[iVar] = solver_container[FLOW_SOL]->node[iPoint]->GetSolution(iVar);
        
				/*--- Pressure and density using the internal value ---*/
				U_inlet[0] = solver_container[FLOW_SOL]->node[iPoint]->GetSolution(0);
				Density_Inlet = solver_container[FLOW_SOL]->node[iPoint]->GetDensityInc();
        
				/*--- The velocity is computed from the infinity values ---*/
				for (iDim = 0; iDim < nDim; iDim++)
					U_inlet[iDim+1] = solver_container[FLOW_SOL]->GetVelocity_Inf(iDim)*Density_Inlet;
        
				/*--- The y/z velocity is interpolated due to the
         free surface effect on the pressure ---*/
				if (freesurface) U_inlet[nDim] = solver_container[FLOW_SOL]->node[iPoint]->GetSolution(nDim);
        
				/*--- Adjoint solution at the inlet ---*/
				Psi_inlet[0] = node[iPoint]->GetSolution(0);
        for (iDim = 0; iDim < nDim; iDim++)
          Psi_inlet[iDim+1] = 0.0;

			}	else {

				/*--- Subsonic, compressible inflow: first build the flow state
         using the same method as the direct problem. Then, based on
         those conservative values, compute the characteristic-based 
         adjoint boundary condition. The boundary update to be applied
         depends on whether total conditions or mass flow are specified. ---*/

				switch (Kind_Inlet) {

				/*--- Total properties have been specified at the inlet. ---*/
				case TOTAL_CONDITIONS:

					/*--- Retrieve the specified total conditions for this inlet. ---*/
					P_Total  = config->GetInlet_Ptotal(Marker_Tag);
					T_Total  = config->GetInlet_Ttotal(Marker_Tag);
					Flow_Dir = config->GetInlet_FlowDir(Marker_Tag);

					/*--- Non-dim. the inputs if necessary. ---*/
					P_Total /= config->GetPressure_Ref();
					T_Total /= config->GetTemperature_Ref();

					/*--- Store primitives and set some variables for clarity. ---*/
					Density = U_domain[0];
					Velocity2 = 0.0;
					for (iDim = 0; iDim < nDim; iDim++) {
						Velocity[iDim] = U_domain[iDim+1]/Density;
						Velocity2 += Velocity[iDim]*Velocity[iDim];
					}
					Energy      = U_domain[nVar-1]/Density;
					Pressure    = Gamma_Minus_One*Density*(Energy-0.5*Velocity2);
					H_Total     = (Gamma*Gas_Constant/Gamma_Minus_One)*T_Total;
					SoundSpeed2 = Gamma*Pressure/Density;

					/*--- Compute the acoustic Riemann invariant that is extrapolated
             from the domain interior. ---*/
					Riemann   = 2.0*sqrt(SoundSpeed2)/Gamma_Minus_One;
					for (iDim = 0; iDim < nDim; iDim++)
						Riemann += Velocity[iDim]*UnitaryNormal[iDim];

					/*--- Total speed of sound ---*/
					SoundSpeed_Total2 = Gamma_Minus_One*(H_Total - (Energy
							+ Pressure/Density)+0.5*Velocity2) + SoundSpeed2;

					/*--- Dot product of normal and flow direction. This should
             be negative due to outward facing boundary normal convention. ---*/
					alpha = 0.0;
					for (iDim = 0; iDim < nDim; iDim++)
						alpha += UnitaryNormal[iDim]*Flow_Dir[iDim];

					/*--- Coefficients in the quadratic equation for the velocity ---*/
					aa =  1.0 + 0.5*Gamma_Minus_One*alpha*alpha;
					bb = -1.0*Gamma_Minus_One*alpha*Riemann;
					cc =  0.5*Gamma_Minus_One*Riemann*Riemann
							-2.0*SoundSpeed_Total2/Gamma_Minus_One;

					/*--- Solve quadratic equation for velocity magnitude. Value must
             be positive, so the choice of root is clear. ---*/
					dd = bb*bb - 4.0*aa*cc;
					dd = sqrt(max(0.0,dd));
					Vel_Mag   = (-bb + dd)/(2.0*aa);
					Vel_Mag   = max(0.0,Vel_Mag);
					Velocity2 = Vel_Mag*Vel_Mag;

					/*--- Compute speed of sound from total speed of sound eqn. ---*/
					SoundSpeed2 = SoundSpeed_Total2 - 0.5*Gamma_Minus_One*Velocity2;

					/*--- Mach squared (cut between 0-1), use to adapt velocity ---*/
					Mach2 = Velocity2/SoundSpeed2;
					Mach2 = min(1.0,Mach2);
					Velocity2   = Mach2*SoundSpeed2;
					Vel_Mag     = sqrt(Velocity2);
					SoundSpeed2 = SoundSpeed_Total2 - 0.5*Gamma_Minus_One*Velocity2;

					/*--- Compute new velocity vector at the inlet ---*/
					for (iDim = 0; iDim < nDim; iDim++)
						Velocity[iDim] = Vel_Mag*Flow_Dir[iDim];

					/*--- Static temperature from the speed of sound relation ---*/
					Temperature = SoundSpeed2/(Gamma*Gas_Constant);

					/*--- Static pressure using isentropic relation at a point ---*/
					Pressure = P_Total*pow((Temperature/T_Total),Gamma/Gamma_Minus_One);

					/*--- Density at the inlet from the gas law ---*/
					Density = Pressure/(Gas_Constant*Temperature);

					/*--- Using pressure, density, & velocity, compute the energy ---*/
					Energy = Pressure/(Density*Gamma_Minus_One)+0.5*Velocity2;

					/*--- Conservative variables, using the derived quantities ---*/
					U_inlet[0] = Density;
					U_inlet[1] = Velocity[0]*Density;
					U_inlet[2] = Velocity[1]*Density;
					U_inlet[3] = Energy*Density;
					if (nDim == 3) {
						U_inlet[3] = Velocity[2]*Density;
						U_inlet[4] = Energy*Density;
					}

					/*--- Adjoint solution at the inlet. Set to zero for now
             but should be replaced with derived expression for this type of
             inlet. ---*/
					for (iVar = 0; iVar < nVar; iVar++)
						Psi_inlet[iVar] = 0.0;

					break;

					/*--- Mass flow has been specified at the inlet. ---*/
				case MASS_FLOW:

					/*--- Retrieve the specified mass flow for the inlet. ---*/
					Density  = config->GetInlet_Ttotal(Marker_Tag);
					Vel_Mag  = config->GetInlet_Ptotal(Marker_Tag);
					Flow_Dir = config->GetInlet_FlowDir(Marker_Tag);

					/*--- Non-dim. the inputs if necessary. ---*/
					Density /= config->GetDensity_Ref();
					Vel_Mag /= config->GetVelocity_Ref();

					/*--- Get primitives from current inlet state. ---*/
					for (iDim = 0; iDim < nDim; iDim++)
						Velocity[iDim] = solver_container[FLOW_SOL]->node[iPoint]->GetVelocity(iDim, incompressible);
					Pressure    = solver_container[FLOW_SOL]->node[iPoint]->GetPressure(incompressible);
					SoundSpeed2 = Gamma*Pressure/U_domain[0];

					/*--- Compute the acoustic Riemann invariant that is extrapolated
             from the domain interior. ---*/
					Riemann = Two_Gamma_M1*sqrt(SoundSpeed2);
					for (iDim = 0; iDim < nDim; iDim++)
						Riemann += Velocity[iDim]*UnitaryNormal[iDim];

					/*--- Speed of sound squared for fictitious inlet state ---*/
					SoundSpeed2 = Riemann;
					for (iDim = 0; iDim < nDim; iDim++)
						SoundSpeed2 -= Vel_Mag*Flow_Dir[iDim]*UnitaryNormal[iDim];

					SoundSpeed2 = max(0.0,0.5*Gamma_Minus_One*SoundSpeed2);
					SoundSpeed2 = SoundSpeed2*SoundSpeed2;

					/*--- Pressure for the fictitious inlet state ---*/
					Pressure = SoundSpeed2*Density/Gamma;

					/*--- Energy for the fictitious inlet state ---*/
					Energy = Pressure/(Density*Gamma_Minus_One)+0.5*Vel_Mag*Vel_Mag;

					/*--- Conservative variables, using the derived quantities ---*/
					U_inlet[0] = Density;
					U_inlet[1] = Vel_Mag*Flow_Dir[0]*Density;
					U_inlet[2] = Vel_Mag*Flow_Dir[1]*Density;
					U_inlet[3] = Energy*Density;
					if (nDim == 3) {
						U_inlet[3] = Vel_Mag*Flow_Dir[2]*Density;
						U_inlet[4] = Energy*Density;
					}

					/*--- Retrieve current adjoint solution values at the boundary ---*/
					for (iVar = 0; iVar < nVar; iVar++)
						Psi_inlet[iVar] = node[iPoint]->GetSolution(iVar);

					/*--- Some terms needed for the adjoint BC ---*/
					bcn = 0.0; phin = 0.0;
					for (iDim = 0; iDim < nDim; iDim++) {
						bcn  -= (Gamma/Gamma_Minus_One)*Velocity[iDim]*UnitaryNormal[iDim];
						phin += Psi_domain[iDim+1]*UnitaryNormal[iDim];
					}

					/*--- Extra boundary term for grid movement ---*/
					if (grid_movement) {
						ProjGridVel = 0.0;
						GridVel = geometry->node[iPoint]->GetGridVel();
						for (iDim = 0; iDim < nDim; iDim++)
							ProjGridVel += GridVel[iDim]*UnitaryNormal[iDim];
						bcn -= (1.0/Gamma_Minus_One)*ProjGridVel;
					}

					/*--- Impose value for PsiE based on hand-derived expression. ---*/
					Psi_inlet[nVar-1] = -phin*(1.0/bcn);

					break;
				}
			}

			/*--- Set the flow and adjoint states in the solver ---*/
			conv_numerics->SetConservative(U_domain, U_inlet);
			conv_numerics->SetAdjointVar(Psi_domain, Psi_inlet);

			if (incompressible) {
				conv_numerics->SetDensityInc(solver_container[FLOW_SOL]->node[iPoint]->GetDensityInc(), Density_Inlet);
				conv_numerics->SetBetaInc2(solver_container[FLOW_SOL]->node[iPoint]->GetBetaInc2(),
                                 solver_container[FLOW_SOL]->node[iPoint]->GetBetaInc2());
				conv_numerics->SetCoord(geometry->node[iPoint]->GetCoord(), geometry->node[iPoint]->GetCoord());
			}
			else {		
				conv_numerics->SetSoundSpeed(solver_container[FLOW_SOL]->node[iPoint]->GetSoundSpeed(), 
						solver_container[FLOW_SOL]->node[iPoint]->GetSoundSpeed());
				conv_numerics->SetEnthalpy(solver_container[FLOW_SOL]->node[iPoint]->GetEnthalpy(), 
						solver_container[FLOW_SOL]->node[iPoint]->GetEnthalpy());
			}

			/*--- Grid Movement ---*/
			if (grid_movement)
				conv_numerics->SetGridVel(geometry->node[iPoint]->GetGridVel(),
						geometry->node[iPoint]->GetGridVel());

      /*--- Compute the residual using an upwind scheme ---*/
			conv_numerics->ComputeResidual(Residual_i, Residual_j, Jacobian_ii, Jacobian_ij,
                               Jacobian_ji, Jacobian_jj, config);

			/*--- Add and Subtract Residual ---*/
			LinSysRes.SubtractBlock(iPoint, Residual_i);

			/*--- Implicit contribution to the residual ---*/
			if (implicit) 
				Jacobian.SubtractBlock(iPoint, iPoint, Jacobian_ii);
		}
	}

	/*--- Free locally allocated memory ---*/
	delete [] Normal;
	delete [] U_domain;   delete [] U_inlet;
	delete [] Psi_domain; delete [] Psi_inlet;

}

void CAdjEulerSolver::BC_Outlet(CGeometry *geometry, CSolver **solver_container, CNumerics *conv_numerics, CNumerics *visc_numerics, CConfig *config, unsigned short val_marker) {

	/*--- Local variables and initialization. ---*/
	unsigned short iVar, iDim;

	unsigned long iVertex, iPoint, Point_Normal;

	double Pressure, P_Exit, Velocity[3], Velocity2, Entropy;
	double Density, Energy, Riemann, Height;
	double Vn, SoundSpeed, Mach_Exit, Vn_Exit, Ubn, a1, LevelSet, Density_Outlet;
	double *U_domain = new double[nVar]; double *U_outlet = new double[nVar];
	double *Psi_domain = new double [nVar]; double *Psi_outlet = new double [nVar];
	double *Normal = new double[nDim];
  double Area, UnitaryNormal[3];
  
	bool implicit = (config->GetKind_TimeIntScheme_AdjFlow() == EULER_IMPLICIT);
	bool incompressible = config->GetIncompressible();
	bool grid_movement  = config->GetGrid_Movement();
    double FreeSurface_Zero = config->GetFreeSurface_Zero();
	double PressFreeSurface = solver_container[FLOW_SOL]->GetPressure_Inf();
    double epsilon          = config->GetFreeSurface_Thickness();
    double RatioDensity     = config->GetRatioDensity();
    double Froude           = config->GetFroude();
    bool freesurface = config->GetFreeSurface();

  
	string Marker_Tag = config->GetMarker_All_Tag(val_marker);

	/*--- Loop over all the vertices ---*/
	for (iVertex = 0; iVertex < geometry->nVertex[val_marker]; iVertex++) {
		iPoint = geometry->vertex[val_marker][iVertex]->GetNode();

		/*--- If the node belong to the domain ---*/
		if (geometry->node[iPoint]->GetDomain()) {

			/*--- Set the normal vector ---*/
			geometry->vertex[val_marker][iVertex]->GetNormal(Normal);
			for (iDim = 0; iDim < nDim; iDim++) Normal[iDim] = -Normal[iDim];

			Area = 0.0;
			for (iDim = 0; iDim < nDim; iDim++)
				Area += Normal[iDim]*Normal[iDim];
			Area = sqrt (Area);

			for (iDim = 0; iDim < nDim; iDim++)
				UnitaryNormal[iDim] = Normal[iDim]/Area;

			/*--- Set the normal point ---*/
			Point_Normal = geometry->vertex[val_marker][iVertex]->GetNormal_Neighbor();

			/*--- Flow solution at the wall ---*/
			for (iVar = 0; iVar < nVar; iVar++)
				U_domain[iVar] = solver_container[FLOW_SOL]->node[iPoint]->GetSolution(iVar);

			/*--- Adjoint flow solution at the wall ---*/
			for (iVar = 0; iVar < nVar; iVar++)
				Psi_domain[iVar] = node[iPoint]->GetSolution(iVar);

			/*--- Construct the flow & adjoint states at the outlet ---*/
			if (incompressible) {

        if (freesurface) {
          
//          /*--- Flow solution at the boundary ---*/
//          Density_Outlet = solver_container[FLOW_SOL]->node[iPoint]->GetDensityInc();
//          for (iVar = 0; iVar < nVar; iVar++)
//            U_outlet[iVar] = solver_container[FLOW_SOL]->node[iPoint]->GetSolution(iVar);
          
					/*--- Density computation at the exit using the level set function ---*/
					Height = geometry->node[iPoint]->GetCoord(nDim-1);
					LevelSet = Height - FreeSurface_Zero;
          
					/*--- Pressure computation the density at the exit (imposed) ---*/
					if (LevelSet < -epsilon) Density_Outlet = config->GetDensity_FreeStreamND();
					if (LevelSet > epsilon) Density_Outlet = RatioDensity*config->GetDensity_FreeStreamND();
					U_outlet[0] = PressFreeSurface + Density_Outlet*((FreeSurface_Zero-Height)/(Froude*Froude));
          
					/*--- Neumman condition in the interface for the pressure and density ---*/
					if (fabs(LevelSet) <= epsilon) {
						U_outlet[0] = solver_container[FLOW_SOL]->node[Point_Normal]->GetSolution(0);
						Density_Outlet = solver_container[FLOW_SOL]->node[Point_Normal]->GetDensityInc();
					}
          
        }
        
        else {
          
					/*--- Imposed pressure and density ---*/
					Density_Outlet = solver_container[FLOW_SOL]->GetDensity_Inf();
					U_outlet[0] = solver_container[FLOW_SOL]->GetPressure_Inf();
          
				}
          
        /*--- Neumman condition for the velocity ---*/
				for (iDim = 0; iDim < nDim; iDim++)
					U_outlet[iDim+1] = node[Point_Normal]->GetSolution(iDim+1);

				/*--- Adjoint flow solution at the outlet (hard-coded for size[3] again?) ---*/
				Psi_outlet[2] = 0.0;
				double coeff = (2.0*U_domain[1])/ solver_container[FLOW_SOL]->node[Point_Normal]->GetBetaInc2();
				Psi_outlet[1] = node[Point_Normal]->GetSolution(1);
				Psi_outlet[0] = -coeff*Psi_outlet[1];
        
//				/*--- Adjoint solution at the inlet ---*/
//        for (iVar = 0; iVar < nVar; iVar++)
//          Psi_outlet[iVar] = 0.0;
        
        
			} else {

				/*--- Retrieve the specified back pressure for this outlet. ---*/
				P_Exit = config->GetOutlet_Pressure(Marker_Tag);

				/*--- Non-dim. the inputs if necessary. ---*/
				P_Exit = P_Exit/config->GetPressure_Ref();

				/*--- Check whether the flow is supersonic at the exit. The type
         of boundary update depends on this. ---*/
				Density = U_domain[0];
				Velocity2 = 0.0; Vn = 0.0;
				for (iDim = 0; iDim < nDim; iDim++) {
					Velocity[iDim] = U_domain[iDim+1]/Density;
					Velocity2 += Velocity[iDim]*Velocity[iDim];
					Vn += Velocity[iDim]*UnitaryNormal[iDim];
				}
				Energy     = U_domain[nVar-1]/Density;
				Pressure   = Gamma_Minus_One*Density*(Energy-0.5*Velocity2);
				SoundSpeed = sqrt(Gamma*Pressure/Density);
				Mach_Exit  = sqrt(Velocity2)/SoundSpeed;

				if (Mach_Exit >= 1.0) {

					/*--- Supersonic exit flow: there are no incoming characteristics,
           so no boundary condition is necessary. Set outlet state to current
           state so that upwinding handles the direction of propagation. This
           means that all variables can be imposed for the adjoint problem,
           so set them all to zero to remove contributions from the boundary
           integral in the adjoint formulation (impose orthogonality). ---*/

					for (iVar = 0; iVar < nVar; iVar++) {
						U_outlet[iVar] = U_domain[iVar];
						Psi_outlet[iVar] = 0.0;
					}

				} else {

					/*--- Subsonic exit flow: there is one incoming characteristic (u-c),
           therefore one variable can be specified (back pressure) and is used
           to update the conservative variables. Compute the entropy and the
           acoustic Riemann variable. These invariants, as well as the
           tangential velocity components, are extrapolated. Adapted from an
           original implementation in the Stanford University multi-block
           (SUmb) solver in the routine bcSubsonicOutflow.f90 by Edwin van
           der Weide, last modified 09-10-2007. ---*/

					Entropy = Pressure*pow(1.0/Density,Gamma);
					Riemann = Vn + 2.0*SoundSpeed/Gamma_Minus_One;

					/*--- Compute the new fictitious state at the outlet ---*/
					Density    = pow(P_Exit/Entropy,1.0/Gamma);
					Pressure   = P_Exit;
					SoundSpeed = sqrt(Gamma*P_Exit/Density);
					Vn_Exit    = Riemann - 2.0*SoundSpeed/Gamma_Minus_One;
					Velocity2  = 0.0;
					for (iDim = 0; iDim < nDim; iDim++) {
						Velocity[iDim] = Velocity[iDim] + (Vn_Exit-Vn)*UnitaryNormal[iDim];
						Velocity2 += Velocity[iDim]*Velocity[iDim];
					}
					Energy  = P_Exit/(Density*Gamma_Minus_One) + 0.5*Velocity2;

					/*--- Conservative variables, using the derived quantities ---*/
					U_outlet[0] = Density;
					U_outlet[1] = Velocity[0]*Density;
					U_outlet[2] = Velocity[1]*Density;
					U_outlet[3] = Energy*Density;
					if (nDim == 3) {
						U_outlet[3] = Velocity[2]*Density;
						U_outlet[4] = Energy*Density;
					}

					/*--- One condition is imposed at the exit (back pressure) for the
           flow problem, so nVar-1 conditions are imposed at the outlet on
           the adjoint variables. Choose PsiE as the free variable and compute 
           PsiRho & Phi using hand-derived expressions. ---*/

					/*--- Compute (Vn - Ubn).n term for use in the BC. ---*/
					Vn = 0.0; Ubn = 0.0;
					for (iDim = 0; iDim < nDim; iDim++)
						Vn += Velocity[iDim]*UnitaryNormal[iDim];

					/*--- Extra boundary term for grid movement ---*/
					if (grid_movement) {
						double ProjGridVel = 0.0;
						double *GridVel = geometry->node[iPoint]->GetGridVel();
						for (iDim = 0; iDim < nDim; iDim++)
							ProjGridVel += GridVel[iDim]*UnitaryNormal[iDim];
						Ubn = ProjGridVel;
					}

					/*--- Shorthand for repeated term in the boundary conditions ---*/
					a1 = Gamma*(P_Exit/(Density*Gamma_Minus_One))/(Vn-Ubn);

					/*--- Impose values for PsiRho & Phi using PsiE from domain. ---*/
					Psi_outlet[nVar-1] = Psi_domain[nVar-1];
					Psi_outlet[0] = 0.5*Psi_outlet[nVar-1]*Velocity2;
					for (iDim = 0; iDim < nDim; iDim++) {
						Psi_outlet[0]   += Psi_outlet[nVar-1]*a1*Velocity[iDim]*UnitaryNormal[iDim];
						Psi_outlet[iDim+1] = -Psi_outlet[nVar-1]*(a1*UnitaryNormal[iDim] + Velocity[iDim]);
					}

					//          /*--- Giles & Pierce ---*/
					//          Psi_outlet[nVar-1] = Psi_domain[nVar-1];
					//          Psi_outlet[0] = 0.5*Psi_outlet[nVar-1]*Velocity2;
					//          for (iDim = 0; iDim < nDim; iDim++) {
					//            Psi_outlet[0]   += Psi_outlet[nVar-1]*(SoundSpeed/Gamma_Minus_One)*Velocity[iDim]*UnitaryNormal[iDim];
					//            Psi_outlet[iDim+1] = -Psi_outlet[nVar-1]*((SoundSpeed/Gamma_Minus_One)*UnitaryNormal[iDim] + Velocity[iDim]);
					//          }


				}
			}

			/*--- Set the flow and adjoint states in the solver ---*/
			conv_numerics->SetNormal(Normal);
			conv_numerics->SetConservative(U_domain, U_outlet);
			conv_numerics->SetAdjointVar(Psi_domain, Psi_outlet);

			if (incompressible) {
				conv_numerics->SetDensityInc(solver_container[FLOW_SOL]->node[iPoint]->GetDensityInc(), Density_Outlet);
				conv_numerics->SetBetaInc2(solver_container[FLOW_SOL]->node[iPoint]->GetBetaInc2(),
						solver_container[FLOW_SOL]->node[iPoint]->GetBetaInc2());
				conv_numerics->SetCoord(geometry->node[iPoint]->GetCoord(),
						geometry->node[iPoint]->GetCoord());
			}
			else {
				conv_numerics->SetSoundSpeed(solver_container[FLOW_SOL]->node[iPoint]->GetSoundSpeed(),
						solver_container[FLOW_SOL]->node[iPoint]->GetSoundSpeed());
				conv_numerics->SetEnthalpy(solver_container[FLOW_SOL]->node[iPoint]->GetEnthalpy(),
						solver_container[FLOW_SOL]->node[iPoint]->GetEnthalpy());
			}

			/*--- Grid Movement ---*/
			if (grid_movement)
				conv_numerics->SetGridVel(geometry->node[iPoint]->GetGridVel(),
						geometry->node[iPoint]->GetGridVel());

			conv_numerics->ComputeResidual(Residual_i, Residual_j, Jacobian_ii, Jacobian_ij,
					Jacobian_ji, Jacobian_jj, config);

			/*--- Add and Subtract Residual ---*/
			LinSysRes.SubtractBlock(iPoint, Residual_i);

			/*--- Implicit contribution to the residual ---*/
			if (implicit)
				Jacobian.SubtractBlock(iPoint, iPoint, Jacobian_ii);
		}
	}

	/*--- Free locally allocated memory ---*/
	delete [] Normal;
	delete [] U_domain; delete [] U_outlet;
	delete [] Psi_domain; delete [] Psi_outlet;

}

void CAdjEulerSolver::BC_Nacelle_Inflow(CGeometry *geometry, CSolver **solver_container, CNumerics *conv_numerics, CNumerics *visc_numerics, CConfig *config, unsigned short val_marker) {
	double *Normal, *U_domain, *U_inflow, *Psi_domain, *Psi_inflow, Pressure, P_Fan, Velocity[3], Velocity2, Entropy, Density, Energy, Riemann, Enthalpy, Vn, SoundSpeed, Mach_Exit, Vn_Exit, UnitaryNormal[3], Area, a1;
	unsigned short iVar, iDim;
	unsigned long iVertex, iPoint;

	bool implicit = (config->GetKind_TimeIntScheme_AdjFlow() == EULER_IMPLICIT);
	string Marker_Tag = config->GetMarker_All_Tag(val_marker);

	Normal = new double[nDim];
	U_domain = new double[nVar]; U_inflow = new double[nVar];
	Psi_domain = new double[nVar]; Psi_inflow = new double[nVar];

	/*--- Loop over all the vertices ---*/
	for (iVertex = 0; iVertex < geometry->nVertex[val_marker]; iVertex++) {
		iPoint = geometry->vertex[val_marker][iVertex]->GetNode();

		/*--- If the node belong to the domain ---*/
		if (geometry->node[iPoint]->GetDomain()) {

			/*--- Normal vector for this vertex (negate for outward convention) ---*/
			geometry->vertex[val_marker][iVertex]->GetNormal(Normal);
			for (iDim = 0; iDim < nDim; iDim++) Normal[iDim] = -Normal[iDim];

			Area = 0.0;
			for (iDim = 0; iDim < nDim; iDim++)
				Area += Normal[iDim]*Normal[iDim];
			Area = sqrt (Area);

			for (iDim = 0; iDim < nDim; iDim++)
				UnitaryNormal[iDim] = Normal[iDim]/Area;

			/*--- Current solution at this boundary node ---*/
			for (iVar = 0; iVar < nVar; iVar++)
				U_domain[iVar] = solver_container[FLOW_SOL]->node[iPoint]->GetSolution(iVar);

			/*--- Retrieve the specified back pressure for this outlet. ---*/
			P_Fan = config->GetFanFace_Pressure(Marker_Tag);

			/*--- Check whether the flow is supersonic at the exit. The type
			 of boundary update depends on this. ---*/
			Density = U_domain[0];
			Velocity2 = 0.0; Vn = 0.0;
			for (iDim = 0; iDim < nDim; iDim++) {
				Velocity[iDim] = U_domain[iDim+1]/Density;
				Velocity2 += Velocity[iDim]*Velocity[iDim];
				Vn += Velocity[iDim]*UnitaryNormal[iDim];
			}
			Energy     = U_domain[nVar-1]/Density;
			Pressure   = Gamma_Minus_One*Density*(Energy-0.5*Velocity2);
			SoundSpeed = sqrt(Gamma*Pressure/Density);
			Mach_Exit  = sqrt(Velocity2)/SoundSpeed;

			/*--- Subsonic exit flow: there is one incoming characteristic,
			 therefore one variable can be specified (back pressure) and is used
			 to update the conservative variables. Compute the entropy and the
			 acoustic variable. These riemann invariants, as well as the tangential
			 velocity components, are extrapolated. ---*/
			Entropy = Pressure*pow(1.0/Density,Gamma);
			Riemann = Vn + 2.0*SoundSpeed/Gamma_Minus_One;

			/*--- Compute the new fictious state at the outlet ---*/
			Density    = pow(P_Fan/Entropy,1.0/Gamma);
			Pressure   = P_Fan;
			SoundSpeed = sqrt(Gamma*P_Fan/Density);
			Vn_Exit    = Riemann - 2.0*SoundSpeed/Gamma_Minus_One;
			Velocity2  = 0.0;
			for (iDim = 0; iDim < nDim; iDim++) {
				Velocity[iDim] = Velocity[iDim] + (Vn_Exit-Vn)*UnitaryNormal[iDim];
				Velocity2 += Velocity[iDim]*Velocity[iDim];
			}
			Energy  = P_Fan/(Density*Gamma_Minus_One) + 0.5*Velocity2;
			Enthalpy = (Energy*Density + Pressure) / Density;

			/*--- Conservative variables, using the derived quantities ---*/
			U_inflow[0] = Density;
			U_inflow[1] = Velocity[0]*Density;
			U_inflow[2] = Velocity[1]*Density;
			U_inflow[3] = Energy*Density;
			if (nDim == 3) {
				U_inflow[3] = Velocity[2]*Density;
				U_inflow[4] = Energy*Density;
			}

			conv_numerics->SetConservative(U_domain, U_inflow);
			conv_numerics->SetSoundSpeed(solver_container[FLOW_SOL]->node[iPoint]->GetSoundSpeed(), SoundSpeed);		
			conv_numerics->SetEnthalpy(solver_container[FLOW_SOL]->node[iPoint]->GetEnthalpy(), Enthalpy);

			/*--- Adjoint flow solution at the wall ---*/
			for (iVar = 0; iVar < nVar; iVar++)
				Psi_domain[iVar] = node[iPoint]->GetSolution(iVar);
      
      /*--- Shorthand for repeated term in the boundary conditions ---*/
      a1 = Gamma*(P_Fan/(Density*Gamma_Minus_One))/(Vn);
      
      /*--- Impose values for PsiRho & Phi using PsiE from domain. ---*/
      Psi_inflow[nVar-1] = Psi_domain[nVar-1];
      Psi_inflow[0] = 0.5*Psi_inflow[nVar-1]*Velocity2;
      for (iDim = 0; iDim < nDim; iDim++) {
        Psi_inflow[0]   += Psi_inflow[nVar-1]*a1*Velocity[iDim]*UnitaryNormal[iDim];
        Psi_inflow[iDim+1] = -Psi_inflow[nVar-1]*(a1*UnitaryNormal[iDim] + Velocity[iDim]);
      }
      
			conv_numerics->SetAdjointVar(Psi_domain, Psi_inflow);

			/*--- Set the normal vector ---*/
			conv_numerics->SetNormal(Normal);

			/*--- Compute the residual ---*/
			conv_numerics->ComputeResidual(Residual_i, Residual_j, Jacobian_ii, Jacobian_ij, Jacobian_ji, Jacobian_jj, config);

			/*--- Add and Subtract Residual ---*/
			LinSysRes.SubtractBlock(iPoint, Residual_i);

			/*--- Implicit contribution to the residual ---*/
			if (implicit) 
				Jacobian.SubtractBlock(iPoint, iPoint, Jacobian_ii);
		}
	}

	delete [] Normal;
	delete [] U_domain; delete [] U_inflow;
	delete [] Psi_domain; delete [] Psi_inflow;

}

void CAdjEulerSolver::BC_Nacelle_Exhaust(CGeometry *geometry, CSolver **solver_container, CNumerics *conv_numerics, CNumerics *visc_numerics, CConfig *config, unsigned short val_marker) {
	unsigned long iVertex, iPoint, Point_Normal;
	double P_Total, T_Total, Velocity[3], Velocity2, H_Total, Temperature, Riemann, Enthalpy, Area, UnitaryNormal[3], Pressure, Density, Energy, Mach2, SoundSpeed2, SoundSpeed_Total2, SoundSpeed, Vel_Mag, alpha, aa, bb, cc, dd, Flow_Dir[3], *Normal, *U_domain, *U_exhaust, *Psi_domain, *Psi_exhaust;
	unsigned short iVar, iDim;

	bool implicit = (config->GetKind_TimeIntScheme_AdjFlow() == EULER_IMPLICIT);
	string Marker_Tag = config->GetMarker_All_Tag(val_marker);
	double Gas_Constant = config->GetGas_ConstantND();

	Normal = new double[nDim];
	U_domain = new double[nVar]; U_exhaust = new double[nVar];
	Psi_domain = new double[nVar]; Psi_exhaust = new double[nVar];

	/*--- Loop over all the vertices ---*/
	for (iVertex = 0; iVertex < geometry->nVertex[val_marker]; iVertex++) {
		iPoint = geometry->vertex[val_marker][iVertex]->GetNode();

		/*--- If the node belong to the domain ---*/
		if (geometry->node[iPoint]->GetDomain()) {
      
      /*--- Index of the closest interior node ---*/
			Point_Normal = geometry->vertex[val_marker][iVertex]->GetNormal_Neighbor();
      
			/*--- Normal vector for this vertex (negate for outward convention) ---*/
			geometry->vertex[val_marker][iVertex]->GetNormal(Normal);
			for (iDim = 0; iDim < nDim; iDim++) Normal[iDim] = -Normal[iDim];

			Area = 0.0;
			for (iDim = 0; iDim < nDim; iDim++)
				Area += Normal[iDim]*Normal[iDim];
			Area = sqrt (Area);

			for (iDim = 0; iDim < nDim; iDim++)
				UnitaryNormal[iDim] = Normal[iDim]/Area;

			/*--- Current solution at this boundary node ---*/
			for (iVar = 0; iVar < nVar; iVar++)
				U_domain[iVar] = solver_container[FLOW_SOL]->node[iPoint]->GetSolution(iVar);
      
			/*--- Subsonic inflow: there is one outgoing characteristic (u-c),
			 therefore we can specify all but one state variable at the inlet.
			 The outgoing Riemann invariant provides the final piece of info. ---*/

			/*--- Retrieve the specified total conditions for this inlet. ---*/
			P_Total  = config->GetNozzle_Ptotal(Marker_Tag);
			T_Total  = config->GetNozzle_Ttotal(Marker_Tag);

			/*--- Non-dim. the inputs if necessary. ---*/
			P_Total /= config->GetPressure_Ref();
			T_Total /= config->GetTemperature_Ref();

			/*--- Store primitives and set some variables for clarity. ---*/
			Density = U_domain[0];
			Velocity2 = 0.0;
			for (iDim = 0; iDim < nDim; iDim++) {
				Velocity[iDim] = U_domain[iDim+1]/Density;
				Velocity2 += Velocity[iDim]*Velocity[iDim];
			}
			Energy      = U_domain[nVar-1]/Density;
			Pressure    = Gamma_Minus_One*Density*(Energy-0.5*Velocity2);
			H_Total     = (Gamma*Gas_Constant/Gamma_Minus_One)*T_Total;
			SoundSpeed2 = Gamma*Pressure/Density;

			/*--- Compute the acoustic Riemann invariant that is extrapolated
			 from the domain interior. ---*/
			Riemann   = 2.0*sqrt(SoundSpeed2)/Gamma_Minus_One;
			for (iDim = 0; iDim < nDim; iDim++)
				Riemann += Velocity[iDim]*UnitaryNormal[iDim];

			/*--- Total speed of sound ---*/
			SoundSpeed_Total2 = Gamma_Minus_One*(H_Total - (Energy + Pressure/Density)+0.5*Velocity2) + SoundSpeed2;

			/*--- The flow direction is defined by the surface normal ---*/
			for (iDim = 0; iDim < nDim; iDim++)
				Flow_Dir[iDim] = -UnitaryNormal[iDim];

			/*--- Dot product of normal and flow direction. This should
			 be negative due to outward facing boundary normal convention. ---*/
			alpha = 0.0;
			for (iDim = 0; iDim < nDim; iDim++)
				alpha += UnitaryNormal[iDim]*Flow_Dir[iDim];

			/*--- Coefficients in the quadratic equation for the velocity ---*/
			aa =  1.0 + 0.5*Gamma_Minus_One*alpha*alpha;
			bb = -1.0*Gamma_Minus_One*alpha*Riemann;
			cc =  0.5*Gamma_Minus_One*Riemann*Riemann -2.0*SoundSpeed_Total2/Gamma_Minus_One;

			/*--- Solve quadratic equation for velocity magnitude. Value must
			 be positive, so the choice of root is clear. ---*/
			dd = bb*bb - 4.0*aa*cc;
			dd = sqrt(max(0.0,dd));
			Vel_Mag   = (-bb + dd)/(2.0*aa);
			Vel_Mag   = max(0.0,Vel_Mag);
			Velocity2 = Vel_Mag*Vel_Mag;

			/*--- Compute speed of sound from total speed of sound eqn. ---*/
			SoundSpeed2 = SoundSpeed_Total2 - 0.5*Gamma_Minus_One*Velocity2;

			/*--- Mach squared (cut between 0-1), use to adapt velocity ---*/
			Mach2 = Velocity2/SoundSpeed2;
			Mach2 = min(1.0,Mach2);
			Velocity2   = Mach2*SoundSpeed2;
			Vel_Mag     = sqrt(Velocity2);
			SoundSpeed2 = SoundSpeed_Total2 - 0.5*Gamma_Minus_One*Velocity2;
			SoundSpeed = sqrt(SoundSpeed2);

			/*--- Compute new velocity vector at the inlet ---*/
			for (iDim = 0; iDim < nDim; iDim++)
				Velocity[iDim] = Vel_Mag*Flow_Dir[iDim];

			/*--- Static temperature from the speed of sound relation ---*/
			Temperature = SoundSpeed2/(Gamma*Gas_Constant);

			/*--- Static pressure using isentropic relation at a point ---*/
			Pressure = P_Total*pow((Temperature/T_Total),Gamma/Gamma_Minus_One);

			/*--- Density at the inlet from the gas law ---*/
			Density = Pressure/(Gas_Constant*Temperature);

			/*--- Using pressure, density, & velocity, compute the energy ---*/
			Energy = Pressure/(Density*Gamma_Minus_One)+0.5*Velocity2;

			/*--- Conservative variables, using the derived quantities ---*/
			U_exhaust[0] = Density;
      for (iDim = 0; iDim < nDim; iDim++)
        U_exhaust[iDim+1] = Velocity[iDim]*Density;
			U_exhaust[nDim+1] = Energy*Density;

			conv_numerics->SetConservative(U_domain, U_exhaust);
			conv_numerics->SetSoundSpeed(solver_container[FLOW_SOL]->node[iPoint]->GetSoundSpeed(), SoundSpeed);
			conv_numerics->SetEnthalpy(solver_container[FLOW_SOL]->node[iPoint]->GetEnthalpy(), Enthalpy);

			/*--- Adjoint flow solution at the wall ---*/
			for (iVar = 0; iVar < nVar; iVar++)
				Psi_domain[iVar] = node[iPoint]->GetSolution(iVar);

			/*--- Adjoint flow solution at the exhaust (this should be improved using characteristics bc) ---*/
      Psi_exhaust[0] = 0.0;
      for (iDim = 0; iDim < nDim; iDim++)
				Psi_exhaust[iDim+1] = node[Point_Normal]->GetSolution(iDim+1);
      Psi_exhaust[nDim+1] = 0.0;
      
			conv_numerics->SetAdjointVar(Psi_domain, Psi_exhaust);

			/*--- Set the normal vector ---*/
			conv_numerics->SetNormal(Normal);

			/*--- Compute the residual ---*/
			conv_numerics->ComputeResidual(Residual_i, Residual_j, Jacobian_ii, Jacobian_ij, Jacobian_ji, Jacobian_jj, config);

			/*--- Add and Subtract Residual ---*/
			LinSysRes.SubtractBlock(iPoint, Residual_i);

			/*--- Implicit contribution to the residual ---*/
			if (implicit)
				Jacobian.SubtractBlock(iPoint, iPoint, Jacobian_ii);
		}
	}

	delete [] Normal;
	delete [] U_domain; delete [] U_exhaust;
	delete [] Psi_domain; delete [] Psi_exhaust;

}

void CAdjEulerSolver::BC_FWH(CGeometry *geometry, CSolver **solver_container, CNumerics *numerics, CConfig *config, unsigned short val_marker) {

	/*--- Dirichlet BC to set the solution from the adjoint coupling terms ---*/

	unsigned long iPoint, iVertex, total_index;
	bool implicit = (config->GetKind_TimeIntScheme_AdjFlow() == EULER_IMPLICIT);

	for (iVertex = 0; iVertex < geometry->nVertex[val_marker]; iVertex++) {
		iPoint = geometry->vertex[val_marker][iVertex]->GetNode();

		/*--- Store solution computed in coupling routine ---*/
		node[iPoint]->SetSolution(node[iPoint]->GetIntBoundary_Jump());
		node[iPoint]->SetSolution_Old(node[iPoint]->GetIntBoundary_Jump());
		LinSysRes.SetBlock_Zero(iPoint);
		node[iPoint]->SetRes_TruncErrorZero();

		/*--- Change rows of the Jacobian (includes 1 in the diagonal) ---*/
		if (implicit)
			for (unsigned short iVar = 0; iVar < nVar; iVar++) {
				total_index = iPoint*nVar+iVar;
				Jacobian.DeleteValsRowi(total_index);
			}
	}

}

void CAdjEulerSolver::SetAeroacoustic_Coupling(CSolver ***wave_solution, CSolver ***flow_solution, CNumerics *numerics, CGeometry **flow_geometry, CConfig *flow_config) {

	/*--- Local variables and initialization ---*/

	unsigned short iMarker, iVar, jVar, kVar, iDim;
	unsigned short jc, jrjc, jrjcm1, jrjcp1, jr, jm, jrm1, jrjr, jrp1, jmjm;
	unsigned long iVertex, iPoint;
  double Area, UnitaryNormal[3];
	double aux, *coord, u, v, w = 0.0, sq_vel, E = 0.0;
	double *U_i, M[5][5], AM[5][5], b[5], sum, rho;
	double *Phi = NULL, *U_i_old = NULL, *Normal = NULL;
	double delta_T = flow_config->GetDelta_UnstTimeND();
	double *Psi_New = new double [nVar];
	double *Velocity;
	Velocity= new double[nDim];
	double **A;
	A = new double*[nVar];
	for (iVar = 0; iVar < nVar; iVar++)
		A[iVar] = new double[nVar];
	ifstream index_file;
	string text_line;


	/*--- Compute the value of the adjoint variables for the coupled adjoint.
   This requires solving a small system at every node on the FWH surface. ---*/

	for (iMarker = 0; iMarker < flow_config->GetnMarker_All(); iMarker++)
		if (flow_config->GetMarker_All_Boundary(iMarker) == FWH_SURFACE)
			for(iVertex = 0; iVertex < flow_geometry[MESH_0]->nVertex[iMarker]; iVertex++) {
				iPoint = flow_geometry[MESH_0]->vertex[iMarker][iVertex]->GetNode();

				if (flow_geometry[MESH_0]->node[iPoint]->GetDomain()) {

					/*--- Some geometry information for this boundary node ---*/
					coord = flow_geometry[MESH_0]->node[iPoint]->GetCoord();
					Normal = flow_geometry[MESH_0]->vertex[iMarker][iVertex]->GetNormal();
          
					Area = 0.0;
					for (iDim = 0; iDim < nDim; iDim++)
						Area += Normal[iDim]*Normal[iDim];
					Area = sqrt (Area);

					/*--- Flip sign for the adjoint - should be opposite of the direct solution? ---*/
					for (iDim = 0; iDim < nDim; iDim++)
						UnitaryNormal[iDim] = Normal[iDim]/Area;

					/*--- Direct solution at this point for building the inviscid Jacobian --*/
					U_i = flow_solution[MESH_0][FLOW_SOL]->node[iPoint]->GetSolution();
					u = U_i[1]/U_i[0]; v = U_i[2]/U_i[0];
					Velocity[0] = U_i[1]/U_i[0]; Velocity[1] = U_i[2]/U_i[0];
					rho = U_i[0];
					sq_vel = u*u+v*v;
					if (nDim == 2)	E = U_i[3]/U_i[0];
					if (nDim == 3) { w = U_i[3]/U_i[0]; E = U_i[4]/U_i[0]; }

					if (nDim == 2) {

						/*--- Build matrix for inviscid Jacobian projected in the local normal direction ---*/
						numerics->GetInviscidProjJac(Velocity, &E, Normal, 1.0, A);

						/*--- M = dV/dU for converting from conservative to primitive variables ---*/
						M[0][0] = 1.0;				M[0][1] = 0.0;		M[0][2] = 0.0;		M[0][3] = 0.0;
						M[1][0] = u;					M[1][1] = rho;		M[1][2] = 0.0;		M[1][3] = 0.0;
						M[2][0] = v;					M[2][1] = 0.0;		M[2][2] = rho;		M[2][3] = 0.0;
						M[3][0] = 0.5*sq_vel;	M[3][1] = rho*u;	M[3][2] = rho*v;	M[3][3] = 1.0/Gamma_Minus_One;

						/*--- Multiply [A] by [M] since we are taking the Jacobian of
             the r.h.s. w.r.t the primitive variables ---*/
						for (iVar = 0; iVar < nVar; iVar++)
							for (jVar = 0; jVar < nVar; jVar++) {
								aux = 0.0;
								for (kVar = 0; kVar < nVar; kVar++)
									aux += A[iVar][kVar]*M[kVar][jVar];
								AM[iVar][jVar] = aux;
							}

						/*--- Transpose the product of the A & M matrices ---*/
						for (iVar = 0; iVar < nVar; iVar++)
							for (jVar = 0; jVar < nVar; jVar++)
								A[iVar][jVar] = AM[jVar][iVar];

						/*--- Build right hand side: phi*dQ/dU ---*/
						/*--- Don't have the mesh velocity term yet - assume fixed ---*/

						Phi = wave_solution[MESH_0][WAVE_SOL]->node[iPoint]->GetSolution();
						U_i_old = flow_solution[MESH_0][FLOW_SOL]->node[iPoint]->GetSolution_time_n();

						/*--- Try to flip the normal here w.r.t the adjoint? not likely ---*/
						b[0] = 0.0;
						for (iDim = 0; iDim < nDim; iDim++) {
							b[0] += Phi[0]*(U_i[iDim+1]/U_i[0] - U_i_old[iDim+1]/U_i_old[0])*(UnitaryNormal[iDim]*Area)/delta_T;
							b[iDim+1] = Phi[0]*(U_i[0] - U_i_old[0])*(UnitaryNormal[iDim]*Area)/delta_T;
						}
						b[3] = 0.0;

					}

					if (nDim == 3) {
						// Do nothing in 3-D at the moment
					}

					/*--- Solve the system using a LU decomposition --*/
					for (jc = 1; jc < nVar; jc++)
						A[0][jc] /= A[0][0];

					jrjc = 0;
					for (;;) {
						jrjc++; jrjcm1 = jrjc-1; jrjcp1 = jrjc+1;
						for (jr = jrjc; jr < nVar; jr++) {
							sum = A[jr][jrjc];
							for (jm = 0; jm <= jrjcm1; jm++)
								sum -= A[jr][jm]*A[jm][jrjc];
							A[jr][jrjc] = sum;
						}
						if ( jrjc == (nVar-1) ) goto stop;
						for (jc = jrjcp1; jc<nVar; jc++) {
							sum = A[jrjc][jc];
							for (jm = 0; jm <= jrjcm1; jm++)
								sum -= A[jrjc][jm]*A[jm][jc];
							A[jrjc][jc] = sum/A[jrjc][jrjc];
						}
					}

					stop:

					b[0] = b[0]/A[0][0];
					for (jr = 1; jr<nVar; jr++) {
						jrm1 = jr-1;
						sum = b[jr];
						for (jm = 0; jm<=jrm1; jm++)
							sum -= A[jr][jm]*b[jm];
						b[jr] = sum/A[jr][jr];
					}

					for (jrjr = 1; jrjr<nVar; jrjr++) {
						jr = (nVar-1)-jrjr;
						jrp1 = jr+1;
						sum = b[jr];
						for (jmjm = jrp1; jmjm<nVar; jmjm++) {
							jm = (nVar-1)-jmjm+jrp1;
							sum -= A[jr][jm]*b[jm];
						}
						b[jr] = sum;
					}

					for (iVar = 0; iVar < nVar; iVar++)
						Psi_New[iVar] = b[iVar];

					/*--- Store new adjoint solution for use in BC_FWH() ---*/
					node[iPoint]->SetIntBoundary_Jump(Psi_New);

					/*--- Store old direct solution for computing derivative on the next step ---*/
					/*--- Get old solution for computing time derivative ---*/
					flow_solution[MESH_0][FLOW_SOL]->node[iPoint]->Set_Solution_time_n();

				}

			}

	/*--- Free memory and exit ---*/
	delete [] Psi_New;
	delete [] Velocity;
	for (iVar = 0; iVar < nVar; iVar++)
		delete [] A[iVar];
	delete [] A;


}

void CAdjEulerSolver::SetResidual_DualTime(CGeometry *geometry, CSolver **solver_container, CConfig *config, unsigned short iRKStep,
		unsigned short iMesh, unsigned short RunTime_EqSystem) {
	unsigned short iVar, jVar;
	unsigned long iPoint;
	double *U_time_nM1, *U_time_n, *U_time_nP1, Volume_nM1, Volume_n, Volume_nP1, TimeStep;

	bool implicit = (config->GetKind_TimeIntScheme_AdjFlow() == EULER_IMPLICIT);
	bool FlowEq = (RunTime_EqSystem == RUNTIME_FLOW_SYS);
	bool AdjEq = (RunTime_EqSystem == RUNTIME_ADJFLOW_SYS);
	bool incompressible = config->GetIncompressible();
	bool Grid_Movement = config->GetGrid_Movement();

	/*--- loop over points ---*/
	for (iPoint = 0; iPoint < nPointDomain; iPoint++) {

		/*--- Solution at time n-1, n and n+1 ---*/
		U_time_nM1 = node[iPoint]->GetSolution_time_n1();
		U_time_n   = node[iPoint]->GetSolution_time_n();
		U_time_nP1 = node[iPoint]->GetSolution();

		/*--- Volume at time n-1 and n ---*/
		if (Grid_Movement) {
			Volume_nM1 = geometry->node[iPoint]->GetVolume_nM1();
			Volume_n = geometry->node[iPoint]->GetVolume_n();
			Volume_nP1 = geometry->node[iPoint]->GetVolume();
		}
		else {
			Volume_nM1 = geometry->node[iPoint]->GetVolume();
			Volume_n = geometry->node[iPoint]->GetVolume();
			Volume_nP1 = geometry->node[iPoint]->GetVolume();
		}

		/*--- Time Step ---*/
		TimeStep = config->GetDelta_UnstTimeND();

		/*--- Compute Residual ---*/
		for(iVar = 0; iVar < nVar; iVar++) {
			if (config->GetUnsteady_Simulation() == DT_STEPPING_1ST)
				Residual[iVar] = ( U_time_nP1[iVar]*Volume_nP1 - U_time_n[iVar]*Volume_n ) / TimeStep;
			if (config->GetUnsteady_Simulation() == DT_STEPPING_2ND)
				Residual[iVar] = ( 3.0*U_time_nP1[iVar]*Volume_nP1 - 4.0*U_time_n[iVar]*Volume_n
						+  1.0*U_time_nM1[iVar]*Volume_nM1 ) / (2.0*TimeStep);
		}

		if ((incompressible && FlowEq) || (incompressible && AdjEq)) Residual[0] = 0.0;

		/*--- Add Residual ---*/
		LinSysRes.AddBlock(iPoint, Residual);

		if (implicit) {
			for (iVar = 0; iVar < nVar; iVar++) {
				for (jVar = 0; jVar < nVar; jVar++)
					Jacobian_i[iVar][jVar] = 0.0;

				if (config->GetUnsteady_Simulation() == DT_STEPPING_1ST)
					Jacobian_i[iVar][iVar] = Volume_nP1 / TimeStep;
				if (config->GetUnsteady_Simulation() == DT_STEPPING_2ND)
					Jacobian_i[iVar][iVar] = (Volume_nP1*3.0)/(2.0*TimeStep);
			}
			if ((incompressible && FlowEq) ||
					(incompressible && AdjEq)) Jacobian_i[0][0] = 0.0;
			Jacobian.AddBlock(iPoint, iPoint, Jacobian_i);
		}
	}
  
}

CAdjNSSolver::CAdjNSSolver(void) : CAdjEulerSolver() { }

CAdjNSSolver::CAdjNSSolver(CGeometry *geometry, CConfig *config, unsigned short iMesh) : CAdjEulerSolver() {
	unsigned long iPoint, index, iVertex;
	string text_line, mesh_filename;
	unsigned short iDim, iVar, iMarker;
	ifstream restart_file;
	string filename, AdjExt;

	bool restart = config->GetRestart();
	bool incompressible = config->GetIncompressible();

  int rank = MASTER_NODE;
#ifndef NO_MPI
	rank = MPI::COMM_WORLD.Get_rank();
#endif
  
	/*--- Set the gamma value ---*/
	Gamma = config->GetGamma();
	Gamma_Minus_One = Gamma - 1.0;

	/*--- Define geometry constants in the solver structure ---*/
	nDim    = geometry->GetnDim();
  nMarker = config->GetnMarker_All();
  nPoint = geometry->GetnPoint();
  nPointDomain = geometry->GetnPointDomain();
  
	if (incompressible) nVar = nDim + 1;
	else nVar = nDim + 2;
	node = new CVariable*[nPoint];

	/*--- Define some auxiliary arrays related to the residual ---*/
	Residual      = new double[nVar]; for (iVar = 0; iVar < nVar; iVar++) Residual[iVar]      = 0.0;
	Residual_RMS  = new double[nVar]; for (iVar = 0; iVar < nVar; iVar++) Residual_RMS[iVar]  = 0.0;
	Residual_Max  = new double[nVar]; for (iVar = 0; iVar < nVar; iVar++) Residual_Max[iVar]  = 0.0;
	Point_Max  = new unsigned long[nVar]; for (iVar = 0; iVar < nVar; iVar++) Point_Max[iVar]  = 0;
	Residual_i    = new double[nVar]; for (iVar = 0; iVar < nVar; iVar++) Residual_i[iVar]    = 0.0;
	Residual_j    = new double[nVar]; for (iVar = 0; iVar < nVar; iVar++) Residual_j[iVar]    = 0.0;
	Res_Conv_i = new double[nVar];  for (iVar = 0; iVar < nVar; iVar++) Res_Conv_i[iVar]    = 0.0;
  Res_Visc_i   = new double[nVar];  for (iVar = 0; iVar < nVar; iVar++) Res_Visc_i[iVar]    = 0.0;
	Res_Conv_j = new double[nVar];  for (iVar = 0; iVar < nVar; iVar++) Res_Conv_j[iVar]    = 0.0;
  Res_Visc_j   = new double[nVar];  for (iVar = 0; iVar < nVar; iVar++) Res_Visc_j[iVar]    = 0.0;

	/*--- Define some auxiliary arrays related to the solution ---*/
	Solution   = new double[nVar]; for (iVar = 0; iVar < nVar; iVar++) Solution[iVar]   = 0.0;
	Solution_i = new double[nVar]; for (iVar = 0; iVar < nVar; iVar++) Solution_i[iVar] = 0.0;
	Solution_j = new double[nVar]; for (iVar = 0; iVar < nVar; iVar++) Solution_j[iVar] = 0.0;

	/*--- Define some auxiliary vectors related to the geometry ---*/
	Vector   = new double[nDim]; for (iDim = 0; iDim < nDim; iDim++) Vector[iDim]   = 0.0;
	Vector_i = new double[nDim]; for (iDim = 0; iDim < nDim; iDim++) Vector_i[iDim] = 0.0;
	Vector_j = new double[nDim]; for (iDim = 0; iDim < nDim; iDim++) Vector_j[iDim] = 0.0;

  /*--- Point to point Jacobians. These are always defined because
   they are also used for sensitivity calculations. ---*/
  Jacobian_i = new double* [nVar];
  Jacobian_j = new double* [nVar];
  for (iVar = 0; iVar < nVar; iVar++) {
    Jacobian_i[iVar] = new double [nVar];
    Jacobian_j[iVar] = new double [nVar];
  }
  
  /*--- Solution and residual vectors ---*/
  LinSysSol.Initialize(nPoint, nPointDomain, nVar, 0.0);
  LinSysRes.Initialize(nPoint, nPointDomain, nVar, 0.0);
  
	/*--- Jacobians and vector structures for implicit computations ---*/
	if (config->GetKind_TimeIntScheme_AdjFlow() == EULER_IMPLICIT) {

		Jacobian_ii = new double* [nVar];
		Jacobian_ij = new double* [nVar];
		Jacobian_ji = new double* [nVar];
		Jacobian_jj = new double* [nVar];
		for (iVar = 0; iVar < nVar; iVar++) {
			Jacobian_ii[iVar] = new double [nVar];
			Jacobian_ij[iVar] = new double [nVar];
			Jacobian_ji[iVar] = new double [nVar];
			Jacobian_jj[iVar] = new double [nVar];
		}
    if (rank == MASTER_NODE)
      cout << "Initialize jacobian structure (Adjoint N-S). MG level: " << iMesh <<"." << endl;
		Jacobian.Initialize(nPoint, nPointDomain, nVar, nVar, geometry);

  } else {
      if (rank == MASTER_NODE)
        cout << "Explicit scheme. No jacobian structure (Adjoint N-S). MG level: " << iMesh <<"." << endl;
    }

	/*--- Array structures for computation of gradients by least squares ---*/
	if (config->GetKind_Gradient_Method() == WEIGHTED_LEAST_SQUARES) {
		/*--- S matrix := inv(R)*traspose(inv(R)) ---*/
		Smatrix = new double* [nDim];
		for (iDim = 0; iDim < nDim; iDim++)
			Smatrix[iDim] = new double [nDim];
		/*--- c vector := transpose(WA)*(Wb) ---*/
		cvector = new double* [nVar];
		for (iVar = 0; iVar < nVar; iVar++)
			cvector[iVar] = new double [nDim];
	}

	/*--- Sensitivity definition and coefficient on all markers ---*/
	CSensitivity = new double* [nMarker];
	for (iMarker=0; iMarker<nMarker; iMarker++) {
		CSensitivity[iMarker] = new double [geometry->nVertex[iMarker]];
	}
	Sens_Geo   = new double[nMarker];
	Sens_Mach  = new double[nMarker];
	Sens_AoA   = new double[nMarker];
	Sens_Press = new double[nMarker];
	Sens_Temp  = new double[nMarker];

  /*--- Initialize sensitivities to zero ---*/
	for (iMarker = 0; iMarker < nMarker; iMarker++) {
		Sens_Geo[iMarker]   = 0.0;
		Sens_Mach[iMarker]  = 0.0;
		Sens_AoA[iMarker]   = 0.0;
		Sens_Press[iMarker] = 0.0;
		Sens_Temp[iMarker]  = 0.0;
		for (iVertex = 0; iVertex < geometry->nVertex[iMarker]; iVertex++)
			CSensitivity[iMarker][iVertex] = 0.0;
	}

	/*--- Initialize the adjoint variables to zero (infinity state) ---*/
	PsiRho_Inf = 0.0;
  if (config->GetKind_ObjFunc() == HEAT_LOAD)
    PsiE_Inf = -1.0;
  else
    PsiE_Inf = 0.0;
	Phi_Inf = new double [nDim];
	Phi_Inf[0] = 0.0; Phi_Inf[1] = 0.0;
	if (nDim == 3) Phi_Inf[2] = 0.0;

	if (!restart || geometry->GetFinestMGLevel() == false) {
		/*--- Restart the solution from infinity ---*/
		for (iPoint = 0; iPoint < nPoint; iPoint++)
			node[iPoint] = new CAdjNSVariable(PsiRho_Inf, Phi_Inf, PsiE_Inf, nDim, nVar, config);
	}
	else {

		/*--- Restart the solution from file information ---*/
		mesh_filename = config->GetSolution_AdjFileName();

		/*--- Change the name, depending of the objective function ---*/
		filename.assign(mesh_filename);
		filename.erase (filename.end()-4, filename.end());
		switch (config->GetKind_ObjFunc()) {
		case DRAG_COEFFICIENT: AdjExt = "_cd.dat"; break;
		case LIFT_COEFFICIENT: AdjExt = "_cl.dat"; break;
		case SIDEFORCE_COEFFICIENT: AdjExt = "_csf.dat"; break;
		case PRESSURE_COEFFICIENT: AdjExt = "_cp.dat"; break;
		case MOMENT_X_COEFFICIENT: AdjExt = "_cmx.dat"; break;
		case MOMENT_Y_COEFFICIENT: AdjExt = "_cmy.dat"; break;
		case MOMENT_Z_COEFFICIENT: AdjExt = "_cmz.dat"; break;
		case EFFICIENCY: AdjExt = "_eff.dat"; break;
		case EQUIVALENT_AREA: AdjExt = "_ea.dat"; break;
		case NEARFIELD_PRESSURE: AdjExt = "_nfp.dat"; break;
		case FORCE_X_COEFFICIENT: AdjExt = "_cfx.dat"; break;
		case FORCE_Y_COEFFICIENT: AdjExt = "_cfy.dat"; break;
		case FORCE_Z_COEFFICIENT: AdjExt = "_cfz.dat"; break;
		case THRUST_COEFFICIENT: AdjExt = "_ct.dat"; break;
		case TORQUE_COEFFICIENT: AdjExt = "_cq.dat"; break;
		case FIGURE_OF_MERIT: AdjExt = "_merit.dat"; break;
		case FREE_SURFACE: AdjExt = "_fs.dat"; break;
		case NOISE: AdjExt = "_fwh.dat"; break;
    case HEAT_LOAD: AdjExt = "_Q.dat"; break;
		}
		filename.append(AdjExt);
		restart_file.open(filename.data(), ios::in);

		/*--- In case there is no file ---*/
		if (restart_file.fail()) {
			cout << "There is no adjoint restart file!! " << filename.data() << "."<< endl;
			cout << "Press any key to exit..." << endl;
			cin.get(); exit(1);
		}

		/*--- In case this is a parallel simulation, we need to perform the
     Global2Local index transformation first. ---*/
		long *Global2Local;
		Global2Local = new long[geometry->GetGlobal_nPointDomain()];
		/*--- First, set all indices to a negative value by default ---*/
		for(iPoint = 0; iPoint < geometry->GetGlobal_nPointDomain(); iPoint++) {
			Global2Local[iPoint] = -1;
		}
		/*--- Now fill array with the transform values only for local points ---*/
		for(iPoint = 0; iPoint < nPointDomain; iPoint++) {
			Global2Local[geometry->node[iPoint]->GetGlobalIndex()] = iPoint;
		}

		/*--- Read all lines in the restart file ---*/
		long iPoint_Local; unsigned long iPoint_Global = 0;

		/*--- The first line is the header ---*/
		getline (restart_file, text_line);

		while (getline (restart_file, text_line)) {
			istringstream point_line(text_line);

			/*--- Retrieve local index. If this node from the restart file lives
       on a different processor, the value of iPoint_Local will be -1.
       Otherwise, the local index for this node on the current processor
       will be returned and used to instantiate the vars. ---*/
			iPoint_Local = Global2Local[iPoint_Global];
			if (iPoint_Local >= 0) {
				if (incompressible) {
					if (nDim == 2) point_line >> index >> Solution[0] >> Solution[1] >> Solution[2];
					if (nDim == 3) point_line >> index >> Solution[0] >> Solution[1] >> Solution[2] >> Solution[3];
				}
				else {
					if (nDim == 2) point_line >> index >> Solution[0] >> Solution[1] >> Solution[2] >> Solution[3];
					if (nDim == 3) point_line >> index >> Solution[0] >> Solution[1] >> Solution[2] >> Solution[3] >> Solution[4];
				}
				node[iPoint_Local] = new CAdjNSVariable(Solution, nDim, nVar, config);
			}
			iPoint_Global++;
		}

		/*--- Instantiate the variable class with an arbitrary solution
     at any halo/periodic nodes. The initial solution can be arbitrary,
     because a send/recv is performed immediately in the solver. ---*/
		for(iPoint = nPointDomain; iPoint < nPoint; iPoint++) {
			node[iPoint] = new CAdjNSVariable(Solution, nDim, nVar, config);
		}

		/*--- Close the restart file ---*/
		restart_file.close();

		/*--- Free memory needed for the transformation ---*/
		delete [] Global2Local;
	}
  
  /*--- MPI solution ---*/
  Set_MPI_Solution(geometry, config);

}

CAdjNSSolver::~CAdjNSSolver(void) {

}


void CAdjNSSolver::Preprocessing(CGeometry *geometry, CSolver **solver_container, CConfig *config, unsigned short iMesh, unsigned short iRKStep, unsigned short RunTime_EqSystem) {
  
	unsigned long iPoint, ErrorCounter = 0;
  double SharpEdge_Distance;
  bool RightSol;

#ifdef NO_MPI
	int rank = MASTER_NODE;
#else
	int rank = MPI::COMM_WORLD.Get_rank();
#endif
  
  /*--- Retrieve information about the spatial and temporal integration for the
   adjoint equations (note that the flow problem may use different methods). ---*/
  bool implicit       = (config->GetKind_TimeIntScheme_AdjFlow() == EULER_IMPLICIT);
  bool upwind_2nd     = (config->GetKind_Upwind_AdjFlow() == ROE_2ND) || (config->GetKind_Upwind_AdjFlow() == SW_2ND);
  bool center         = (config->GetKind_ConvNumScheme_AdjFlow() == SPACE_CENTERED);
  bool center_jst     = (config->GetKind_Centered_AdjFlow() == JST);
  bool limiter        = (config->GetKind_SlopeLimit() != NONE);
  bool incompressible = config->GetIncompressible();

  /*--- Compute nacelle inflow and exhaust properties ---*/
  GetNacelle_Properties(geometry, config, iMesh);
  
	/*--- Residual initialization ---*/
	for (iPoint = 0; iPoint < nPoint; iPoint ++) {
    
    /*--- Get the distance form a sharp edge ---*/
    SharpEdge_Distance = geometry->node[iPoint]->GetSharpEdge_Distance();
    
    /*--- Set the primitive variables incompressible and compressible
     adjoint variables ---*/
		if (incompressible) RightSol = node[iPoint]->SetPrimVar_Incompressible(SharpEdge_Distance, false, config);
		else RightSol = node[iPoint]->SetPrimVar_Compressible(SharpEdge_Distance, false, config);
    if (!RightSol) ErrorCounter++;

		/*--- Initialize the convective residual vector ---*/
		LinSysRes.SetBlock_Zero(iPoint);
    
	}
  
  /*--- Compute gradients for upwind second-order reconstruction ---*/
  if ((upwind_2nd) && (iMesh == MESH_0)) {
		if (config->GetKind_Gradient_Method() == GREEN_GAUSS) SetSolution_Gradient_GG(geometry, config);
		if (config->GetKind_Gradient_Method() == WEIGHTED_LEAST_SQUARES) SetSolution_Gradient_LS(geometry, config);
    
    /*--- Limiter computation ---*/
		if (limiter) SetSolution_Limiter(geometry, config);
	}
  
  /*--- Artificial dissipation for centered schemes ---*/
  if (center) {
    if ((center_jst) && (iMesh == MESH_0)) {
      SetDissipation_Switch(geometry, config);
      SetUndivided_Laplacian(geometry, config);
      if (config->GetKind_Gradient_Method() == GREEN_GAUSS) SetSolution_Gradient_GG(geometry, config);
      if (config->GetKind_Gradient_Method() == WEIGHTED_LEAST_SQUARES) SetSolution_Gradient_LS(geometry, config);
    }
  }
  
	/*--- Compute gradients for solution reconstruction and viscous term
   (be careful, if an upwind strategy is used, then we compute the gradient twice) ---*/
	switch (config->GetKind_Gradient_Method()) {
    case GREEN_GAUSS :
      SetSolution_Gradient_GG(geometry, config);
      if ((config->GetKind_Solver() == ADJ_RANS) && (!config->GetFrozen_Visc()))
        solver_container[ADJTURB_SOL]->SetSolution_Gradient_GG(geometry, config);
      break;
    case WEIGHTED_LEAST_SQUARES :
      SetSolution_Gradient_LS(geometry, config);
      if ((config->GetKind_Solver() == ADJ_RANS) && (!config->GetFrozen_Visc()))
        solver_container[ADJTURB_SOL]->SetSolution_Gradient_LS(geometry, config);
      break;
	}
  
	/*--- Initialize the Jacobian for implicit integration ---*/
	if (implicit) Jacobian.SetValZero();
  
  /*--- Error message ---*/
#ifndef NO_MPI
  double MyErrorCounter = ErrorCounter; ErrorCounter = 0.0;
  MPI::COMM_WORLD.Allreduce(&MyErrorCounter, &ErrorCounter, 1, MPI::UNSIGNED_LONG, MPI::SUM);
#endif
  if ((ErrorCounter != 0) && (rank == MASTER_NODE))
    cout <<"The solution contains "<< ErrorCounter << " non-physical points." << endl;
  
}

void CAdjNSSolver::Viscous_Residual(CGeometry *geometry, CSolver **solver_container, CNumerics *numerics,
		CConfig *config, unsigned short iMesh, unsigned short iRKStep) {
	unsigned long iPoint, jPoint, iEdge;

	bool implicit = (config->GetKind_TimeIntScheme_AdjFlow() == EULER_IMPLICIT);
	bool incompressible = config->GetIncompressible();
  
	if (true) {

		for (iEdge = 0; iEdge < geometry->GetnEdge(); iEdge++) {

			/*--- Points in edge, coordinates and normal vector---*/
			iPoint = geometry->edge[iEdge]->GetNode(0);
			jPoint = geometry->edge[iEdge]->GetNode(1);
			numerics->SetCoord(geometry->node[iPoint]->GetCoord(), geometry->node[jPoint]->GetCoord());
			numerics->SetNormal(geometry->edge[iEdge]->GetNormal());

			/*--- Conservative variables w/o reconstruction and adjoint variables w/o reconstruction---*/
			numerics->SetConservative(solver_container[FLOW_SOL]->node[iPoint]->GetSolution(),
					solver_container[FLOW_SOL]->node[jPoint]->GetSolution());
			numerics->SetAdjointVar(node[iPoint]->GetSolution(), node[jPoint]->GetSolution());

			/*--- Gradient of Adjoint Variables ---*/
			numerics->SetAdjointVarGradient(node[iPoint]->GetGradient(), node[jPoint]->GetGradient());

			/*--- Viscosity and eddy viscosity---*/
			if (incompressible) {
        numerics->SetDensityInc(solver_container[FLOW_SOL]->node[iPoint]->GetDensityInc(),
                              solver_container[FLOW_SOL]->node[jPoint]->GetDensityInc());
				numerics->SetLaminarViscosity(solver_container[FLOW_SOL]->node[iPoint]->GetLaminarViscosityInc(),
						solver_container[FLOW_SOL]->node[jPoint]->GetLaminarViscosityInc());
      }
			else {
				numerics->SetLaminarViscosity(solver_container[FLOW_SOL]->node[iPoint]->GetLaminarViscosity(),
						solver_container[FLOW_SOL]->node[jPoint]->GetLaminarViscosity());
      }

			numerics->SetEddyViscosity(solver_container[FLOW_SOL]->node[iPoint]->GetEddyViscosity(),
					solver_container[FLOW_SOL]->node[jPoint]->GetEddyViscosity());

			/*--- Compute residual in a non-conservative way, and update ---*/
			numerics->ComputeResidual(Residual_i, Residual_j, Jacobian_ii, Jacobian_ij, Jacobian_ji, Jacobian_jj, config);
      
      /*--- Update adjoint viscous residual ---*/
			LinSysRes.SubtractBlock(iPoint, Residual_i);
			LinSysRes.AddBlock(jPoint, Residual_j);

			if (implicit) {
				Jacobian.SubtractBlock(iPoint, iPoint, Jacobian_ii);
				Jacobian.SubtractBlock(iPoint, jPoint, Jacobian_ij);
				Jacobian.AddBlock(jPoint, iPoint, Jacobian_ji);
				Jacobian.AddBlock(jPoint, jPoint, Jacobian_jj);
			}

		}
	}

}

void CAdjNSSolver::Source_Residual(CGeometry *geometry, CSolver **solver_container, CNumerics *numerics, CNumerics *second_numerics,
		CConfig *config, unsigned short iMesh) {
	unsigned long iPoint;
  unsigned short iVar, iDim;
  
  bool rotating_frame = config->GetRotating_Frame();
    bool freesurface = config->GetFreeSurface();
  
  for (iVar = 0; iVar < nVar; iVar++) Residual[iVar] = 0.0;

	/*--- Loop over all the points, note that we are supposing that primitive and
	 adjoint gradients have been computed previously ---*/
	for (iPoint = 0; iPoint < nPointDomain; iPoint++) {
 
		/*--- Conservative variables w/o reconstruction ---*/
		numerics->SetConservative(solver_container[FLOW_SOL]->node[iPoint]->GetSolution(), NULL);

		/*--- Gradient of primitive and adjoint variables ---*/
		numerics->SetPrimVarGradient(solver_container[FLOW_SOL]->node[iPoint]->GetGradient_Primitive(), NULL);
		numerics->SetAdjointVarGradient(node[iPoint]->GetGradient(), NULL);

		/*--- Laminar viscosity, and eddy viscosity (adjoint with frozen viscosity) ---*/
		numerics->SetLaminarViscosity(solver_container[FLOW_SOL]->node[iPoint]->GetLaminarViscosity(), 0.0);
		numerics->SetEddyViscosity(solver_container[FLOW_SOL]->node[iPoint]->GetEddyViscosity(), 0.0);

		/*--- Set temperature of the fluid ---*/
		numerics->SetTemperature(solver_container[FLOW_SOL]->node[iPoint]->GetTemperature(), 0.0);

		/*--- Set volume ---*/
		numerics->SetVolume(geometry->node[iPoint]->GetVolume());

		/*--- If turbulence computation we must add some coupling terms to the NS adjoint eq. ---*/
		if ((config->GetKind_Solver() == ADJ_RANS) && (!config->GetFrozen_Visc())) {

			/*--- Turbulent variables w/o reconstruction ---*/
			numerics->SetTurbVar(solver_container[TURB_SOL]->node[iPoint]->GetSolution(), NULL);

			/*--- Gradient of Turbulent Variables w/o reconstruction ---*/
			numerics->SetTurbVarGradient(solver_container[TURB_SOL]->node[iPoint]->GetGradient(), NULL);

			/*--- Turbulent adjoint variables w/o reconstruction ---*/
			numerics->SetTurbAdjointVar(solver_container[ADJTURB_SOL]->node[iPoint]->GetSolution(), NULL);

			/*--- Gradient of Adjoint turbulent variables w/o reconstruction ---*/
			numerics->SetTurbAdjointGradient(solver_container[ADJTURB_SOL]->node[iPoint]->GetGradient(), NULL);

			/*--- Set distance to the surface ---*/
			numerics->SetDistance(geometry->node[iPoint]->GetWall_Distance(), 0.0);

		}

		/*--- Compute residual ---*/
		numerics->ComputeResidual(Residual, config);
    
    /*--- Add and substract to the residual ---*/
		LinSysRes.AddBlock(iPoint, Residual);
	}

  // WARNING: The rotating frame source term has been placed in the second
  // source term container since the section below is commented. This needs a
  // permanent fix asap!
  
  if (rotating_frame) {
    
		/*--- loop over points ---*/
		for (iPoint = 0; iPoint < nPointDomain; iPoint++) {
      
			/*--- Set solution  ---*/
			second_numerics->SetConservative(node[iPoint]->GetSolution(),
                                       node[iPoint]->GetSolution());
      
			/*--- Set control volume ---*/
			second_numerics->SetVolume(geometry->node[iPoint]->GetVolume());
      
			/*--- Set rotational velocity ---*/
			second_numerics->SetGridVel(geometry->node[iPoint]->GetGridVel(),
                                  geometry->node[iPoint]->GetGridVel());
      
			/*--- Compute Residual ---*/
			second_numerics->ComputeResidual(Residual, Jacobian_i, config);
      
			/*--- Add Residual ---*/
			LinSysRes.AddBlock(iPoint, Residual);
		}
	}
  
	if (freesurface) {
    for (iPoint = 0; iPoint < nPointDomain; iPoint++) {
      
      double Volume = geometry->node[iPoint]->GetVolume();
      double **Gradient = solver_container[ADJLEVELSET_SOL]->node[iPoint]->GetGradient();
      double coeff = solver_container[LEVELSET_SOL]->node[iPoint]->GetSolution(0) / solver_container[FLOW_SOL]->node[iPoint]->GetDensityInc();
      
      Residual[0] = 0.0;
      for (iDim = 0; iDim < nDim; iDim++) {
        Residual[iDim+1] = coeff*Gradient[0][iDim]*Volume;
      }
      
      LinSysRes.AddBlock(iPoint, Residual);
      
		}
	}
  
//  if ((config->GetKind_Solver() == ADJ_RANS) && (!config->GetFrozen_Visc()) && (config->GetKind_Adjoint() == CONTINUOUS)) {
//    unsigned long jPoint, iEdge;
//
//    /*--- Gradient of primitive variables already computed in the previous step ---*/
//    for (iEdge = 0; iEdge < geometry->GetnEdge(); iEdge++) {
//      
//      /*--- Points in edge, and normal vector ---*/
//      iPoint = geometry->edge[iEdge]->GetNode(0);
//      jPoint = geometry->edge[iEdge]->GetNode(1);
//      second_numerics->SetNormal(geometry->edge[iEdge]->GetNormal());
//      
//      /*--- Conservative variables w/o reconstruction ---*/
//      second_numerics->SetConservative(solver_container[FLOW_SOL]->node[iPoint]->GetSolution(),
//                                     solver_container[FLOW_SOL]->node[jPoint]->GetSolution());
//      
//      /*--- Gradient of primitive variables w/o reconstruction ---*/
//      second_numerics->SetPrimVarGradient(solver_container[FLOW_SOL]->node[iPoint]->GetGradient_Primitive(),
//                                        solver_container[FLOW_SOL]->node[jPoint]->GetGradient_Primitive());
//      
//      /*--- Viscosity ---*/
//      second_numerics->SetLaminarViscosity(solver_container[FLOW_SOL]->node[iPoint]->GetLaminarViscosity(),
//                                         solver_container[FLOW_SOL]->node[jPoint]->GetLaminarViscosity());
//      
//      /*--- Turbulent variables w/o reconstruction ---*/
//      second_numerics->SetTurbVar(solver_container[TURB_SOL]->node[iPoint]->GetSolution(),
//                                solver_container[TURB_SOL]->node[jPoint]->GetSolution());
//      
//      /*--- Turbulent adjoint variables w/o reconstruction ---*/
//      second_numerics->SetTurbAdjointVar(solver_container[ADJTURB_SOL]->node[iPoint]->GetSolution(),
//                                       solver_container[ADJTURB_SOL]->node[jPoint]->GetSolution());
//      
//      /*--- Set distance to the surface ---*/
//      second_numerics->SetDistance(geometry->node[iPoint]->GetWall_Distance(), geometry->node[jPoint]->GetWall_Distance());
//      
//      /*--- Add and Subtract Residual ---*/
//      for (iVar = 0; iVar < nVar; iVar++) Residual[iVar] = 0.0;
//      second_numerics->ComputeResidual(Residual, config);
//      LinSysRes.AddBlock(iPoint, Residual);
//      LinSysRes.SubtractBlock(jPoint, Residual);
//    }
//    
//  }
  
}

void CAdjNSSolver::Viscous_Sensitivity(CGeometry *geometry, CSolver **solver_container, CNumerics *numerics, CConfig *config) {
	unsigned long iVertex, iPoint;
	unsigned short iDim, jDim, iMarker;
	double **PsiVar_Grad, **PrimVar_Grad, div_phi, *Normal, Area,
	normal_grad_psi5, normal_grad_T, sigma_partial,
  cp, Laminar_Viscosity, heat_flux_factor, LevelSet, Target_LevelSet, temp_sens;
  
  double *Psi, *U, Enthalpy, **GridVel_Grad, gradPsi5_v, psi5_tau_partial, psi5_tau_grad_vel, source_v;
  double Density, Pressure, div_vel, val_turb_ke, vartheta, vartheta_partial, psi5_p_div_vel, Omega[3], rho_v[3], CrossProduct[3];
  double delta[3][3] = {{1.0, 0.0, 0.0},{0.0,1.0,0.0},{0.0,0.0,1.0}};
  
	double Gas_Constant = config->GetGas_ConstantND();
	bool incompressible = config->GetIncompressible();
  bool rotating_frame = config->GetRotating_Frame();
  bool grid_movement  = config->GetGrid_Movement();
  bool freesurface    = config->GetFreeSurface();
  
	cp = (Gamma / Gamma_Minus_One) * Gas_Constant;
  
	double *UnitaryNormal = new double[nDim];
	double *normal_grad_vel = new double[nDim];
	double *tang_deriv_psi5 = new double[nDim];
	double *tang_deriv_T = new double[nDim];
	double **Sigma = new double* [nDim];
  
	for (iDim = 0; iDim < nDim; iDim++)
		Sigma[iDim] = new double [nDim];
  
  double *normal_grad_gridvel = new double[nDim];
  double *normal_grad_v_ux =new double[nDim];
  double **Sigma_Psi5v = new double* [nDim];
	for (iDim = 0; iDim < nDim; iDim++)
		Sigma_Psi5v[iDim] = new double [nDim];
  double **tau = new double* [nDim];
	for (iDim = 0; iDim < nDim; iDim++)
		tau[iDim] = new double [nDim];
  double *Velocity = new double[nDim];
      
  /*--- Compute gradient of adjoint variables on the surface ---*/
  SetSurface_Gradient(geometry, config);
  
  /*--- Compute gradient of the grid velocity if applicable - only need to do this once at beginning ---*/
  if (rotating_frame)
    SetRotVel_Gradient(geometry, config);
  
  Total_Sens_Geo = 0.0;
  for (iMarker = 0; iMarker < nMarker; iMarker++) {
    
<<<<<<< HEAD
    Sens_Geo[iMarker] = 0.0;
=======
    /*--- Compute gradient of the grid velocity if applicable - only need to do this once at beginning FIX! ---*/
    if (grid_movement)
      SetGridVel_Gradient(geometry, config);
>>>>>>> 30bb8315
    
    if ((config->GetMarker_All_Boundary(iMarker) == HEAT_FLUX) ||
        (config->GetMarker_All_Boundary(iMarker) == ISOTHERMAL)) {
      
      for (iVertex = 0; iVertex < geometry->nVertex[iMarker]; iVertex++) {
        
        iPoint = geometry->vertex[iMarker][iVertex]->GetNode();
        if (geometry->node[iPoint]->GetDomain()) {
          
          PsiVar_Grad = node[iPoint]->GetGradient();
          PrimVar_Grad = solver_container[FLOW_SOL]->node[iPoint]->GetGradient_Primitive();
          
          if (incompressible) Laminar_Viscosity  = solver_container[FLOW_SOL]->node[iPoint]->GetLaminarViscosityInc();
          else Laminar_Viscosity  = solver_container[FLOW_SOL]->node[iPoint]->GetLaminarViscosity();
          
          heat_flux_factor = cp * Laminar_Viscosity / PRANDTL;
          
          /*--- Compute face area and the nondimensional normal to the surface ---*/
          Normal = geometry->vertex[iMarker][iVertex]->GetNormal();
          Area = 0.0; for (iDim = 0; iDim < nDim; iDim++) { Area += Normal[iDim]*Normal[iDim]; } Area = sqrt(Area);
          for (iDim = 0; iDim < nDim; iDim++) { UnitaryNormal[iDim] = Normal[iDim] / Area; }
          
          /*--- Compute the sensitivity related to the temperature ---*/
          if (!incompressible) {
            normal_grad_psi5 = 0.0; normal_grad_T = 0.0;
            for (iDim = 0; iDim < nDim; iDim++) {
              normal_grad_psi5 += PsiVar_Grad[nVar-1][iDim]*UnitaryNormal[iDim];
              normal_grad_T += PrimVar_Grad[0][iDim]*UnitaryNormal[iDim];
            }
            
            temp_sens = 0.0;
            if (config->GetMarker_All_Boundary(iMarker) == HEAT_FLUX) {
              
              /*--- Heat Flux Term: temp_sens = (\partial_tg \psi_5)\cdot (k \partial_tg T) ---*/
              for (iDim = 0; iDim < nDim; iDim++) {
                tang_deriv_psi5[iDim] = PsiVar_Grad[nVar-1][iDim] - normal_grad_psi5*UnitaryNormal[iDim];
                tang_deriv_T[iDim] = PrimVar_Grad[0][iDim] - normal_grad_T*UnitaryNormal[iDim];
              }
              for (iDim = 0; iDim < nDim; iDim++)
                temp_sens += heat_flux_factor * tang_deriv_psi5[iDim] * tang_deriv_T[iDim];
              
            } else if (config->GetMarker_All_Boundary(iMarker) == ISOTHERMAL) {
              
              /*--- Isothermal Term: temp_sens = - k * \partial_n(\psi_5) * \partial_n(T) ---*/
              temp_sens = - heat_flux_factor * normal_grad_psi5 * normal_grad_T;
              
            }
          } else {
            
            /*--- Incompressible case ---*/
            temp_sens = 0.0;
          }
          
          /*--- Term: sigma_partial = \Sigma_{ji} n_i \partial_n v_j ---*/
          if (!incompressible) {
            div_phi = 0.0;
            for (iDim = 0; iDim < nDim; iDim++) {
              div_phi += PsiVar_Grad[iDim+1][iDim];
              for (jDim = 0; jDim < nDim; jDim++)
                Sigma[iDim][jDim] = Laminar_Viscosity * (PsiVar_Grad[iDim+1][jDim]+PsiVar_Grad[jDim+1][iDim]);
            }
            for (iDim = 0; iDim < nDim; iDim++)
              Sigma[iDim][iDim] -= TWO3*Laminar_Viscosity * div_phi;
          }
          else {
            for (iDim = 0; iDim < nDim; iDim++) {
              for (jDim = 0; jDim < nDim; jDim++)
                Sigma[iDim][jDim] = Laminar_Viscosity * PsiVar_Grad[jDim+1][iDim];
            }
          }
          
          for (iDim = 0; iDim < nDim; iDim++) {
            normal_grad_vel[iDim] = 0.0;
            for (jDim = 0; jDim < nDim; jDim++)
              normal_grad_vel[iDim] += PrimVar_Grad[iDim+1][jDim]*UnitaryNormal[jDim];
          }
          
          sigma_partial = 0.0;
          for (iDim = 0; iDim < nDim; iDim++)
            for (jDim = 0; jDim < nDim; jDim++)
              sigma_partial += UnitaryNormal[iDim]*Sigma[iDim][jDim]*normal_grad_vel[jDim];
          
          /*--- Compute additional terms in the surface sensitivity for
           moving walls in a rotating frame or dynamic mesh problem. ---*/
          if (rotating_frame) {
            
            Psi = node[iPoint]->GetSolution();
            U = solver_container[FLOW_SOL]->node[iPoint]->GetSolution();
            Density = U[0];
            Pressure = solver_container[FLOW_SOL]->node[iPoint]->GetPressure(incompressible);
            Enthalpy = solver_container[FLOW_SOL]->node[iPoint]->GetEnthalpy();
            
            /*--- Turbulent kinetic energy ---*/
            if (config->GetKind_Turb_Model() == SST)
              val_turb_ke = solver_container[TURB_SOL]->node[iPoint]->GetSolution(0);
            else
              val_turb_ke = 0.0;
            
            div_vel = 0.0;
            for (iDim = 0 ; iDim < nDim; iDim++) {
              Velocity[iDim] = U[iDim+1]/Density;
              div_vel += PrimVar_Grad[iDim+1][iDim];
            }
            
            for (iDim = 0 ; iDim < nDim; iDim++)
              for (jDim = 0 ; jDim < nDim; jDim++)
                tau[iDim][jDim] = Laminar_Viscosity*(PrimVar_Grad[jDim+1][iDim] + PrimVar_Grad[iDim+1][jDim])
                - TWO3*Laminar_Viscosity*div_vel*delta[iDim][jDim]
                - TWO3*Density*val_turb_ke*delta[iDim][jDim];
            
            /*--- Form normal_grad_gridvel = \partial_n (u_x) ---*/
            GridVel_Grad = geometry->node[iPoint]->GetRotVel_Grad();
            for (iDim = 0; iDim < nDim; iDim++) {
              normal_grad_gridvel[iDim] = 0.0;
              for (jDim = 0; jDim < nDim; jDim++)
                normal_grad_gridvel[iDim] += GridVel_Grad[iDim][jDim]*UnitaryNormal[jDim];
            }
            
            /*--- Form normal_grad_v_ux = \partial_n (v - u_x) ---*/
            for (iDim = 0; iDim < nDim; iDim++)
              normal_grad_v_ux[iDim] = normal_grad_vel[iDim] - normal_grad_gridvel[iDim];
            
<<<<<<< HEAD
            //if (iVertex == 10) cout << normal_grad_gridvel[0] << "  "<<normal_grad_vel[0]<<endl;
            /*--- Form Sigma_Psi5v ---*/
            gradPsi5_v = 0.0;
            for (iDim = 0; iDim < nDim; iDim++) {
              gradPsi5_v += PsiVar_Grad[nDim+1][iDim]*Velocity[iDim];
              for (jDim = 0; jDim < nDim; jDim++)
                Sigma_Psi5v[iDim][jDim] = Laminar_Viscosity * (PsiVar_Grad[nDim+1][iDim]*Velocity[jDim]+PsiVar_Grad[nDim+1][jDim]*Velocity[iDim]);
=======
            /*--- Compute additional terms in the surface sensitivity for
             moving walls in a rotating frame or dynamic mesh problem. ---*/
            if (grid_movement) {
              
              Psi = node[iPoint]->GetSolution();
              U = solver_container[FLOW_SOL]->node[iPoint]->GetSolution();
              Density = U[0];
              Pressure = solver_container[FLOW_SOL]->node[iPoint]->GetPressure(incompressible);
							Enthalpy = solver_container[FLOW_SOL]->node[iPoint]->GetEnthalpy();
              
              /*--- Turbulent kinetic energy ---*/
              if (config->GetKind_Turb_Model() == SST)
                val_turb_ke = solver_container[TURB_SOL]->node[iPoint]->GetSolution(0);
              else
                val_turb_ke = 0.0;
              
              div_vel = 0.0;
              for (iDim = 0 ; iDim < nDim; iDim++) {
                Velocity[iDim] = U[iDim+1]/Density;
                div_vel += PrimVar_Grad[iDim+1][iDim];
              }
              
              for (iDim = 0 ; iDim < nDim; iDim++)
                for (jDim = 0 ; jDim < nDim; jDim++)
                  tau[iDim][jDim] = Laminar_Viscosity*(PrimVar_Grad[jDim+1][iDim] + PrimVar_Grad[iDim+1][jDim])
                  - TWO3*Laminar_Viscosity*div_vel*delta[iDim][jDim]
                  - TWO3*Density*val_turb_ke*delta[iDim][jDim];
                            
              /*--- Form normal_grad_gridvel = \partial_n (u_x) ---*/
              GridVel_Grad = geometry->node[iPoint]->GetGridVel_Grad();
              for (iDim = 0; iDim < nDim; iDim++) {
                normal_grad_gridvel[iDim] = 0.0;
                for (jDim = 0; jDim < nDim; jDim++)
                  normal_grad_gridvel[iDim] += GridVel_Grad[iDim][jDim]*UnitaryNormal[jDim];
              }
              
              /*--- Form normal_grad_v_ux = \partial_n (v - u_x) ---*/
              for (iDim = 0; iDim < nDim; iDim++)
                normal_grad_v_ux[iDim] = normal_grad_vel[iDim] - normal_grad_gridvel[iDim];
              
              //if (iVertex == 10) cout << normal_grad_gridvel[0] << "  "<<normal_grad_vel[0]<<endl;
              /*--- Form Sigma_Psi5v ---*/
              gradPsi5_v = 0.0;
              for (iDim = 0; iDim < nDim; iDim++) {
                gradPsi5_v += PsiVar_Grad[nDim+1][iDim]*Velocity[iDim];
                for (jDim = 0; jDim < nDim; jDim++)
                  Sigma_Psi5v[iDim][jDim] = Laminar_Viscosity * (PsiVar_Grad[nDim+1][iDim]*Velocity[jDim]+PsiVar_Grad[nDim+1][jDim]*Velocity[iDim]);
              }
              for (iDim = 0; iDim < nDim; iDim++)
                Sigma_Psi5v[iDim][iDim] -= TWO3*Laminar_Viscosity * gradPsi5_v;
             
              
              /*--- Now compute various terms of surface sensitivity ---*/
              
              /*--- Form vartheta_partial = \vartheta * \partial_n (v - u_x) . n ---*/
							vartheta = Density*Psi[0] + Density*Enthalpy*Psi[nDim+1];
              for (iDim = 0; iDim < nDim; iDim++) {
                vartheta += U[iDim+1]*Psi[iDim+1];
              }
              vartheta_partial = 0.0;
              for (iDim = 0; iDim < nDim; iDim++)
                vartheta_partial += vartheta * normal_grad_v_ux[iDim] * UnitaryNormal[iDim];
              
//              /*--- Form sigma_partial = n_i ( \Sigma_Phi_{ij} + \Sigma_Psi5v_{ij} ) \partial_n (v - u_x)_j ---*/
//              sigma_partial = 0.0;
//              for (iDim = 0; iDim < nDim; iDim++)
//                for (jDim = 0; jDim < nDim; jDim++)
//                  sigma_partial += UnitaryNormal[iDim]*(Sigma[iDim][jDim]+Sigma_Psi5v[iDim][jDim])*normal_grad_v_ux[jDim];
              
              /*--- Form psi5_tau_partial = \Psi_5 * \partial_n (v - u_x)_i * tau_{ij} * n_j ---*/
              psi5_tau_partial = 0.0;
              for (iDim = 0; iDim < nDim; iDim++)
                for (jDim = 0; jDim < nDim; jDim++)
                  psi5_tau_partial -= Psi[nDim+1]*normal_grad_v_ux[iDim]*tau[iDim][jDim]*UnitaryNormal[jDim];
              
              /*--- Form psi5_p_div_vel = ---*/
              psi5_p_div_vel = -Psi[nDim+1]*Pressure*div_vel;
              
              /*--- Form psi5_tau_grad_vel = \Psi_5 * tau_{ij} : \nabla( v ) ---*/
              psi5_tau_grad_vel = 0.0;
              for (iDim = 0; iDim < nDim; iDim++)
                for (jDim = 0; jDim < nDim; jDim++)
                  psi5_tau_grad_vel += Psi[nDim+1]*tau[iDim][jDim]*PrimVar_Grad[iDim+1][jDim];
              
              if (rotating_frame) {
              	/*--- Retrieve the angular velocity vector from config. ---*/
                
                Omega[0]  = config->GetRotation_Rate_X(ZONE_0)/config->GetOmega_Ref();
                Omega[1]  = config->GetRotation_Rate_Y(ZONE_0)/config->GetOmega_Ref();
                Omega[2]  = config->GetRotation_Rate_Z(ZONE_0)/config->GetOmega_Ref();
              
              /*--- Calculate momentum source terms as: rho * ( Omega X V ) ---*/
              for(iDim = 0; iDim < nDim; iDim++)
                rho_v[iDim] = U[iDim+1];
              
              CrossProduct[0] = Omega[1]*rho_v[2] - Omega[2]*rho_v[1];
              CrossProduct[1] = Omega[2]*rho_v[0] - Omega[0]*rho_v[2];
              CrossProduct[2] = Omega[0]*rho_v[1] - Omega[1]*rho_v[0];
              
              source_v = 0.0;
              for(iDim = 0; iDim < nDim; iDim++)
                source_v -= Psi[nDim+1]*CrossProduct[iDim]*Velocity[iDim];
              }
              
              /*--- For simplicity, store all additional terms within sigma_partial ---*/
              //if (iVertex==10)cout << sigma_partial << "\t" << vartheta_partial << "\t" << psi5_tau_partial << "\t" << psi5_p_div_vel << "\t" << psi5_tau_grad_vel << "\t" <<tang_psi_5<<endl;
              //sigma_partial = sigma_partial + vartheta_partial + psi5_tau_partial + psi5_p_div_vel + psi5_tau_grad_vel + source_v;
              //sigma_partial = sigma_partial + vartheta_partial + psi5_p_div_vel + psi5_tau_grad_vel;
              
>>>>>>> 30bb8315
            }
            for (iDim = 0; iDim < nDim; iDim++)
              Sigma_Psi5v[iDim][iDim] -= TWO3*Laminar_Viscosity * gradPsi5_v;
            
            
            /*--- Now compute various terms of surface sensitivity ---*/
            
            /*--- Form vartheta_partial = \vartheta * \partial_n (v - u_x) . n ---*/
            vartheta = Density*Psi[0] + Density*Enthalpy*Psi[nDim+1];
            for (iDim = 0; iDim < nDim; iDim++) {
              vartheta += U[iDim+1]*Psi[iDim+1];
            }
            vartheta_partial = 0.0;
            for (iDim = 0; iDim < nDim; iDim++)
              vartheta_partial += vartheta * normal_grad_v_ux[iDim] * UnitaryNormal[iDim];
            
            //              /*--- Form sigma_partial = n_i ( \Sigma_Phi_{ij} + \Sigma_Psi5v_{ij} ) \partial_n (v - u_x)_j ---*/
            //              sigma_partial = 0.0;
            //              for (iDim = 0; iDim < nDim; iDim++)
            //                for (jDim = 0; jDim < nDim; jDim++)
            //                  sigma_partial += UnitaryNormal[iDim]*(Sigma[iDim][jDim]+Sigma_Psi5v[iDim][jDim])*normal_grad_v_ux[jDim];
            
            /*--- Form psi5_tau_partial = \Psi_5 * \partial_n (v - u_x)_i * tau_{ij} * n_j ---*/
            psi5_tau_partial = 0.0;
            for (iDim = 0; iDim < nDim; iDim++)
              for (jDim = 0; jDim < nDim; jDim++)
                psi5_tau_partial -= Psi[nDim+1]*normal_grad_v_ux[iDim]*tau[iDim][jDim]*UnitaryNormal[jDim];
            
            /*--- Form psi5_p_div_vel = ---*/
            psi5_p_div_vel = -Psi[nDim+1]*Pressure*div_vel;
            
            /*--- Form psi5_tau_grad_vel = \Psi_5 * tau_{ij} : \nabla( v ) ---*/
            psi5_tau_grad_vel = 0.0;
            for (iDim = 0; iDim < nDim; iDim++)
              for (jDim = 0; jDim < nDim; jDim++)
                psi5_tau_grad_vel += Psi[nDim+1]*tau[iDim][jDim]*PrimVar_Grad[iDim+1][jDim];
            
            /*--- Retrieve the angular velocity vector ---*/
            Omega = config->GetOmega_FreeStreamND();
            
            /*--- Calculate momentum source terms as: rho * ( Omega X V ) ---*/
            for(iDim = 0; iDim < nDim; iDim++)
              rho_v[iDim] = U[iDim+1];
            
            CrossProduct[0] = Omega[1]*rho_v[2] - Omega[2]*rho_v[1];
            CrossProduct[1] = Omega[2]*rho_v[0] - Omega[0]*rho_v[2];
            CrossProduct[2] = Omega[0]*rho_v[1] - Omega[1]*rho_v[0];
            
            source_v = 0.0;
            for(iDim = 0; iDim < nDim; iDim++)
              source_v -= Psi[nDim+1]*CrossProduct[iDim]*Velocity[iDim];
            
            /*--- For simplicity, store all additional terms within sigma_partial ---*/
            //if (iVertex==10)cout << sigma_partial << "\t" << vartheta_partial << "\t" << psi5_tau_partial << "\t" << psi5_p_div_vel << "\t" << psi5_tau_grad_vel << "\t" <<tang_psi_5<<endl;
            //sigma_partial = sigma_partial + vartheta_partial + psi5_tau_partial + psi5_p_div_vel + psi5_tau_grad_vel + source_v;
            //sigma_partial = sigma_partial + vartheta_partial + psi5_p_div_vel + psi5_tau_grad_vel;
            
          }
          
          /*--- Compute additional term in the surface sensitivity for
           free surface problem. ---*/
          if (freesurface) {
            LevelSet = solver_container[LEVELSET_SOL]->node[iPoint]->GetSolution(0);
            Target_LevelSet = geometry->node[iPoint]->GetCoord(nDim-1);
            sigma_partial += 0.5*(Target_LevelSet - LevelSet)*(Target_LevelSet - LevelSet);
          }
          
          /*--- Compute sensitivity for each surface point ---*/
          CSensitivity[iMarker][iVertex] = (sigma_partial - temp_sens)*Area;
          Sens_Geo[iMarker] -= CSensitivity[iMarker][iVertex]*Area;
        }
      }
      Total_Sens_Geo += Sens_Geo[iMarker];
    }
  }
  
	delete [] UnitaryNormal;
	delete [] normal_grad_vel;
	delete [] tang_deriv_psi5;
	delete [] tang_deriv_T;
	for (iDim = 0; iDim < nDim; iDim++)
		delete Sigma[iDim];
	delete [] Sigma;
  
  delete [] normal_grad_gridvel;
  delete [] normal_grad_v_ux;
  for (iDim = 0; iDim < nDim; iDim++)
		delete Sigma_Psi5v[iDim];
  for (iDim = 0; iDim < nDim; iDim++)
		delete tau[iDim];
	delete [] tau;
  delete [] Velocity;
}

void CAdjNSSolver::BC_HeatFlux_Wall(CGeometry *geometry, CSolver **solver_container, CNumerics *conv_numerics, CNumerics *visc_numerics, CConfig *config, unsigned short val_marker) {
	unsigned long iVertex, iPoint, total_index, Point_Normal;
	unsigned short iDim, iVar, jVar, jDim;
	double *d, *U, l1psi, mu_dyn, Temp, dVisc_T, rho, pressure, div_phi,
    force_stress, Sigma_5, **PsiVar_Grad, phi[3];
    double phis1, phis2, sq_vel, ProjVel, Enthalpy, *GridVel, phi_u, d_n;
    double Energy, ViscDens, XiDens, Density, SoundSpeed, Pressure, dPhiE_dn, Laminar_Viscosity, Eddy_Viscosity,
    Sigma_xx, Sigma_yy, Sigma_zz, Sigma_xy, Sigma_xz, Sigma_yz,
    Sigma_xx5, Sigma_yy5, Sigma_zz5, Sigma_xy5, Sigma_xz5,
    Sigma_yz5, eta_xx, eta_yy, eta_zz, eta_xy, eta_xz, eta_yz;
    
    
    double *Psi = new double[nVar];
	double **Tau = new double* [nDim];
	for (iDim = 0; iDim < nDim; iDim++)
		Tau[iDim] = new double [nDim];
    double *Velocity = new double[nDim];
    double *Normal = new double[nDim];
    
    double **GradPhi = new double* [nDim];
    for (iDim = 0; iDim < nDim; iDim++)
        GradPhi[iDim] = new double [nDim];
    double *GradPsiE = new double [nDim];
    
	bool implicit = (config->GetKind_TimeIntScheme_AdjFlow() == EULER_IMPLICIT);
	bool incompressible = config->GetIncompressible();
  bool grid_movement  = config->GetGrid_Movement();
    
	double Gas_Constant = config->GetGas_ConstantND();
	double Cp = (Gamma / Gamma_Minus_One) * Gas_Constant;
    
	for (iVertex = 0; iVertex < geometry->nVertex[val_marker]; iVertex++) {
        
		iPoint = geometry->vertex[val_marker][iVertex]->GetNode();
        Point_Normal = geometry->vertex[val_marker][iVertex]->GetNormal_Neighbor();
        
		if (geometry->node[iPoint]->GetDomain()) {
            
            /*--- Retrieve adjoint solution at the wall boundary node ---*/
			for (iVar = 0; iVar < nVar; iVar++)
				Psi[iVar] = node[iPoint]->GetSolution(iVar);
            
			/*--- Normal vector for this vertex (negate for outward convention) ---*/
			geometry->vertex[val_marker][iVertex]->GetNormal(Normal);
			for (iDim = 0; iDim < nDim; iDim++) Normal[iDim] = -Normal[iDim];
            
      /*--- Get the force projection vector (based on the objective function) ---*/
			d = node[iPoint]->GetForceProj_Vector();
      
      /*--- Initialize the convective & viscous residuals to zero ---*/
      for (iVar = 0; iVar < nVar; iVar++) {
        Res_Conv_i[iVar] = 0.0;
        Res_Visc_i[iVar] = 0.0;
        if (implicit) {
          for (jVar = 0; jVar < nVar; jVar ++)
            Jacobian_ii[iVar][jVar] = 0.0;
        }
      }
      
      /*--- Adjustments to strong boundary condition for dynamic meshes ---*/
      if ( grid_movement) {
        GridVel = geometry->node[iPoint]->GetGridVel();
        for (iDim = 0; iDim < nDim; iDim++) {
          phi[iDim] = d[iDim] - Psi[nVar-1]*GridVel[iDim];
        }
      } else {
        for (iDim = 0; iDim < nDim; iDim++) {
          phi[iDim] = d[iDim];
        }
      }
      
			/*--- Strong BC imposition for the adjoint velocity equations ---*/
      for (iDim = 0; iDim < nDim; iDim++)
            LinSysRes.SetBlock_Zero(iPoint, iDim+1);
      
            node[iPoint]->SetVel_ResTruncError_Zero();
			for (iDim = 0; iDim < nDim; iDim++)
				node[iPoint]->SetSolution_Old(iDim+1, phi[iDim]);
            
			/*--- Modify the velocity rows of the Jacobian ---*/
			if (implicit) {
				for (iVar = 1; iVar <= nDim; iVar++) {
					total_index = iPoint*nVar+iVar;
					Jacobian.DeleteValsRowi(total_index);
				}
			}
            
            /*--- Additional contributions to adjoint density and energy (weak imposition) ---*/
            if (incompressible) {
                
                /*--- Pressure residual due to the convective term ---*/
                l1psi = 0.0;
                for (iDim = 0; iDim < nDim; iDim++)
                    l1psi += Normal[iDim]*d[iDim];
                Res_Conv_i[0] = l1psi;
                
            } else {
                
                /*--- Energy resiudal due to the convective term ---*/
                l1psi = 0.0;
                for (iDim = 0; iDim < nDim; iDim++)
                    l1psi += Normal[iDim]*d[iDim];
                Res_Conv_i[nVar-1] = l1psi*Gamma_Minus_One;
                
                /*--- Components of the effective and adjoint stress tensors ---*/
                PsiVar_Grad = node[iPoint]->GetGradient();
                div_phi = 0;
                for (iDim = 0; iDim < nDim; iDim++) {
                    div_phi += PsiVar_Grad[iDim+1][iDim];
                    for (jDim = 0; jDim < nDim; jDim++)
                        Tau[iDim][jDim] = (PsiVar_Grad[iDim+1][jDim]+PsiVar_Grad[jDim+1][iDim]);
                }
                for (iDim = 0; iDim < nDim; iDim++)
                    Tau[iDim][iDim] -= TWO3*div_phi;
                
                /*--- force_stress = n_i \Tau_{ij} d_j ---*/
                force_stress = 0.0;
                for (iDim = 0; iDim < nDim; iDim++)
                    for (jDim = 0; jDim < nDim; jDim++)
                        force_stress += Normal[iDim]*Tau[iDim][jDim]*d[jDim];
                
                /*--- \partial \mu_dyn \partial T ---*/
                mu_dyn = solver_container[FLOW_SOL]->node[iPoint]->GetLaminarViscosity();
                Temp = solver_container[FLOW_SOL]->node[iPoint]->GetTemperature();
                dVisc_T = 0.0;  // dVisc_T = mu_dyn*(Temp+3.0*mu2)/(2.0*Temp*(Temp+mu2));
                
                /*--- \Sigma_5 ---*/
                Sigma_5 = (Gamma/Cp)*dVisc_T*force_stress;
                
                /*--- Imposition of residuals ---*/
                rho = solver_container[FLOW_SOL]->node[iPoint]->GetDensity();
                pressure = solver_container[FLOW_SOL]->node[iPoint]->GetPressure(incompressible);
                Res_Conv_i[0] = pressure*Sigma_5/(Gamma_Minus_One*rho*rho);
                Res_Conv_i[nVar-1] -= Sigma_5/rho;
                
                /*--- Flux contribution and Jacobian contributions for moving
                 walls. Note that these are only for the adjoint density and
                 adjoint energy equations (the adjoint vel. uses a strong BC). ---*/
                if (grid_movement) {
                    
                    /*--- Get the appropriate grid velocity at this node ---*/
                        GridVel = geometry->node[iPoint]->GetGridVel();
                    
                    /*--- Get the enthalpy from the direct solution ---*/
					Enthalpy = solver_container[FLOW_SOL]->node[iPoint]->GetEnthalpy();
                    
                    /*--- Compute projections, velocity squared divided by two, and
                     other inner products. Note that we are imposing v = u_wall from
                     the direct problem and that phi = d - \psi_5 * v ---*/
                    ProjVel = 0.0; sq_vel = 0.0; phi_u = 0.0; d_n = 0.0;
                    phis1 = 0.0; phis2 = Psi[0] + Enthalpy * Psi[nVar-1];
                    for (iDim = 0; iDim < nDim; iDim++) {
                        ProjVel += GridVel[iDim]*Normal[iDim];
                        sq_vel  += 0.5*GridVel[iDim]*GridVel[iDim];
                        phis1   += Normal[iDim]*phi[iDim];
						phis2   += GridVel[iDim]*phi[iDim];
                        phi_u   += GridVel[iDim]*phi[iDim];
                        d_n     += d[iDim]*Normal[iDim];
                    }
                    phis1 += ProjVel * Psi[nVar-1];
                    
					/*--- Convective flux at the wall node (adjoint density & energy only) ---*/
                    
                    /*--- Version 1 (full) ---*/
					//Res_Conv_i[0] = ProjVel * Psi[0] - phis2 * ProjVel + phis1 * Gamma_Minus_One * sq_vel - ProjVel*Psi[0];
					//Res_Conv_i[nVar-1] = ProjVel * Psi[nVar-1] + phis1 * Gamma_Minus_One - ProjVel*Psi[nVar-1];
                    
                    /*--- Simplified version ---*/
                    Res_Conv_i[0] = -(Psi[0] + phi_u + Psi[nVar-1]*Enthalpy)*ProjVel + d_n*Gamma_Minus_One*sq_vel;
					Res_Conv_i[nVar-1] = d_n * Gamma_Minus_One;
                    
                    /*--- TO DO: Implicit contributions for convective part ---*/
                    
                    
                    /*--- Viscous flux contributions at the wall node ---*/
                    U = solver_container[FLOW_SOL]->node[iPoint]->GetSolution();
                    Laminar_Viscosity = solver_container[FLOW_SOL]->node[iPoint]->GetLaminarViscosity();
                    Eddy_Viscosity = solver_container[FLOW_SOL]->node[iPoint]->GetEddyViscosity(); // Should be zero at the wall
                    Density = U[0];
                    for (iDim = 0; iDim < nDim; iDim++) {
                        Velocity[iDim] = GridVel[iDim];
                    }
                    Energy = U[nDim+1] / Density;
                    SoundSpeed = sqrt(Gamma*Gamma_Minus_One*(Energy-sq_vel));
                    Pressure = (SoundSpeed * SoundSpeed * Density) / Gamma;
                    ViscDens = (Laminar_Viscosity + Eddy_Viscosity) / Density;
                    XiDens = Gamma * (Laminar_Viscosity/PRANDTL + Eddy_Viscosity/PRANDTL_TURB) / Density;
                    
                    /*--- Average of the derivatives of the adjoint variables ---*/
                    PsiVar_Grad = node[iPoint]->GetGradient();
                    
                    for (iDim = 0; iDim < nDim; iDim++) {
                        GradPsiE[iDim] =  PsiVar_Grad[nVar-1][iDim];
                        for (jDim = 0; jDim < nDim; jDim++)
                            GradPhi[iDim][jDim] =  PsiVar_Grad[iDim+1][jDim];
                    }
                    
                    /*--- Impose dPhiE_dn = 0 (adiabatic walls with frozen viscosity). Note
                     that this is where a different adjoint boundary condition for temperature
                     could be imposed. ---*/
                    dPhiE_dn = 0.0;
                    
                    if (nDim ==2) {
                        
                        /*--- Compute the adjoint stress tensor ---*/
                        Sigma_xx  = ViscDens * (FOUR3 * GradPhi[0][0] -  TWO3 * GradPhi[1][1]);
                        Sigma_yy  = ViscDens * (-TWO3 * GradPhi[0][0] + FOUR3 * GradPhi[1][1]);
                        Sigma_xy  = ViscDens * (GradPhi[1][0] + GradPhi[0][1]);
                        Sigma_xx5 = ViscDens * ( FOUR3 * Velocity[0] * GradPsiE[0] -  TWO3 * Velocity[1] * GradPsiE[1]);
                        Sigma_yy5 = ViscDens * (- TWO3 * Velocity[0] * GradPsiE[0] + FOUR3 * Velocity[1] * GradPsiE[1]);
                        Sigma_xy5 = ViscDens * (Velocity[0] * GradPsiE[1] + Velocity[1] * GradPsiE[0]);
                        Sigma_5   = XiDens * dPhiE_dn;
                        eta_xx    = Sigma_xx + Sigma_xx5;
                        eta_yy    = Sigma_yy + Sigma_yy5;
                        eta_xy    = Sigma_xy + Sigma_xy5;
                        
                        /*--- Viscous flux at the wall node (adjoint density & energy only) ---*/
                        Res_Visc_i[0] = - (Velocity[0] * Normal[0] * eta_xx  + Velocity[1] * Normal[1] * eta_yy
                                           + (Velocity[0] * Normal[1] + Velocity[1] * Normal[0]) * eta_xy
                                           - (sq_vel - Pressure/(Density*Gamma_Minus_One)) * Sigma_5);
                        Res_Visc_i[1] = 0.0;
                        Res_Visc_i[2] = 0.0;
                        Res_Visc_i[3] = Sigma_5;
                        
                    } else if (nDim == 3) {
                        
                        /*--- Compute the adjoint stress tensor ---*/
                        Sigma_xx  = ViscDens * (FOUR3 * GradPhi[0][0] -  TWO3 * GradPhi[1][1] - TWO3  * GradPhi[2][2]);
                        Sigma_yy  = ViscDens * (-TWO3 * GradPhi[0][0] + FOUR3 * GradPhi[1][1] - TWO3  * GradPhi[2][2]);
                        Sigma_zz  = ViscDens * (-TWO3 * GradPhi[0][0] -  TWO3 * GradPhi[1][1] + FOUR3 * GradPhi[2][2]);
                        Sigma_xy  = ViscDens * (GradPhi[1][0] + GradPhi[0][1]);
                        Sigma_xz  = ViscDens * (GradPhi[2][0] + GradPhi[0][2]);
                        Sigma_yz  = ViscDens * (GradPhi[2][1] + GradPhi[1][2]);
                        Sigma_xx5 = ViscDens * ( FOUR3 * Velocity[0] * GradPsiE[0] -  TWO3 * Velocity[1] * GradPsiE[1] -  TWO3 * Velocity[2] * GradPsiE[2]);
                        Sigma_yy5 = ViscDens * (- TWO3 * Velocity[0] * GradPsiE[0] + FOUR3 * Velocity[1] * GradPsiE[1] -  TWO3 * Velocity[2] * GradPsiE[2]);
                        Sigma_zz5 = ViscDens * (- TWO3 * Velocity[0] * GradPsiE[0] -  TWO3 * Velocity[1] * GradPsiE[1] + FOUR3 * Velocity[2] * GradPsiE[2]);
                        Sigma_xy5 = ViscDens * (Velocity[0] * GradPsiE[1] + Velocity[1] * GradPsiE[0]);
                        Sigma_xz5 = ViscDens * (Velocity[0] * GradPsiE[2] + Velocity[2] * GradPsiE[0]);
                        Sigma_yz5 = ViscDens * (Velocity[1] * GradPsiE[2] + Velocity[2] * GradPsiE[1]);
                        Sigma_5   = XiDens * dPhiE_dn;
                        eta_xx    = Sigma_xx + Sigma_xx5; eta_yy = Sigma_yy + Sigma_yy5; eta_zz = Sigma_zz + Sigma_zz5;
                        eta_xy    = Sigma_xy + Sigma_xy5; eta_xz = Sigma_xz + Sigma_xz5; eta_yz = Sigma_yz + Sigma_yz5;
                        
                        /*--- Viscous flux at the wall node (adjoint density & energy only) ---*/
                        Res_Visc_i[0] = - (Velocity[0] * Normal[0] * eta_xx  + Velocity[1] * Normal[1] * eta_yy + Velocity[2] * Normal[2] * eta_zz
                                           + (Velocity[0] * Normal[1] + Velocity[1] * Normal[0]) * eta_xy
                                           + (Velocity[0] * Normal[2] + Velocity[2] * Normal[0]) * eta_xz
                                           + (Velocity[2] * Normal[1] + Velocity[1] * Normal[2]) * eta_yz
                                           - (sq_vel - Pressure/(Density*Gamma_Minus_One)) * Sigma_5);
                        Res_Visc_i[1] = 0.0;
                        Res_Visc_i[2] = 0.0;
                        Res_Visc_i[3] = 0.0;
                        Res_Visc_i[4] = Sigma_5;
                    }
                }
            }
            
            /*--- Update convective and viscous residuals ---*/
            LinSysRes.SubtractBlock(iPoint, Res_Conv_i);
            LinSysRes.SubtractBlock(iPoint, Res_Visc_i);
            if (implicit) {
                Jacobian.SubtractBlock(iPoint, iPoint, Jacobian_ii);
            }
            
		}
        
	}
    
	for (iDim = 0; iDim < nDim; iDim++)
		delete [] Tau[iDim];
	delete [] Tau;
    delete [] Psi;
    delete [] Velocity;
    delete [] Normal;
    delete [] GradPsiE;
    for (iDim = 0; iDim < nDim; iDim++)
        delete [] GradPhi[iDim];
    delete [] GradPhi;
    
}


void CAdjNSSolver::BC_Isothermal_Wall(CGeometry *geometry, CSolver **solver_container, CNumerics *conv_numerics, CNumerics *visc_numerics, CConfig *config, unsigned short val_marker) {
	unsigned long iVertex, iPoint, total_index, Point_Normal;
	unsigned short iDim, iVar, jVar, jDim;
	double *d, q, *U, l1psi, mu_dyn, Temp, dVisc_T, rho, pressure, div_phi,
  force_stress, Sigma_5, **PsiVar_Grad, phi[3];
  double phis1, phis2, sq_vel, ProjVel, Enthalpy, *GridVel, phi_u, d_n;
  double Energy, ViscDens, XiDens, Density, SoundSpeed, Pressure, dPhiE_dn, Laminar_Viscosity, Eddy_Viscosity,
  Sigma_xx, Sigma_yy, Sigma_zz, Sigma_xy, Sigma_xz, Sigma_yz,
  Sigma_xx5, Sigma_yy5, Sigma_zz5, Sigma_xy5, Sigma_xz5,
  Sigma_yz5, eta_xx, eta_yy, eta_zz, eta_xy, eta_xz, eta_yz;
  
  double *Psi = new double[nVar];
	double **Tau = new double* [nDim];
	for (iDim = 0; iDim < nDim; iDim++)
		Tau[iDim] = new double [nDim];
  double *Velocity = new double[nDim];
  double *Normal = new double[nDim];
  
  double **GradPhi = new double* [nDim];
  for (iDim = 0; iDim < nDim; iDim++)
    GradPhi[iDim] = new double [nDim];
  double *GradPsiE = new double [nDim];
  
	bool implicit = (config->GetKind_TimeIntScheme_AdjFlow() == EULER_IMPLICIT);
	bool incompressible = config->GetIncompressible();
  bool grid_movement  = config->GetGrid_Movement();
  bool heat_flux_obj  = (config->GetKind_ObjFunc() == HEAT_FLUX);
  
	double Gas_Constant = config->GetGas_ConstantND();
	double Cp = (Gamma / Gamma_Minus_One) * Gas_Constant;
  
	for (iVertex = 0; iVertex < geometry->nVertex[val_marker]; iVertex++) {
    
		iPoint = geometry->vertex[val_marker][iVertex]->GetNode();
    Point_Normal = geometry->vertex[val_marker][iVertex]->GetNormal_Neighbor();
    
		if (geometry->node[iPoint]->GetDomain()) {
      
      /*--- Retrieve adjoint solution at the wall boundary node ---*/
			for (iVar = 0; iVar < nVar; iVar++)
				Psi[iVar] = node[iPoint]->GetSolution(iVar);
      
			/*--- Normal vector for this vertex (negate for outward convention) ---*/
			geometry->vertex[val_marker][iVertex]->GetNormal(Normal);
			for (iDim = 0; iDim < nDim; iDim++) Normal[iDim] = -Normal[iDim];
      
      /*--- Get the force projection vector (based on the objective function) ---*/
			d = node[iPoint]->GetForceProj_Vector();
      
      /*--- Initialize the convective & viscous residuals to zero ---*/
      for (iVar = 0; iVar < nVar; iVar++) {
        Res_Conv_i[iVar] = 0.0;
        Res_Visc_i[iVar] = 0.0;
        if (implicit) {
          for (jVar = 0; jVar < nVar; jVar ++)
            Jacobian_ii[iVar][jVar] = 0.0;
        }
      }
      
      /*--- Adjustments to strong boundary condition for dynamic meshes ---*/
      if ( grid_movement) {
        GridVel = geometry->node[iPoint]->GetGridVel();
        for (iDim = 0; iDim < nDim; iDim++) {
          phi[iDim] = d[iDim] - Psi[nVar-1]*GridVel[iDim];
        }
      } else {
        for (iDim = 0; iDim < nDim; iDim++) {
          phi[iDim] = d[iDim];
        }
      }
      
			/*--- Strong BC imposition for the adjoint velocity equations ---*/
      for (iDim = 0; iDim < nDim; iDim++)
        LinSysRes.SetBlock_Zero(iPoint, iDim+1);
      node[iPoint]->SetVel_ResTruncError_Zero();
			for (iDim = 0; iDim < nDim; iDim++)
				node[iPoint]->SetSolution_Old(iDim+1, phi[iDim]);
      
			/*--- Modify the velocity rows of the Jacobian ---*/
			if (implicit) {
				for (iVar = 1; iVar <= nDim; iVar++) {
					total_index = iPoint*nVar+iVar;
					Jacobian.DeleteValsRowi(total_index);
				}
			}
      
      /*--- Strong enforcement of the adjoint energy equation for temperature-based objectives ---*/
      if (heat_flux_obj) {
        // This is the derivative of our objective function j = kdndT for heat flux with a negative sign from the formulation of the adjoint boundary conditions.
        q = -1.0;
      } else {
        q = 0.0;
      }
      
      /*--- Strong enforcement of the energy equations ---*/
      LinSysRes.SetBlock_Zero(iPoint, nVar-1);
      node[iPoint]->SetEnergy_ResTruncError_Zero();
      node[iPoint]->SetSolution_Old(nDim+1, q);
      
      /*--- Modify the energy rows of the Jacobian ---*/
      if (implicit) {
        iVar = nDim+1;
        total_index = iPoint*nVar+iVar;
        Jacobian.DeleteValsRowi(total_index);
      }
      
      /*--- Additional contributions to adjoint density and energy (weak imposition) ---*/
      if (incompressible) {
        
        /*--- Pressure residual due to the convective term ---*/
        l1psi = 0.0;
        for (iDim = 0; iDim < nDim; iDim++)
          l1psi += Normal[iDim]*d[iDim];
        Res_Conv_i[0] = l1psi;
        
      } else {
        
        /*--- Components of the effective and adjoint stress tensors ---*/
        PsiVar_Grad = node[iPoint]->GetGradient();
        div_phi = 0;
        for (iDim = 0; iDim < nDim; iDim++) {
          div_phi += PsiVar_Grad[iDim+1][iDim];
          for (jDim = 0; jDim < nDim; jDim++)
            Tau[iDim][jDim] = (PsiVar_Grad[iDim+1][jDim]+PsiVar_Grad[jDim+1][iDim]);
        }
        for (iDim = 0; iDim < nDim; iDim++)
          Tau[iDim][iDim] -= TWO3*div_phi;
        
        /*--- force_stress = n_i \Tau_{ij} d_j ---*/
        force_stress = 0.0;
        for (iDim = 0; iDim < nDim; iDim++)
          for (jDim = 0; jDim < nDim; jDim++)
            force_stress += Normal[iDim]*Tau[iDim][jDim]*d[jDim];
        
        /*--- \partial \mu_dyn \partial T ---*/
        mu_dyn = solver_container[FLOW_SOL]->node[iPoint]->GetLaminarViscosity();
        Temp = solver_container[FLOW_SOL]->node[iPoint]->GetTemperature();
        dVisc_T = 0.0;  // dVisc_T = mu_dyn*(Temp+3.0*mu2)/(2.0*Temp*(Temp+mu2));
        
        /*--- \Sigma_5 ---*/
        Sigma_5 = (Gamma/Cp)*dVisc_T*force_stress;
        
        /*--- Imposition of residuals ---*/
        rho = solver_container[FLOW_SOL]->node[iPoint]->GetDensity();
        pressure = solver_container[FLOW_SOL]->node[iPoint]->GetPressure(incompressible);
        Res_Conv_i[0] = pressure*Sigma_5/(Gamma_Minus_One*rho*rho);
        
        /*--- Flux contribution and Jacobian contributions for moving
         walls. Note that these are only for the adjoint density and
         adjoint energy equations (the adjoint vel. uses a strong BC). ---*/
        if (grid_movement) {
          
          /*--- Get the appropriate grid velocity at this node ---*/
          GridVel = geometry->node[iPoint]->GetGridVel();
          
          /*--- Get the enthalpy from the direct solution ---*/
					Enthalpy = solver_container[FLOW_SOL]->node[iPoint]->GetEnthalpy();
          
          /*--- Compute projections, velocity squared divided by two, and
           other inner products. Note that we are imposing v = u_wall from
           the direct problem and that phi = d - \psi_5 * v ---*/
          ProjVel = 0.0; sq_vel = 0.0; phi_u = 0.0; d_n = 0.0;
          phis1 = 0.0; phis2 = Psi[0] + Enthalpy * Psi[nVar-1];
          for (iDim = 0; iDim < nDim; iDim++) {
            ProjVel += GridVel[iDim]*Normal[iDim];
            sq_vel  += 0.5*GridVel[iDim]*GridVel[iDim];
            phis1   += Normal[iDim]*phi[iDim];
						phis2   += GridVel[iDim]*phi[iDim];
            phi_u   += GridVel[iDim]*phi[iDim];
            d_n     += d[iDim]*Normal[iDim];
          }
          phis1 += ProjVel * Psi[nVar-1];
          
					/*--- Convective flux at the wall node (adjoint density & energy only) ---*/
          
          /*--- Version 1 (full) ---*/
					//Res_Conv_i[0] = ProjVel * Psi[0] - phis2 * ProjVel + phis1 * Gamma_Minus_One * sq_vel - ProjVel*Psi[0];
					//Res_Conv_i[nVar-1] = ProjVel * Psi[nVar-1] + phis1 * Gamma_Minus_One - ProjVel*Psi[nVar-1];
          
          /*--- Simplified version ---*/
          Res_Conv_i[0] = -(Psi[0] + phi_u + Psi[nVar-1]*Enthalpy)*ProjVel + d_n*Gamma_Minus_One*sq_vel;
          
          /*--- TO DO: Implicit contributions for convective part ---*/
          
          
          /*--- Viscous flux contributions at the wall node ---*/
          U = solver_container[FLOW_SOL]->node[iPoint]->GetSolution();
          Laminar_Viscosity = solver_container[FLOW_SOL]->node[iPoint]->GetLaminarViscosity();
          Eddy_Viscosity = solver_container[FLOW_SOL]->node[iPoint]->GetEddyViscosity(); // Should be zero at the wall
          Density = U[0];
          for (iDim = 0; iDim < nDim; iDim++) {
            Velocity[iDim] = GridVel[iDim];
          }
          Energy = U[nDim+1] / Density;
          SoundSpeed = sqrt(Gamma*Gamma_Minus_One*(Energy-sq_vel));
          Pressure = (SoundSpeed * SoundSpeed * Density) / Gamma;
          ViscDens = (Laminar_Viscosity + Eddy_Viscosity) / Density;
          XiDens = Gamma * (Laminar_Viscosity/PRANDTL + Eddy_Viscosity/PRANDTL_TURB) / Density;
          
          /*--- Average of the derivatives of the adjoint variables ---*/
          PsiVar_Grad = node[iPoint]->GetGradient();
          
          for (iDim = 0; iDim < nDim; iDim++) {
            GradPsiE[iDim] =  PsiVar_Grad[nVar-1][iDim];
            for (jDim = 0; jDim < nDim; jDim++)
              GradPhi[iDim][jDim] =  PsiVar_Grad[iDim+1][jDim];
          }
          
          /*--- Impose dPhiE_dn = 0 (adiabatic walls with frozen viscosity). Note
           that this is where a different adjoint boundary condition for temperature
           could be imposed. ---*/
          dPhiE_dn = 0.0;
          
          if (nDim ==2) {
            
            /*--- Compute the adjoint stress tensor ---*/
            Sigma_xx  = ViscDens * (FOUR3 * GradPhi[0][0] -  TWO3 * GradPhi[1][1]);
            Sigma_yy  = ViscDens * (-TWO3 * GradPhi[0][0] + FOUR3 * GradPhi[1][1]);
            Sigma_xy  = ViscDens * (GradPhi[1][0] + GradPhi[0][1]);
            Sigma_xx5 = ViscDens * ( FOUR3 * Velocity[0] * GradPsiE[0] -  TWO3 * Velocity[1] * GradPsiE[1]);
            Sigma_yy5 = ViscDens * (- TWO3 * Velocity[0] * GradPsiE[0] + FOUR3 * Velocity[1] * GradPsiE[1]);
            Sigma_xy5 = ViscDens * (Velocity[0] * GradPsiE[1] + Velocity[1] * GradPsiE[0]);
            Sigma_5   = XiDens * dPhiE_dn;
            eta_xx    = Sigma_xx + Sigma_xx5;
            eta_yy    = Sigma_yy + Sigma_yy5;
            eta_xy    = Sigma_xy + Sigma_xy5;
            
            /*--- Viscous flux at the wall node (adjoint density & energy only) ---*/
            Res_Visc_i[0] = - (Velocity[0] * Normal[0] * eta_xx  + Velocity[1] * Normal[1] * eta_yy
                               + (Velocity[0] * Normal[1] + Velocity[1] * Normal[0]) * eta_xy
                               - (sq_vel - Pressure/(Density*Gamma_Minus_One)) * Sigma_5);
            Res_Visc_i[1] = 0.0;
            Res_Visc_i[2] = 0.0;
            
          } else if (nDim == 3) {
            
            /*--- Compute the adjoint stress tensor ---*/
            Sigma_xx  = ViscDens * (FOUR3 * GradPhi[0][0] -  TWO3 * GradPhi[1][1] - TWO3  * GradPhi[2][2]);
            Sigma_yy  = ViscDens * (-TWO3 * GradPhi[0][0] + FOUR3 * GradPhi[1][1] - TWO3  * GradPhi[2][2]);
            Sigma_zz  = ViscDens * (-TWO3 * GradPhi[0][0] -  TWO3 * GradPhi[1][1] + FOUR3 * GradPhi[2][2]);
            Sigma_xy  = ViscDens * (GradPhi[1][0] + GradPhi[0][1]);
            Sigma_xz  = ViscDens * (GradPhi[2][0] + GradPhi[0][2]);
            Sigma_yz  = ViscDens * (GradPhi[2][1] + GradPhi[1][2]);
            Sigma_xx5 = ViscDens * ( FOUR3 * Velocity[0] * GradPsiE[0] -  TWO3 * Velocity[1] * GradPsiE[1] -  TWO3 * Velocity[2] * GradPsiE[2]);
            Sigma_yy5 = ViscDens * (- TWO3 * Velocity[0] * GradPsiE[0] + FOUR3 * Velocity[1] * GradPsiE[1] -  TWO3 * Velocity[2] * GradPsiE[2]);
            Sigma_zz5 = ViscDens * (- TWO3 * Velocity[0] * GradPsiE[0] -  TWO3 * Velocity[1] * GradPsiE[1] + FOUR3 * Velocity[2] * GradPsiE[2]);
            Sigma_xy5 = ViscDens * (Velocity[0] * GradPsiE[1] + Velocity[1] * GradPsiE[0]);
            Sigma_xz5 = ViscDens * (Velocity[0] * GradPsiE[2] + Velocity[2] * GradPsiE[0]);
            Sigma_yz5 = ViscDens * (Velocity[1] * GradPsiE[2] + Velocity[2] * GradPsiE[1]);
            Sigma_5   = XiDens * dPhiE_dn;
            eta_xx    = Sigma_xx + Sigma_xx5; eta_yy = Sigma_yy + Sigma_yy5; eta_zz = Sigma_zz + Sigma_zz5;
            eta_xy    = Sigma_xy + Sigma_xy5; eta_xz = Sigma_xz + Sigma_xz5; eta_yz = Sigma_yz + Sigma_yz5;
            
            /*--- Viscous flux at the wall node (adjoint density & energy only) ---*/
            Res_Visc_i[0] = - (Velocity[0] * Normal[0] * eta_xx  + Velocity[1] * Normal[1] * eta_yy + Velocity[2] * Normal[2] * eta_zz
                               + (Velocity[0] * Normal[1] + Velocity[1] * Normal[0]) * eta_xy
                               + (Velocity[0] * Normal[2] + Velocity[2] * Normal[0]) * eta_xz
                               + (Velocity[2] * Normal[1] + Velocity[1] * Normal[2]) * eta_yz
                               - (sq_vel - Pressure/(Density*Gamma_Minus_One)) * Sigma_5);
            Res_Visc_i[1] = 0.0;
            Res_Visc_i[2] = 0.0;
            Res_Visc_i[3] = 0.0;
          }
        }
      }
      
      /*--- Update convective and viscous residuals ---*/
      LinSysRes.SubtractBlock(iPoint, Res_Conv_i);      
      LinSysRes.SubtractBlock(iPoint, Res_Visc_i);
      if (implicit) {
        Jacobian.SubtractBlock(iPoint, iPoint, Jacobian_ii);
      }
      
		}
    
	}
  
	for (iDim = 0; iDim < nDim; iDim++)
		delete [] Tau[iDim];
	delete [] Tau;
  delete [] Psi;
  delete [] Velocity;
  delete [] Normal;
  delete [] GradPsiE;
  for (iDim = 0; iDim < nDim; iDim++)
    delete [] GradPhi[iDim];
  delete [] GradPhi;
  
}

<|MERGE_RESOLUTION|>--- conflicted
+++ resolved
@@ -1,6519 +1,6312 @@
-/*!
- * \file solution_adjoint_mean.cpp
- * \brief Main subrotuines for solving adjoint problems (Euler, Navier-Stokes, etc.).
- * \author Aerospace Design Laboratory (Stanford University) <http://su2.stanford.edu>.
- * \version 2.0.6
- *
- * Stanford University Unstructured (SU2) Code
- * Copyright (C) 2012 Aerospace Design Laboratory
- *
- * This program is free software: you can redistribute it and/or modify
- * it under the terms of the GNU General Public License as published by
- * the Free Software Foundation, either version 3 of the License, or
- * (at your option) any later version.
- *
- * This program is distributed in the hope that it will be useful,
- * but WITHOUT ANY WARRANTY; without even the implied warranty of
- * MERCHANTABILITY or FITNESS FOR A PARTICULAR PURPOSE.  See the
- * GNU General Public License for more details.
- *
- * You should have received a copy of the GNU General Public License
- * along with this program.  If not, see <http://www.gnu.org/licenses/>.
- */
-
-#include "../include/solver_structure.hpp"
-
-CAdjEulerSolver::CAdjEulerSolver(void) : CSolver() {
-
-  /*--- Array initialization ---*/
-	Phi_Inf = NULL;
-	Sens_Mach = NULL;
-	Sens_AoA = NULL;
-	Sens_Geo = NULL;
-	Sens_Press = NULL;
-	Sens_Temp = NULL;
-	p1_Und_Lapl = NULL;
-	p2_Und_Lapl = NULL;
-  Jacobian_Axisymmetric = NULL;
-	CSensitivity = NULL;
-
-}
-
-CAdjEulerSolver::CAdjEulerSolver(CGeometry *geometry, CConfig *config, unsigned short iMesh) : CSolver() {
-	unsigned long iPoint, index, iVertex;
-	string text_line, mesh_filename;
-	unsigned short iDim, iVar, iMarker;
-	ifstream restart_file;
-	string filename, AdjExt;
-
-	bool restart = config->GetRestart();
-	bool incompressible = config->GetIncompressible();
-	bool axisymmetric = config->GetAxisymmetric();
-
-  int rank = MASTER_NODE;
-#ifndef NO_MPI
-	rank = MPI::COMM_WORLD.Get_rank();
-#endif
-  
-  /*--- Array initialization ---*/
-	Phi_Inf = NULL;
-	Sens_Mach = NULL;
-	Sens_AoA = NULL;
-	Sens_Geo = NULL;
-	Sens_Press = NULL;
-	Sens_Temp = NULL;
-	p1_Und_Lapl = NULL;
-	p2_Und_Lapl = NULL;
-  Jacobian_Axisymmetric = NULL;
-	CSensitivity = NULL;
-  
-	/*--- Set the gamma value ---*/
-	Gamma = config->GetGamma();
-	Gamma_Minus_One = Gamma - 1.0;
-
-	/*--- Define geometry constans in the solver structure ---*/
-	nDim = geometry->GetnDim();
-  nMarker = config->GetnMarker_All();
-  nPoint = geometry->GetnPoint();
-  nPointDomain = geometry->GetnPointDomain();
-
-	if (incompressible) nVar = nDim + 1;
-	else nVar = nDim + 2;
-	node = new CVariable*[nPoint];
-
-	/*--- Define some auxiliary vectors related to the residual ---*/
-	Residual = new double[nVar]; for (iVar = 0; iVar < nVar; iVar++) Residual[iVar]      = 0.0;
-  Residual_RMS = new double[nVar]; for (iVar = 0; iVar < nVar; iVar++) Residual_RMS[iVar]  = 0.0;
-  Residual_Max = new double[nVar]; for (iVar = 0; iVar < nVar; iVar++) Residual_Max[iVar]  = 0.0;
-  Point_Max = new unsigned long[nVar];  for (iVar = 0; iVar < nVar; iVar++) Point_Max[iVar]  = 0;
-	Residual_i = new double[nVar]; for (iVar = 0; iVar < nVar; iVar++) Residual_i[iVar]    = 0.0;
-  Residual_j = new double[nVar]; for (iVar = 0; iVar < nVar; iVar++) Residual_j[iVar]    = 0.0;
-	Res_Conv_i = new double[nVar]; for (iVar = 0; iVar < nVar; iVar++) Res_Conv_i[iVar]    = 0.0;
-  Res_Visc_i = new double[nVar]; for (iVar = 0; iVar < nVar; iVar++) Res_Visc_i[iVar]    = 0.0;
-	Res_Conv_j = new double[nVar]; for (iVar = 0; iVar < nVar; iVar++) Res_Conv_j[iVar]    = 0.0;
-  Res_Visc_j = new double[nVar]; for (iVar = 0; iVar < nVar; iVar++) Res_Visc_j[iVar]    = 0.0;
-  
-	/*--- Define some auxiliary vectors related to the solution ---*/
-	Solution   = new double[nVar];  for (iVar = 0; iVar < nVar; iVar++) Solution[iVar]   = 0.0;
-	Solution_i = new double[nVar];  for (iVar = 0; iVar < nVar; iVar++) Solution_i[iVar]   = 0.0;
-  Solution_j = new double[nVar];  for (iVar = 0; iVar < nVar; iVar++) Solution_j[iVar]   = 0.0;
-
-  /*--- Define some auxiliary vectors related to the geometry ---*/
-	Vector   = new double[nDim]; for (iDim = 0; iDim < nDim; iDim++) Vector[iDim]   = 0.0;
-	Vector_i = new double[nDim]; for (iDim = 0; iDim < nDim; iDim++) Vector_i[iDim] = 0.0;
-	Vector_j = new double[nDim]; for (iDim = 0; iDim < nDim; iDim++) Vector_j[iDim] = 0.0;
-  
-	/*--- Define some auxiliary vectors related to the undivided lapalacian ---*/
-	if (config->GetKind_ConvNumScheme_AdjFlow() == SPACE_CENTERED) {
-		p1_Und_Lapl = new double [nPoint];
-		p2_Und_Lapl = new double [nPoint]; 
-	}
-
-	/*--- Define some auxiliary vectors related to the geometry ---*/
-	Vector_i = new double[nDim]; Vector_j = new double[nDim];
-
-  /*--- Point to point Jacobians. These are always defined because
-   they are also used for sensitivity calculations. ---*/
-  Jacobian_i = new double* [nVar];
-  Jacobian_j = new double* [nVar];
-  for (iVar = 0; iVar < nVar; iVar++) {
-    Jacobian_i[iVar] = new double [nVar];
-    Jacobian_j[iVar] = new double [nVar];
-  }
-  
-  LinSysSol.Initialize(nPoint, nPointDomain, nVar, 0.0);
-  LinSysRes.Initialize(nPoint, nPointDomain, nVar, 0.0);
-  
-	/*--- Jacobians and vector structures for implicit computations ---*/
-  if (config->GetKind_TimeIntScheme_AdjFlow() == EULER_IMPLICIT) {
-		Jacobian_ii = new double* [nVar];
-		Jacobian_ij = new double* [nVar];
-		Jacobian_ji = new double* [nVar];
-		Jacobian_jj = new double* [nVar];
-		for (iVar = 0; iVar < nVar; iVar++) {
-			Jacobian_ii[iVar] = new double [nVar];
-			Jacobian_ij[iVar] = new double [nVar];
-			Jacobian_ji[iVar] = new double [nVar];
-			Jacobian_jj[iVar] = new double [nVar];
-		}
-    
-    if (rank == MASTER_NODE)
-      cout << "Initialize jacobian structure (Adjoint Euler). MG level: " << iMesh <<"." << endl;
-		Jacobian.Initialize(nPoint, nPointDomain, nVar, nVar, geometry);
-
-    if (axisymmetric) {
-      Jacobian_Axisymmetric = new double* [nVar];
-      for (iVar = 0; iVar < nVar; iVar++) 
-        Jacobian_Axisymmetric[iVar] = new double [nVar];
-    }
-  } else {
-    if (rank == MASTER_NODE)
-      cout << "Explicit scheme. No jacobian structure (Adjoint Euler). MG level: " << iMesh <<"." << endl;
-  }
-
-	/*--- Computation of gradients by least squares ---*/
-	if (config->GetKind_Gradient_Method() == WEIGHTED_LEAST_SQUARES) {
-		/*--- S matrix := inv(R)*traspose(inv(R)) ---*/
-		Smatrix = new double* [nDim]; 
-		for (iDim = 0; iDim < nDim; iDim++)
-			Smatrix[iDim] = new double [nDim];
-		/*--- c vector := transpose(WA)*(Wb) ---*/
-		cvector = new double* [nVar]; 
-		for (iVar = 0; iVar < nVar; iVar++)
-			cvector[iVar] = new double [nDim];
-	}
-
-	/*--- Sensitivity definition and coefficient in all the markers ---*/
-	CSensitivity = new double* [nMarker];
-	for (iMarker = 0; iMarker < nMarker; iMarker++) {
-		CSensitivity[iMarker] = new double [geometry->nVertex[iMarker]];
-	}
-	Sens_Geo  = new double[nMarker];
-	Sens_Mach = new double[nMarker];
-	Sens_AoA  = new double[nMarker];
-	Sens_Press = new double[nMarker];
-	Sens_Temp  = new double[nMarker];
-
-	for (iMarker = 0; iMarker < nMarker; iMarker++) {
-		Sens_Geo[iMarker]  = 0.0;
-		Sens_Mach[iMarker] = 0.0;
-		Sens_AoA[iMarker]  = 0.0;
-		Sens_Press[iMarker] = 0.0;
-		Sens_Temp[iMarker]  = 0.0;
-		for (iVertex = 0; iVertex < geometry->nVertex[iMarker]; iVertex++)
-			CSensitivity[iMarker][iVertex] = 0.0;
-	}
-
-	/*--- Adjoint flow at the inifinity, initialization stuff ---*/
-	PsiRho_Inf = 0.0; PsiE_Inf   = 0.0;
-	Phi_Inf    = new double [nDim];
-	Phi_Inf[0] = 0.0; Phi_Inf[1] = 0.0;
-	if (nDim == 3) Phi_Inf[2] = 0.0;
-
-	if (!restart || geometry->GetFinestMGLevel() == false) {
-		/*--- Restart the solution from infinity ---*/
-		for (iPoint = 0; iPoint < nPoint; iPoint++)
-			node[iPoint] = new CAdjEulerVariable(PsiRho_Inf, Phi_Inf, PsiE_Inf, nDim, nVar, config);
-	}
-	else {
-
-		/*--- Restart the solution from file information ---*/
-		mesh_filename = config->GetSolution_AdjFileName();
-
-		/*--- Change the name, depending of the objective function ---*/
-		filename.assign(mesh_filename);
-		filename.erase (filename.end()-4, filename.end());
-		switch (config->GetKind_ObjFunc()) {
-		case DRAG_COEFFICIENT: AdjExt = "_cd.dat"; break;
-		case LIFT_COEFFICIENT: AdjExt = "_cl.dat"; break;
-		case SIDEFORCE_COEFFICIENT: AdjExt = "_csf.dat"; break;
-		case PRESSURE_COEFFICIENT: AdjExt = "_cp.dat"; break;
-		case MOMENT_X_COEFFICIENT: AdjExt = "_cmx.dat"; break;
-		case MOMENT_Y_COEFFICIENT: AdjExt = "_cmy.dat"; break;
-		case MOMENT_Z_COEFFICIENT: AdjExt = "_cmz.dat"; break;
-		case EFFICIENCY: AdjExt = "_eff.dat"; break;
-		case EQUIVALENT_AREA: AdjExt = "_ea.dat"; break;
-		case NEARFIELD_PRESSURE: AdjExt = "_nfp.dat"; break;
-		case FORCE_X_COEFFICIENT: AdjExt = "_cfx.dat"; break;
-		case FORCE_Y_COEFFICIENT: AdjExt = "_cfy.dat"; break;
-		case FORCE_Z_COEFFICIENT: AdjExt = "_cfz.dat"; break;
-		case THRUST_COEFFICIENT: AdjExt = "_ct.dat"; break;
-		case TORQUE_COEFFICIENT: AdjExt = "_cq.dat"; break;
-		case FIGURE_OF_MERIT: AdjExt = "_merit.dat"; break;
-		case FREE_SURFACE: AdjExt = "_fs.dat"; break;
-		case NOISE: AdjExt = "_fwh.dat"; break;
-    case HEAT_LOAD: AdjExt = "_Q.dat"; break;
-		}
-		filename.append(AdjExt);
-		restart_file.open(filename.data(), ios::in);
-
-		/*--- In case there is no file ---*/
-		if (restart_file.fail()) {
-			cout << "There is no adjoint restart file!! " << filename.data() << "."<< endl;
-			cout << "Press any key to exit..." << endl;
-			cin.get(); exit(1);
-		}
-
-		/*--- In case this is a parallel simulation, we need to perform the
-     Global2Local index transformation first. ---*/
-		long *Global2Local;
-		Global2Local = new long[geometry->GetGlobal_nPointDomain()];
-		/*--- First, set all indices to a negative value by default ---*/
-		for(iPoint = 0; iPoint < geometry->GetGlobal_nPointDomain(); iPoint++) {
-			Global2Local[iPoint] = -1;
-		}
-		/*--- Now fill array with the transform values only for local points ---*/
-		for(iPoint = 0; iPoint < nPointDomain; iPoint++) {
-			Global2Local[geometry->node[iPoint]->GetGlobalIndex()] = iPoint;
-		}
-
-		/*--- Read all lines in the restart file ---*/
-		long iPoint_Local; unsigned long iPoint_Global = 0;
-
-		/*--- The first line is the header ---*/
-		getline (restart_file, text_line);
-
-		while (getline (restart_file, text_line)) {
-			istringstream point_line(text_line);
-
-			/*--- Retrieve local index. If this node from the restart file lives
-       on a different processor, the value of iPoint_Local will be -1. 
-       Otherwise, the local index for this node on the current processor 
-       will be returned and used to instantiate the vars. ---*/
-			iPoint_Local = Global2Local[iPoint_Global];
-			if (iPoint_Local >= 0) {
-				if (incompressible) {
-					if (nDim == 2) point_line >> index >> Solution[0] >> Solution[1] >> Solution[2];
-					if (nDim == 3) point_line >> index >> Solution[0] >> Solution[1] >> Solution[2] >> Solution[3];
-				}
-				else {
-					if (nDim == 2) point_line >> index >> Solution[0] >> Solution[1] >> Solution[2] >> Solution[3];
-					if (nDim == 3) point_line >> index >> Solution[0] >> Solution[1] >> Solution[2] >> Solution[3] >> Solution[4];
-				}
-				node[iPoint_Local] = new CAdjEulerVariable(Solution, nDim, nVar, config);
-			}
-			iPoint_Global++;
-		}
-
-		/*--- Instantiate the variable class with an arbitrary solution
-     at any halo/periodic nodes. The initial solution can be arbitrary,
-     because a send/recv is performed immediately in the solver. ---*/
-		for(iPoint = nPointDomain; iPoint < nPoint; iPoint++) {
-			node[iPoint] = new CAdjEulerVariable(Solution, nDim, nVar, config);
-		}
-
-		/*--- Close the restart file ---*/
-		restart_file.close();
-
-		/*--- Free memory needed for the transformation ---*/
-		delete [] Global2Local;
-	}
-
-	/*--- Define solver parameters needed for execution of destructor ---*/
-	if (config->GetKind_ConvNumScheme_AdjFlow() == SPACE_CENTERED) space_centered = true;
-	else space_centered = false;
-  
-  /*--- MPI solution ---*/
-  Set_MPI_Solution(geometry, config);
-
-}
-
-CAdjEulerSolver::~CAdjEulerSolver(void) {
-  unsigned short iVar, iMarker;
-
-  if (Phi_Inf != NULL) delete [] Phi_Inf;
-	if (Sens_Mach != NULL) delete [] Sens_Mach;
-	if (Sens_AoA != NULL) delete [] Sens_AoA;
-	if (Sens_Geo != NULL) delete [] Sens_Geo;
-	if (Sens_Press != NULL) delete [] Sens_Press;
-	if (Sens_Temp != NULL) delete [] Sens_Temp;
-	if (p1_Und_Lapl != NULL) delete [] p1_Und_Lapl;
-	if (p2_Und_Lapl != NULL) delete [] p2_Und_Lapl;
-  
-  
-	if (Jacobian_Axisymmetric != NULL) {
-    for (iVar = 0; iVar < nVar; iVar++)
-      delete Jacobian_Axisymmetric[iVar];
-    delete [] Jacobian_Axisymmetric;
-  }
-  
-	if (CSensitivity != NULL) {
-    for (iMarker = 0; iMarker < nMarker; iMarker++)
-      delete CSensitivity[iMarker];
-    delete [] CSensitivity;
-  }
-
-}
-
-void CAdjEulerSolver::Set_MPI_Solution(CGeometry *geometry, CConfig *config) {
-	unsigned short iVar, iMarker, iPeriodic_Index, MarkerS, MarkerR;
-	unsigned long iVertex, iPoint, nVertexS, nVertexR, nBufferS_Vector, nBufferR_Vector;
-	double rotMatrix[3][3], *angles, theta, cosTheta, sinTheta, phi, cosPhi, sinPhi, psi, cosPsi, sinPsi, *Buffer_Receive_U = NULL, *Buffer_Send_U = NULL;
-	int send_to, receive_from;
-  
-#ifndef NO_MPI
-  MPI::Status status;
-  MPI::Request send_request, recv_request;
-#endif
-  
-	for (iMarker = 0; iMarker < nMarker; iMarker++) {
-    
-		if ((config->GetMarker_All_Boundary(iMarker) == SEND_RECEIVE) &&
-        (config->GetMarker_All_SendRecv(iMarker) > 0)) {
-			
-			MarkerS = iMarker;  MarkerR = iMarker+1;
-      
-      send_to = config->GetMarker_All_SendRecv(MarkerS)-1;
-			receive_from = abs(config->GetMarker_All_SendRecv(MarkerR))-1;
-			
-			nVertexS = geometry->nVertex[MarkerS];  nVertexR = geometry->nVertex[MarkerR];
-			nBufferS_Vector = nVertexS*nVar;        nBufferR_Vector = nVertexR*nVar;
-      
-      /*--- Allocate Receive and send buffers  ---*/
-      Buffer_Receive_U = new double [nBufferR_Vector];
-      Buffer_Send_U = new double[nBufferS_Vector];
-      
-      /*--- Copy the solution that should be sended ---*/
-      for (iVertex = 0; iVertex < nVertexS; iVertex++) {
-        iPoint = geometry->vertex[MarkerS][iVertex]->GetNode();
-        for (iVar = 0; iVar < nVar; iVar++)
-          Buffer_Send_U[iVar*nVertexS+iVertex] = node[iPoint]->GetSolution(iVar);
-      }
-      
-#ifndef NO_MPI
-      
-      //      /*--- Send/Receive using non-blocking communications ---*/
-      //      send_request = MPI::COMM_WORLD.Isend(Buffer_Send_U, nBufferS_Vector, MPI::DOUBLE, 0, send_to);
-      //      recv_request = MPI::COMM_WORLD.Irecv(Buffer_Receive_U, nBufferR_Vector, MPI::DOUBLE, 0, receive_from);
-      //      send_request.Wait(status);
-      //      recv_request.Wait(status);
-      
-      /*--- Send/Receive information using Sendrecv ---*/
-      MPI::COMM_WORLD.Sendrecv(Buffer_Send_U, nBufferS_Vector, MPI::DOUBLE, send_to, 0,
-                               Buffer_Receive_U, nBufferR_Vector, MPI::DOUBLE, receive_from, 0);
-      
-#else
-      
-      /*--- Receive information without MPI ---*/
-      for (iVertex = 0; iVertex < nVertexR; iVertex++) {
-        iPoint = geometry->vertex[MarkerR][iVertex]->GetNode();
-        for (iVar = 0; iVar < nVar; iVar++)
-          Buffer_Receive_U[iVar*nVertexR+iVertex] = Buffer_Send_U[iVar*nVertexR+iVertex];
-      }
-      
-#endif
-      
-      /*--- Deallocate send buffer ---*/
-      delete [] Buffer_Send_U;
-      
-      /*--- Do the coordinate transformation ---*/
-      for (iVertex = 0; iVertex < nVertexR; iVertex++) {
-        
-        /*--- Find point and its type of transformation ---*/
-        iPoint = geometry->vertex[MarkerR][iVertex]->GetNode();
-        iPeriodic_Index = geometry->vertex[MarkerR][iVertex]->GetRotation_Type();
-        
-        /*--- Retrieve the supplied periodic information. ---*/
-        angles = config->GetPeriodicRotation(iPeriodic_Index);
-        
-        /*--- Store angles separately for clarity. ---*/
-        theta    = angles[0];   phi    = angles[1];     psi    = angles[2];
-        cosTheta = cos(theta);  cosPhi = cos(phi);      cosPsi = cos(psi);
-        sinTheta = sin(theta);  sinPhi = sin(phi);      sinPsi = sin(psi);
-        
-        /*--- Compute the rotation matrix. Note that the implicit
-         ordering is rotation about the x-axis, y-axis,
-         then z-axis. Note that this is the transpose of the matrix
-         used during the preprocessing stage. ---*/
-        rotMatrix[0][0] = cosPhi*cosPsi;    rotMatrix[1][0] = sinTheta*sinPhi*cosPsi - cosTheta*sinPsi;     rotMatrix[2][0] = cosTheta*sinPhi*cosPsi + sinTheta*sinPsi;
-        rotMatrix[0][1] = cosPhi*sinPsi;    rotMatrix[1][1] = sinTheta*sinPhi*sinPsi + cosTheta*cosPsi;     rotMatrix[2][1] = cosTheta*sinPhi*sinPsi - sinTheta*cosPsi;
-        rotMatrix[0][2] = -sinPhi;          rotMatrix[1][2] = sinTheta*cosPhi;                              rotMatrix[2][2] = cosTheta*cosPhi;
-        
-        /*--- Copy conserved variables before performing transformation. ---*/
-        for (iVar = 0; iVar < nVar; iVar++)
-          Solution[iVar] = Buffer_Receive_U[iVar*nVertexR+iVertex];
-        
-        /*--- Rotate the momentum components. ---*/
-        if (nDim == 2) {
-          Solution[1] = rotMatrix[0][0]*Buffer_Receive_U[1*nVertexR+iVertex] +
-          rotMatrix[0][1]*Buffer_Receive_U[2*nVertexR+iVertex];
-          Solution[2] = rotMatrix[1][0]*Buffer_Receive_U[1*nVertexR+iVertex] +
-          rotMatrix[1][1]*Buffer_Receive_U[2*nVertexR+iVertex];
-        }
-        else {
-          Solution[1] = rotMatrix[0][0]*Buffer_Receive_U[1*nVertexR+iVertex] +
-          rotMatrix[0][1]*Buffer_Receive_U[2*nVertexR+iVertex] +
-          rotMatrix[0][2]*Buffer_Receive_U[3*nVertexR+iVertex];
-          Solution[2] = rotMatrix[1][0]*Buffer_Receive_U[1*nVertexR+iVertex] +
-          rotMatrix[1][1]*Buffer_Receive_U[2*nVertexR+iVertex] +
-          rotMatrix[1][2]*Buffer_Receive_U[3*nVertexR+iVertex];
-          Solution[3] = rotMatrix[2][0]*Buffer_Receive_U[1*nVertexR+iVertex] +
-          rotMatrix[2][1]*Buffer_Receive_U[2*nVertexR+iVertex] +
-          rotMatrix[2][2]*Buffer_Receive_U[3*nVertexR+iVertex];
-        }
-        
-        /*--- Copy transformed conserved variables back into buffer. ---*/
-        for (iVar = 0; iVar < nVar; iVar++)
-          node[iPoint]->SetSolution(iVar, Solution[iVar]);
-        
-      }
-      
-      /*--- Deallocate receive buffer ---*/
-      delete [] Buffer_Receive_U;
-      
-    }
-    
-	}
-  
-}
-
-void CAdjEulerSolver::Set_MPI_Solution_Old(CGeometry *geometry, CConfig *config) {
-	unsigned short iVar, iMarker, iPeriodic_Index, MarkerS, MarkerR;
-	unsigned long iVertex, iPoint, nVertexS, nVertexR, nBufferS_Vector, nBufferR_Vector;
-	double rotMatrix[3][3], *angles, theta, cosTheta, sinTheta, phi, cosPhi, sinPhi, psi, cosPsi, sinPsi,
-  *Buffer_Receive_U = NULL, *Buffer_Send_U = NULL;
-	int send_to, receive_from;
-  
-#ifndef NO_MPI
-  MPI::Status status;
-  MPI::Request send_request, recv_request;
-#endif
-  
-	for (iMarker = 0; iMarker < nMarker; iMarker++) {
-    
-		if ((config->GetMarker_All_Boundary(iMarker) == SEND_RECEIVE) &&
-        (config->GetMarker_All_SendRecv(iMarker) > 0)) {
-			
-			MarkerS = iMarker;  MarkerR = iMarker+1;
-      
-      send_to = config->GetMarker_All_SendRecv(MarkerS)-1;
-			receive_from = abs(config->GetMarker_All_SendRecv(MarkerR))-1;
-			
-			nVertexS = geometry->nVertex[MarkerS];  nVertexR = geometry->nVertex[MarkerR];
-			nBufferS_Vector = nVertexS*nVar;        nBufferR_Vector = nVertexR*nVar;
-      
-      /*--- Allocate Receive and send buffers  ---*/
-      Buffer_Receive_U = new double [nBufferR_Vector];
-      Buffer_Send_U = new double[nBufferS_Vector];
-      
-      /*--- Copy the solution old that should be sended ---*/
-      for (iVertex = 0; iVertex < nVertexS; iVertex++) {
-        iPoint = geometry->vertex[MarkerS][iVertex]->GetNode();
-        for (iVar = 0; iVar < nVar; iVar++)
-          Buffer_Send_U[iVar*nVertexS+iVertex] = node[iPoint]->GetSolution_Old(iVar);
-      }
-      
-#ifndef NO_MPI
-      
-      //      /*--- Send/Receive using non-blocking communications ---*/
-      //      send_request = MPI::COMM_WORLD.Isend(Buffer_Send_U, nBufferS_Vector, MPI::DOUBLE, 0, send_to);
-      //      recv_request = MPI::COMM_WORLD.Irecv(Buffer_Receive_U, nBufferR_Vector, MPI::DOUBLE, 0, receive_from);
-      //      send_request.Wait(status);
-      //      recv_request.Wait(status);
-      
-      /*--- Send/Receive information using Sendrecv ---*/
-      MPI::COMM_WORLD.Sendrecv(Buffer_Send_U, nBufferS_Vector, MPI::DOUBLE, send_to, 0,
-                               Buffer_Receive_U, nBufferR_Vector, MPI::DOUBLE, receive_from, 0);
-      
-#else
-      
-      /*--- Receive information without MPI ---*/
-      for (iVertex = 0; iVertex < nVertexR; iVertex++) {
-        iPoint = geometry->vertex[MarkerR][iVertex]->GetNode();
-        for (iVar = 0; iVar < nVar; iVar++)
-          Buffer_Receive_U[iVar*nVertexR+iVertex] = Buffer_Send_U[iVar*nVertexR+iVertex];
-      }
-      
-#endif
-      
-      /*--- Deallocate send buffer ---*/
-      delete [] Buffer_Send_U;
-      
-      /*--- Do the coordinate transformation ---*/
-      for (iVertex = 0; iVertex < nVertexR; iVertex++) {
-        
-        /*--- Find point and its type of transformation ---*/
-        iPoint = geometry->vertex[MarkerR][iVertex]->GetNode();
-        iPeriodic_Index = geometry->vertex[MarkerR][iVertex]->GetRotation_Type();
-        
-        /*--- Retrieve the supplied periodic information. ---*/
-        angles = config->GetPeriodicRotation(iPeriodic_Index);
-        
-        /*--- Store angles separately for clarity. ---*/
-        theta    = angles[0];   phi    = angles[1];     psi    = angles[2];
-        cosTheta = cos(theta);  cosPhi = cos(phi);      cosPsi = cos(psi);
-        sinTheta = sin(theta);  sinPhi = sin(phi);      sinPsi = sin(psi);
-        
-        /*--- Compute the rotation matrix. Note that the implicit
-         ordering is rotation about the x-axis, y-axis,
-         then z-axis. Note that this is the transpose of the matrix
-         used during the preprocessing stage. ---*/
-        rotMatrix[0][0] = cosPhi*cosPsi;    rotMatrix[1][0] = sinTheta*sinPhi*cosPsi - cosTheta*sinPsi;     rotMatrix[2][0] = cosTheta*sinPhi*cosPsi + sinTheta*sinPsi;
-        rotMatrix[0][1] = cosPhi*sinPsi;    rotMatrix[1][1] = sinTheta*sinPhi*sinPsi + cosTheta*cosPsi;     rotMatrix[2][1] = cosTheta*sinPhi*sinPsi - sinTheta*cosPsi;
-        rotMatrix[0][2] = -sinPhi;          rotMatrix[1][2] = sinTheta*cosPhi;                              rotMatrix[2][2] = cosTheta*cosPhi;
-        
-        /*--- Copy conserved variables before performing transformation. ---*/
-        for (iVar = 0; iVar < nVar; iVar++)
-          Solution[iVar] = Buffer_Receive_U[iVar*nVertexR+iVertex];
-        
-        /*--- Rotate the momentum components. ---*/
-        if (nDim == 2) {
-          Solution[1] = rotMatrix[0][0]*Buffer_Receive_U[1*nVertexR+iVertex] +
-          rotMatrix[0][1]*Buffer_Receive_U[2*nVertexR+iVertex];
-          Solution[2] = rotMatrix[1][0]*Buffer_Receive_U[1*nVertexR+iVertex] +
-          rotMatrix[1][1]*Buffer_Receive_U[2*nVertexR+iVertex];
-        }
-        else {
-          Solution[1] = rotMatrix[0][0]*Buffer_Receive_U[1*nVertexR+iVertex] +
-          rotMatrix[0][1]*Buffer_Receive_U[2*nVertexR+iVertex] +
-          rotMatrix[0][2]*Buffer_Receive_U[3*nVertexR+iVertex];
-          Solution[2] = rotMatrix[1][0]*Buffer_Receive_U[1*nVertexR+iVertex] +
-          rotMatrix[1][1]*Buffer_Receive_U[2*nVertexR+iVertex] +
-          rotMatrix[1][2]*Buffer_Receive_U[3*nVertexR+iVertex];
-          Solution[3] = rotMatrix[2][0]*Buffer_Receive_U[1*nVertexR+iVertex] +
-          rotMatrix[2][1]*Buffer_Receive_U[2*nVertexR+iVertex] +
-          rotMatrix[2][2]*Buffer_Receive_U[3*nVertexR+iVertex];
-        }
-        
-        /*--- Copy transformed conserved variables back into buffer. ---*/
-        for (iVar = 0; iVar < nVar; iVar++)
-          node[iPoint]->SetSolution_Old(iVar, Solution[iVar]);
-        
-      }
-      
-      /*--- Deallocate receive buffer ---*/
-      delete [] Buffer_Receive_U;
-      
-    }
-    
-	}
-}
-
-void CAdjEulerSolver::Set_MPI_Solution_Limiter(CGeometry *geometry, CConfig *config) {
-	unsigned short iVar, iMarker, iPeriodic_Index, MarkerS, MarkerR;
-	unsigned long iVertex, iPoint, nVertexS, nVertexR, nBufferS_Vector, nBufferR_Vector;
-	double rotMatrix[3][3], *angles, theta, cosTheta, sinTheta, phi, cosPhi, sinPhi, psi, cosPsi, sinPsi,
-  *Buffer_Receive_Limit = NULL, *Buffer_Send_Limit = NULL;
-	int send_to, receive_from;
-  
-#ifndef NO_MPI
-  MPI::Status status;
-  MPI::Request send_request, recv_request;
-#endif
-  
-	for (iMarker = 0; iMarker < nMarker; iMarker++) {
-    
-		if ((config->GetMarker_All_Boundary(iMarker) == SEND_RECEIVE) &&
-        (config->GetMarker_All_SendRecv(iMarker) > 0)) {
-			
-			MarkerS = iMarker;  MarkerR = iMarker+1;
-      
-      send_to = config->GetMarker_All_SendRecv(MarkerS)-1;
-			receive_from = abs(config->GetMarker_All_SendRecv(MarkerR))-1;
-			
-			nVertexS = geometry->nVertex[MarkerS];  nVertexR = geometry->nVertex[MarkerR];
-			nBufferS_Vector = nVertexS*nVar;        nBufferR_Vector = nVertexR*nVar;
-      
-      /*--- Allocate Receive and send buffers  ---*/
-      Buffer_Receive_Limit = new double [nBufferR_Vector];
-      Buffer_Send_Limit = new double[nBufferS_Vector];
-      
-      /*--- Copy the solution old that should be sended ---*/
-      for (iVertex = 0; iVertex < nVertexS; iVertex++) {
-        iPoint = geometry->vertex[MarkerS][iVertex]->GetNode();
-        for (iVar = 0; iVar < nVar; iVar++)
-          Buffer_Send_Limit[iVar*nVertexS+iVertex] = node[iPoint]->GetLimiter(iVar);
-      }
-      
-#ifndef NO_MPI
-      
-      //      /*--- Send/Receive using non-blocking communications ---*/
-      //      send_request = MPI::COMM_WORLD.Isend(Buffer_Send_Limit, nBufferS_Vector, MPI::DOUBLE, 0, send_to);
-      //      recv_request = MPI::COMM_WORLD.Irecv(Buffer_Receive_Limit, nBufferR_Vector, MPI::DOUBLE, 0, receive_from);
-      //      send_request.Wait(status);
-      //      recv_request.Wait(status);
-      
-      /*--- Send/Receive information using Sendrecv ---*/
-      MPI::COMM_WORLD.Sendrecv(Buffer_Send_Limit, nBufferS_Vector, MPI::DOUBLE, send_to, 0,
-                               Buffer_Receive_Limit, nBufferR_Vector, MPI::DOUBLE, receive_from, 0);
-      
-#else
-      
-      /*--- Receive information without MPI ---*/
-      for (iVertex = 0; iVertex < nVertexR; iVertex++) {
-        iPoint = geometry->vertex[MarkerR][iVertex]->GetNode();
-        for (iVar = 0; iVar < nVar; iVar++)
-          Buffer_Receive_Limit[iVar*nVertexR+iVertex] = Buffer_Send_Limit[iVar*nVertexR+iVertex];
-      }
-      
-#endif
-      
-      /*--- Deallocate send buffer ---*/
-      delete [] Buffer_Send_Limit;
-      
-      /*--- Do the coordinate transformation ---*/
-      for (iVertex = 0; iVertex < nVertexR; iVertex++) {
-        
-        /*--- Find point and its type of transformation ---*/
-        iPoint = geometry->vertex[MarkerR][iVertex]->GetNode();
-        iPeriodic_Index = geometry->vertex[MarkerR][iVertex]->GetRotation_Type();
-        
-        /*--- Retrieve the supplied periodic information. ---*/
-        angles = config->GetPeriodicRotation(iPeriodic_Index);
-        
-        /*--- Store angles separately for clarity. ---*/
-        theta    = angles[0];   phi    = angles[1];     psi    = angles[2];
-        cosTheta = cos(theta);  cosPhi = cos(phi);      cosPsi = cos(psi);
-        sinTheta = sin(theta);  sinPhi = sin(phi);      sinPsi = sin(psi);
-        
-        /*--- Compute the rotation matrix. Note that the implicit
-         ordering is rotation about the x-axis, y-axis,
-         then z-axis. Note that this is the transpose of the matrix
-         used during the preprocessing stage. ---*/
-        rotMatrix[0][0] = cosPhi*cosPsi;    rotMatrix[1][0] = sinTheta*sinPhi*cosPsi - cosTheta*sinPsi;     rotMatrix[2][0] = cosTheta*sinPhi*cosPsi + sinTheta*sinPsi;
-        rotMatrix[0][1] = cosPhi*sinPsi;    rotMatrix[1][1] = sinTheta*sinPhi*sinPsi + cosTheta*cosPsi;     rotMatrix[2][1] = cosTheta*sinPhi*sinPsi - sinTheta*cosPsi;
-        rotMatrix[0][2] = -sinPhi;          rotMatrix[1][2] = sinTheta*cosPhi;                              rotMatrix[2][2] = cosTheta*cosPhi;
-        
-        /*--- Copy conserved variables before performing transformation. ---*/
-        for (iVar = 0; iVar < nVar; iVar++)
-          Solution[iVar] = Buffer_Receive_Limit[iVar*nVertexR+iVertex];
-        
-        /*--- Rotate the momentum components. ---*/
-        if (nDim == 2) {
-          Solution[1] = rotMatrix[0][0]*Buffer_Receive_Limit[1*nVertexR+iVertex] +
-          rotMatrix[0][1]*Buffer_Receive_Limit[2*nVertexR+iVertex];
-          Solution[2] = rotMatrix[1][0]*Buffer_Receive_Limit[1*nVertexR+iVertex] +
-          rotMatrix[1][1]*Buffer_Receive_Limit[2*nVertexR+iVertex];
-        }
-        else {
-          Solution[1] = rotMatrix[0][0]*Buffer_Receive_Limit[1*nVertexR+iVertex] +
-          rotMatrix[0][1]*Buffer_Receive_Limit[2*nVertexR+iVertex] +
-          rotMatrix[0][2]*Buffer_Receive_Limit[3*nVertexR+iVertex];
-          Solution[2] = rotMatrix[1][0]*Buffer_Receive_Limit[1*nVertexR+iVertex] +
-          rotMatrix[1][1]*Buffer_Receive_Limit[2*nVertexR+iVertex] +
-          rotMatrix[1][2]*Buffer_Receive_Limit[3*nVertexR+iVertex];
-          Solution[3] = rotMatrix[2][0]*Buffer_Receive_Limit[1*nVertexR+iVertex] +
-          rotMatrix[2][1]*Buffer_Receive_Limit[2*nVertexR+iVertex] +
-          rotMatrix[2][2]*Buffer_Receive_Limit[3*nVertexR+iVertex];
-        }
-        
-        /*--- Copy transformed conserved variables back into buffer. ---*/
-        for (iVar = 0; iVar < nVar; iVar++)
-          node[iPoint]->SetLimiter(iVar, Solution[iVar]);
-        
-      }
-      
-      /*--- Deallocate receive buffer ---*/
-      delete [] Buffer_Receive_Limit;
-      
-    }
-    
-	}
-}
-
-void CAdjEulerSolver::Set_MPI_Solution_Gradient(CGeometry *geometry, CConfig *config) {
-	unsigned short iVar, iDim, iMarker, iPeriodic_Index, MarkerS, MarkerR;
-	unsigned long iVertex, iPoint, nVertexS, nVertexR, nBufferS_Vector, nBufferR_Vector;
-	double rotMatrix[3][3], *angles, theta, cosTheta, sinTheta, phi, cosPhi, sinPhi, psi, cosPsi, sinPsi,
-  *Buffer_Receive_Gradient = NULL, *Buffer_Send_Gradient = NULL;
-	int send_to, receive_from;
-  
-#ifndef NO_MPI
-  MPI::Status status;
-  MPI::Request send_request, recv_request;
-#endif
-  
-  double **Gradient = new double* [nVar];
-  for (iVar = 0; iVar < nVar; iVar++)
-    Gradient[iVar] = new double[nDim];
-  
-	for (iMarker = 0; iMarker < nMarker; iMarker++) {
-    
-		if ((config->GetMarker_All_Boundary(iMarker) == SEND_RECEIVE) &&
-        (config->GetMarker_All_SendRecv(iMarker) > 0)) {
-			
-			MarkerS = iMarker;  MarkerR = iMarker+1;
-      
-      send_to = config->GetMarker_All_SendRecv(MarkerS)-1;
-			receive_from = abs(config->GetMarker_All_SendRecv(MarkerR))-1;
-			
-			nVertexS = geometry->nVertex[MarkerS];  nVertexR = geometry->nVertex[MarkerR];
-			nBufferS_Vector = nVertexS*nVar*nDim;        nBufferR_Vector = nVertexR*nVar*nDim;
-      
-      /*--- Allocate Receive and send buffers  ---*/
-      Buffer_Receive_Gradient = new double [nBufferR_Vector];
-      Buffer_Send_Gradient = new double[nBufferS_Vector];
-      
-      /*--- Copy the solution old that should be sended ---*/
-      for (iVertex = 0; iVertex < nVertexS; iVertex++) {
-        iPoint = geometry->vertex[MarkerS][iVertex]->GetNode();
-        for (iVar = 0; iVar < nVar; iVar++)
-          for (iDim = 0; iDim < nDim; iDim++)
-            Buffer_Send_Gradient[iDim*nVar*nVertexS+iVar*nVertexS+iVertex] = node[iPoint]->GetGradient(iVar, iDim);
-      }
-      
-#ifndef NO_MPI
-      
-      //      /*--- Send/Receive using non-blocking communications ---*/
-      //      send_request = MPI::COMM_WORLD.Isend(Buffer_Send_Gradient, nBufferS_Vector, MPI::DOUBLE, 0, send_to);
-      //      recv_request = MPI::COMM_WORLD.Irecv(Buffer_Receive_Gradient, nBufferR_Vector, MPI::DOUBLE, 0, receive_from);
-      //      send_request.Wait(status);
-      //      recv_request.Wait(status);
-      
-      /*--- Send/Receive information using Sendrecv ---*/
-      MPI::COMM_WORLD.Sendrecv(Buffer_Send_Gradient, nBufferS_Vector, MPI::DOUBLE, send_to, 0,
-                               Buffer_Receive_Gradient, nBufferR_Vector, MPI::DOUBLE, receive_from, 0);
-      
-#else
-      
-      /*--- Receive information without MPI ---*/
-      for (iVertex = 0; iVertex < nVertexR; iVertex++) {
-        iPoint = geometry->vertex[MarkerR][iVertex]->GetNode();
-        for (iVar = 0; iVar < nVar; iVar++)
-          for (iDim = 0; iDim < nDim; iDim++)
-            Buffer_Receive_Gradient[iDim*nVar*nVertexR+iVar*nVertexR+iVertex] = Buffer_Send_Gradient[iDim*nVar*nVertexR+iVar*nVertexR+iVertex];
-      }
-      
-#endif
-      
-      /*--- Deallocate send buffer ---*/
-      delete [] Buffer_Send_Gradient;
-      
-      /*--- Do the coordinate transformation ---*/
-      for (iVertex = 0; iVertex < nVertexR; iVertex++) {
-        
-        /*--- Find point and its type of transformation ---*/
-        iPoint = geometry->vertex[MarkerR][iVertex]->GetNode();
-        iPeriodic_Index = geometry->vertex[MarkerR][iVertex]->GetRotation_Type();
-        
-        /*--- Retrieve the supplied periodic information. ---*/
-        angles = config->GetPeriodicRotation(iPeriodic_Index);
-        
-        /*--- Store angles separately for clarity. ---*/
-        theta    = angles[0];   phi    = angles[1];     psi    = angles[2];
-        cosTheta = cos(theta);  cosPhi = cos(phi);      cosPsi = cos(psi);
-        sinTheta = sin(theta);  sinPhi = sin(phi);      sinPsi = sin(psi);
-        
-        /*--- Compute the rotation matrix. Note that the implicit
-         ordering is rotation about the x-axis, y-axis,
-         then z-axis. Note that this is the transpose of the matrix
-         used during the preprocessing stage. ---*/
-        rotMatrix[0][0] = cosPhi*cosPsi;    rotMatrix[1][0] = sinTheta*sinPhi*cosPsi - cosTheta*sinPsi;     rotMatrix[2][0] = cosTheta*sinPhi*cosPsi + sinTheta*sinPsi;
-        rotMatrix[0][1] = cosPhi*sinPsi;    rotMatrix[1][1] = sinTheta*sinPhi*sinPsi + cosTheta*cosPsi;     rotMatrix[2][1] = cosTheta*sinPhi*sinPsi - sinTheta*cosPsi;
-        rotMatrix[0][2] = -sinPhi;          rotMatrix[1][2] = sinTheta*cosPhi;                              rotMatrix[2][2] = cosTheta*cosPhi;
-        
-        /*--- Copy conserved variables before performing transformation. ---*/
-        for (iVar = 0; iVar < nVar; iVar++)
-          for (iDim = 0; iDim < nDim; iDim++)
-            Gradient[iVar][iDim] = Buffer_Receive_Gradient[iDim*nVar*nVertexR+iVar*nVertexR+iVertex];
-        
-        /*--- Need to rotate the gradients for all conserved variables. ---*/
-        for (iVar = 0; iVar < nVar; iVar++) {
-          if (nDim == 2) {
-            Gradient[iVar][0] = rotMatrix[0][0]*Buffer_Receive_Gradient[0*nVar*nVertexR+iVar*nVertexR+iVertex] + rotMatrix[0][1]*Buffer_Receive_Gradient[1*nVar*nVertexR+iVar*nVertexR+iVertex];
-            Gradient[iVar][1] = rotMatrix[1][0]*Buffer_Receive_Gradient[0*nVar*nVertexR+iVar*nVertexR+iVertex] + rotMatrix[1][1]*Buffer_Receive_Gradient[1*nVar*nVertexR+iVar*nVertexR+iVertex];
-          }
-          else {
-            Gradient[iVar][0] = rotMatrix[0][0]*Buffer_Receive_Gradient[0*nVar*nVertexR+iVar*nVertexR+iVertex] + rotMatrix[0][1]*Buffer_Receive_Gradient[1*nVar*nVertexR+iVar*nVertexR+iVertex] + rotMatrix[0][2]*Buffer_Receive_Gradient[2*nVar*nVertexR+iVar*nVertexR+iVertex];
-            Gradient[iVar][1] = rotMatrix[1][0]*Buffer_Receive_Gradient[0*nVar*nVertexR+iVar*nVertexR+iVertex] + rotMatrix[1][1]*Buffer_Receive_Gradient[1*nVar*nVertexR+iVar*nVertexR+iVertex] + rotMatrix[1][2]*Buffer_Receive_Gradient[2*nVar*nVertexR+iVar*nVertexR+iVertex];
-            Gradient[iVar][2] = rotMatrix[2][0]*Buffer_Receive_Gradient[0*nVar*nVertexR+iVar*nVertexR+iVertex] + rotMatrix[2][1]*Buffer_Receive_Gradient[1*nVar*nVertexR+iVar*nVertexR+iVertex] + rotMatrix[2][2]*Buffer_Receive_Gradient[2*nVar*nVertexR+iVar*nVertexR+iVertex];
-          }
-        }
-        
-        /*--- Store the received information ---*/
-        for (iVar = 0; iVar < nVar; iVar++)
-          for (iDim = 0; iDim < nDim; iDim++)
-            node[iPoint]->SetGradient(iVar, iDim, Gradient[iVar][iDim]);
-        
-      }
-      
-      /*--- Deallocate receive buffer ---*/
-      delete [] Buffer_Receive_Gradient;
-      
-    }
-    
-	}
-  
-  for (iVar = 0; iVar < nVar; iVar++)
-    delete [] Gradient[iVar];
-  delete [] Gradient;
-  
-}
-
-
-void CAdjEulerSolver::Set_MPI_Undivided_Laplacian(CGeometry *geometry, CConfig *config) {
-	unsigned short iVar, iMarker, iPeriodic_Index, MarkerS, MarkerR;
-	unsigned long iVertex, iPoint, nVertexS, nVertexR, nBufferS_Vector, nBufferR_Vector;
-	double rotMatrix[3][3], *angles, theta, cosTheta, sinTheta, phi, cosPhi, sinPhi, psi, cosPsi, sinPsi,
-  *Buffer_Receive_Undivided_Laplacian = NULL, *Buffer_Send_Undivided_Laplacian = NULL;
-	int send_to, receive_from;
-  
-#ifndef NO_MPI
-  MPI::Status status;
-  MPI::Request send_request, recv_request;
-#endif
-  
-	for (iMarker = 0; iMarker < nMarker; iMarker++) {
-    
-		if ((config->GetMarker_All_Boundary(iMarker) == SEND_RECEIVE) &&
-        (config->GetMarker_All_SendRecv(iMarker) > 0)) {
-			
-			MarkerS = iMarker;  MarkerR = iMarker+1;
-      
-      send_to = config->GetMarker_All_SendRecv(MarkerS)-1;
-			receive_from = abs(config->GetMarker_All_SendRecv(MarkerR))-1;
-			
-			nVertexS = geometry->nVertex[MarkerS];  nVertexR = geometry->nVertex[MarkerR];
-			nBufferS_Vector = nVertexS*nVar;        nBufferR_Vector = nVertexR*nVar;
-      
-      /*--- Allocate Receive and send buffers  ---*/
-      Buffer_Receive_Undivided_Laplacian = new double [nBufferR_Vector];
-      Buffer_Send_Undivided_Laplacian = new double[nBufferS_Vector];
-      
-      /*--- Copy the solution old that should be sended ---*/
-      for (iVertex = 0; iVertex < nVertexS; iVertex++) {
-        iPoint = geometry->vertex[MarkerS][iVertex]->GetNode();
-        for (iVar = 0; iVar < nVar; iVar++)
-          Buffer_Send_Undivided_Laplacian[iVar*nVertexS+iVertex] = node[iPoint]->GetUndivided_Laplacian(iVar);
-      }
-      
-#ifndef NO_MPI
-      
-      //      /*--- Send/Receive using non-blocking communications ---*/
-      //      send_request = MPI::COMM_WORLD.Isend(Buffer_Send_Undivided_Laplacian, nBufferS_Vector, MPI::DOUBLE, 0, send_to);
-      //      recv_request = MPI::COMM_WORLD.Irecv(Buffer_Receive_Undivided_Laplacian, nBufferR_Vector, MPI::DOUBLE, 0, receive_from);
-      //      send_request.Wait(status);
-      //      recv_request.Wait(status);
-      
-      /*--- Send/Receive information using Sendrecv ---*/
-      MPI::COMM_WORLD.Sendrecv(Buffer_Send_Undivided_Laplacian, nBufferS_Vector, MPI::DOUBLE, send_to, 0,
-                               Buffer_Receive_Undivided_Laplacian, nBufferR_Vector, MPI::DOUBLE, receive_from, 0);
-      
-#else
-      
-      /*--- Receive information without MPI ---*/
-      for (iVertex = 0; iVertex < nVertexR; iVertex++) {
-        iPoint = geometry->vertex[MarkerR][iVertex]->GetNode();
-        for (iVar = 0; iVar < nVar; iVar++)
-          Buffer_Receive_Undivided_Laplacian[iVar*nVertexR+iVertex] = Buffer_Send_Undivided_Laplacian[iVar*nVertexR+iVertex];
-      }
-      
-#endif
-      
-      /*--- Deallocate send buffer ---*/
-      delete [] Buffer_Send_Undivided_Laplacian;
-      
-      /*--- Do the coordinate transformation ---*/
-      for (iVertex = 0; iVertex < nVertexR; iVertex++) {
-        
-        /*--- Find point and its type of transformation ---*/
-        iPoint = geometry->vertex[MarkerR][iVertex]->GetNode();
-        iPeriodic_Index = geometry->vertex[MarkerR][iVertex]->GetRotation_Type();
-        
-        /*--- Retrieve the supplied periodic information. ---*/
-        angles = config->GetPeriodicRotation(iPeriodic_Index);
-        
-        /*--- Store angles separately for clarity. ---*/
-        theta    = angles[0];   phi    = angles[1];     psi    = angles[2];
-        cosTheta = cos(theta);  cosPhi = cos(phi);      cosPsi = cos(psi);
-        sinTheta = sin(theta);  sinPhi = sin(phi);      sinPsi = sin(psi);
-        
-        /*--- Compute the rotation matrix. Note that the implicit
-         ordering is rotation about the x-axis, y-axis,
-         then z-axis. Note that this is the transpose of the matrix
-         used during the preprocessing stage. ---*/
-        rotMatrix[0][0] = cosPhi*cosPsi;    rotMatrix[1][0] = sinTheta*sinPhi*cosPsi - cosTheta*sinPsi;     rotMatrix[2][0] = cosTheta*sinPhi*cosPsi + sinTheta*sinPsi;
-        rotMatrix[0][1] = cosPhi*sinPsi;    rotMatrix[1][1] = sinTheta*sinPhi*sinPsi + cosTheta*cosPsi;     rotMatrix[2][1] = cosTheta*sinPhi*sinPsi - sinTheta*cosPsi;
-        rotMatrix[0][2] = -sinPhi;          rotMatrix[1][2] = sinTheta*cosPhi;                              rotMatrix[2][2] = cosTheta*cosPhi;
-        
-        /*--- Copy conserved variables before performing transformation. ---*/
-        for (iVar = 0; iVar < nVar; iVar++)
-          Solution[iVar] = Buffer_Receive_Undivided_Laplacian[iVar*nVertexR+iVertex];
-        
-        /*--- Rotate the momentum components. ---*/
-        if (nDim == 2) {
-          Solution[1] = rotMatrix[0][0]*Buffer_Receive_Undivided_Laplacian[1*nVertexR+iVertex] +
-          rotMatrix[0][1]*Buffer_Receive_Undivided_Laplacian[2*nVertexR+iVertex];
-          Solution[2] = rotMatrix[1][0]*Buffer_Receive_Undivided_Laplacian[1*nVertexR+iVertex] +
-          rotMatrix[1][1]*Buffer_Receive_Undivided_Laplacian[2*nVertexR+iVertex];
-        }
-        else {
-          Solution[1] = rotMatrix[0][0]*Buffer_Receive_Undivided_Laplacian[1*nVertexR+iVertex] +
-          rotMatrix[0][1]*Buffer_Receive_Undivided_Laplacian[2*nVertexR+iVertex] +
-          rotMatrix[0][2]*Buffer_Receive_Undivided_Laplacian[3*nVertexR+iVertex];
-          Solution[2] = rotMatrix[1][0]*Buffer_Receive_Undivided_Laplacian[1*nVertexR+iVertex] +
-          rotMatrix[1][1]*Buffer_Receive_Undivided_Laplacian[2*nVertexR+iVertex] +
-          rotMatrix[1][2]*Buffer_Receive_Undivided_Laplacian[3*nVertexR+iVertex];
-          Solution[3] = rotMatrix[2][0]*Buffer_Receive_Undivided_Laplacian[1*nVertexR+iVertex] +
-          rotMatrix[2][1]*Buffer_Receive_Undivided_Laplacian[2*nVertexR+iVertex] +
-          rotMatrix[2][2]*Buffer_Receive_Undivided_Laplacian[3*nVertexR+iVertex];
-        }
-        
-        /*--- Copy transformed conserved variables back into buffer. ---*/
-        for (iVar = 0; iVar < nVar; iVar++)
-          node[iPoint]->SetUndivided_Laplacian(iVar, Solution[iVar]);
-        
-      }
-      
-      /*--- Deallocate receive buffer ---*/
-      delete [] Buffer_Receive_Undivided_Laplacian;
-      
-    }
-    
-	}
-  
-}
-
-void CAdjEulerSolver::Set_MPI_Dissipation_Switch(CGeometry *geometry, CConfig *config) {
-	unsigned short iMarker, MarkerS, MarkerR;
-	unsigned long iVertex, iPoint, nVertexS, nVertexR, nBufferS_Vector, nBufferR_Vector;
-	double *Buffer_Receive_Lambda = NULL, *Buffer_Send_Lambda = NULL;
-	int send_to, receive_from;
-  
-#ifndef NO_MPI
-  MPI::Status status;
-  MPI::Request send_request, recv_request;
-#endif
-  
-	for (iMarker = 0; iMarker < nMarker; iMarker++) {
-    
-		if ((config->GetMarker_All_Boundary(iMarker) == SEND_RECEIVE) &&
-        (config->GetMarker_All_SendRecv(iMarker) > 0)) {
-			
-			MarkerS = iMarker;  MarkerR = iMarker+1;
-      
-      send_to = config->GetMarker_All_SendRecv(MarkerS)-1;
-			receive_from = abs(config->GetMarker_All_SendRecv(MarkerR))-1;
-			
-			nVertexS = geometry->nVertex[MarkerS];  nVertexR = geometry->nVertex[MarkerR];
-			nBufferS_Vector = nVertexS;        nBufferR_Vector = nVertexR;
-      
-      /*--- Allocate Receive and send buffers  ---*/
-      Buffer_Receive_Lambda = new double [nBufferR_Vector];
-      Buffer_Send_Lambda = new double[nBufferS_Vector];
-      
-      /*--- Copy the solution old that should be sended ---*/
-      for (iVertex = 0; iVertex < nVertexS; iVertex++) {
-        iPoint = geometry->vertex[MarkerS][iVertex]->GetNode();
-        Buffer_Send_Lambda[iVertex] = node[iPoint]->GetSensor();
-      }
-      
-#ifndef NO_MPI
-      
-      //      /*--- Send/Receive using non-blocking communications ---*/
-      //      send_request = MPI::COMM_WORLD.Isend(Buffer_Send_Lambda, nBufferS_Vector, MPI::DOUBLE, 0, send_to);
-      //      recv_request = MPI::COMM_WORLD.Irecv(Buffer_Receive_Lambda, nBufferR_Vector, MPI::DOUBLE, 0, receive_from);
-      //      send_request.Wait(status);
-      //      recv_request.Wait(status);
-      
-      /*--- Send/Receive information using Sendrecv ---*/
-      MPI::COMM_WORLD.Sendrecv(Buffer_Send_Lambda, nBufferS_Vector, MPI::DOUBLE, send_to, 0,
-                               Buffer_Receive_Lambda, nBufferR_Vector, MPI::DOUBLE, receive_from, 0);
-      
-#else
-      
-      /*--- Receive information without MPI ---*/
-      for (iVertex = 0; iVertex < nVertexR; iVertex++) {
-        iPoint = geometry->vertex[MarkerR][iVertex]->GetNode();
-        Buffer_Receive_Lambda[iVertex] = Buffer_Send_Lambda[iVertex];
-      }
-      
-#endif
-      
-      /*--- Deallocate send buffer ---*/
-      delete [] Buffer_Send_Lambda;
-      
-      /*--- Do the coordinate transformation ---*/
-      for (iVertex = 0; iVertex < nVertexR; iVertex++) {
-        
-        /*--- Find point and its type of transformation ---*/
-        iPoint = geometry->vertex[MarkerR][iVertex]->GetNode();
-        node[iPoint]->SetSensor(Buffer_Receive_Lambda[iVertex]);
-        
-      }
-      
-      /*--- Deallocate receive buffer ---*/
-      delete [] Buffer_Receive_Lambda;
-      
-    }
-    
-	}
-}
-
-void CAdjEulerSolver::SetForceProj_Vector(CGeometry *geometry, CSolver **solver_container, CConfig *config) {
-	double *ForceProj_Vector, x = 0.0, y = 0.0, z = 0.0, *Normal, C_d, C_l, C_t, C_q;
-	double x_origin, y_origin, z_origin, WDrag, Area;
-	unsigned short iMarker, iDim;
-	unsigned long iVertex, iPoint;
-	double Alpha      = (config->GetAoA()*PI_NUMBER)/180.0;
-	double Beta       = (config->GetAoS()*PI_NUMBER)/180.0;
-	double RefAreaCoeff    = config->GetRefAreaCoeff();
-	double RefLengthMoment  = config->GetRefLengthMoment();
-	double *RefOriginMoment = config->GetRefOriginMoment();
-	double RefVel2, RefDensity;
-  
-  bool grid_movement = config->GetGrid_Movement();
-  
-	ForceProj_Vector = new double[nDim];
-  
-	/*--- For dynamic meshes, use the motion Mach number as a reference value
-   for computing the force coefficients. Otherwise, use the freestream values, 
-   which is the standard convention. ---*/
-	if (grid_movement) {
-    double Gas_Constant = config->GetGas_ConstantND();
-    double Mach2Vel = sqrt(Gamma*Gas_Constant*config->GetTemperature_FreeStreamND());
-    double Mach_Motion = config->GetMach_Motion();
-		RefVel2 = (Mach_Motion*Mach2Vel)*(Mach_Motion*Mach2Vel);
-  } else {
-		double *Velocity_Inf = config->GetVelocity_FreeStreamND();
-		RefVel2 = 0.0;
-		for (iDim = 0; iDim < nDim; iDim++)
-			RefVel2  += Velocity_Inf[iDim]*Velocity_Inf[iDim];
-	}
-  
-  RefDensity  = config->GetDensity_FreeStreamND();
-  
-	/*--- In parallel computations the Cd, and Cl must be recomputed using all the processors ---*/
-#ifdef NO_MPI
-	C_d = solver_container[FLOW_SOL]->GetTotal_CDrag();
-	C_l = solver_container[FLOW_SOL]->GetTotal_CLift();
-	C_t = solver_container[FLOW_SOL]->GetTotal_CT();
-	C_q = solver_container[FLOW_SOL]->GetTotal_CQ();
-#else
-	double *sbuf_force = new double[4];
-	double *rbuf_force = new double[4];
-	sbuf_force[0] = solver_container[FLOW_SOL]->GetTotal_CDrag();
-	sbuf_force[1] = solver_container[FLOW_SOL]->GetTotal_CLift();
-	sbuf_force[2] = solver_container[FLOW_SOL]->GetTotal_CT();
-	sbuf_force[3] = solver_container[FLOW_SOL]->GetTotal_CQ();
-	MPI::COMM_WORLD.Reduce(sbuf_force, rbuf_force, 4, MPI::DOUBLE, MPI::SUM, MASTER_NODE);
-	MPI::COMM_WORLD.Bcast(rbuf_force, 4, MPI::DOUBLE, MASTER_NODE);
-	C_d = rbuf_force[0];
-	C_l = rbuf_force[1];
-	C_t = rbuf_force[2];
-	C_q = rbuf_force[3];
-	delete [] sbuf_force;
-	delete [] rbuf_force;
-#endif
-  
-	/*--- Compute coefficients needed for objective function evaluation. ---*/
-	C_d += config->GetCteViscDrag();
-	double C_p    = 1.0/(0.5*RefDensity*RefAreaCoeff*RefVel2);
-	double invCD  = 1.0 / C_d;
-	double CLCD2  = C_l / (C_d*C_d);
-	double invCQ  = 1.0/C_q;
-	double CTRCQ2 = C_t/(RefLengthMoment*C_q*C_q);
-  
-	x_origin = RefOriginMoment[0]; y_origin = RefOriginMoment[1]; z_origin = RefOriginMoment[2];
-  
-	for (iMarker = 0; iMarker < nMarker; iMarker++)
-		if ((config->GetMarker_All_Boundary(iMarker) != SEND_RECEIVE) &&
-        (config->GetMarker_All_Monitoring(iMarker) == YES))
-			for(iVertex = 0; iVertex < geometry->nVertex[iMarker]; iVertex++) {
-				iPoint = geometry->vertex[iMarker][iVertex]->GetNode();
-        
-				x = geometry->node[iPoint]->GetCoord(0);
-				y = geometry->node[iPoint]->GetCoord(1);
-				if (nDim == 3) z = geometry->node[iPoint]->GetCoord(2);
-        
-				Normal = geometry->vertex[iMarker][iVertex]->GetNormal();
-				switch (config->GetKind_ObjFunc()) {
-          case DRAG_COEFFICIENT :
-            if (nDim == 2) { ForceProj_Vector[0] = C_p*cos(Alpha); ForceProj_Vector[1] = C_p*sin(Alpha); }
-            if (nDim == 3) { ForceProj_Vector[0] = C_p*cos(Alpha)*cos(Beta); ForceProj_Vector[1] = C_p*sin(Beta); ForceProj_Vector[2] = C_p*sin(Alpha)*cos(Beta); }
-            break;
-          case LIFT_COEFFICIENT :
-            if (nDim == 2) { ForceProj_Vector[0] = -C_p*sin(Alpha); ForceProj_Vector[1] = C_p*cos(Alpha); }
-            if (nDim == 3) { ForceProj_Vector[0] = -C_p*sin(Alpha); ForceProj_Vector[1] = 0.0; ForceProj_Vector[2] = C_p*cos(Alpha); }
-            break;
-          case SIDEFORCE_COEFFICIENT :
-            if (nDim == 2) { cout << "This functional is not possible in 2D!!" << endl;
-              cout << "Press any key to exit..." << endl; cin.get(); exit(1);
-            }
-            if (nDim == 3) { ForceProj_Vector[0] = -C_p*sin(Beta) * cos(Alpha); ForceProj_Vector[1] = C_p*cos(Beta); ForceProj_Vector[2] = -C_p*sin(Beta) * sin(Alpha); }
-            break;
-          case PRESSURE_COEFFICIENT :
-            if (nDim == 2) {
-              Area = sqrt(Normal[0]*Normal[0] + Normal[1]*Normal[1]);
-              ForceProj_Vector[0] = -C_p*Normal[0]/Area; ForceProj_Vector[1] = -C_p*Normal[1]/Area;
-            }
-            if (nDim == 3) {
-              Area = sqrt(Normal[0]*Normal[0] + Normal[1]*Normal[1] + Normal[2]*Normal[2]);
-              ForceProj_Vector[0] = -C_p*Normal[0]/Area; ForceProj_Vector[1] = -C_p*Normal[1]/Area; ForceProj_Vector[2] = -C_p*Normal[2]/Area;
-            }
-            break;
-          case MOMENT_X_COEFFICIENT :
-            if (nDim == 2) { cout << "This functional is not possible in 2D!!" << endl; cout << "Press any key to exit..." << endl; cin.get(); exit(1); }
-            if (nDim == 3) { ForceProj_Vector[0] = 0.0; ForceProj_Vector[1] = -C_p*(z - z_origin)/RefLengthMoment; ForceProj_Vector[2] = C_p*(y - y_origin)/RefLengthMoment; }
-            break;
-          case MOMENT_Y_COEFFICIENT :
-            if (nDim == 2) { cout << "This functional is not possible in 2D!!" << endl; cout << "Press any key to exit..." << endl; cin.get(); exit(1); }
-            if (nDim == 3) { ForceProj_Vector[0] = C_p*(z - z_origin)/RefLengthMoment; ForceProj_Vector[1] = 0.0; ForceProj_Vector[2] = -C_p*(x - x_origin)/RefLengthMoment; }
-            break;
-          case MOMENT_Z_COEFFICIENT :
-            if (nDim == 2) { ForceProj_Vector[0] = -C_p*(y - y_origin)/RefLengthMoment; ForceProj_Vector[1] = C_p*(x - x_origin)/RefLengthMoment; }
-            if (nDim == 3) { ForceProj_Vector[0] = -C_p*(y - y_origin)/RefLengthMoment; ForceProj_Vector[1] = C_p*(x - x_origin)/RefLengthMoment; ForceProj_Vector[2] = 0; }
-            break;
-          case EFFICIENCY :
-            if (nDim == 2) { ForceProj_Vector[0] = -C_p*(invCD*sin(Alpha)+CLCD2*cos(Alpha)); ForceProj_Vector[1] = C_p*(invCD*cos(Alpha)-CLCD2*sin(Alpha)); }
-            if (nDim == 3) { ForceProj_Vector[0] = -C_p*(invCD*sin(Alpha)+CLCD2*cos(Alpha)*cos(Beta)); ForceProj_Vector[1] = -C_p*CLCD2*sin(Beta); ForceProj_Vector[2] = C_p*(invCD*cos(Alpha)-CLCD2*sin(Alpha)*cos(Beta)); }
-            break;
-          case EQUIVALENT_AREA :
-            WDrag = config->GetWeightCd();
-            if (nDim == 2) { ForceProj_Vector[0] = C_p*cos(Alpha)*WDrag; ForceProj_Vector[1] = C_p*sin(Alpha)*WDrag; }
-            if (nDim == 3) { ForceProj_Vector[0] = C_p*cos(Alpha)*cos(Beta)*WDrag; ForceProj_Vector[1] = C_p*sin(Beta)*WDrag; ForceProj_Vector[2] = C_p*sin(Alpha)*cos(Beta)*WDrag; }
-            break;
-          case NEARFIELD_PRESSURE :
-            WDrag = config->GetWeightCd();
-            if (nDim == 2) { ForceProj_Vector[0] = C_p*cos(Alpha)*WDrag; ForceProj_Vector[1] = C_p*sin(Alpha)*WDrag; }
-            if (nDim == 3) { ForceProj_Vector[0] = C_p*cos(Alpha)*cos(Beta)*WDrag; ForceProj_Vector[1] = C_p*sin(Beta)*WDrag; ForceProj_Vector[2] = C_p*sin(Alpha)*cos(Beta)*WDrag; }
-            break;
-          case FORCE_X_COEFFICIENT :
-            if (nDim == 2) { ForceProj_Vector[0] = C_p; ForceProj_Vector[1] = 0.0; }
-            if (nDim == 3) { ForceProj_Vector[0] = C_p; ForceProj_Vector[1] = 0.0; ForceProj_Vector[2] = 0.0; }
-            break;
-          case FORCE_Y_COEFFICIENT :
-            if (nDim == 2) { ForceProj_Vector[0] = 0.0; ForceProj_Vector[1] = C_p; }
-            if (nDim == 3) { ForceProj_Vector[0] = 0.0; ForceProj_Vector[1] = C_p; ForceProj_Vector[2] = 0.0; }
-            break;
-          case FORCE_Z_COEFFICIENT :
-            if (nDim == 2) {cout << "This functional is not possible in 2D!!" << endl;
-              cout << "Press any key to exit..." << endl;
-              cin.get(); exit(1);
-            }
-            if (nDim == 3) { ForceProj_Vector[0] = 0.0; ForceProj_Vector[1] = 0.0; ForceProj_Vector[2] = C_p; }
-            break;
-          case THRUST_COEFFICIENT :
-            if (nDim == 2) {cout << "This functional is not possible in 2D!!" << endl;
-              cout << "Press any key to exit..." << endl;
-              cin.get(); exit(1);
-            }
-            if (nDim == 3) { ForceProj_Vector[0] = 0.0; ForceProj_Vector[1] = 0.0; ForceProj_Vector[2] = C_p; }
-            break;
-          case TORQUE_COEFFICIENT :
-            if (nDim == 2) { ForceProj_Vector[0] = C_p*(y - y_origin)/RefLengthMoment; ForceProj_Vector[1] = -C_p*(x - x_origin)/RefLengthMoment; }
-            if (nDim == 3) { ForceProj_Vector[0] = C_p*(y - y_origin)/RefLengthMoment; ForceProj_Vector[1] = -C_p*(x - x_origin)/RefLengthMoment; ForceProj_Vector[2] = 0; }
-            break;
-          case FIGURE_OF_MERIT :
-            if (nDim == 2) {cout << "This functional is not possible in 2D!!" << endl;
-              cout << "Press any key to exit..." << endl;
-              cin.get(); exit(1);
-            }
-            if (nDim == 3) {
-              ForceProj_Vector[0] = -C_p*invCQ;
-              ForceProj_Vector[1] = -C_p*CTRCQ2*(z - z_origin);
-              ForceProj_Vector[2] =  C_p*CTRCQ2*(y - y_origin);
-            }
-            break;
-          case FREE_SURFACE :
-            if (nDim == 2) { ForceProj_Vector[0] = 0.0; ForceProj_Vector[1] = 0.0; }
-            if (nDim == 3) { ForceProj_Vector[0] = 0.0; ForceProj_Vector[1] = 0.0; ForceProj_Vector[2] = 0.0; }
-            break;
-          case NOISE:
-            if (nDim == 2) { ForceProj_Vector[0] = 0.0;
-              ForceProj_Vector[1] = 0.0; }
-            if (nDim == 3) { ForceProj_Vector[0] = 0.0;
-              ForceProj_Vector[1] = 0.0;
-              ForceProj_Vector[2] = 0.0; }
-            break;
-          case HEAT_LOAD:
-            if (nDim == 2) { ForceProj_Vector[0] = 0.0;
-              ForceProj_Vector[1] = 0.0; }
-            if (nDim == 3) { ForceProj_Vector[0] = 0.0;
-              ForceProj_Vector[1] = 0.0;
-              ForceProj_Vector[2] = 0.0; }
-            break;
-				}
-        
-				/*--- Store the force projection vector at this node ---*/
-				node[iPoint]->SetForceProj_Vector(ForceProj_Vector);
-        
-			}
-  
-	delete [] ForceProj_Vector;
-}
-
-void CAdjEulerSolver::SetIntBoundary_Jump(CGeometry *geometry, CSolver **solver_container, CConfig *config) {
-	unsigned short iMarker, iVar, jVar, kVar, jc, jrjc, jrjcm1, jrjcp1, jr, jm, jrm1, jrjr, jrp1, jmjm, iDim, jDim;
-	unsigned long iVertex, iPoint, iPointNearField, nPointNearField = 0;
-	double factor = 1.0, AngleDouble, data, aux, *IntBound_Vector, *coord, u, v, sq_vel, *FlowSolution, A[5][5], M[5][5], AM[5][5], b[5], WeightSB, sum, MinDist = 1E6,
-			Dist, DerivativeOF = 0.0, *Normal;
-  double Area, UnitaryNormal[3];
-	short iPhiAngle = 0, IndexNF_inv[180], iColumn;
-	ifstream index_file;
-	string text_line;
-	vector<vector<double> > NearFieldWeight;
-	vector<double> CoordNF;
-	vector<short> IndexNF;
-
-	bool incompressible = config->GetIncompressible();
-
-	IntBound_Vector = new double [nVar];
-
-	/*--- If equivalent area objective function, read the value of
-	 the derivative from a file, this is a preprocess of the direct solution ---*/
-
-	if (config->GetKind_ObjFunc() == EQUIVALENT_AREA) {
-
-		/*--- Read derivative of the objective function at the NearField from file ---*/
-		index_file.open("WeightNF.dat", ios::in);
-		if (index_file.fail()) {
-			cout << "There is no Weight Nearfield Pressure file (WeightNF.dat)." << endl;
-			cout << "Press any key to exit..." << endl;
-			cin.get();
-			exit(1);
-		}
-
-		nPointNearField = 0;
-
-		while (index_file) {
-			string line;
-			getline(index_file, line);
-			istringstream is(line);
-
-			/*--- The first row provides the azimuthal angle ---*/
-			if (nPointNearField == 0) {
-				is >> data; // The first column is related with the coordinate
-				while (is.good()) { is >> data; IndexNF.push_back(int(data)); }
-			}
-			else {
-				is >> data; CoordNF.push_back(data); // The first column is the point coordinate
-				vector<double> row;  
-				while (is.good()) { is >> data; row.push_back(data); }
-				NearFieldWeight.push_back(row);				
-			}
-			nPointNearField++;
-		}
-
-		/*--- Note tha the first row is the azimuthal angle ---*/
-		nPointNearField = nPointNearField - 1;
-
-		for (iPhiAngle = 0; iPhiAngle < 180; iPhiAngle++)
-			IndexNF_inv[iPhiAngle] = -1;
-
-		for (unsigned short iIndex = 0; iIndex < IndexNF.size(); iIndex++)
-			IndexNF_inv[IndexNF[iIndex]] = iIndex;
-
-	}
-
-	/*--- Compute the jump on the adjoint variables for the upper and the lower side ---*/
-	for (iMarker = 0; iMarker < nMarker; iMarker++)
-		if (config->GetMarker_All_Boundary(iMarker) == NEARFIELD_BOUNDARY)
-			for(iVertex = 0; iVertex < geometry->nVertex[iMarker]; iVertex++) {
-
-				iPoint = geometry->vertex[iMarker][iVertex]->GetNode();
-				Normal = geometry->vertex[iMarker][iVertex]->GetNormal();
-
-				Area = 0.0;
-				for (iDim = 0; iDim < nDim; iDim++)
-					Area += Normal[iDim]*Normal[iDim];
-				Area = sqrt (Area);
-
-				for (iDim = 0; iDim < nDim; iDim++)
-					UnitaryNormal[iDim] = Normal[iDim]/Area;
-
-				if (geometry->node[iPoint]->GetDomain()) {
-
-					coord = geometry->node[iPoint]->GetCoord();
-					DerivativeOF = 0.0;
-
-					/*--- Just in case the functional depend also on the surface pressure ---*/
-					WeightSB = 1.0-config->GetWeightCd(); 
-
-					double AoA, XcoordRot = 0.0, YcoordRot = 0.0, ZcoordRot = 0.0;
-
-					if (nDim == 2) XcoordRot = coord[0];			
-					if (nDim == 3) {
-						/*--- Rotate the nearfield cylinder  ---*/
-						AoA = -(config->GetAoA()*PI_NUMBER/180.0);
-						XcoordRot = coord[0]*cos(AoA) - coord[2]*sin(AoA);
-						YcoordRot = coord[1];
-						ZcoordRot = coord[0]*sin(AoA) + coord[2]*cos(AoA);
-					}
-
-					switch (config->GetKind_ObjFunc()) {	
-					case EQUIVALENT_AREA :
-
-						if (nDim == 2) iPhiAngle = 0;
-						if (nDim == 3) {
-							/*--- Compute the azimuthal angle of the iPoint ---*/
-							AngleDouble = atan(-YcoordRot/ZcoordRot)*180.0/PI_NUMBER;
-							iPhiAngle = (short) floor(AngleDouble + 0.5);
-							if (iPhiAngle < 0) iPhiAngle = 180 + iPhiAngle;
-						}
-
-						if (iPhiAngle <= 60) {
-							iColumn = IndexNF_inv[iPhiAngle];
-							/*--- An azimuthal angle is not defined... this happens with MG levels ---*/
-							if (iColumn < 0.0) {
-								if (IndexNF_inv[iPhiAngle+1] > 0) { iColumn = IndexNF_inv[iPhiAngle+1]; goto end; }
-								if (IndexNF_inv[iPhiAngle-1] > 0) { iColumn = IndexNF_inv[iPhiAngle-1]; goto end; }
-								if (IndexNF_inv[iPhiAngle+2] > 0) { iColumn = IndexNF_inv[iPhiAngle+2]; goto end; }
-								if (IndexNF_inv[iPhiAngle-2] > 0) { iColumn = IndexNF_inv[iPhiAngle-2]; goto end; }
-								if (IndexNF_inv[iPhiAngle+3] > 0) { iColumn = IndexNF_inv[iPhiAngle+3]; goto end; }
-								if (IndexNF_inv[iPhiAngle-3] > 0) { iColumn = IndexNF_inv[iPhiAngle-3]; goto end; }
-								if (IndexNF_inv[iPhiAngle+4] > 0) { iColumn = IndexNF_inv[iPhiAngle+4]; goto end; }
-								if (IndexNF_inv[iPhiAngle-4] > 0) { iColumn = IndexNF_inv[iPhiAngle-4]; goto end; }
-							}
-
-							end:
-
-							if (iColumn < 0.0) { cout <<" An azimuthal angle is not defined..." << endl; }
-
-							/*--- Find the value of the weight in the table, using the azimuthal angle  ---*/
-							MinDist = 1E6;
-							for (iPointNearField = 0; iPointNearField < nPointNearField; iPointNearField++) {
-								Dist = fabs(CoordNF[iPointNearField] - XcoordRot);
-								if (Dist <= MinDist) {
-									MinDist = Dist;
-									DerivativeOF = factor*WeightSB*NearFieldWeight[iPointNearField][iColumn];
-								}
-							}
-						}
-						else DerivativeOF = 0.0;
-
-						if ((MinDist > 1E-6) || (coord[nDim-1] > 0.0)) DerivativeOF = 0.0;
-
-						break;
-
-					case NEARFIELD_PRESSURE :
-						DerivativeOF = factor*WeightSB*(solver_container[FLOW_SOL]->node[iPoint]->GetPressure(incompressible)
-								- solver_container[FLOW_SOL]->GetPressure_Inf());
-						break;
-					}
-
-					/*--- Compute the jump of the adjoint variables (2D, and 3D problems) --*/
-					if (nDim == 2) {
-
-						FlowSolution = solver_container[FLOW_SOL]->node[iPoint]->GetSolution();
-						u = FlowSolution[1]/FlowSolution[0]; v = FlowSolution[2]/FlowSolution[0];
-						double Energy = FlowSolution[3]/FlowSolution[0];
-						double Rho = FlowSolution[0];
-
-						sq_vel = u*u+v*v;
-						A[0][0] = 0.0;																					A[0][1] = 0.0;									A[0][2] = 1.0;																				A[0][3] = 0.0;
-						A[1][0] = -u*v;																					A[1][1] = v;										A[1][2] = u;																					A[1][3] = 0.0;
-						A[2][0] = 0.5*(Gamma-3.0)*v*v+0.5*Gamma_Minus_One*u*u;	A[2][1] = -Gamma_Minus_One*u;		A[2][2] = (3.0-Gamma)*v;															A[2][3] = Gamma_Minus_One;
-						A[3][0] = -Gamma*v*Energy+Gamma_Minus_One*v*sq_vel;					A[3][1] = -Gamma_Minus_One*u*v; A[3][2] = Gamma*Energy-0.5*Gamma_Minus_One*(u*u+3.0*v*v);	A[3][3] = Gamma*v;
-
-						M[0][0] = 1.0;				M[0][1] = 0.0;		M[0][2] = 0.0;		M[0][3] = 0.0;
-						M[1][0] = u;					M[1][1] = Rho;		M[1][2] = 0.0;		M[1][3] = 0.0;
-						M[2][0] = v;					M[2][1] = 0.0;		M[2][2] = Rho;		M[2][3] = 0.0;
-						M[3][0] = 0.5*sq_vel;	M[3][1] = Rho*u;	M[3][2] = Rho*v;	M[3][3] = 1.0/Gamma_Minus_One;
-
-						for (iVar = 0; iVar < 4; iVar++)
-							for (jVar = 0; jVar < 4; jVar++) {
-								aux = 0.0;
-								for (kVar = 0; kVar < 4; kVar++)
-									aux += A[iVar][kVar]*M[kVar][jVar];
-								AM[iVar][jVar] = aux;
-							}
-
-						for (iVar = 0; iVar < nVar; iVar++)
-							for (jVar = 0; jVar < nVar; jVar++)
-								A[iVar][jVar] = AM[jVar][iVar];
-
-						b[0] = 0.0; b[1] = 0.0; b[2] = 0.0; b[3] = DerivativeOF; 
-					}
-
-					if (nDim == 3) {
-
-						FlowSolution = solver_container[FLOW_SOL]->node[iPoint]->GetSolution();
-						double velocity[3];
-						double Energy = FlowSolution[4]/FlowSolution[0];
-						double Rho = FlowSolution[0];
-
-						double sqvel = 0.0; double proj_vel = 0.0;
-						for (iDim = 0; iDim < nDim; iDim++) {
-							velocity[iDim] = FlowSolution[iDim+1]/FlowSolution[0];
-							sqvel    += velocity[iDim]*velocity[iDim];
-							proj_vel += velocity[iDim]*UnitaryNormal[iDim];
-						}
-
-						double phi = 0.5*Gamma_Minus_One*sqvel;
-						double a1 = Gamma*Energy-phi;
-						double a2 = Gamma-1.0;
-
-						/*--- Compute the projected Jacobian ---*/
-						A[0][0] = 0.0;
-						for (iDim = 0; iDim < nDim; iDim++) A[0][iDim+1] = UnitaryNormal[iDim];
-						A[0][nDim+1] = 0.0;
-
-						for (iDim = 0; iDim < nDim; iDim++) {
-							A[iDim+1][0] = (UnitaryNormal[iDim]*phi - velocity[iDim]*proj_vel);
-							for (jDim = 0; jDim < nDim; jDim++)
-								A[iDim+1][jDim+1] = (UnitaryNormal[jDim]*velocity[iDim]-a2*UnitaryNormal[iDim]*velocity[jDim]);
-							A[iDim+1][iDim+1] += proj_vel;
-							A[iDim+1][nDim+1] = a2*UnitaryNormal[iDim];
-						}
-
-						A[nDim+1][0] = proj_vel*(phi-a1);
-						for (iDim = 0; iDim < nDim; iDim++)
-							A[nDim+1][iDim+1] = (UnitaryNormal[iDim]*a1-a2*velocity[iDim]*proj_vel);
-						A[nDim+1][nDim+1] = Gamma*proj_vel;
-
-						/*--- Compute the transformation matrix ---*/
-						M[0][0] = 1.0;					M[0][1] = 0.0;							M[0][2] = 0.0;							M[0][3] = 0.0;							M[0][4] = 0.0;
-						M[1][0] = velocity[0];	M[1][1] = Rho;							M[1][2] = 0.0;							M[1][3] = 0.0;							M[1][4] = 0.0;
-						M[2][0] = velocity[1];	M[2][1] = 0.0;							M[2][2] = Rho;							M[2][3] = 0.0;							M[2][4] = 0.0;
-						M[3][0] = velocity[2];	M[3][1] = 0.0;							M[3][2] = 0.0;							M[3][3] = Rho;							M[3][4] = 0.0;
-						M[4][0] = 0.5*sqvel;		M[4][1] = Rho*velocity[0];	M[4][2] = Rho*velocity[1];	M[4][3] = Rho*velocity[2];	M[4][4] = 1.0/Gamma_Minus_One;
-
-						/*--- Compute A times M ---*/
-						for (iVar = 0; iVar < 5; iVar++)
-							for (jVar = 0; jVar < 5; jVar++) {
-								aux = 0.0;
-								for (kVar = 0; kVar < 5; kVar++)
-									aux += A[iVar][kVar]*M[kVar][jVar];
-								AM[iVar][jVar] = aux;
-							}
-
-						/*--- Compute the transpose matrix ---*/
-						for (iVar = 0; iVar < nVar; iVar++)
-							for (jVar = 0; jVar < nVar; jVar++)
-								A[iVar][jVar] = AM[jVar][iVar];
-
-						/*--- Create the soruce term (AM)^T X = b ---*/
-						b[0] = 0.0; b[1] = 0.0; b[2] = 0.0; b[3] = 0.0; b[4] = DerivativeOF;
-					}
-
-					/*--- Solve the linear system using a LU descomposition --*/
-					for (jc = 1; jc < nVar; jc++)
-						A[0][jc] /= A[0][0];
-
-					jrjc = 0;						
-					for (;;) {
-						jrjc++; jrjcm1 = jrjc-1; jrjcp1 = jrjc+1;
-						for (jr = jrjc; jr < nVar; jr++) {
-							sum = A[jr][jrjc];
-							for (jm = 0; jm <= jrjcm1; jm++)
-								sum -= A[jr][jm]*A[jm][jrjc];
-							A[jr][jrjc] = sum;
-						}
-						if ( jrjc == (nVar-1) ) goto stop;
-						for (jc = jrjcp1; jc<nVar; jc++) {
-							sum = A[jrjc][jc];
-							for (jm = 0; jm <= jrjcm1; jm++)
-								sum -= A[jrjc][jm]*A[jm][jc];
-							A[jrjc][jc] = sum/A[jrjc][jrjc];
-						}
-					}
-
-					stop:
-
-					b[0] = b[0]/A[0][0];
-					for (jr = 1; jr<nVar; jr++) {
-						jrm1 = jr-1;
-						sum = b[jr];
-						for (jm = 0; jm<=jrm1; jm++)
-							sum -= A[jr][jm]*b[jm];
-						b[jr] = sum/A[jr][jr];
-					}
-
-					for (jrjr = 1; jrjr<nVar; jrjr++) {
-						jr = (nVar-1)-jrjr;
-						jrp1 = jr+1;
-						sum = b[jr];
-						for (jmjm = jrp1; jmjm<nVar; jmjm++) {
-							jm = (nVar-1)-jmjm+jrp1;
-							sum -= A[jr][jm]*b[jm];
-						}
-						b[jr] = sum;
-					}
-
-					/*--- Update the internal boundary jump --*/
-					for (iVar = 0; iVar < nVar; iVar++)
-						IntBound_Vector[iVar] = b[iVar];
-
-					node[iPoint]->SetIntBoundary_Jump(IntBound_Vector);
-				}
-			}
-
-	delete [] IntBound_Vector;
-
-}
-
-void CAdjEulerSolver::SetInitialCondition(CGeometry **geometry, CSolver ***solver_container, CConfig *config, unsigned long ExtIter) {
-	unsigned long iPoint, Point_Fine;
-	unsigned short iMesh, iChildren, iVar;
-	double LevelSet, Area_Children, Area_Parent, LevelSet_Fine, *Solution, *Solution_Fine;
-  
-	bool restart = config->GetRestart();
-	bool freesurface = config->GetFreeSurface();
-  bool dual_time = ((config->GetUnsteady_Simulation() == DT_STEPPING_1ST) ||
-                    (config->GetUnsteady_Simulation() == DT_STEPPING_2ND));
-  
-	if (freesurface) {
-    
-    for (iMesh = 0; iMesh <= config->GetMGLevels(); iMesh++) {
-      
-      for (iPoint = 0; iPoint < geometry[iMesh]->GetnPoint(); iPoint++) {
-        
-        /*--- Set initial boundary condition at iter 0 ---*/
-        if ((ExtIter == 0) && (!restart)) {
-          
-          /*--- Compute the adjoint level set value in all the MG levels ---*/
-          if (iMesh == MESH_0) {
-            solver_container[iMesh][ADJLEVELSET_SOL]->node[iPoint]->SetSolution(0, 0.0);
-          }
-          else {
-            Area_Parent = geometry[iMesh]->node[iPoint]->GetVolume();
-            LevelSet = 0.0;
-            for (iChildren = 0; iChildren < geometry[iMesh]->node[iPoint]->GetnChildren_CV(); iChildren++) {
-              Point_Fine = geometry[iMesh]->node[iPoint]->GetChildren_CV(iChildren);
-              Area_Children = geometry[iMesh-1]->node[Point_Fine]->GetVolume();
-              LevelSet_Fine = solver_container[iMesh-1][ADJLEVELSET_SOL]->node[Point_Fine]->GetSolution(0);
-              LevelSet += LevelSet_Fine*Area_Children/Area_Parent;
-            }
-            solver_container[iMesh][ADJLEVELSET_SOL]->node[iPoint]->SetSolution(0, LevelSet);
-          }
-          
-          /*--- Compute the flow solution using the level set value. ---*/
-					for (iVar = 0; iVar < nVar; iVar++)
-            solver_container[iMesh][ADJFLOW_SOL]->node[iPoint]->SetSolution(iVar, 0.0);
-          
-        }
-      }
-      
-      /*--- Set the MPI communication ---*/
-      solver_container[iMesh][ADJFLOW_SOL]->Set_MPI_Solution(geometry[iMesh], config);
-      solver_container[iMesh][ADJLEVELSET_SOL]->Set_MPI_Solution(geometry[iMesh], config);
-      
-      /*--- The value of the solution for the first iteration of the dual time ---*/
-      for (iPoint = 0; iPoint < geometry[iMesh]->GetnPoint(); iPoint++) {
-        if ((ExtIter == 0) && (dual_time)) {
-          solver_container[iMesh][ADJLEVELSET_SOL]->node[iPoint]->Set_Solution_time_n();
-          solver_container[iMesh][ADJLEVELSET_SOL]->node[iPoint]->Set_Solution_time_n1();
-        }
-      }
-      
-    }
-    
-	}
-  
-  /*--- If restart solution, then interpolate the flow solution to
-   all the multigrid levels, this is important with the dual time strategy ---*/
-  if (restart) {
-    Solution = new double[nVar];
-    for (iMesh = 1; iMesh <= config->GetMGLevels(); iMesh++) {
-      for (iPoint = 0; iPoint < geometry[iMesh]->GetnPoint(); iPoint++) {
-        Area_Parent = geometry[iMesh]->node[iPoint]->GetVolume();
-        for (iVar = 0; iVar < nVar; iVar++) Solution[iVar] = 0.0;
-        for (iChildren = 0; iChildren < geometry[iMesh]->node[iPoint]->GetnChildren_CV(); iChildren++) {
-          Point_Fine = geometry[iMesh]->node[iPoint]->GetChildren_CV(iChildren);
-          Area_Children = geometry[iMesh-1]->node[Point_Fine]->GetVolume();
-          Solution_Fine = solver_container[iMesh-1][ADJFLOW_SOL]->node[Point_Fine]->GetSolution();
-          for (iVar = 0; iVar < nVar; iVar++) {
-            Solution[iVar] += Solution_Fine[iVar]*Area_Children/Area_Parent;
-          }
-        }
-        solver_container[iMesh][ADJFLOW_SOL]->node[iPoint]->SetSolution(Solution);
-        
-      }
-      solver_container[iMesh][ADJFLOW_SOL]->Set_MPI_Solution(geometry[iMesh], config);
-    }
-    delete [] Solution;
-  }
-  
-  /*--- The value of the solution for the first iteration of the dual time ---*/
-  for (iMesh = 0; iMesh <= config->GetMGLevels(); iMesh++) {
-    for (iPoint = 0; iPoint < geometry[iMesh]->GetnPoint(); iPoint++) {
-      if ((ExtIter == 0) && (dual_time)) {
-        solver_container[iMesh][ADJFLOW_SOL]->node[iPoint]->Set_Solution_time_n();
-        solver_container[iMesh][ADJFLOW_SOL]->node[iPoint]->Set_Solution_time_n1();
-      }
-    }
-  }
-  
-}
-
-void CAdjEulerSolver::Preprocessing(CGeometry *geometry, CSolver **solver_container, CConfig *config, unsigned short iMesh, unsigned short iRKStep, unsigned short RunTime_EqSystem) {
-  
-	unsigned long iPoint, ErrorCounter = 0;
-  double SharpEdge_Distance;
-  bool RightSol;
-
-#ifdef NO_MPI
-	int rank = MASTER_NODE;
-#else
-	int rank = MPI::COMM_WORLD.Get_rank();
-#endif
-  
-  /*--- Retrieve information about the spatial and temporal integration for the
-   adjoint equations (note that the flow problem may use different methods). ---*/
-  bool implicit       = (config->GetKind_TimeIntScheme_AdjFlow() == EULER_IMPLICIT);
-  bool upwind_2nd     = (config->GetKind_Upwind_AdjFlow() == ROE_2ND);
-  bool center         = (config->GetKind_ConvNumScheme_AdjFlow() == SPACE_CENTERED);
-  bool center_jst     = (config->GetKind_Centered_AdjFlow() == JST);
-  bool limiter        = (config->GetKind_SlopeLimit() != NONE);
-  bool incompressible = config->GetIncompressible();
-
-  /*--- Compute nacelle inflow and exhaust properties ---*/
-  GetNacelle_Properties(geometry, config, iMesh);
-  
-	/*--- Residual initialization ---*/
-	for (iPoint = 0; iPoint < nPoint; iPoint ++) {
-    
-    /*--- Get the distance form a sharp edge ---*/
-    SharpEdge_Distance = geometry->node[iPoint]->GetSharpEdge_Distance();
-    
-    /*--- Set the primitive variables incompressible and compressible
-     adjoint variables ---*/
-		if (incompressible) RightSol = node[iPoint]->SetPrimVar_Incompressible(SharpEdge_Distance, false, config);
-		else RightSol = node[iPoint]->SetPrimVar_Compressible(SharpEdge_Distance, false, config);
-    if (!RightSol) ErrorCounter++;
-      
-		/*--- Initialize the convective residual vector ---*/
-		LinSysRes.SetBlock_Zero(iPoint);
-    
-	}
-  
-  /*--- Compute gradients for upwind second-order reconstruction ---*/
-  if ((upwind_2nd) && (iMesh == MESH_0)) {
-		if (config->GetKind_Gradient_Method() == GREEN_GAUSS) SetSolution_Gradient_GG(geometry, config);
-		if (config->GetKind_Gradient_Method() == WEIGHTED_LEAST_SQUARES) SetSolution_Gradient_LS(geometry, config);
-    
-    /*--- Limiter computation ---*/
-		if (limiter) SetSolution_Limiter(geometry, config);
-	}
-
-  /*--- Artificial dissipation for centered schemes ---*/
-  if (center) {
-    if ((center_jst) && (iMesh == MESH_0)) {
-      SetDissipation_Switch(geometry, config);
-      SetUndivided_Laplacian(geometry, config);
-      if (config->GetKind_Gradient_Method() == GREEN_GAUSS) SetSolution_Gradient_GG(geometry, config);
-      if (config->GetKind_Gradient_Method() == WEIGHTED_LEAST_SQUARES) SetSolution_Gradient_LS(geometry, config);
-    }
-  }
-  
-	/*--- Implicit solution ---*/
-	if (implicit) Jacobian.SetValZero();
-  
-  /*--- Error message ---*/
-#ifndef NO_MPI
-  double MyErrorCounter = ErrorCounter; ErrorCounter = 0.0;
-  MPI::COMM_WORLD.Allreduce(&MyErrorCounter, &ErrorCounter, 1, MPI::UNSIGNED_LONG, MPI::SUM);
-#endif
-  if ((ErrorCounter != 0) && (rank == MASTER_NODE))
-    cout <<"The solution contains "<< ErrorCounter << " non-physical points." << endl;
-  
-}
-
-void CAdjEulerSolver::Centered_Residual(CGeometry *geometry, CSolver **solver_container, CNumerics *numerics, 
-		CConfig *config, unsigned short iMesh, unsigned short iRKStep) {
-
-	unsigned long iEdge, iPoint, jPoint;
-
-	bool implicit = (config->GetKind_TimeIntScheme_AdjFlow() == EULER_IMPLICIT);
-	bool high_order_diss = ((config->GetKind_Centered_AdjFlow() == JST) && (iMesh == MESH_0));
-	
-	bool rotating_frame = config->GetRotating_Frame();
-	bool incompressible = config->GetIncompressible();
-	bool grid_movement  = config->GetGrid_Movement();
-
-	for (iEdge = 0; iEdge < geometry->GetnEdge(); iEdge++) {
-
-		/*--- Points in edge, normal, and neighbors---*/
-		iPoint = geometry->edge[iEdge]->GetNode(0);
-		jPoint = geometry->edge[iEdge]->GetNode(1);
-		numerics->SetNormal(geometry->edge[iEdge]->GetNormal());
-		numerics->SetNeighbor(geometry->node[iPoint]->GetnNeighbor(), geometry->node[jPoint]->GetnNeighbor());
-
-		/*--- Adjoint variables w/o reconstruction ---*/
-		numerics->SetAdjointVar(node[iPoint]->GetSolution(), node[jPoint]->GetSolution());
-
-		/*--- Conservative variables w/o reconstruction ---*/
-		numerics->SetConservative(solver_container[FLOW_SOL]->node[iPoint]->GetSolution(), 
-				solver_container[FLOW_SOL]->node[jPoint]->GetSolution());
-
-		if (incompressible) {
-			numerics->SetDensityInc(solver_container[FLOW_SOL]->node[iPoint]->GetDensityInc(), solver_container[FLOW_SOL]->node[jPoint]->GetDensityInc());
-			numerics->SetBetaInc2(solver_container[FLOW_SOL]->node[iPoint]->GetBetaInc2(), solver_container[FLOW_SOL]->node[jPoint]->GetBetaInc2());
-			numerics->SetCoord(geometry->node[iPoint]->GetCoord(), geometry->node[jPoint]->GetCoord());
-		}
-		else {
-			numerics->SetSoundSpeed(solver_container[FLOW_SOL]->node[iPoint]->GetSoundSpeed(), 
-					solver_container[FLOW_SOL]->node[jPoint]->GetSoundSpeed());
-			numerics->SetEnthalpy(solver_container[FLOW_SOL]->node[iPoint]->GetEnthalpy(), 
-					solver_container[FLOW_SOL]->node[jPoint]->GetEnthalpy());
-		}
-
-		numerics->SetLambda(solver_container[FLOW_SOL]->node[iPoint]->GetLambda(), 
-				solver_container[FLOW_SOL]->node[jPoint]->GetLambda());
-
-		if (high_order_diss) {
-			numerics->SetUndivided_Laplacian(node[iPoint]->GetUndivided_Laplacian(), node[jPoint]->GetUndivided_Laplacian());
-			numerics->SetSensor(solver_container[FLOW_SOL]->node[iPoint]->GetSensor(),
-					solver_container[FLOW_SOL]->node[jPoint]->GetSensor());
-		}
-
-		/*--- Rotating frame - use lower-order dissipation sensor ---*/
-		if (rotating_frame) {
-			numerics->SetSensor(node[iPoint]->GetSensor(),node[jPoint]->GetSensor());
-		}
-
-		/*--- Mesh motion ---*/
-		if (grid_movement) {
-			numerics->SetGridVel(geometry->node[iPoint]->GetGridVel(), geometry->node[jPoint]->GetGridVel());
-		}
-
-		/*--- Compute residuals ---*/				
-		numerics->ComputeResidual(Res_Conv_i, Res_Visc_i, Res_Conv_j, Res_Visc_j, 
-				Jacobian_ii, Jacobian_ij, Jacobian_ji, Jacobian_jj, config);
-
-		/*--- Update convective and artificial dissipation residuals ---*/
-		LinSysRes.SubtractBlock(iPoint, Res_Conv_i);
-		LinSysRes.SubtractBlock(jPoint, Res_Conv_j);
-    LinSysRes.SubtractBlock(iPoint, Res_Visc_i);
-    LinSysRes.SubtractBlock(jPoint, Res_Visc_j);
-
-		/*--- Implicit contribution to the residual ---*/
-		if (implicit) {
-			Jacobian.SubtractBlock(iPoint, iPoint, Jacobian_ii);
-			Jacobian.SubtractBlock(iPoint, jPoint, Jacobian_ij);
-			Jacobian.SubtractBlock(jPoint, iPoint, Jacobian_ji);
-			Jacobian.SubtractBlock(jPoint, jPoint, Jacobian_jj);
-		}
-	}
-}
-
-
-void CAdjEulerSolver::Upwind_Residual(CGeometry *geometry, CSolver **solver_container, CNumerics *numerics, CConfig *config, unsigned short iMesh) {  
-	double **Gradient_i, **Gradient_j, Project_Grad_i, Project_Grad_j, *Limiter_i = NULL,
-			*Limiter_j = NULL, *Psi_i = NULL, *Psi_j = NULL, *U_i, *U_j;
-	unsigned long iEdge, iPoint, jPoint;
-	unsigned short iDim, iVar;
-
-	bool implicit = (config->GetKind_TimeIntScheme_AdjFlow() == EULER_IMPLICIT);
-	bool high_order_diss = (((config->GetKind_Upwind_AdjFlow() == ROE_2ND) ||
-                           (config->GetKind_Upwind_AdjFlow() == SW_2ND)) && (iMesh == MESH_0));
-	bool incompressible = config->GetIncompressible();
-	bool grid_movement  = config->GetGrid_Movement();
-	bool limiter = (config->GetKind_SlopeLimit() != NONE);
-
-	for(iEdge = 0; iEdge < geometry->GetnEdge(); iEdge++) {
-
-		/*--- Points in edge and normal vectors ---*/
-		iPoint = geometry->edge[iEdge]->GetNode(0);
-		jPoint = geometry->edge[iEdge]->GetNode(1);
-		numerics->SetNormal(geometry->edge[iEdge]->GetNormal());
-
-    /*--- Adjoint variables w/o reconstruction ---*/
-    Psi_i = node[iPoint]->GetSolution(); Psi_j = node[jPoint]->GetSolution();
-    numerics->SetAdjointVar(Psi_i, Psi_j);
-
-		/*--- Conservative variables w/o reconstruction ---*/
-		U_i = solver_container[FLOW_SOL]->node[iPoint]->GetSolution();
-		U_j = solver_container[FLOW_SOL]->node[jPoint]->GetSolution();
-		numerics->SetConservative(U_i, U_j);
-
-		if (incompressible) {
-			numerics->SetDensityInc(solver_container[FLOW_SOL]->node[iPoint]->GetDensityInc(),
-					solver_container[FLOW_SOL]->node[jPoint]->GetDensityInc());
-			numerics->SetBetaInc2(solver_container[FLOW_SOL]->node[iPoint]->GetBetaInc2(),
-					solver_container[FLOW_SOL]->node[jPoint]->GetBetaInc2());
-			numerics->SetCoord(geometry->node[iPoint]->GetCoord(), geometry->node[jPoint]->GetCoord());
-		}
-		else {		
-			numerics->SetSoundSpeed(solver_container[FLOW_SOL]->node[iPoint]->GetSoundSpeed(), 
-					solver_container[FLOW_SOL]->node[jPoint]->GetSoundSpeed());
-			numerics->SetEnthalpy(solver_container[FLOW_SOL]->node[iPoint]->GetEnthalpy(), 
-					solver_container[FLOW_SOL]->node[jPoint]->GetEnthalpy());
-		}
-
-		/*--- Grid velocities for dynamic meshes ---*/
-		if (grid_movement) {
-			numerics->SetGridVel(geometry->node[iPoint]->GetGridVel(), geometry->node[jPoint]->GetGridVel());
-		}
-
-		/*--- High order reconstruction using MUSCL strategy ---*/
-		if (high_order_diss) {
-			for (iDim = 0; iDim < nDim; iDim++) {
-				Vector_i[iDim] = 0.5*(geometry->node[jPoint]->GetCoord(iDim) - geometry->node[iPoint]->GetCoord(iDim));
-				Vector_j[iDim] = 0.5*(geometry->node[iPoint]->GetCoord(iDim) - geometry->node[jPoint]->GetCoord(iDim));
-			}
-
-			Gradient_i = node[iPoint]->GetGradient(); Gradient_j = node[jPoint]->GetGradient();
-			if (limiter) { Limiter_i = node[iPoint]->GetLimiter(); Limiter_j = node[jPoint]->GetLimiter(); }
-
-			for (iVar = 0; iVar < nVar; iVar++) {
-				Project_Grad_i = 0; Project_Grad_j = 0;
-				for (iDim = 0; iDim < nDim; iDim++) {
-					Project_Grad_i += Vector_i[iDim]*Gradient_i[iVar][iDim];
-					Project_Grad_j += Vector_j[iDim]*Gradient_j[iVar][iDim];
-				}
-				if (limiter) {
-					Solution_i[iVar] = Psi_i[iVar] + Project_Grad_i*Limiter_i[iDim];
-					Solution_j[iVar] = Psi_j[iVar] + Project_Grad_j*Limiter_j[iDim];
-				}
-				else {
-					Solution_i[iVar] = Psi_i[iVar] + Project_Grad_i;
-					Solution_j[iVar] = Psi_j[iVar] + Project_Grad_j;
-
-				}
-			}
-			/*--- Set conservative variables with reconstruction ---*/
-			numerics->SetAdjointVar(Solution_i, Solution_j);
-		}
-
-		/*--- Compute the residual---*/
-		numerics->ComputeResidual(Residual_i, Residual_j, Jacobian_ii, Jacobian_ij, Jacobian_ji, Jacobian_jj, config);
-
-		/*--- Add and Subtract Residual ---*/
-    LinSysRes.SubtractBlock(iPoint, Residual_i);
-    LinSysRes.SubtractBlock(jPoint, Residual_j);
-    
-    /*--- Implicit contribution to the residual ---*/
-    if (implicit) {
-      Jacobian.SubtractBlock(iPoint, iPoint, Jacobian_ii);
-      Jacobian.SubtractBlock(iPoint, jPoint, Jacobian_ij);
-      Jacobian.SubtractBlock(jPoint, iPoint, Jacobian_ji);
-      Jacobian.SubtractBlock(jPoint, jPoint, Jacobian_jj);
-    }
-	}
-}
-
-void CAdjEulerSolver::Source_Residual(CGeometry *geometry, CSolver **solver_container, CNumerics *numerics, CNumerics *second_numerics,
-		CConfig *config, unsigned short iMesh) {
-
-	unsigned short iVar, iDim;
-	unsigned long iPoint;
-  bool implicit = (config->GetKind_TimeIntScheme_AdjFlow() == EULER_IMPLICIT);
-	bool rotating_frame = config->GetRotating_Frame();
-	bool axisymmetric   = config->GetAxisymmetric();
-	bool gravity        = (config->GetGravityForce() == YES);
-	bool time_spectral  = (config->GetUnsteady_Simulation() == TIME_SPECTRAL);
-	bool freesurface    = config->GetFreeSurface();
-
-  /*--- Initialize the source residual to zero ---*/
-	for (iVar = 0; iVar < nVar; iVar++) Residual[iVar] = 0.0;
-
-	if (rotating_frame) {
-
-		/*--- Loop over all points ---*/
-		for (iPoint = 0; iPoint < nPointDomain; iPoint++) { 
-
-			/*--- Load the adjoint variables ---*/
-			numerics->SetAdjointVar(node[iPoint]->GetSolution(),
-                              node[iPoint]->GetSolution());
-
-			/*--- Load the volume of the dual mesh cell ---*/
-			numerics->SetVolume(geometry->node[iPoint]->GetVolume());
-
-			/*--- Compute the adjoint rotating frame source residual ---*/
-			numerics->ComputeResidual(Residual, Jacobian_i, config);
-
-			/*--- Add the source residual to the total ---*/
-			LinSysRes.AddBlock(iPoint, Residual);
-      
-      /*--- Add the implicit Jacobian contribution ---*/
-      if (implicit) Jacobian.AddBlock(iPoint, iPoint, Jacobian_i);
-      
-		}
-	}
-
-	if (time_spectral) {
-
-		double Volume, Source;
-
-		/*--- loop over points ---*/
-		for (iPoint = 0; iPoint < nPointDomain; iPoint++) {
-
-			/*--- Get control volume ---*/
-			Volume = geometry->node[iPoint]->GetVolume();
-
-			/*--- Get stored time spectral source term ---*/
-			for (iVar = 0; iVar < nVar; iVar++) {
-				Source = node[iPoint]->GetTimeSpectral_Source(iVar);
-				Residual[iVar] = Source*Volume;
-			}
-
-			/*--- Add Residual ---*/
-			LinSysRes.AddBlock(iPoint, Residual);
-
-		}
-	}
-
-	if (axisymmetric) {
-
-    /*--- Zero out Jacobian structure ---*/
-    if (implicit) {
-      for (iVar = 0; iVar < nVar; iVar ++)
-        for (unsigned short jVar = 0; jVar < nVar; jVar ++) 
-          Jacobian_i[iVar][jVar] = 0.0;
-    }
-
-		/*--- loop over points ---*/
-		for (iPoint = 0; iPoint < nPointDomain; iPoint++) { 
-			
-			/*--- Set solution ---*/
-			numerics->SetConservative(solver_container[FLOW_SOL]->node[iPoint]->GetSolution(), solver_container[FLOW_SOL]->node[iPoint]->GetSolution());
-
-			/*--- Set adjoint variables ---*/
-			numerics->SetAdjointVar(node[iPoint]->GetSolution(), node[iPoint]->GetSolution());
-
-			/*--- Set control volume ---*/
-			numerics->SetVolume(geometry->node[iPoint]->GetVolume());
-
-			/*--- Set coordinate ---*/
-			numerics->SetCoord(geometry->node[iPoint]->GetCoord(),geometry->node[iPoint]->GetCoord());
-
-			/*--- Compute Source term Residual ---*/
-			numerics->ComputeResidual(Residual, Jacobian_i, config);
-
-			/*--- Add Residual ---*/
-			LinSysRes.AddBlock(iPoint, Residual);
-
-      /*--- Implicit part ---*/
-			if (implicit)
-				Jacobian.AddBlock(iPoint, iPoint, Jacobian_i);
-
-		}
-	}
-
-	if (gravity) {
-
-	}
-
-	if (freesurface) {
-    for (iPoint = 0; iPoint < nPointDomain; iPoint++) {
-      
-      double Volume = geometry->node[iPoint]->GetVolume();
-      double **Gradient = solver_container[ADJLEVELSET_SOL]->node[iPoint]->GetGradient();
-      double coeff = solver_container[LEVELSET_SOL]->node[iPoint]->GetSolution(0) / solver_container[FLOW_SOL]->node[iPoint]->GetDensityInc();
-      
-      Residual[0] = 0.0;
-      for (iDim = 0; iDim < nDim; iDim++) {
-        Residual[iDim+1] = coeff*Gradient[0][iDim]*Volume;
-      }
-      
-      LinSysRes.AddBlock(iPoint, Residual);
-      
-		}		
-	}
-
-}
-
-void CAdjEulerSolver::Source_Template(CGeometry *geometry, CSolver **solver_container, CNumerics *numerics,
-		CConfig *config, unsigned short iMesh) {
-}
-
-void CAdjEulerSolver::SetUndivided_Laplacian(CGeometry *geometry, CConfig *config) {
-	unsigned long iPoint, jPoint, iEdge;
-	unsigned short iVar;
-	double *Diff;
-  
-  Diff = new double[nVar];
-
-	for (iPoint = 0; iPoint < nPointDomain; iPoint++)
-		node[iPoint]->SetUnd_LaplZero();
-
-	for (iEdge = 0; iEdge < geometry->GetnEdge(); iEdge++) {	
-		iPoint = geometry->edge[iEdge]->GetNode(0);
-		jPoint = geometry->edge[iEdge]->GetNode(1);
-
-		for (iVar = 0; iVar < nVar; iVar++)
-			Diff[iVar] = node[iPoint]->GetSolution(iVar) - node[jPoint]->GetSolution(iVar);
-    
-#ifdef STRUCTURED_GRID
-
-		if (geometry->node[iPoint]->GetDomain()) node[iPoint]->SubtractUnd_Lapl(Diff);
-		if (geometry->node[jPoint]->GetDomain()) node[jPoint]->AddUnd_Lapl(Diff);
-    
-#else
-    
-    bool boundary_i = geometry->node[iPoint]->GetPhysicalBoundary();
-    bool boundary_j = geometry->node[jPoint]->GetPhysicalBoundary();
-    
-    /*--- Both points inside the domain, or both in the boundary ---*/
-		if ((!boundary_i && !boundary_j) || (boundary_i && boundary_j)) {
-			if (geometry->node[iPoint]->GetDomain()) node[iPoint]->SubtractUnd_Lapl(Diff);
-			if (geometry->node[jPoint]->GetDomain()) node[jPoint]->AddUnd_Lapl(Diff);
-		}
-		
-		/*--- iPoint inside the domain, jPoint on the boundary ---*/
-		if (!boundary_i && boundary_j)
-			if (geometry->node[iPoint]->GetDomain()) node[iPoint]->SubtractUnd_Lapl(Diff);
-		
-		/*--- jPoint inside the domain, iPoint on the boundary ---*/
-		if (boundary_i && !boundary_j)
-			if (geometry->node[jPoint]->GetDomain()) node[jPoint]->AddUnd_Lapl(Diff);
-    
-#endif
-
-	}
-
-#ifdef STRUCTURED_GRID
-
-  unsigned long Point_Normal = 0, iVertex;
-	unsigned short iMarker;
-  double *Psi_mirror;
-
-  Psi_mirror = new double[nVar];
-
-	/*--- Loop over all boundaries and include an extra contribution
-	 from a halo node. Find the nearest normal, interior point 
-	 for a boundary node and make a linear approximation. ---*/
-	for (iMarker = 0; iMarker < nMarker; iMarker++) {
-    
-		if (config->GetMarker_All_Boundary(iMarker) != SEND_RECEIVE &&
-				config->GetMarker_All_Boundary(iMarker) != INTERFACE_BOUNDARY &&
-				config->GetMarker_All_Boundary(iMarker) != NEARFIELD_BOUNDARY &&
-				config->GetMarker_All_Boundary(iMarker) != PERIODIC_BOUNDARY) {
-      
-			for (iVertex = 0; iVertex < geometry->nVertex[iMarker]; iVertex++) {
-				iPoint = geometry->vertex[iMarker][iVertex]->GetNode();
-        
-				if (geometry->node[iPoint]->GetDomain()) {
-          
-					Point_Normal = geometry->vertex[iMarker][iVertex]->GetNormal_Neighbor();
-          
-					/*--- Interpolate & compute difference in the conserved variables ---*/
-					for (iVar = 0; iVar < nVar; iVar++) {
-						Psi_mirror[iVar] = 2.0*node[iPoint]->GetSolution(iVar) - node[Point_Normal]->GetSolution(iVar);
-						Diff[iVar]   = node[iPoint]->GetSolution(iVar) - Psi_mirror[iVar];
-					}
-          
-					/*--- Subtract contribution at the boundary node only ---*/
-					node[iPoint]->SubtractUnd_Lapl(Diff);
-				}
-			}
-    }
-  }
-
-	delete [] Psi_mirror;
-  
-#endif
-
-  delete [] Diff;
-
-  /*--- MPI parallelization ---*/
-  Set_MPI_Undivided_Laplacian(geometry, config);
-  
-}
-
-void CAdjEulerSolver::SetDissipation_Switch(CGeometry *geometry, CConfig *config) {
-
-	double dx = 0.1;
-	double LimK = 0.03;
-	double eps2 =  pow((LimK*dx),3);
-
-	unsigned long iPoint, jPoint;
-	unsigned short iNeigh, nNeigh, iDim;
-	double **Gradient_i, *Coord_i, *Coord_j, diff_coord, dist_ij, r_u, r_u_ij, 
-	du_max, du_min, u_ij, *Solution_i, *Solution_j, dp, dm;
-
-
-	for (iPoint = 0; iPoint < nPoint; iPoint++) 
-
-		if (geometry->node[iPoint]->GetDomain()) {
-
-			Solution_i = node[iPoint]->GetSolution();
-			Gradient_i = node[iPoint]->GetGradient();
-			Coord_i = geometry->node[iPoint]->GetCoord();
-			nNeigh = geometry->node[iPoint]->GetnPoint();
-
-			/*--- Find max and min value of the variable in the control volume around the mesh point ---*/
-			du_max = 1.0E-8; du_min = -1.0E-8;
-			for (iNeigh = 0; iNeigh < nNeigh; iNeigh++) {
-				jPoint = geometry->node[iPoint]->GetPoint(iNeigh);
-				Solution_j = node[jPoint]->GetSolution();
-				du_max = max(du_max, Solution_j[0] - Solution_i[0]);
-				du_min = min(du_min, Solution_j[0] - Solution_i[0]);
-			}
-
-			r_u = 1.0;
-			for (iNeigh = 0; iNeigh < nNeigh; iNeigh++) {
-
-				/*--- Unconstrained reconstructed solution ---*/
-				jPoint = geometry->node[iPoint]->GetPoint(iNeigh);
-				Solution_j = node[jPoint]->GetSolution();
-				Coord_j = geometry->node[jPoint]->GetCoord();
-				u_ij = Solution_i[0]; dist_ij = 0;
-				for (iDim = 0; iDim < nDim; iDim++) {
-					diff_coord = Coord_j[iDim]-Coord_i[iDim];
-					u_ij += 0.5*diff_coord*Gradient_i[0][iDim];
-				}
-
-				/*--- Venkatakrishnan limiter ---*/
-				if ((u_ij - Solution_i[0]) >= 0.0) dp = du_max;
-				else	dp = du_min;
-				dm = u_ij - Solution_i[0];
-				r_u_ij = (dp*dp+2.0*dm*dp + eps2)/(dp*dp+2*dm*dm+dm*dp + eps2);
-
-				/*--- Take the smallest value of the limiter ---*/
-				r_u = min(r_u, r_u_ij);
-
-			}
-			node[iPoint]->SetSensor(1.0-r_u);
-		}
-  
-  /*--- MPI parallelization ---*/
-  Set_MPI_Dissipation_Switch(geometry, config);
-  
-}
-
-void CAdjEulerSolver::ExplicitRK_Iteration(CGeometry *geometry, CSolver **solver_container, 
-		CConfig *config, unsigned short iRKStep) {
-	double *Residual, *Res_TruncError, Vol, Delta, Res;
-	unsigned short iVar;
-	unsigned long iPoint;
-  
-	double RK_AlphaCoeff = config->Get_Alpha_RKStep(iRKStep);
-
-	for (iVar = 0; iVar < nVar; iVar++) {
-		SetRes_RMS(iVar, 0.0);
-    SetRes_Max(iVar, 0.0, 0);
-  }
-
-	/*--- Update the solution ---*/
-	for (iPoint = 0; iPoint < nPointDomain; iPoint++) {
-		Vol = geometry->node[iPoint]->GetVolume();
-		Delta = solver_container[FLOW_SOL]->node[iPoint]->GetDelta_Time() / Vol;
-    
-		Res_TruncError = node[iPoint]->GetResTruncError();
-		Residual = LinSysRes.GetBlock(iPoint);
-    
-		for (iVar = 0; iVar < nVar; iVar++) {
-      Res = Residual[iVar] + Res_TruncError[iVar];
-			node[iPoint]->AddSolution(iVar, -Res*Delta*RK_AlphaCoeff);
-			AddRes_RMS(iVar, Res*Res);
-      AddRes_Max(iVar, fabs(Res), geometry->node[iPoint]->GetGlobalIndex());
-		}
-    
-	}
-
-  /*--- MPI solution ---*/
-  Set_MPI_Solution(geometry, config);
-  
-  /*--- Compute the root mean square residual ---*/
-  SetResidual_RMS(geometry, config);
-  
-}
-
-void CAdjEulerSolver::ExplicitEuler_Iteration(CGeometry *geometry, CSolver **solver_container, CConfig *config) {
-	double *local_Residual, *local_Res_TruncError, Vol, Delta, Res;
-	unsigned short iVar;
-	unsigned long iPoint;
-
-	for (iVar = 0; iVar < nVar; iVar++) {
-		SetRes_RMS(iVar, 0.0);
-    SetRes_Max(iVar, 0.0, 0);
-  }
-
-	/*--- Update the solution ---*/
-	for (iPoint = 0; iPoint < nPointDomain; iPoint++) {
-		Vol = geometry->node[iPoint]->GetVolume();
-		Delta = solver_container[FLOW_SOL]->node[iPoint]->GetDelta_Time() / Vol;
-    
-		local_Res_TruncError = node[iPoint]->GetResTruncError();
-		local_Residual = LinSysRes.GetBlock(iPoint);
-    
-		for (iVar = 0; iVar < nVar; iVar++) {
-      Res = local_Residual[iVar] + local_Res_TruncError[iVar];
-			node[iPoint]->AddSolution(iVar, -Res*Delta);
-			AddRes_RMS(iVar, Res*Res);
-      AddRes_Max(iVar, fabs(Res), geometry->node[iPoint]->GetGlobalIndex());
-		}
-    
-	}
-
-  /*--- MPI solution ---*/
-  Set_MPI_Solution(geometry, config);
-  
-  /*--- Compute the root mean square residual ---*/
-  SetResidual_RMS(geometry, config);
-  
-}
-
-void CAdjEulerSolver::ImplicitEuler_Iteration(CGeometry *geometry, CSolver **solver_container, CConfig *config) {
-	unsigned short iVar;
-	unsigned long iPoint, total_index;
-	double Delta, *local_Res_TruncError, Vol;
-  
-	/*--- Set maximum residual to zero ---*/
-	for (iVar = 0; iVar < nVar; iVar++) {
-		SetRes_RMS(iVar, 0.0);
-    SetRes_Max(iVar, 0.0, 0);
-  }
-  
-	/*--- Build implicit system ---*/
-	for (iPoint = 0; iPoint < nPointDomain; iPoint++) {
-    
-		/*--- Read the residual ---*/
-		local_Res_TruncError = node[iPoint]->GetResTruncError();
-    
-		/*--- Read the volume ---*/
-		Vol = geometry->node[iPoint]->GetVolume();
-    
-		/*--- Modify matrix diagonal to assure diagonal dominance ---*/
-		Delta = Vol / solver_container[FLOW_SOL]->node[iPoint]->GetDelta_Time();
-    
-		Jacobian.AddVal2Diag(iPoint, Delta);
-    
-		/*--- Right hand side of the system (-Residual) and initial guess (x = 0) ---*/
-		for (iVar = 0; iVar < nVar; iVar++) {
-			total_index = iPoint*nVar+iVar;
-			LinSysRes[total_index] = -(LinSysRes[total_index] + local_Res_TruncError[iVar]);
-			LinSysSol[total_index] = 0.0;
-			AddRes_RMS(iVar, LinSysRes[total_index]*LinSysRes[total_index]);
-      AddRes_Max(iVar, fabs(LinSysRes[total_index]), geometry->node[iPoint]->GetGlobalIndex());
-		}
-    
-	}
-  
-  /*--- Initialize residual and solution at the ghost points ---*/
-  for (iPoint = nPointDomain; iPoint < nPoint; iPoint++) {
-    for (iVar = 0; iVar < nVar; iVar++) {
-      total_index = iPoint*nVar + iVar;
-      LinSysRes[total_index] = 0.0;
-      LinSysSol[total_index] = 0.0;
-    }
-  }
-  
-	/*--- Solve the linear system (Krylov subspace methods) ---*/
-  CMatrixVectorProduct* mat_vec = new CSysMatrixVectorProduct(Jacobian, geometry, config);
-  
-  CPreconditioner* precond = NULL;
-  if (config->GetKind_Linear_Solver_Prec() == JACOBI) {
-    Jacobian.BuildJacobiPreconditioner();
-    precond = new CJacobiPreconditioner(Jacobian, geometry, config);
-  }
-  else if (config->GetKind_Linear_Solver_Prec() == LU_SGS) {
-    precond = new CLU_SGSPreconditioner(Jacobian, geometry, config);
-  }
-  else if (config->GetKind_Linear_Solver_Prec() == LINELET) {
-    Jacobian.BuildJacobiPreconditioner();
-    Jacobian.BuildLineletPreconditioner(geometry, config);
-    precond = new CLineletPreconditioner(Jacobian, geometry, config);
-  }
-  
-  CSysSolve system;
-  if (config->GetKind_Linear_Solver() == BCGSTAB)
-    system.BCGSTAB(LinSysRes, LinSysSol, *mat_vec, *precond, config->GetLinear_Solver_Error(),
-                   config->GetLinear_Solver_Iter(), false);
-  else if (config->GetKind_Linear_Solver() == FGMRES)
-    system.FGMRES(LinSysRes, LinSysSol, *mat_vec, *precond, config->GetLinear_Solver_Error(),
-                  config->GetLinear_Solver_Iter(), false);
-  
-  delete mat_vec;
-  delete precond;
-  
-	/*--- Update solution (system written in terms of increments) ---*/
-	for (iPoint = 0; iPoint < nPointDomain; iPoint++)
-		for (iVar = 0; iVar < nVar; iVar++)
-			node[iPoint]->AddSolution(iVar, config->GetLinear_Solver_Relax()*LinSysSol[iPoint*nVar+iVar]);
-  
-  /*--- MPI solution ---*/
-  Set_MPI_Solution(geometry, config);
-  
-  /*--- Compute the root mean square residual ---*/
-  SetResidual_RMS(geometry, config);
-  
-}
-
-void CAdjEulerSolver::Solve_LinearSystem(CGeometry *geometry, CSolver **solver_container, CConfig *config){
-	unsigned long iPoint;
-	unsigned long total_index;
-	unsigned short iVar;
-	double *ObjFuncSource;
-
-	/*--- Build linear system ---*/
-	for (iPoint = 0; iPoint < nPointDomain; iPoint++) {
-		ObjFuncSource = node[iPoint]->GetObjFuncSource();
-		for (iVar = 0; iVar < nVar; iVar++) {
-			total_index = iPoint*nVar+iVar;
-			LinSysRes[total_index] = ObjFuncSource[iVar];
-			LinSysSol[total_index] = 0.0;
-		}
-	}
-
-	/*--- Solve the linear system (Krylov subspace methods) ---*/
-  CMatrixVectorProduct* mat_vec = new CSysMatrixVectorProduct(Jacobian, geometry, config);
-  
-  CPreconditioner* precond = NULL;
-  if (config->GetKind_Linear_Solver_Prec() == JACOBI) {
-    Jacobian.BuildJacobiPreconditioner();
-    precond = new CJacobiPreconditioner(Jacobian, geometry, config);
-  }
-  else if (config->GetKind_Linear_Solver_Prec() == LU_SGS) {
-    precond = new CLU_SGSPreconditioner(Jacobian, geometry, config);
-  }
-  else if (config->GetKind_Linear_Solver_Prec() == LINELET) {
-    Jacobian.BuildJacobiPreconditioner();
-    Jacobian.BuildLineletPreconditioner(geometry, config);
-    precond = new CLineletPreconditioner(Jacobian, geometry, config);
-  }
-  
-  CSysSolve system;
-  if (config->GetKind_Linear_Solver() == BCGSTAB)
-    system.BCGSTAB(LinSysRes, LinSysSol, *mat_vec, *precond, config->GetLinear_Solver_Error(),
-                   config->GetLinear_Solver_Iter(), true);
-  else if (config->GetKind_Linear_Solver() == FGMRES)
-    system.FGMRES(LinSysRes, LinSysSol, *mat_vec, *precond, config->GetLinear_Solver_Error(),
-                 config->GetLinear_Solver_Iter(), true);
-  
-  delete mat_vec;
-  delete precond;
-
-	/*--- Update solution (system written in terms of increments) ---*/
-	for (iPoint = 0; iPoint < nPointDomain; iPoint++)
-		for (iVar = 0; iVar < nVar; iVar++)
-			node[iPoint]->SetSolution(iVar, config->GetLinear_Solver_Relax()*LinSysSol[iPoint*nVar+iVar]);
-
-}
-
-void CAdjEulerSolver::Inviscid_Sensitivity(CGeometry *geometry, CSolver **solver_container, CNumerics *numerics, CConfig *config) {
-	unsigned long iVertex, iPoint, Neigh;
-	unsigned short iPos, jPos;
-	unsigned short iDim, iMarker, iNeigh;
-	double *d = NULL, *Normal = NULL, *Psi = NULL, *U = NULL, Enthalpy, conspsi, Mach_Inf,
-  Area, **PrimVar_Grad = NULL, **ConsVar_Grad = NULL, *ConsPsi_Grad = NULL,
-  ConsPsi, d_press, grad_v, Beta2, v_gradconspsi, UnitaryNormal[3], *GridVel = NULL,
-  LevelSet, Target_LevelSet;
-	//double RefDensity, *RefVelocity = NULL, RefPressure;
-
-	double r, ru, rv, rw, rE, p, T; // used in farfield sens
-	double dp_dr, dp_dru, dp_drv, dp_drw, dp_drE; // used in farfield sens
-	double dH_dr, dH_dru, dH_drv, dH_drw, dH_drE, H; // used in farfield sens
-	//	double alpha, beta;
-	double *USens, *U_infty;
-
-	double Gas_Constant = config->GetGas_ConstantND();
-
-	double **D, *Dd;
-	D = new double*[nDim];
-	for (iPos=0; iPos<nDim; iPos++)
-		D[iPos] = new double[nDim];
-
-	Dd = new double[nDim];
-
-	USens = new double[nVar];
-	U_infty = new double[nVar];
-
-	bool incompressible = config->GetIncompressible();
-	bool grid_movement  = config->GetGrid_Movement();
-    bool freesurface = config->GetFreeSurface();
-  
-	/*--- Initialize sensitivities to zero ---*/
-	Total_Sens_Geo = 0.0; Total_Sens_Mach = 0.0; Total_Sens_AoA = 0.0;
-	Total_Sens_Press = 0.0; Total_Sens_Temp = 0.0;
-    
-<<<<<<< HEAD
-  /*--- Loop over boundary markers to select those for Euler walls ---*/
-  for (iMarker = 0; iMarker < nMarker; iMarker++)
-    if (config->GetMarker_All_Boundary(iMarker) == EULER_WALL)
-      
-    /*--- Loop over points on the surface to store the auxiliary variable ---*/
-      for (iVertex = 0; iVertex < geometry->nVertex[iMarker]; iVertex++) {
-        iPoint = geometry->vertex[iMarker][iVertex]->GetNode();
-        if (geometry->node[iPoint]->GetDomain()) {
-          Psi = node[iPoint]->GetSolution();
-          U = solver_container[FLOW_SOL]->node[iPoint]->GetSolution();
-          if (incompressible) {
-            Beta2 = solver_container[FLOW_SOL]->node[iPoint]->GetBetaInc2();
-            conspsi = Beta2*Psi[0];
-          } else {
-            Enthalpy = solver_container[FLOW_SOL]->node[iPoint]->GetEnthalpy();
-            conspsi = U[0]*Psi[0] + U[0]*Enthalpy*Psi[nDim+1];
-          }
-          for (iDim = 0; iDim < nDim; iDim++) conspsi += U[iDim+1]*Psi[iDim+1];
-          
-          node[iPoint]->SetAuxVar(conspsi);
-          
-          /*--- Also load the auxiliary variable for first neighbors ---*/
-          for (iNeigh = 0; iNeigh < geometry->node[iPoint]->GetnPoint(); iNeigh++) {
-            Neigh = geometry->node[iPoint]->GetPoint(iNeigh);
-            Psi = node[Neigh]->GetSolution();
-            U = solver_container[FLOW_SOL]->node[Neigh]->GetSolution();
-            if (incompressible) {
-              Beta2 = solver_container[FLOW_SOL]->node[Neigh]->GetBetaInc2();
-              conspsi = Beta2*Psi[0];
-            } else {
-              Enthalpy = solver_container[FLOW_SOL]->node[Neigh]->GetEnthalpy();
-              conspsi = U[0]*Psi[0] + U[0]*Enthalpy*Psi[nDim+1];
-=======
-		/*--- Loop over boundary markers to select those for Euler walls ---*/
-		for (iMarker = 0; iMarker < nMarker; iMarker++)
-			if (config->GetMarker_All_Boundary(iMarker) == EULER_WALL)
-
-				/*--- Loop over points on the surface to store the auxiliary variable ---*/
-				for (iVertex = 0; iVertex < geometry->nVertex[iMarker]; iVertex++) {
-					iPoint = geometry->vertex[iMarker][iVertex]->GetNode();
-					if (geometry->node[iPoint]->GetDomain()) {
-						Psi = node[iPoint]->GetSolution();
-						U = solver_container[FLOW_SOL]->node[iPoint]->GetSolution();
-						if (incompressible) {
-							Beta2 = solver_container[FLOW_SOL]->node[iPoint]->GetBetaInc2();
-							conspsi = Beta2*Psi[0];
-						} else {
-							Enthalpy = solver_container[FLOW_SOL]->node[iPoint]->GetEnthalpy();
-							conspsi = U[0]*Psi[0] + U[0]*Enthalpy*Psi[nDim+1];
-						}
-						for (iDim = 0; iDim < nDim; iDim++) conspsi += U[iDim+1]*Psi[iDim+1];
-
-						node[iPoint]->SetAuxVar(conspsi);
-
-						/*--- Also load the auxiliary variable for first neighbors ---*/
-						for (iNeigh = 0; iNeigh < geometry->node[iPoint]->GetnPoint(); iNeigh++) {
-							Neigh = geometry->node[iPoint]->GetPoint(iNeigh);
-							Psi = node[Neigh]->GetSolution();
-							U = solver_container[FLOW_SOL]->node[Neigh]->GetSolution();
-							if (incompressible) {
-								Beta2 = solver_container[FLOW_SOL]->node[Neigh]->GetBetaInc2();
-								conspsi = Beta2*Psi[0];
-							} else {
-								Enthalpy = solver_container[FLOW_SOL]->node[Neigh]->GetEnthalpy();
-								conspsi = U[0]*Psi[0] + U[0]*Enthalpy*Psi[nDim+1];
-							}
-							for (iDim = 0; iDim < nDim; iDim++) conspsi += U[iDim+1]*Psi[iDim+1];
-							node[Neigh]->SetAuxVar(conspsi);
-						}
-					}
-				}
-
-		/*--- Compute surface gradients of the auxiliary variable ---*/
-		SetAuxVar_Surface_Gradient(geometry, config);
-
-		/*--- Evaluate the shape sensitivity ---*/
-		for (iMarker = 0; iMarker < nMarker; iMarker++) {
-			Sens_Geo[iMarker] = 0.0;
-
-			if (config->GetMarker_All_Boundary(iMarker) == EULER_WALL) {
-				for (iVertex = 0; iVertex < geometry->nVertex[iMarker]; iVertex++) {
-					iPoint = geometry->vertex[iMarker][iVertex]->GetNode();
-					if (geometry->node[iPoint]->GetDomain()) {
-
-						d = node[iPoint]->GetForceProj_Vector();
-						Normal = geometry->vertex[iMarker][iVertex]->GetNormal();
-						Area = 0;
-						for (iDim = 0; iDim < nDim; iDim++)
-							Area += Normal[iDim]*Normal[iDim];
-						Area = sqrt(Area);
-
-						PrimVar_Grad = solver_container[FLOW_SOL]->node[iPoint]->GetGradient_Primitive();
-						ConsVar_Grad = solver_container[FLOW_SOL]->node[iPoint]->GetGradient();
-						ConsPsi_Grad = node[iPoint]->GetAuxVarGradient();
-						ConsPsi = node[iPoint]->GetAuxVar();
-
-						/*--- Adjustment for grid movement ---*/
-						if (grid_movement) GridVel = geometry->node[iPoint]->GetGridVel();
-
-						d_press = 0.0; grad_v = 0.0; v_gradconspsi = 0.0;
-						for (iDim = 0; iDim < nDim; iDim++) {
-              
-              /*-- Retrieve the value of the pressure gradient ---*/
-              if (incompressible) d_press += d[iDim]*ConsVar_Grad[0][iDim];
-							else d_press += d[iDim]*PrimVar_Grad[nDim+1][iDim];
-
-              /*-- Retrieve the value of the velocity gradient ---*/
-							grad_v += PrimVar_Grad[iDim+1][iDim]*ConsPsi;
-              
-              /*-- Retrieve the value of the theta gradient ---*/
-							v_gradconspsi += solver_container[FLOW_SOL]->node[iPoint]->GetVelocity(iDim, incompressible) * ConsPsi_Grad[iDim];
-							if (grid_movement) v_gradconspsi -= GridVel[iDim] * ConsPsi_Grad[iDim];
-						}
-
-            /*--- Compute additional term in the surface sensitivity for
-             free surface problem. ---*/
-            if (freesurface) {
-              LevelSet = solver_container[LEVELSET_SOL]->node[iPoint]->GetSolution(0);
-              Target_LevelSet = geometry->node[iPoint]->GetCoord(nDim-1);
-              d_press += 0.5*(Target_LevelSet - LevelSet)*(Target_LevelSet - LevelSet);
->>>>>>> 30bb8315
-            }
-            for (iDim = 0; iDim < nDim; iDim++) conspsi += U[iDim+1]*Psi[iDim+1];
-            node[Neigh]->SetAuxVar(conspsi);
-          }
-        }
-      }
-  
-  /*--- Compute surface gradients of the auxiliary variable ---*/
-  SetAuxVar_Surface_Gradient(geometry, config);
-  
-  /*--- Evaluate the shape sensitivity ---*/
-  for (iMarker = 0; iMarker < nMarker; iMarker++) {
-    Sens_Geo[iMarker] = 0.0;
-    
-    if (config->GetMarker_All_Boundary(iMarker) == EULER_WALL) {
-      for (iVertex = 0; iVertex < geometry->nVertex[iMarker]; iVertex++) {
-        iPoint = geometry->vertex[iMarker][iVertex]->GetNode();
-        if (geometry->node[iPoint]->GetDomain()) {
-          
-          d = node[iPoint]->GetForceProj_Vector();
-          Normal = geometry->vertex[iMarker][iVertex]->GetNormal();
-          Area = 0;
-          for (iDim = 0; iDim < nDim; iDim++)
-            Area += Normal[iDim]*Normal[iDim];
-          Area = sqrt(Area);
-          
-          PrimVar_Grad = solver_container[FLOW_SOL]->node[iPoint]->GetGradient_Primitive();
-          ConsVar_Grad = solver_container[FLOW_SOL]->node[iPoint]->GetGradient();
-          ConsPsi_Grad = node[iPoint]->GetAuxVarGradient();
-          ConsPsi = node[iPoint]->GetAuxVar();
-          
-          /*--- Adjustment for a rotating frame ---*/
-          if (rotating_frame) RotVel = geometry->node[iPoint]->GetRotVel();
-          
-          /*--- Adjustment for grid movement - double check this ---*/
-          if (grid_movement) GridVel = geometry->node[iPoint]->GetGridVel();
-          
-          d_press = 0.0; grad_v = 0.0; v_gradconspsi = 0.0;
-          for (iDim = 0; iDim < nDim; iDim++) {
-            
-            /*-- Retrieve the value of the pressure gradient ---*/
-            if (incompressible) d_press += d[iDim]*ConsVar_Grad[0][iDim];
-            else d_press += d[iDim]*PrimVar_Grad[nDim+1][iDim];
-            
-            /*-- Retrieve the value of the velocity gradient ---*/
-            grad_v += PrimVar_Grad[iDim+1][iDim]*ConsPsi;
-            
-            /*-- Retrieve the value of the theta gradient ---*/
-            v_gradconspsi += solver_container[FLOW_SOL]->node[iPoint]->GetVelocity(iDim, incompressible) * ConsPsi_Grad[iDim];
-            if (rotating_frame) v_gradconspsi -= RotVel[iDim] * ConsPsi_Grad[iDim];
-            if (grid_movement) v_gradconspsi -= GridVel[iDim] * ConsPsi_Grad[iDim];
-          }
-          
-          /*--- Compute additional term in the surface sensitivity for
-           free surface problem. ---*/
-          if (freesurface) {
-            LevelSet = solver_container[LEVELSET_SOL]->node[iPoint]->GetSolution(0);
-            Target_LevelSet = geometry->node[iPoint]->GetCoord(nDim-1);
-            d_press += 0.5*(Target_LevelSet - LevelSet)*(Target_LevelSet - LevelSet);
-          }
-          
-          /*--- Compute sensitivity for each surface point ---*/
-          CSensitivity[iMarker][iVertex] = (d_press + grad_v + v_gradconspsi) * Area;
-          Sens_Geo[iMarker] -= CSensitivity[iMarker][iVertex] * Area;
-        }
-      }
-      Total_Sens_Geo += Sens_Geo[iMarker];
-    }
-  }
-
-	/*--- Farfield Sensitivity, only for compressible flows ---*/
-  if (!incompressible) {
-    
-    for (iMarker = 0; iMarker < nMarker; iMarker++) {
-      if (config->GetMarker_All_Boundary(iMarker) == FAR_FIELD) {
-        Sens_Mach[iMarker] = 0.0;
-        Sens_AoA[iMarker] = 0.0;
-        Sens_Press[iMarker] = 0.0;
-        Sens_Temp[iMarker] = 0.0;
-        for (iVertex = 0; iVertex < geometry->nVertex[iMarker]; iVertex++) {
-          iPoint = geometry->vertex[iMarker][iVertex]->GetNode();
-          
-          if (geometry->node[iPoint]->GetDomain()) {
-            Psi = node[iPoint]->GetSolution();
-            U = solver_container[FLOW_SOL]->node[iPoint]->GetSolution();
-            Normal = geometry->vertex[iMarker][iVertex]->GetNormal();
-            
-            Mach_Inf   = config->GetMach_FreeStreamND();
-            if (grid_movement)
-              Mach_Inf = config->GetMach_Motion();
-            
-            r = U[0]; ru = U[1]; rv = U[2];
-            if (nDim == 2) { rw = 0.0; rE = U[3]; }
-            else { rw = U[3]; rE = U[4]; }
-            
-            p = Gamma_Minus_One*(rE-(ru*ru + rv*rv + rw*rw)/(2*r));
-            
-            Area = 0.0; for (iDim = 0; iDim < nDim; iDim++)
-              Area += Normal[iDim]*Normal[iDim];
-            Area = sqrt(Area);
-            
-            for (iDim = 0; iDim < nDim; iDim++)
-              UnitaryNormal[iDim] = -Normal[iDim]/Area;
-            
-              
-              H = (rE + p)/r;
-              
-              dp_dr = Gamma_Minus_One*(ru*ru + rv*rv + rw*rw)/(2*r*r);
-              dp_dru = -Gamma_Minus_One*ru/r;
-              dp_drv = -Gamma_Minus_One*rv/r;
-              if (nDim == 2) {
-                dp_drw = 0.0;
-                dp_drE = Gamma_Minus_One;
-              } else {
-                dp_drw = -Gamma_Minus_One*rw/r;
-                dp_drE = Gamma_Minus_One;
-              }
-              
-              
-              dH_dr = (-H + dp_dr)/r;
-              dH_dru = dp_dru/r;
-              dH_drv = dp_drv/r;
-              if (nDim == 2) {
-                dH_drw = 0.0;
-                dH_drE = (1 + dp_drE)/r;
-              } else {
-                dH_drw = dp_drw/r;
-                dH_drE = (1 + dp_drE)/r;
-              }
-              
-              if (nDim == 2) {
-                Jacobian_j[0][0] = 0.0;
-                Jacobian_j[1][0] = Area*UnitaryNormal[0];
-                Jacobian_j[2][0] = Area*UnitaryNormal[1];
-                Jacobian_j[3][0] = 0.0;
-                
-                Jacobian_j[0][1] = (-(ru*ru)/(r*r) + dp_dr)*Area*UnitaryNormal[0] +
-                (-(ru*rv)/(r*r))*Area*UnitaryNormal[1];
-                Jacobian_j[1][1] = (2*ru/r + dp_dru)*Area*UnitaryNormal[0] +
-                (rv/r)*Area*UnitaryNormal[1];
-                Jacobian_j[2][1] = (dp_drv)*Area*UnitaryNormal[0] +
-                (ru/r)*Area*UnitaryNormal[1];
-                Jacobian_j[3][1] = (dp_drE)*Area*UnitaryNormal[0];
-                
-                Jacobian_j[0][2] = (-(ru*rv)/(r*r))*Area*UnitaryNormal[0] +
-                (-(rv*rv)/(r*r) + dp_dr)*Area*UnitaryNormal[1];
-                Jacobian_j[1][2] = (rv/r)*Area*UnitaryNormal[0] +
-                (dp_dru)*Area*UnitaryNormal[1];
-                Jacobian_j[2][2] = (ru/r)*Area*UnitaryNormal[0] +
-                (2*rv/r + dp_drv)*Area*UnitaryNormal[1];
-                Jacobian_j[3][2] = (dp_drE)*Area*UnitaryNormal[1];
-                
-                Jacobian_j[0][3] = (ru*dH_dr)*Area*UnitaryNormal[0] +
-                (rv*dH_dr)*Area*UnitaryNormal[1];
-                Jacobian_j[1][3] = (H + ru*dH_dru)*Area*UnitaryNormal[0] +
-                (rv*dH_dru)*Area*UnitaryNormal[1];
-                Jacobian_j[2][3] = (ru*dH_drv)*Area*UnitaryNormal[0] +
-                (H + rv*dH_drv)*Area*UnitaryNormal[1];
-                Jacobian_j[3][3] = (ru*dH_drE)*Area*UnitaryNormal[0] +
-                (rv*dH_drE)*Area*UnitaryNormal[1];
-              } else {
-                Jacobian_j[0][0] = 0.0;
-                Jacobian_j[1][0] = Area*UnitaryNormal[0];
-                Jacobian_j[2][0] = Area*UnitaryNormal[1];
-                Jacobian_j[3][0] = Area*UnitaryNormal[2];
-                Jacobian_j[4][0] = 0.0;
-                
-                Jacobian_j[0][1] = (-(ru*ru)/(r*r) + dp_dr)*Area*UnitaryNormal[0] +
-                (-(ru*rv)/(r*r))*Area*UnitaryNormal[1] +
-                (-(ru*rw)/(r*r))*Area*UnitaryNormal[2];
-                Jacobian_j[1][1] = (2*ru/r + dp_dru)*Area*UnitaryNormal[0] +
-                (rv/r)*Area*UnitaryNormal[1] +
-                (rw/r)*Area*UnitaryNormal[2];
-                Jacobian_j[2][1] = (dp_drv)*Area*UnitaryNormal[0] +
-                (ru/r)*Area*UnitaryNormal[1];
-                Jacobian_j[3][1] = (dp_drw)*Area*UnitaryNormal[0] +
-                (ru/r)*Area*UnitaryNormal[2];
-                Jacobian_j[4][1] = (dp_drE)*Area*UnitaryNormal[0];
-                
-                Jacobian_j[0][2] = (-(ru*rv)/(r*r))*Area*UnitaryNormal[0] +
-                (-(rv*rv)/(r*r) + dp_dr)*Area*UnitaryNormal[1] +
-                (-(rv*rw)/(r*r))*Area*UnitaryNormal[2];
-                Jacobian_j[1][2] = (rv/r)*Area*UnitaryNormal[0] +
-                (dp_dru)*Area*UnitaryNormal[1];
-                Jacobian_j[2][2] = (ru/r)*Area*UnitaryNormal[0] +
-                (2*rv/r + dp_drv)*Area*UnitaryNormal[1] +
-                (rw/r)*Area*UnitaryNormal[2];
-                Jacobian_j[3][2] = (dp_drw)*Area*UnitaryNormal[1] +
-                (rv/r)*Area*UnitaryNormal[2];
-                Jacobian_j[4][2] = (dp_drE)*Area*UnitaryNormal[1];
-                
-                Jacobian_j[0][3] = (-(ru*rw)/(r*r))*Area*UnitaryNormal[0] +
-                (-(rv*rw)/(r*r))*Area*UnitaryNormal[1] +
-                (-(rw*rw)/(r*r) + dp_dr)*Area*UnitaryNormal[2];
-                Jacobian_j[1][3] = (rw/r)*Area*UnitaryNormal[0] +
-                (dp_dru)*Area*UnitaryNormal[2];
-                Jacobian_j[2][3] = (rw/r)*Area*UnitaryNormal[1] +
-                (dp_drv)*Area*UnitaryNormal[2];
-                Jacobian_j[3][3] = (ru/r)*Area*UnitaryNormal[0] +
-                (rv/r)*Area*UnitaryNormal[1] +
-                (2*rw/r + dp_drw)*Area*UnitaryNormal[2];
-                Jacobian_j[4][3] = (dp_drE)*Area*UnitaryNormal[2];
-                
-                Jacobian_j[0][4] = (ru*dH_dr)*Area*UnitaryNormal[0] +
-                (rv*dH_dr)*Area*UnitaryNormal[1] +
-                (rw*dH_dr)*Area*UnitaryNormal[2];
-                Jacobian_j[1][4] = (H + ru*dH_dru)*Area*UnitaryNormal[0] +
-                (rv*dH_dru)*Area*UnitaryNormal[1] +
-                (rw*dH_dru)*Area*UnitaryNormal[2];
-                Jacobian_j[2][4] = (ru*dH_drv)*Area*UnitaryNormal[0] +
-                (H + rv*dH_drv)*Area*UnitaryNormal[1] +
-                (rw*dH_drv)*Area*UnitaryNormal[2];
-                Jacobian_j[3][4] = (ru*dH_drw)*Area*UnitaryNormal[0] +
-                (rv*dH_drw)*Area*UnitaryNormal[1] +
-                (H + rw*dH_drw)*Area*UnitaryNormal[2];
-                Jacobian_j[4][4] = (ru*dH_drE)*Area*UnitaryNormal[0] +
-                (rv*dH_drE)*Area*UnitaryNormal[1] +
-                (rw*dH_drE)*Area*UnitaryNormal[2];
-              }
-            
-            // Mach
-            USens[0] = 0.0; USens[1] = ru/Mach_Inf; USens[2] = rv/Mach_Inf;
-            if (nDim == 2) { USens[3] = Gamma*Mach_Inf*p; }
-            else { USens[3] = rw/Mach_Inf; USens[4] = Gamma*Mach_Inf*p; }
-            
-            for (iPos = 0; iPos < nVar; iPos++)
-              for (jPos = 0; jPos < nVar; jPos++) {
-                Sens_Mach[iMarker] += Psi[iPos]*Jacobian_j[jPos][iPos]*USens[jPos];
-              }
-            
-            // Alpha
-            USens[0] = 0.0;
-            if (nDim == 2) { USens[1] = -rv; USens[2] = ru; USens[3] = 0.0; }
-            else { USens[1] = -rw; USens[2] = 0.0; USens[3] = ru; USens[4] = 0.0; }
-            
-            for (iPos = 0; iPos < nVar; iPos++)
-              for (jPos = 0; jPos < nVar; jPos++) {
-                Sens_AoA[iMarker] += Psi[iPos]*Jacobian_j[jPos][iPos]*USens[jPos];
-              }
-            
-            // Pressure
-            USens[0] = r/p;
-            USens[1] = ru/p;
-            USens[2] = rv/p;
-            if (nDim == 2) {
-              USens[3] = rE/p;
-            } else {
-              USens[3] = rw/p;
-              USens[4] = rE/p;
-            }
-            
-            for (iPos = 0; iPos < nVar; iPos++)
-              for (jPos = 0; jPos < nVar; jPos++) {
-                Sens_Press[iMarker] += Psi[iPos]*Jacobian_j[jPos][iPos]*USens[jPos];
-              }
-            
-            // Temperature
-            
-            T = p/(r*Gas_Constant);
-            USens[0] = -r/T;
-            USens[1] = 0.5*ru/T;
-            USens[2] = 0.5*rv/T;
-            if (nDim == 2) {
-              USens[3] = (ru*ru + rv*rv + rw*rw)/(r*T);
-            } else {
-              USens[3] = 0.5*rw/T;
-              USens[4] = (ru*ru + rv*rv + rw*rw)/(r*T);
-            }
-            
-            for (iPos = 0; iPos < nVar; iPos++)
-              for (jPos = 0; jPos < nVar; jPos++) {
-                Sens_Temp[iMarker] += Psi[iPos]*Jacobian_j[jPos][iPos]*USens[jPos];
-              }
-            
-          }
-        }
-        Total_Sens_Mach -= Sens_Mach[iMarker];
-        Total_Sens_AoA -= Sens_AoA[iMarker];
-        Total_Sens_Press -= Sens_Press[iMarker];
-        Total_Sens_Temp -= Sens_Temp[iMarker];
-      }
-    }
-    
-    // Explicit contribution from farfield quantity (Cl or Cd)
-    for (iMarker = 0; iMarker < nMarker; iMarker++) {
-      if (config->GetMarker_All_Boundary(iMarker) == EULER_WALL) {
-        
-        //Sens_Far = 0.0;
-        Sens_Mach[iMarker] = 0.0;
-        Sens_AoA[iMarker] = 0.0;
-        Sens_Press[iMarker] = 0.0;
-        Sens_Temp[iMarker] = 0.0;
-        for (iVertex = 0; iVertex < geometry->nVertex[iMarker]; iVertex++) {
-          iPoint = geometry->vertex[iMarker][iVertex]->GetNode();
-          if (geometry->node[iPoint]->GetDomain()) {
-            U = solver_container[FLOW_SOL]->node[iPoint]->GetSolution();
-            Normal = geometry->vertex[iMarker][iVertex]->GetNormal();
-            p = solver_container[FLOW_SOL]->node[iPoint]->GetPressure(incompressible);
-            
-            Mach_Inf   = config->GetMach_FreeStreamND();
-            if (grid_movement)
-              Mach_Inf = config->GetMach_Motion();
-            
-            d = node[iPoint]->GetForceProj_Vector();
-            
-            Area = 0.0; for (iDim = 0; iDim < nDim; iDim++)
-              Area += Normal[iDim]*Normal[iDim];
-            Area = sqrt(Area);
-            
-            for (iDim = 0; iDim < nDim; iDim++)
-              UnitaryNormal[iDim] = -Normal[iDim]/Area;
-            
-            
-            // Mach
-            for (iPos=0; iPos<nDim; iPos++)
-              Dd[iPos] = -(2/Mach_Inf)*d[iPos];
-            
-            for (iPos=0; iPos<nDim; iPos++)
-              Sens_Mach[iMarker] += p*Dd[iPos]*Area*UnitaryNormal[iPos];
-            
-            // Alpha
-            if (nDim == 2) {
-              D[0][0] = 0.0;
-              D[0][1] = -1.0;
-              
-              D[1][0] = 1.0;
-              D[1][1] = 0.0;
-            } else {
-              D[0][0] = 0.0;
-              D[0][1] = 0.0;
-              D[0][2] = -1.0;
-              
-              D[1][0] = 0.0;
-              D[1][1] = 0.0;
-              D[1][2] = 0.0;
-              
-              D[2][0] = 1.0;
-              D[2][1] = 0.0;
-              D[2][2] = 0.0;
-            }
-            
-            for (iPos=0; iPos<nDim; iPos++)
-              Dd[iPos] = 0.0;
-            for (iPos=0; iPos<nDim; iPos++)
-              for (jPos=0; jPos<nDim; jPos++)
-                Dd[iPos] += D[iPos][jPos]*d[jPos];
-            
-            for (iPos=0; iPos<nDim; iPos++)
-              Sens_AoA[iMarker] += p*Dd[iPos]*Area*UnitaryNormal[iPos];
-            
-            // Pressure
-            for (iPos=0; iPos<nDim; iPos++)
-              Dd[iPos] = -(1/p)*d[iPos];
-            
-            for (iPos=0; iPos<nDim; iPos++)
-              Sens_Press[iMarker] += p*Dd[iPos]*Area*UnitaryNormal[iPos];
-            
-            // Temperature
-            for (iPos=0; iPos<nDim; iPos++)
-              Dd[iPos] = 0.0;
-            
-            for (iPos=0; iPos<nDim; iPos++)
-              Sens_Temp[iMarker] += p*Dd[iPos]*Area*UnitaryNormal[iPos];
-            
-          }
-        }
-        
-        
-        Total_Sens_Mach += Sens_Mach[iMarker];
-        Total_Sens_AoA += Sens_AoA[iMarker];
-        Total_Sens_Press += Sens_Press[iMarker];
-        Total_Sens_Temp += Sens_Temp[iMarker];
-      }
-    }
-  }
-
-	for (iPos=0; iPos<nDim; iPos++)
-		delete [] D[iPos];
-	delete [] D;
-	delete [] Dd;
-
-	delete [] USens;
-	delete [] U_infty;
-
-}
-
-void CAdjEulerSolver::Smooth_Sensitivity(CGeometry *geometry, CSolver **solver_container, CNumerics *numerics, CConfig *config) {
-	unsigned short iMarker;
-	unsigned long iVertex, jVertex, nVertex, iPoint;
-	double **A, *b, Sens, *ArchLength, *Coord_begin, *Coord_end, dist;
-
-	for (iMarker = 0; iMarker < nMarker; iMarker++) {
-		if (config->GetMarker_All_Boundary(iMarker) == EULER_WALL) {
-			nVertex = geometry->nVertex[iMarker];
-
-			/*--- Allocate the linear system ---*/
-			A = new double* [nVertex]; 
-			b = new double [nVertex]; 
-			ArchLength = new double [nVertex];
-			for (iVertex = 0; iVertex < nVertex; iVertex++) {
-				A[iVertex] = new double [nVertex];
-			}
-
-			/*--- Initialization ---*/
-			for (iVertex = 0; iVertex < nVertex; iVertex++) {
-				b[iVertex] = 0.0; ArchLength[iVertex] = 0.0;
-				for (jVertex = 0; jVertex < nVertex; jVertex++)
-					A[iVertex][jVertex] = 0.0;
-			}
-
-			/*--- Set the arch length ---*/
-			ArchLength[0] = 0.0;
-			for (iVertex = 1; iVertex < nVertex; iVertex++) {
-				iPoint = geometry->vertex[iMarker][iVertex-1]->GetNode();
-				Coord_begin = geometry->node[iPoint]->GetCoord();
-				iPoint = geometry->vertex[iMarker][iVertex]->GetNode();
-				Coord_end = geometry->node[iPoint]->GetCoord();
-				dist = sqrt (pow( Coord_end[0]-Coord_begin[0], 2.0) + pow( Coord_end[1]-Coord_begin[1], 2.0));
-				ArchLength[iVertex] = ArchLength[iVertex-1] + dist;
-			}
-
-			/*--- Remove the trailing edge effect ---*/
-			double MinPosSens = 0.0; double MinNegSens = 0.0;
-			for (iVertex = 0; iVertex < nVertex; iVertex++) {
-				Sens = CSensitivity[iMarker][iVertex];
-				if (ArchLength[iVertex] > ArchLength[nVertex-1]*0.01) { MinNegSens = Sens; break; }
-			}
-
-			for (iVertex = 0; iVertex < nVertex; iVertex++) {
-				Sens = CSensitivity[iMarker][iVertex];
-				if (ArchLength[iVertex] > ArchLength[nVertex-1]*0.99) { MinPosSens = Sens; break; }
-			}
-
-			for (iVertex = 0; iVertex < nVertex; iVertex++) {
-				if (ArchLength[iVertex] < ArchLength[nVertex-1]*0.01)
-					CSensitivity[iMarker][iVertex] = MinNegSens;
-				if (ArchLength[iVertex] > ArchLength[nVertex-1]*0.99)
-					CSensitivity[iMarker][iVertex] = MinPosSens;
-			}
-
-			/*--- Set the right hand side of the system ---*/
-			for (iVertex = 0; iVertex < nVertex; iVertex++) {
-				b[iVertex] = CSensitivity[iMarker][iVertex];
-			}
-
-			/*--- Set the mass matrix ---*/
-			double Coeff = 0.0, BackDiff = 0.0, ForwDiff = 0.0, CentDiff = 0.0;
-			double epsilon = 5E-5;
-			for (iVertex = 0; iVertex < nVertex; iVertex++) {
-
-				if ((iVertex != nVertex-1) && (iVertex != 0)) {
-					BackDiff = (ArchLength[iVertex]-ArchLength[iVertex-1]);
-					ForwDiff = (ArchLength[iVertex+1]-ArchLength[iVertex]);
-					CentDiff = (ArchLength[iVertex+1]-ArchLength[iVertex-1]);
-				}
-				if (iVertex == nVertex-1) {
-					BackDiff = (ArchLength[nVertex-1]-ArchLength[nVertex-2]);
-					ForwDiff = (ArchLength[0]-ArchLength[nVertex-1]);
-					CentDiff = (ArchLength[0]-ArchLength[nVertex-2]);					
-				}
-				if (iVertex == 0) {
-					BackDiff = (ArchLength[0]-ArchLength[nVertex-1]);
-					ForwDiff = (ArchLength[1]-ArchLength[0]);
-					CentDiff = (ArchLength[1]-ArchLength[nVertex-1]);					
-				}
-
-				Coeff = epsilon*2.0/(BackDiff*ForwDiff*CentDiff);		
-
-				A[iVertex][iVertex] = Coeff*CentDiff;
-
-				if (iVertex != 0) A[iVertex][iVertex-1] = -Coeff*ForwDiff;
-				else A[iVertex][nVertex-1] = -Coeff*ForwDiff;
-
-				if (iVertex != nVertex-1) A[iVertex][iVertex+1] = -Coeff*BackDiff;
-				else A[iVertex][0] = -Coeff*BackDiff;
-
-			}
-
-			/*--- Add the gradient value in the main diagonal ---*/
-			for (iVertex = 0; iVertex < nVertex; iVertex++)
-				A[iVertex][iVertex] += 1.0;			
-
-			/*--- Dirichlet boundary condition ---*/
-			unsigned long iVertex = int(nVertex/2);
-			A[iVertex][iVertex] = 1.0; 
-			A[iVertex][iVertex+1] = 0.0; 
-			A[iVertex][iVertex-1] = 0.0; 
-
-			Gauss_Elimination(A, b, nVertex);
-
-			/*--- Set the new value of the sensitiviy ---*/
-			for (iVertex = 0; iVertex < nVertex; iVertex++)
-				CSensitivity[iMarker][iVertex] = b[iVertex];
-
-			/*--- Deallocate the linear system ---*/
-			for (iVertex = 0; iVertex < nVertex; iVertex++)
-				delete [] A[iVertex];
-			delete [] A;	
-			delete [] b;
-			delete [] ArchLength;
-
-		}
-	}
-
-
-}
-
-void CAdjEulerSolver::GetNacelle_Properties(CGeometry *geometry, CConfig *config, unsigned short iMesh) {
-	unsigned short iDim, iMarker, iVar;
-	unsigned long iVertex, iPoint;
-	double Area, Flow_Dir[3], alpha;
-  
-  unsigned short nMarker_NacelleInflow = config->GetnMarker_NacelleInflow();
-  unsigned short nMarker_NacelleExhaust = config->GetnMarker_NacelleExhaust();
-  
-  if ((nMarker_NacelleInflow != 0) || (nMarker_NacelleExhaust != 0)) {
-    
-    /*--- Check the flow orientation in the nacelle inflow ---*/
-    for (iMarker = 0; iMarker < config->GetnMarker_All(); iMarker++) {
-      
-      if (config->GetMarker_All_Boundary(iMarker) == NACELLE_EXHAUST) {
-        
-        /*--- Loop over all the vertices on this boundary marker ---*/
-        for (iVertex = 0; iVertex < geometry->nVertex[iMarker]; iVertex++) {
-          
-          iPoint = geometry->vertex[iMarker][iVertex]->GetNode();
-          
-          /*--- Normal vector for this vertex (negate for outward convention) ---*/
-          geometry->vertex[iMarker][iVertex]->GetNormal(Vector);
-          
-          for (iDim = 0; iDim < nDim; iDim++) Vector[iDim] = -Vector[iDim];
-          
-          Area = 0.0;
-          for (iDim = 0; iDim < nDim; iDim++)
-            Area += Vector[iDim]*Vector[iDim];
-          Area = sqrt (Area);
-          
-          /*--- Compute unitary vector ---*/
-          for (iDim = 0; iDim < nDim; iDim++)
-            Vector[iDim] /= Area;
-          
-          /*--- The flow direction is defined by the local velocity on the surface ---*/
-          for (iDim = 0; iDim < nDim; iDim++)
-            Flow_Dir[iDim] = node[iPoint]->GetSolution(iDim+1) / node[iPoint]->GetSolution(0);
-          
-          /*--- Dot product of normal and flow direction. ---*/
-          alpha = 0.0;
-          for (iDim = 0; iDim < nDim; iDim++)
-            alpha += Vector[iDim]*Flow_Dir[iDim];
-          
-          /*--- Flow in the wrong direction. ---*/
-          if (alpha < 0.0) {
-            
-            /*--- Copy the old solution ---*/
-            for (iVar = 0; iVar < nVar; iVar++)
-              node[iPoint]->SetSolution(iVar, node[iPoint]->GetSolution_Old(iVar));
-            
-          }
-          
-        }
-      }
-    }
-    
-  }
-  
-}
-
-void CAdjEulerSolver::BC_Euler_Wall(CGeometry *geometry, CSolver **solver_container, CNumerics *numerics, CConfig *config, unsigned short val_marker) {
-	unsigned long iVertex, iPoint;
-	double *d = NULL, *Normal, *U, *Psi_Aux, ProjVel = 0.0, bcn, vn = 0.0, Area, *UnitaryNormal, *Coord;
-	double *Velocity, *Psi, *ObjFuncSource, Enthalpy = 0.0, sq_vel, phin, phis1, phis2, DensityInc = 0.0, BetaInc2 = 0.0;
-	unsigned short iDim, iVar, jDim;
-	double *dPressure;
-  
-	bool implicit = (config->GetKind_TimeIntScheme_AdjFlow() == EULER_IMPLICIT);
-	bool incompressible = config->GetIncompressible();
-	bool grid_movement = config->GetGrid_Movement();
-  
-	UnitaryNormal = new double[nDim];
-	Velocity = new double[nDim];
-	Psi      = new double[nVar];
-	ObjFuncSource = new double[nVar];
-	dPressure = new double[nVar];
-  
-	for (iVertex = 0; iVertex < geometry->nVertex[val_marker]; iVertex++) {
-		iPoint = geometry->vertex[val_marker][iVertex]->GetNode();
-    
-		if (geometry->node[iPoint]->GetDomain()) {
-			Normal = geometry->vertex[val_marker][iVertex]->GetNormal();
-			Coord = geometry->node[iPoint]->GetCoord();
-      
-      /*--- Create a copy of the adjoint solution ---*/
-      Psi_Aux = node[iPoint]->GetSolution();
-      for (iVar = 0; iVar < nVar; iVar++) Psi[iVar] = Psi_Aux[iVar];
-      
-			/*--- Flow solution ---*/
-			U = solver_container[FLOW_SOL]->node[iPoint]->GetSolution();
-      
-      /*--- Read the value of the objective function ---*/
-      d = node[iPoint]->GetForceProj_Vector();
-      
-      /*--- Normal vector computation ---*/
-			Area = 0.0; for (iDim = 0; iDim < nDim; iDim++) Area += Normal[iDim]*Normal[iDim];
-			Area = sqrt(Area);
-			for (iDim = 0; iDim < nDim; iDim++) UnitaryNormal[iDim] = -Normal[iDim]/Area;
-      
-      /*--- Incompressible solver ---*/
-			if (incompressible) {
-        
-        DensityInc = solver_container[FLOW_SOL]->node[iPoint]->GetDensityInc();
-        BetaInc2 = solver_container[FLOW_SOL]->node[iPoint]->GetBetaInc2();
-        
-        for (iDim = 0; iDim < nDim; iDim++)
-          Velocity[iDim] = U[iDim+1] / solver_container[FLOW_SOL]->node[iPoint]->GetDensityInc();
-        
-        /*--- Compute projections ---*/
-        bcn = 0.0; phin = 0.0;
-        for (iDim = 0; iDim < nDim; iDim++) {
-          bcn += d[iDim]*UnitaryNormal[iDim];
-          phin += Psi[iDim+1]*UnitaryNormal[iDim];
-        }
-        
-        /*--- Introduce the boundary condition ---*/
-        for (iDim = 0; iDim < nDim; iDim++)
-          Psi[iDim+1] -= ( phin - bcn ) * UnitaryNormal[iDim];
-        
-        /*--- Inner products after introducing BC (Psi has changed) ---*/
-        phis1 = 0.0; phis2 = Psi[0] * (BetaInc2 / DensityInc);
-        for (iDim = 0; iDim < nDim; iDim++) {
-          phis1 -= Normal[iDim]*Psi[iDim+1];
-          phis2 += Velocity[iDim]*Psi[iDim+1];
-        }
-        
-        /*--- Flux of the Euler wall ---*/
-        Residual[0] = phis1;
-        for (iDim = 0; iDim < nDim; iDim++)
-          Residual[iDim+1] = - phis2 * Normal[iDim];
-        
-        /*--- Update residual ---*/
-        LinSysRes.SubtractBlock(iPoint, Residual);
-        
-        if (implicit) {
-          
-          /*--- Adjoint density ---*/
-          Jacobian_ii[0][0] = 0.0;
-          for (iDim = 0; iDim < nDim; iDim++)
-            Jacobian_ii[0][iDim+1] = - Normal[iDim];
-          
-          /*--- Adjoint velocities ---*/
-          for (iDim = 0; iDim < nDim; iDim++) {
-            Jacobian_ii[iDim+1][0] = -Normal[iDim] * (BetaInc2 / DensityInc) ;
-            for (jDim = 0; jDim < nDim; jDim++)
-              Jacobian_ii[iDim+1][jDim+1] = - Normal[iDim] * Velocity[jDim];
-          }
-          
-          /*--- Update Jacobian ---*/
-          Jacobian.SubtractBlock(iPoint, iPoint, Jacobian_ii);
-        }
-        
-			}
-      
-      /*--- Compressible solver ---*/
-      else {
-        
-        for (iDim = 0; iDim < nDim; iDim++)
-          Velocity[iDim] = U[iDim+1] / U[0];
-        
-        Enthalpy = solver_container[FLOW_SOL]->node[iPoint]->GetEnthalpy();
-        sq_vel   = 0.5*solver_container[FLOW_SOL]->node[iPoint]->GetVelocity2();
-        
-        /*--- Compute projections ---*/
-        ProjVel = 0.0; bcn = 0.0; vn = 0.0, phin = 0.0;
-        for (iDim = 0; iDim < nDim; iDim++) {
-          ProjVel -= Velocity[iDim]*Normal[iDim];
-          bcn     += d[iDim]*UnitaryNormal[iDim];
-          vn      += Velocity[iDim]*UnitaryNormal[iDim];
-          phin    += Psi[iDim+1]*UnitaryNormal[iDim];
-        }
-
-        /*--- Extra boundary term for grid movement ---*/
-        if (grid_movement) {
-          double ProjGridVel = 0.0;
-          double *GridVel = geometry->node[iPoint]->GetGridVel();
-          for (iDim = 0; iDim < nDim; iDim++)
-            ProjGridVel += GridVel[iDim]*UnitaryNormal[iDim];
-          phin -= Psi[nVar-1]*ProjGridVel;
-        }
-        
-        /*--- Introduce the boundary condition ---*/
-        for (iDim = 0; iDim < nDim; iDim++)
-          Psi[iDim+1] -= ( phin - bcn ) * UnitaryNormal[iDim];
-        
-        /*--- Inner products after introducing BC (Psi has changed) ---*/
-        phis1 = 0.0; phis2 = Psi[0] + Enthalpy * Psi[nVar-1];
-        for (iDim = 0; iDim < nDim; iDim++) {
-          phis1 -= Normal[iDim]*Psi[iDim+1];
-          phis2 += Velocity[iDim]*Psi[iDim+1];
-        }
-        
-        /*--- Flux of the Euler wall ---*/
-        Residual[0] = ProjVel * Psi[0] - phis2 * ProjVel + phis1 * Gamma_Minus_One * sq_vel;
-        for (iDim = 0; iDim < nDim; iDim++)
-          Residual[iDim+1] = ProjVel * Psi[iDim+1] - phis2 * Normal[iDim] - phis1 * Gamma_Minus_One * Velocity[iDim];
-        Residual[nVar-1] = ProjVel * Psi[nVar-1] + phis1 * Gamma_Minus_One;
-        
-        /*--- Flux adjustment for grid movement ---*/
-        if (grid_movement) {
-          double ProjGridVel = 0.0;
-          double *GridVel = geometry->node[iPoint]->GetGridVel();
-          for (iDim = 0; iDim < nDim; iDim++)
-            ProjGridVel -= GridVel[iDim]*Normal[iDim];
-          Residual[0] -= ProjGridVel*Psi[0];
-          for (iDim = 0; iDim < nDim; iDim++)
-            Residual[iDim+1] -= ProjGridVel*Psi[iDim+1];
-          Residual[nVar-1] -= ProjGridVel*Psi[nVar-1];
-        }
-        
-        if (implicit) {
-          
-          /*--- Adjoint density ---*/
-          Jacobian_ii[0][0] = 0.0;
-          for (iDim = 0; iDim < nDim; iDim++)
-            Jacobian_ii[0][iDim+1] = -ProjVel * (Velocity[iDim] - UnitaryNormal[iDim] * vn);
-          Jacobian_ii[0][nVar-1] = -ProjVel * Enthalpy;
-          
-          /*--- Adjoint velocities ---*/
-          for (iDim = 0; iDim < nDim; iDim++) {
-            Jacobian_ii[iDim+1][0] = -Normal[iDim];
-            for (jDim = 0; jDim < nDim; jDim++)
-              Jacobian_ii[iDim+1][jDim+1] = -ProjVel*(UnitaryNormal[jDim]*UnitaryNormal[iDim] - Normal[iDim] * (Velocity[jDim] - UnitaryNormal[jDim] * vn));
-            Jacobian_ii[iDim+1][iDim+1] += ProjVel;
-            Jacobian_ii[iDim+1][nVar-1] = -Normal[iDim] * Enthalpy;
-          }
-          
-          /*--- Adjoint energy ---*/
-          Jacobian_ii[nVar-1][0] = 0.0;
-          for (iDim = 0; iDim < nDim; iDim++)
-            Jacobian_ii[nVar-1][iDim+1] = 0.0;
-          Jacobian_ii[nVar-1][nVar-1] = ProjVel;
-          
-          /*--- Jacobian contribution due to grid movement ---*/
-          if (grid_movement) {
-            double ProjGridVel = 0.0;
-            double *GridVel = geometry->node[iPoint]->GetGridVel();
-            for (iDim = 0; iDim < nDim; iDim++)
-              ProjGridVel -= GridVel[iDim]*Normal[iDim];
-            Jacobian_ii[0][0] -= ProjGridVel;
-            for (iDim = 0; iDim < nDim; iDim++)
-              Jacobian_ii[iDim+1][iDim+1] -= ProjGridVel;
-            Jacobian_ii[nVar-1][nVar-1] -= ProjGridVel;
-          }
-          
-          Jacobian.SubtractBlock(iPoint, iPoint, Jacobian_ii);
-          
-        }
-        
-        /*--- Update residual ---*/
-        LinSysRes.SubtractBlock(iPoint, Residual);
-        
-			}
-		}
-	}
-  
-	delete [] Velocity;
-	delete [] UnitaryNormal;
-	delete [] Psi;
-  
-}
-
-void CAdjEulerSolver::BC_Sym_Plane(CGeometry *geometry, CSolver **solver_container, CNumerics *conv_numerics, CNumerics *visc_numerics, 
-		CConfig *config, unsigned short val_marker) {
-
-	unsigned long iVertex, iPoint;
-	double *Normal, *U, *Psi_Aux, ProjVel = 0.0, vn = 0.0, Area, *UnitaryNormal, *Coord;
-	double *Velocity, *Psi, Enthalpy = 0.0, sq_vel, phin, phis1, phis2, DensityInc = 0.0, BetaInc2 = 0.0;
-	unsigned short iDim, iVar, jDim;
-
-	bool implicit = (config->GetKind_TimeIntScheme_AdjFlow() == EULER_IMPLICIT);
-	bool incompressible = config->GetIncompressible();
-	bool grid_movement = config->GetGrid_Movement();
-
-	UnitaryNormal = new double[nDim];
-	Velocity = new double[nDim];
-	Psi      = new double[nVar];
-	for (iVertex = 0; iVertex < geometry->nVertex[val_marker]; iVertex++) {
-		iPoint = geometry->vertex[val_marker][iVertex]->GetNode();
-
-		if (geometry->node[iPoint]->GetDomain()) {
-			Normal = geometry->vertex[val_marker][iVertex]->GetNormal();
-			Coord = geometry->node[iPoint]->GetCoord();
-
-			/*--- Create a copy of the adjoint solution ---*/
-			Psi_Aux = node[iPoint]->GetSolution();
-			for (iVar = 0; iVar < nVar; iVar++) Psi[iVar] = Psi_Aux[iVar];			
-
-			/*--- Flow solution ---*/
-			U = solver_container[FLOW_SOL]->node[iPoint]->GetSolution();
-
-			Area = 0; 
-			for (iDim = 0; iDim < nDim; iDim++) Area += Normal[iDim]*Normal[iDim];
-			Area = sqrt(Area);
-
-			for (iDim = 0; iDim < nDim; iDim++)
-				UnitaryNormal[iDim]   = -Normal[iDim]/Area;
-
-			if (incompressible) {
-
-				DensityInc = solver_container[FLOW_SOL]->node[iPoint]->GetDensityInc();
-				BetaInc2 = solver_container[FLOW_SOL]->node[iPoint]->GetBetaInc2();
-
-				for (iDim = 0; iDim < nDim; iDim++)
-					Velocity[iDim] = U[iDim+1] / solver_container[FLOW_SOL]->node[iPoint]->GetDensityInc();
-
-				/*--- Compute projections ---*/
-				phin = 0.0;
-				for (iDim = 0; iDim < nDim; iDim++)
-					phin += Psi[iDim+1]*UnitaryNormal[iDim];
-
-				/*--- Introduce the boundary condition ---*/
-				for (iDim = 0; iDim < nDim; iDim++) 
-					Psi[iDim+1] -= phin * UnitaryNormal[iDim];
-
-				/*--- Inner products after introducing BC (Psi has changed) ---*/
-				phis1 = 0.0; phis2 = Psi[0] * (BetaInc2 / DensityInc);
-				for (iDim = 0; iDim < nDim; iDim++) {
-					phis1 -= Normal[iDim]*Psi[iDim+1];
-					phis2 += Velocity[iDim]*Psi[iDim+1];
-				}
-
-				/*--- Flux of the Euler wall ---*/
-				Residual[0] = phis1;
-				for (iDim = 0; iDim < nDim; iDim++)
-					Residual[iDim+1] = - phis2 * Normal[iDim];
-
-			}
-
-			else {
-
-				for (iDim = 0; iDim < nDim; iDim++)
-					Velocity[iDim] = U[iDim+1] / U[0];
-
-				Enthalpy = solver_container[FLOW_SOL]->node[iPoint]->GetEnthalpy();
-				sq_vel   = 0.5*solver_container[FLOW_SOL]->node[iPoint]->GetVelocity2();
-
-				/*--- Compute projections ---*/
-				ProjVel = 0.0; vn = 0.0, phin = 0.0;
-				for (iDim = 0; iDim < nDim; iDim++) {
-					ProjVel -= Velocity[iDim]*Normal[iDim];
-					vn      += Velocity[iDim]*UnitaryNormal[iDim];
-					phin    += Psi[iDim+1]*UnitaryNormal[iDim];
-				}
-
-				/*--- Grid Movement ---*/
-				if (grid_movement) {
-					double ProjGridVel = 0.0;
-					double *GridVel = geometry->node[iPoint]->GetGridVel();
-					for (iDim = 0; iDim < nDim; iDim++) {
-						ProjGridVel += GridVel[iDim]*UnitaryNormal[iDim];
-					}
-					phin -= Psi[nVar-1]*ProjGridVel;				
-				}
-
-				/*--- Introduce the boundary condition ---*/
-				for (iDim = 0; iDim < nDim; iDim++) 
-					Psi[iDim+1] -= phin * UnitaryNormal[iDim];
-
-				/*--- Inner products after introducing BC (Psi has changed) ---*/
-				phis1 = 0.0; phis2 = Psi[0] + Enthalpy * Psi[nVar-1];
-				for (iDim = 0; iDim < nDim; iDim++) {
-					phis1 -= Normal[iDim]*Psi[iDim+1];
-					phis2 += Velocity[iDim]*Psi[iDim+1];
-				}
-
-				/*--- Flux of the Euler wall ---*/
-				Residual[0] = ProjVel * Psi[0] - phis2 * ProjVel + phis1 * Gamma_Minus_One * sq_vel;
-				for (iDim = 0; iDim < nDim; iDim++)
-					Residual[iDim+1] = ProjVel * Psi[iDim+1] - phis2 * Normal[iDim] - phis1 * Gamma_Minus_One * Velocity[iDim];
-				Residual[nVar-1] = ProjVel * Psi[nVar-1] + phis1 * Gamma_Minus_One;
-
-				/*--- Grid Movement ---*/
-				if (grid_movement) {
-					double ProjGridVel = 0.0;
-					double *GridVel = geometry->node[iPoint]->GetGridVel();
-					for (iDim = 0; iDim < nDim; iDim++)
-						ProjGridVel -= GridVel[iDim]*Normal[iDim];
-					Residual[0] -= ProjGridVel*Psi[0];
-					for (iDim = 0; iDim < nDim; iDim++)
-						Residual[iDim+1] -= ProjGridVel*Psi[iDim+1];
-					Residual[nVar-1] -= ProjGridVel*Psi[nVar-1];
-				}
-			}
-
-			/*--- Update residual ---*/
-			LinSysRes.SubtractBlock(iPoint, Residual);
-
-
-			/*--- Implicit stuff ---*/
-			if (implicit) {
-
-				if (incompressible) {
-
-					/*--- Adjoint density ---*/
-					Jacobian_ii[0][0] = 0.0;
-					for (iDim = 0; iDim < nDim; iDim++)
-						Jacobian_ii[0][iDim+1] = - Normal[iDim];
-
-					/*--- Adjoint velocities ---*/
-					for (iDim = 0; iDim < nDim; iDim++) {
-						Jacobian_ii[iDim+1][0] = -Normal[iDim] * (BetaInc2 / DensityInc) ;
-						for (jDim = 0; jDim < nDim; jDim++)
-							Jacobian_ii[iDim+1][jDim+1] = - Normal[iDim] * Velocity[jDim];
-					}
-
-				}
-
-				else {
-
-					/*--- Adjoint density ---*/
-					Jacobian_ii[0][0] = 0.0;
-					for (iDim = 0; iDim < nDim; iDim++)
-						Jacobian_ii[0][iDim+1] = -ProjVel * (Velocity[iDim] - UnitaryNormal[iDim] * vn);
-					Jacobian_ii[0][nVar-1] = -ProjVel * Enthalpy;
-
-					/*--- Adjoint velocities ---*/
-					for (iDim = 0; iDim < nDim; iDim++) {
-						Jacobian_ii[iDim+1][0] = -Normal[iDim];
-						for (jDim = 0; jDim < nDim; jDim++)
-							Jacobian_ii[iDim+1][jDim+1] = -ProjVel*(UnitaryNormal[jDim]*UnitaryNormal[iDim] - Normal[iDim] * (Velocity[jDim] - UnitaryNormal[jDim] * vn));
-						Jacobian_ii[iDim+1][iDim+1] += ProjVel;
-						Jacobian_ii[iDim+1][nVar-1] = -Normal[iDim] * Enthalpy;
-					}
-
-					/*--- Adjoint energy ---*/
-					Jacobian_ii[nVar-1][0] = 0.0;
-					for (iDim = 0; iDim < nDim; iDim++)
-						Jacobian_ii[nVar-1][iDim+1] = 0.0;
-					Jacobian_ii[nVar-1][nVar-1] = ProjVel;
-
-					/*--- Contribution from grid movement ---*/
-					if (grid_movement) {
-						double ProjGridVel = 0.0;
-						double *GridVel = geometry->node[iPoint]->GetGridVel();
-						for (iDim = 0; iDim < nDim; iDim++)
-							ProjGridVel -= GridVel[iDim]*Normal[iDim];
-						Jacobian_ii[0][0] -= ProjGridVel;
-						for (iDim = 0; iDim < nDim; iDim++)
-							Jacobian_ii[iDim+1][iDim+1] -= ProjGridVel;
-						Jacobian_ii[nVar-1][nVar-1] -= ProjGridVel;
-					}
-				}
-
-				Jacobian.SubtractBlock(iPoint, iPoint, Jacobian_ii);
-			}
-		}
-	}
-
-	delete [] Velocity;
-	delete [] UnitaryNormal;
-	delete [] Psi;
-}
-
-void CAdjEulerSolver::BC_Interface_Boundary(CGeometry *geometry, CSolver **solver_container, CNumerics *numerics, 
-		CConfig *config, unsigned short val_marker) {
-
-#ifdef NO_MPI
-
-	unsigned long iVertex, iPoint, jPoint;
-	unsigned short iDim;
-	double *Psi_i, *Psi_j, *U_i, *U_j, *Coord;
-
-	double  *Normal = new double[nDim];
-
-	for(iVertex = 0; iVertex < geometry->nVertex[val_marker]; iVertex++) {
-		iPoint = geometry->vertex[val_marker][iVertex]->GetNode();
-		jPoint = geometry->vertex[val_marker][iVertex]->GetDonorPoint();
-		Coord = geometry->node[iPoint]->GetCoord();
-
-		if (geometry->node[iPoint]->GetDomain()) {
-
-			/*--- Adjoint variables w/o reconstruction ---*/
-			Psi_i = node[iPoint]->GetSolution();
-			Psi_j = node[jPoint]->GetSolution();
-
-			/*--- Conservative variables w/o reconstruction ---*/
-			U_i = solver_container[FLOW_SOL]->node[iPoint]->GetSolution();
-			U_j = solver_container[FLOW_SOL]->node[jPoint]->GetSolution();
-			numerics->SetConservative(U_i, U_j);
-
-			/*--- SoundSpeed enthalpy and lambda variables w/o reconstruction ---*/
-			numerics->SetSoundSpeed(solver_container[FLOW_SOL]->node[iPoint]->GetSoundSpeed(), 
-					solver_container[FLOW_SOL]->node[jPoint]->GetSoundSpeed());
-			numerics->SetEnthalpy(solver_container[FLOW_SOL]->node[iPoint]->GetEnthalpy(), 
-					solver_container[FLOW_SOL]->node[jPoint]->GetEnthalpy());
-
-			/*--- Set face vector, and area ---*/
-			geometry->vertex[val_marker][iVertex]->GetNormal(Normal);
-			for (iDim = 0; iDim < nDim; iDim++)
-				Normal[iDim] = - Normal[iDim];
-			numerics->SetNormal(Normal);
-
-			/*--- Just do a periodic BC ---*/
-			numerics->SetAdjointVar(Psi_i, Psi_j);
-
-			/*--- Compute residual ---*/			
-			numerics->ComputeResidual(Res_Conv_i, Res_Conv_j, Jacobian_ii, Jacobian_ij, Jacobian_ji, Jacobian_jj, config);
-
-			LinSysRes.SubtractBlock(iPoint, Res_Conv_i);
-
-		}
-	}
-
-	delete[] Normal;
-
-#else
-
-	int rank = MPI::COMM_WORLD.Get_rank(), jProcessor;
-	unsigned long iVertex, iPoint, jPoint;
-	unsigned short iVar, iDim;
-	double *Adjoint_Var, Psi_i[5], Psi_j[5], *U_i, *U_j;
-
-	double *Normal = new double [nDim]; 
-	double *Buffer_Send_Psi = new double[nVar];
-	double *Buffer_Receive_Psi = new double[nVar];
-
-	/*--- Do the send process, by the moment we are sending each 
-	 node individually, this must be changed ---*/
-	for(iVertex = 0; iVertex < geometry->nVertex[val_marker]; iVertex++) {
-		iPoint = geometry->vertex[val_marker][iVertex]->GetNode();
-		if (geometry->node[iPoint]->GetDomain()) {
-			/*--- Find the associate pair to the original node ---*/
-			jPoint = geometry->vertex[val_marker][iVertex]->GetPeriodicPointDomain()[0];
-			jProcessor = geometry->vertex[val_marker][iVertex]->GetPeriodicPointDomain()[1];
-
-			/*--- We only send the information that belong to other boundary ---*/
-			if (jProcessor != rank) {
-				Adjoint_Var = node[iPoint]->GetSolution();
-				for (iVar = 0; iVar < nVar; iVar++)
-					Buffer_Send_Psi[iVar] = Adjoint_Var[iVar];
-				MPI::COMM_WORLD.Bsend(Buffer_Send_Psi, nVar, MPI::DOUBLE, jProcessor, iPoint);
-			}
-		}
-	}
-
-
-	for(iVertex = 0; iVertex < geometry->nVertex[val_marker]; iVertex++) {
-		iPoint = geometry->vertex[val_marker][iVertex]->GetNode();
-		if (geometry->node[iPoint]->GetDomain()) {
-			jPoint = geometry->vertex[val_marker][iVertex]->GetPeriodicPointDomain()[0];
-			jProcessor = geometry->vertex[val_marker][iVertex]->GetPeriodicPointDomain()[1];
-
-			/*--- We only receive the information that belong to other boundary ---*/
-			if (jProcessor != rank)
-				MPI::COMM_WORLD.Recv(Buffer_Receive_Psi, nVar, MPI::DOUBLE, jProcessor, jPoint);
-			else {
-				for (iVar = 0; iVar < nVar; iVar++)
-					Buffer_Receive_Psi[iVar] = node[jPoint]->GetSolution(iVar); 
-			}
-
-			/*--- Store the solution for both points ---*/
-			for (iVar = 0; iVar < nVar; iVar++) {
-				Psi_i[iVar] = node[iPoint]->GetSolution(iVar); 
-				Psi_j[iVar] = Buffer_Receive_Psi[iVar]; 
-			}
-
-			/*--- Conservative variables w/o reconstruction (the same at both points) ---*/
-			U_i = solver_container[FLOW_SOL]->node[iPoint]->GetSolution();
-			U_j = solver_container[FLOW_SOL]->node[iPoint]->GetSolution();
-			numerics->SetConservative(U_i, U_j);
-
-			/*--- SoundSpeed enthalpy and lambda variables w/o reconstruction (the same at both points) ---*/
-			numerics->SetSoundSpeed(solver_container[FLOW_SOL]->node[iPoint]->GetSoundSpeed(), 
-					solver_container[FLOW_SOL]->node[iPoint]->GetSoundSpeed());
-			numerics->SetEnthalpy(solver_container[FLOW_SOL]->node[iPoint]->GetEnthalpy(), 
-					solver_container[FLOW_SOL]->node[iPoint]->GetEnthalpy());
-
-			/*--- Set face vector, and area ---*/
-			geometry->vertex[val_marker][iVertex]->GetNormal(Normal);
-			for (iDim = 0; iDim < nDim; iDim++)
-				Normal[iDim] = - Normal[iDim];
-			numerics->SetNormal(Normal);
-
-			/*--- Just do a periodic BC ---*/
-			numerics->SetAdjointVar(Psi_i, Psi_j);
-
-			/*--- Compute residual ---*/			
-			numerics->ComputeResidual(Res_Conv_i, Res_Conv_j, Jacobian_ii, Jacobian_ij, Jacobian_ji, Jacobian_jj, config);
-			LinSysRes.SubtractBlock(iPoint, Res_Conv_i);
-		}
-	}
-
-	delete[] Buffer_Send_Psi;
-	delete[] Buffer_Receive_Psi;
-	delete[] Normal;
-#endif
-
-}
-
-void CAdjEulerSolver::BC_NearField_Boundary(CGeometry *geometry, CSolver **solver_container, CNumerics *numerics, 
-		CConfig *config, unsigned short val_marker) {
-
-#ifdef NO_MPI
-
-	unsigned long iVertex, iPoint, jPoint, Pin, Pout;
-	unsigned short iVar, iDim;
-	double  Psi_out[5], Psi_in[5], Psi_out_ghost[5], Psi_in_ghost[5], 
-	MeanPsi[5], *Psi_i, *Psi_j, *U_i, *U_j, *IntBoundary_Jump, *Coord;
-
-	double  *Normal = new double[nDim];
-
-	for(iVertex = 0; iVertex < geometry->nVertex[val_marker]; iVertex++) {
-		iPoint = geometry->vertex[val_marker][iVertex]->GetNode();
-		jPoint = geometry->vertex[val_marker][iVertex]->GetDonorPoint();
-		Coord = geometry->node[iPoint]->GetCoord();
-
-		if (geometry->node[iPoint]->GetDomain()) {
-
-			/*--- Adjoint variables w/o reconstruction ---*/
-			Psi_i = node[iPoint]->GetSolution();
-			Psi_j = node[jPoint]->GetSolution();
-
-			/*--- Conservative variables w/o reconstruction ---*/
-			U_i = solver_container[FLOW_SOL]->node[iPoint]->GetSolution();
-			U_j = solver_container[FLOW_SOL]->node[jPoint]->GetSolution();
-			numerics->SetConservative(U_i, U_j);
-
-			/*--- SoundSpeed enthalpy and lambda variables w/o reconstruction ---*/
-			numerics->SetSoundSpeed(solver_container[FLOW_SOL]->node[iPoint]->GetSoundSpeed(), 
-					solver_container[FLOW_SOL]->node[jPoint]->GetSoundSpeed());
-			numerics->SetEnthalpy(solver_container[FLOW_SOL]->node[iPoint]->GetEnthalpy(), 
-					solver_container[FLOW_SOL]->node[jPoint]->GetEnthalpy());
-
-			/*--- Set face vector, and area ---*/
-			geometry->vertex[val_marker][iVertex]->GetNormal(Normal);
-			for (iDim = 0; iDim < nDim; iDim++)
-				Normal[iDim] = - Normal[iDim];
-			numerics->SetNormal(Normal);
-
-			/*--- If equivalent area or nearfield pressure condition ---*/
-			if ((config->GetKind_ObjFunc() == EQUIVALENT_AREA) || 
-					(config->GetKind_ObjFunc() == NEARFIELD_PRESSURE)) {
-
-				if (Normal[nDim-1] < 0.0) { Pin = iPoint; Pout = jPoint; }
-				else { Pout = iPoint; Pin = jPoint; }
-
-				for (iVar = 0; iVar < nVar; iVar++) {
-					Psi_out[iVar] = node[Pout]->GetSolution(iVar);
-					Psi_in[iVar] = node[Pin]->GetSolution(iVar);	
-					MeanPsi[iVar] = 0.5*(Psi_out[iVar] + Psi_in[iVar]);
-				}
-
-				IntBoundary_Jump = node[iPoint]->GetIntBoundary_Jump();
-
-				/*--- Inner point ---*/
-				if (iPoint == Pin) {
-					for (iVar = 0; iVar < nVar; iVar++)
-						Psi_in_ghost[iVar] = 2.0*MeanPsi[iVar] - Psi_in[iVar] - IntBoundary_Jump[iVar];
-					numerics->SetAdjointVar(Psi_in, Psi_in_ghost);
-				}
-
-				/*--- Outer point ---*/
-				if (iPoint == Pout) {
-					for (iVar = 0; iVar < nVar; iVar++)
-						Psi_out_ghost[iVar] = 2.0*MeanPsi[iVar] - Psi_out[iVar] + IntBoundary_Jump[iVar];
-					numerics->SetAdjointVar(Psi_out, Psi_out_ghost);
-				}
-			}
-			else {
-				/*--- Just do a periodic BC ---*/
-				numerics->SetAdjointVar(Psi_i, Psi_j);
-			}
-
-			/*--- Compute residual ---*/			
-			numerics->ComputeResidual(Res_Conv_i, Res_Conv_j, Jacobian_ii, Jacobian_ij, Jacobian_ji, Jacobian_jj, config);
-
-			LinSysRes.SubtractBlock(iPoint, Res_Conv_i);
-
-		}
-	}
-
-	delete[] Normal;
-
-#else
-
-	int rank = MPI::COMM_WORLD.Get_rank(), jProcessor;
-	unsigned long iVertex, iPoint, jPoint, Pin, Pout;
-	unsigned short iVar, iDim;
-	double *Adjoint_Var, 
-	Psi_out[5], Psi_in[5], Psi_i[5], Psi_j[5], Psi_in_ghost[5], Psi_out_ghost[5], MeanPsi[5], *U_i, *U_j, 
-	*IntBoundary_Jump;
-
-	double *Normal = new double [nDim]; 
-	double *Buffer_Send_Psi = new double[nVar];
-	double *Buffer_Receive_Psi = new double[nVar];
-
-	/*--- Do the send process, by the moment we are sending each 
-	 node individually, this must be changed ---*/
-	for(iVertex = 0; iVertex < geometry->nVertex[val_marker]; iVertex++) {
-		iPoint = geometry->vertex[val_marker][iVertex]->GetNode();
-		if (geometry->node[iPoint]->GetDomain()) {
-			/*--- Find the associate pair to the original node ---*/
-			jPoint = geometry->vertex[val_marker][iVertex]->GetPeriodicPointDomain()[0];
-			jProcessor = geometry->vertex[val_marker][iVertex]->GetPeriodicPointDomain()[1];
-
-			/*--- We only send the information that belong to other boundary ---*/
-			if (jProcessor != rank) {
-				Adjoint_Var = node[iPoint]->GetSolution();
-				for (iVar = 0; iVar < nVar; iVar++)
-					Buffer_Send_Psi[iVar] = Adjoint_Var[iVar];
-				MPI::COMM_WORLD.Bsend(Buffer_Send_Psi, nVar, MPI::DOUBLE, jProcessor, iPoint);
-			}
-		}
-	}
-
-
-	for(iVertex = 0; iVertex < geometry->nVertex[val_marker]; iVertex++) {
-		iPoint = geometry->vertex[val_marker][iVertex]->GetNode();
-		if (geometry->node[iPoint]->GetDomain()) {
-			jPoint = geometry->vertex[val_marker][iVertex]->GetPeriodicPointDomain()[0];
-			jProcessor = geometry->vertex[val_marker][iVertex]->GetPeriodicPointDomain()[1];
-
-			/*--- We only receive the information that belong to other boundary ---*/
-			if (jProcessor != rank)
-				MPI::COMM_WORLD.Recv(Buffer_Receive_Psi, nVar, MPI::DOUBLE, jProcessor, jPoint);
-			else {
-				for (iVar = 0; iVar < nVar; iVar++)
-					Buffer_Receive_Psi[iVar] = node[jPoint]->GetSolution(iVar); 
-			}
-
-			/*--- Store the solution for both points ---*/
-			for (iVar = 0; iVar < nVar; iVar++) {
-				Psi_i[iVar] = node[iPoint]->GetSolution(iVar); 
-				Psi_j[iVar] = Buffer_Receive_Psi[iVar]; 
-			}
-
-			/*--- Conservative variables w/o reconstruction (the same at both points) ---*/
-			U_i = solver_container[FLOW_SOL]->node[iPoint]->GetSolution();
-			U_j = solver_container[FLOW_SOL]->node[iPoint]->GetSolution();
-			numerics->SetConservative(U_i, U_j);
-
-			/*--- SoundSpeed enthalpy and lambda variables w/o reconstruction (the same at both points) ---*/
-			numerics->SetSoundSpeed(solver_container[FLOW_SOL]->node[iPoint]->GetSoundSpeed(), 
-					solver_container[FLOW_SOL]->node[iPoint]->GetSoundSpeed());
-			numerics->SetEnthalpy(solver_container[FLOW_SOL]->node[iPoint]->GetEnthalpy(), 
-					solver_container[FLOW_SOL]->node[iPoint]->GetEnthalpy());
-
-			/*--- Set face vector, and area ---*/
-			geometry->vertex[val_marker][iVertex]->GetNormal(Normal);
-			for (iDim = 0; iDim < nDim; iDim++)
-				Normal[iDim] = - Normal[iDim];
-			numerics->SetNormal(Normal);
-
-			/*--- If equivalent area or nearfield pressure condition ---*/
-			if ((config->GetKind_ObjFunc() == EQUIVALENT_AREA) || 
-					(config->GetKind_ObjFunc() == NEARFIELD_PRESSURE)) {
-
-				/*--- Inner nearfield boundary ---*/
-				if (Normal[nDim-1] < 0.0)  { 
-					Pin = iPoint; Pout = jPoint;
-					for (iVar = 0; iVar < nVar; iVar++) {
-						Psi_in[iVar] = Psi_i[iVar];
-						Psi_out[iVar] = Psi_j[iVar];
-						MeanPsi[iVar] = 0.5*(Psi_out[iVar] + Psi_in[iVar]);
-					}
-				}
-				/*--- Outer nearfield boundary ---*/
-				else { 
-					Pout = iPoint; Pin = jPoint; 
-					for (iVar = 0; iVar < nVar; iVar++) {
-						Psi_in[iVar] = Psi_j[iVar];
-						Psi_out[iVar] = Psi_i[iVar];
-						MeanPsi[iVar] = 0.5*(Psi_out[iVar] + Psi_in[iVar]);
-					}
-				}
-
-				IntBoundary_Jump = node[iPoint]->GetIntBoundary_Jump();
-
-				/*--- Inner point ---*/
-				if (iPoint == Pin) {
-					for (iVar = 0; iVar < nVar; iVar++)
-						Psi_in_ghost[iVar] = 2.0*MeanPsi[iVar] - Psi_in[iVar] - IntBoundary_Jump[iVar];
-					numerics->SetAdjointVar(Psi_in, Psi_in_ghost);
-				}
-
-				/*--- Outer point ---*/
-				if (iPoint == Pout) {
-					for (iVar = 0; iVar < nVar; iVar++)
-						Psi_out_ghost[iVar] = 2.0*MeanPsi[iVar] - Psi_out[iVar] + IntBoundary_Jump[iVar];
-					numerics->SetAdjointVar(Psi_out, Psi_out_ghost);	
-				}
-			}
-			else {
-				/*--- Just do a periodic BC ---*/
-				numerics->SetAdjointVar(Psi_i, Psi_j);
-			}
-
-			/*--- Compute residual ---*/			
-			numerics->ComputeResidual(Res_Conv_i, Res_Conv_j, Jacobian_ii, Jacobian_ij, Jacobian_ji, Jacobian_jj, config);
-			LinSysRes.SubtractBlock(iPoint, Res_Conv_i);
-		}
-	}
-
-	delete[] Buffer_Send_Psi;
-	delete[] Buffer_Receive_Psi;
-	delete[] Normal;
-#endif	
-}
-
-void CAdjEulerSolver::BC_Far_Field(CGeometry *geometry, CSolver **solver_container, CNumerics *conv_numerics, CNumerics *visc_numerics, 
-		CConfig *config, unsigned short val_marker) {
-
-	unsigned long iVertex, iPoint;
-	unsigned short iVar, iDim;
-	double *Normal, *U_domain, *U_infty, *Psi_domain, *Psi_infty;
-
-	bool implicit = (config->GetKind_TimeIntScheme_AdjFlow() == EULER_IMPLICIT);
-	bool incompressible = config->GetIncompressible();
-	bool grid_movement = config->GetGrid_Movement();
-
-	Normal = new double[nDim];
-	U_domain = new double[nVar]; U_infty = new double[nVar];
-	Psi_domain = new double[nVar]; Psi_infty = new double[nVar];
-
-	/*--- Loop over all the vertices ---*/
-	for (iVertex = 0; iVertex < geometry->nVertex[val_marker]; iVertex++) {
-		iPoint = geometry->vertex[val_marker][iVertex]->GetNode();
-
-		/*--- If the node belongs to the domain ---*/
-		if (geometry->node[iPoint]->GetDomain()) {
-
-			/*--- Set the normal vector ---*/
-			geometry->vertex[val_marker][iVertex]->GetNormal(Normal);
-			for (iDim = 0; iDim < nDim; iDim++) Normal[iDim] = -Normal[iDim];
-			conv_numerics->SetNormal(Normal);
-
-			/*--- Flow solution at the wall ---*/
-			for (iVar = 0; iVar < nVar; iVar++)
-				U_domain[iVar] = solver_container[FLOW_SOL]->node[iPoint]->GetSolution(iVar);
-
-			/*--- Solution at infinity ---*/
-			if (incompressible) {
-				U_infty[0] = solver_container[FLOW_SOL]->GetPressure_Inf();
-				U_infty[1] = solver_container[FLOW_SOL]->GetVelocity_Inf(0)*config->GetDensity_FreeStreamND();
-				U_infty[2] = solver_container[FLOW_SOL]->GetVelocity_Inf(1)*config->GetDensity_FreeStreamND();
-				if (nDim == 3) U_infty[3] = solver_container[FLOW_SOL]->GetVelocity_Inf(2)*config->GetDensity_FreeStreamND();
-			}
-			else {
-				/*--- Flow Solution at infinity ---*/
-				U_infty[0] = solver_container[FLOW_SOL]->GetDensity_Inf();
-				U_infty[1] = solver_container[FLOW_SOL]->GetDensity_Velocity_Inf(0);
-				U_infty[2] = solver_container[FLOW_SOL]->GetDensity_Velocity_Inf(1);
-				U_infty[3] = solver_container[FLOW_SOL]->GetDensity_Energy_Inf();
-				if (nDim == 3) {
-					U_infty[3] = solver_container[FLOW_SOL]->GetDensity_Velocity_Inf(2);
-					U_infty[4] = solver_container[FLOW_SOL]->GetDensity_Energy_Inf();
-				}
-			}
-			conv_numerics->SetConservative(U_domain, U_infty);
-
-      /*--- Adjoint flow solution at the wall ---*/
-      for (iVar = 0; iVar < nVar; iVar++) {
-        Psi_domain[iVar] = node[iPoint]->GetSolution(iVar);
-        Psi_infty[iVar] = 0.0;
-      }
-      conv_numerics->SetAdjointVar(Psi_domain, Psi_infty);
-
-			if (incompressible) {
-				conv_numerics->SetDensityInc(config->GetDensity_FreeStreamND(), config->GetDensity_FreeStreamND());
-				conv_numerics->SetBetaInc2(solver_container[FLOW_SOL]->node[iPoint]->GetBetaInc2(), 
-						solver_container[FLOW_SOL]->node[iPoint]->GetBetaInc2());
-				conv_numerics->SetCoord(geometry->node[iPoint]->GetCoord(), geometry->node[iPoint]->GetCoord());
-			}
-			else {		
-				conv_numerics->SetSoundSpeed(solver_container[FLOW_SOL]->node[iPoint]->GetSoundSpeed(), 
-						solver_container[FLOW_SOL]->node[iPoint]->GetSoundSpeed());
-				conv_numerics->SetEnthalpy(solver_container[FLOW_SOL]->node[iPoint]->GetEnthalpy(), 
-						solver_container[FLOW_SOL]->node[iPoint]->GetEnthalpy());
-			}
-
-			/*--- Grid Movement ---*/
-			if (grid_movement)
-				conv_numerics->SetGridVel(geometry->node[iPoint]->GetGridVel(), geometry->node[iPoint]->GetGridVel());
-
-			/*--- Compute the upwind flux ---*/
-      conv_numerics->ComputeResidual(Residual_i, Residual_j, Jacobian_ii, Jacobian_ij, Jacobian_ji, Jacobian_jj, config);
-      
-			/*--- Add and Subtract Residual ---*/
-      LinSysRes.SubtractBlock(iPoint, Residual_i);
-      
-      /*--- Implicit contribution to the residual ---*/
-      if (implicit)
-        Jacobian.SubtractBlock(iPoint, iPoint, Jacobian_ii);
-		}
-	}
-
-	delete [] Normal;
-	delete [] U_domain; delete [] U_infty;
-	delete [] Psi_domain; delete [] Psi_infty;
-}
-
-void CAdjEulerSolver::BC_Inlet(CGeometry *geometry, CSolver **solver_container, CNumerics *conv_numerics, CNumerics *visc_numerics, CConfig *config, unsigned short val_marker) {
-	unsigned short iVar, iDim, Kind_Inlet = config->GetKind_Inlet();
-	unsigned long iVertex, iPoint, Point_Normal;
-	double P_Total, T_Total, Velocity[3], Density_Inlet, Velocity2, H_Total,
-  Temperature, Riemann, Pressure, Density, Energy, *Flow_Dir, Mach2, SoundSpeed2,
-  SoundSpeed_Total2, Vel_Mag, alpha, aa, bb, cc, dd, bcn, phin, Area, UnitaryNormal[3],
-  ProjGridVel, *GridVel;
-  
-	double Two_Gamma_M1 = 2.0/Gamma_Minus_One;
-	double Gas_Constant = config->GetGas_ConstantND();
-	bool implicit = (config->GetKind_TimeIntScheme_AdjFlow() == EULER_IMPLICIT);
-	bool incompressible = config->GetIncompressible();
-	bool grid_movement = config->GetGrid_Movement();
-    bool freesurface = config->GetFreeSurface();
-	string Marker_Tag = config->GetMarker_All_Tag(val_marker);
-
-	double *Normal = new double[nDim];
-	double *U_domain   = new double[nVar]; double *U_inlet   = new double[nVar];
-	double *Psi_domain = new double[nVar]; double *Psi_inlet = new double[nVar];
-
-	/*--- Loop over all the vertices on this boundary marker ---*/
-	for (iVertex = 0; iVertex < geometry->nVertex[val_marker]; iVertex++) {
-		iPoint = geometry->vertex[val_marker][iVertex]->GetNode();
-
-		/*--- Check that the node belongs to the domain (i.e., not a halo node) ---*/
-		if (geometry->node[iPoint]->GetDomain()) {
-
-			/*--- Normal vector for this vertex (negate for outward convention) ---*/
-			geometry->vertex[val_marker][iVertex]->GetNormal(Normal);
-			for (iDim = 0; iDim < nDim; iDim++) Normal[iDim] = -Normal[iDim];
-			conv_numerics->SetNormal(Normal);
-
-			Area = 0.0;
-      for (iDim = 0; iDim < nDim; iDim++)
-				Area += Normal[iDim]*Normal[iDim];
-			Area = sqrt (Area);
-
-			for (iDim = 0; iDim < nDim; iDim++)
-				UnitaryNormal[iDim] = Normal[iDim]/Area;
-
-			/*--- Set the normal point ---*/
-			Point_Normal = geometry->vertex[val_marker][iVertex]->GetNormal_Neighbor();
-
-			/*--- Flow solution at the boundary ---*/
-			for (iVar = 0; iVar < nVar; iVar++)
-				U_domain[iVar] = solver_container[FLOW_SOL]->node[iPoint]->GetSolution(iVar);
-
-			/*--- Adjoint flow solution at the boundary ---*/
-			for (iVar = 0; iVar < nVar; iVar++)
-				Psi_domain[iVar] = node[iPoint]->GetSolution(iVar);
-
-			/*--- Construct the flow & adjoint states at the inlet ---*/
-			if (incompressible) {
-
-//        /*--- Flow solution at the boundary ---*/
-//        Density_Inlet = solver_container[FLOW_SOL]->node[iPoint]->GetDensityInc();
-//        for (iVar = 0; iVar < nVar; iVar++)
-//          U_inlet[iVar] = solver_container[FLOW_SOL]->node[iPoint]->GetSolution(iVar);
-        
-				/*--- Pressure and density using the internal value ---*/
-				U_inlet[0] = solver_container[FLOW_SOL]->node[iPoint]->GetSolution(0);
-				Density_Inlet = solver_container[FLOW_SOL]->node[iPoint]->GetDensityInc();
-        
-				/*--- The velocity is computed from the infinity values ---*/
-				for (iDim = 0; iDim < nDim; iDim++)
-					U_inlet[iDim+1] = solver_container[FLOW_SOL]->GetVelocity_Inf(iDim)*Density_Inlet;
-        
-				/*--- The y/z velocity is interpolated due to the
-         free surface effect on the pressure ---*/
-				if (freesurface) U_inlet[nDim] = solver_container[FLOW_SOL]->node[iPoint]->GetSolution(nDim);
-        
-				/*--- Adjoint solution at the inlet ---*/
-				Psi_inlet[0] = node[iPoint]->GetSolution(0);
-        for (iDim = 0; iDim < nDim; iDim++)
-          Psi_inlet[iDim+1] = 0.0;
-
-			}	else {
-
-				/*--- Subsonic, compressible inflow: first build the flow state
-         using the same method as the direct problem. Then, based on
-         those conservative values, compute the characteristic-based 
-         adjoint boundary condition. The boundary update to be applied
-         depends on whether total conditions or mass flow are specified. ---*/
-
-				switch (Kind_Inlet) {
-
-				/*--- Total properties have been specified at the inlet. ---*/
-				case TOTAL_CONDITIONS:
-
-					/*--- Retrieve the specified total conditions for this inlet. ---*/
-					P_Total  = config->GetInlet_Ptotal(Marker_Tag);
-					T_Total  = config->GetInlet_Ttotal(Marker_Tag);
-					Flow_Dir = config->GetInlet_FlowDir(Marker_Tag);
-
-					/*--- Non-dim. the inputs if necessary. ---*/
-					P_Total /= config->GetPressure_Ref();
-					T_Total /= config->GetTemperature_Ref();
-
-					/*--- Store primitives and set some variables for clarity. ---*/
-					Density = U_domain[0];
-					Velocity2 = 0.0;
-					for (iDim = 0; iDim < nDim; iDim++) {
-						Velocity[iDim] = U_domain[iDim+1]/Density;
-						Velocity2 += Velocity[iDim]*Velocity[iDim];
-					}
-					Energy      = U_domain[nVar-1]/Density;
-					Pressure    = Gamma_Minus_One*Density*(Energy-0.5*Velocity2);
-					H_Total     = (Gamma*Gas_Constant/Gamma_Minus_One)*T_Total;
-					SoundSpeed2 = Gamma*Pressure/Density;
-
-					/*--- Compute the acoustic Riemann invariant that is extrapolated
-             from the domain interior. ---*/
-					Riemann   = 2.0*sqrt(SoundSpeed2)/Gamma_Minus_One;
-					for (iDim = 0; iDim < nDim; iDim++)
-						Riemann += Velocity[iDim]*UnitaryNormal[iDim];
-
-					/*--- Total speed of sound ---*/
-					SoundSpeed_Total2 = Gamma_Minus_One*(H_Total - (Energy
-							+ Pressure/Density)+0.5*Velocity2) + SoundSpeed2;
-
-					/*--- Dot product of normal and flow direction. This should
-             be negative due to outward facing boundary normal convention. ---*/
-					alpha = 0.0;
-					for (iDim = 0; iDim < nDim; iDim++)
-						alpha += UnitaryNormal[iDim]*Flow_Dir[iDim];
-
-					/*--- Coefficients in the quadratic equation for the velocity ---*/
-					aa =  1.0 + 0.5*Gamma_Minus_One*alpha*alpha;
-					bb = -1.0*Gamma_Minus_One*alpha*Riemann;
-					cc =  0.5*Gamma_Minus_One*Riemann*Riemann
-							-2.0*SoundSpeed_Total2/Gamma_Minus_One;
-
-					/*--- Solve quadratic equation for velocity magnitude. Value must
-             be positive, so the choice of root is clear. ---*/
-					dd = bb*bb - 4.0*aa*cc;
-					dd = sqrt(max(0.0,dd));
-					Vel_Mag   = (-bb + dd)/(2.0*aa);
-					Vel_Mag   = max(0.0,Vel_Mag);
-					Velocity2 = Vel_Mag*Vel_Mag;
-
-					/*--- Compute speed of sound from total speed of sound eqn. ---*/
-					SoundSpeed2 = SoundSpeed_Total2 - 0.5*Gamma_Minus_One*Velocity2;
-
-					/*--- Mach squared (cut between 0-1), use to adapt velocity ---*/
-					Mach2 = Velocity2/SoundSpeed2;
-					Mach2 = min(1.0,Mach2);
-					Velocity2   = Mach2*SoundSpeed2;
-					Vel_Mag     = sqrt(Velocity2);
-					SoundSpeed2 = SoundSpeed_Total2 - 0.5*Gamma_Minus_One*Velocity2;
-
-					/*--- Compute new velocity vector at the inlet ---*/
-					for (iDim = 0; iDim < nDim; iDim++)
-						Velocity[iDim] = Vel_Mag*Flow_Dir[iDim];
-
-					/*--- Static temperature from the speed of sound relation ---*/
-					Temperature = SoundSpeed2/(Gamma*Gas_Constant);
-
-					/*--- Static pressure using isentropic relation at a point ---*/
-					Pressure = P_Total*pow((Temperature/T_Total),Gamma/Gamma_Minus_One);
-
-					/*--- Density at the inlet from the gas law ---*/
-					Density = Pressure/(Gas_Constant*Temperature);
-
-					/*--- Using pressure, density, & velocity, compute the energy ---*/
-					Energy = Pressure/(Density*Gamma_Minus_One)+0.5*Velocity2;
-
-					/*--- Conservative variables, using the derived quantities ---*/
-					U_inlet[0] = Density;
-					U_inlet[1] = Velocity[0]*Density;
-					U_inlet[2] = Velocity[1]*Density;
-					U_inlet[3] = Energy*Density;
-					if (nDim == 3) {
-						U_inlet[3] = Velocity[2]*Density;
-						U_inlet[4] = Energy*Density;
-					}
-
-					/*--- Adjoint solution at the inlet. Set to zero for now
-             but should be replaced with derived expression for this type of
-             inlet. ---*/
-					for (iVar = 0; iVar < nVar; iVar++)
-						Psi_inlet[iVar] = 0.0;
-
-					break;
-
-					/*--- Mass flow has been specified at the inlet. ---*/
-				case MASS_FLOW:
-
-					/*--- Retrieve the specified mass flow for the inlet. ---*/
-					Density  = config->GetInlet_Ttotal(Marker_Tag);
-					Vel_Mag  = config->GetInlet_Ptotal(Marker_Tag);
-					Flow_Dir = config->GetInlet_FlowDir(Marker_Tag);
-
-					/*--- Non-dim. the inputs if necessary. ---*/
-					Density /= config->GetDensity_Ref();
-					Vel_Mag /= config->GetVelocity_Ref();
-
-					/*--- Get primitives from current inlet state. ---*/
-					for (iDim = 0; iDim < nDim; iDim++)
-						Velocity[iDim] = solver_container[FLOW_SOL]->node[iPoint]->GetVelocity(iDim, incompressible);
-					Pressure    = solver_container[FLOW_SOL]->node[iPoint]->GetPressure(incompressible);
-					SoundSpeed2 = Gamma*Pressure/U_domain[0];
-
-					/*--- Compute the acoustic Riemann invariant that is extrapolated
-             from the domain interior. ---*/
-					Riemann = Two_Gamma_M1*sqrt(SoundSpeed2);
-					for (iDim = 0; iDim < nDim; iDim++)
-						Riemann += Velocity[iDim]*UnitaryNormal[iDim];
-
-					/*--- Speed of sound squared for fictitious inlet state ---*/
-					SoundSpeed2 = Riemann;
-					for (iDim = 0; iDim < nDim; iDim++)
-						SoundSpeed2 -= Vel_Mag*Flow_Dir[iDim]*UnitaryNormal[iDim];
-
-					SoundSpeed2 = max(0.0,0.5*Gamma_Minus_One*SoundSpeed2);
-					SoundSpeed2 = SoundSpeed2*SoundSpeed2;
-
-					/*--- Pressure for the fictitious inlet state ---*/
-					Pressure = SoundSpeed2*Density/Gamma;
-
-					/*--- Energy for the fictitious inlet state ---*/
-					Energy = Pressure/(Density*Gamma_Minus_One)+0.5*Vel_Mag*Vel_Mag;
-
-					/*--- Conservative variables, using the derived quantities ---*/
-					U_inlet[0] = Density;
-					U_inlet[1] = Vel_Mag*Flow_Dir[0]*Density;
-					U_inlet[2] = Vel_Mag*Flow_Dir[1]*Density;
-					U_inlet[3] = Energy*Density;
-					if (nDim == 3) {
-						U_inlet[3] = Vel_Mag*Flow_Dir[2]*Density;
-						U_inlet[4] = Energy*Density;
-					}
-
-					/*--- Retrieve current adjoint solution values at the boundary ---*/
-					for (iVar = 0; iVar < nVar; iVar++)
-						Psi_inlet[iVar] = node[iPoint]->GetSolution(iVar);
-
-					/*--- Some terms needed for the adjoint BC ---*/
-					bcn = 0.0; phin = 0.0;
-					for (iDim = 0; iDim < nDim; iDim++) {
-						bcn  -= (Gamma/Gamma_Minus_One)*Velocity[iDim]*UnitaryNormal[iDim];
-						phin += Psi_domain[iDim+1]*UnitaryNormal[iDim];
-					}
-
-					/*--- Extra boundary term for grid movement ---*/
-					if (grid_movement) {
-						ProjGridVel = 0.0;
-						GridVel = geometry->node[iPoint]->GetGridVel();
-						for (iDim = 0; iDim < nDim; iDim++)
-							ProjGridVel += GridVel[iDim]*UnitaryNormal[iDim];
-						bcn -= (1.0/Gamma_Minus_One)*ProjGridVel;
-					}
-
-					/*--- Impose value for PsiE based on hand-derived expression. ---*/
-					Psi_inlet[nVar-1] = -phin*(1.0/bcn);
-
-					break;
-				}
-			}
-
-			/*--- Set the flow and adjoint states in the solver ---*/
-			conv_numerics->SetConservative(U_domain, U_inlet);
-			conv_numerics->SetAdjointVar(Psi_domain, Psi_inlet);
-
-			if (incompressible) {
-				conv_numerics->SetDensityInc(solver_container[FLOW_SOL]->node[iPoint]->GetDensityInc(), Density_Inlet);
-				conv_numerics->SetBetaInc2(solver_container[FLOW_SOL]->node[iPoint]->GetBetaInc2(),
-                                 solver_container[FLOW_SOL]->node[iPoint]->GetBetaInc2());
-				conv_numerics->SetCoord(geometry->node[iPoint]->GetCoord(), geometry->node[iPoint]->GetCoord());
-			}
-			else {		
-				conv_numerics->SetSoundSpeed(solver_container[FLOW_SOL]->node[iPoint]->GetSoundSpeed(), 
-						solver_container[FLOW_SOL]->node[iPoint]->GetSoundSpeed());
-				conv_numerics->SetEnthalpy(solver_container[FLOW_SOL]->node[iPoint]->GetEnthalpy(), 
-						solver_container[FLOW_SOL]->node[iPoint]->GetEnthalpy());
-			}
-
-			/*--- Grid Movement ---*/
-			if (grid_movement)
-				conv_numerics->SetGridVel(geometry->node[iPoint]->GetGridVel(),
-						geometry->node[iPoint]->GetGridVel());
-
-      /*--- Compute the residual using an upwind scheme ---*/
-			conv_numerics->ComputeResidual(Residual_i, Residual_j, Jacobian_ii, Jacobian_ij,
-                               Jacobian_ji, Jacobian_jj, config);
-
-			/*--- Add and Subtract Residual ---*/
-			LinSysRes.SubtractBlock(iPoint, Residual_i);
-
-			/*--- Implicit contribution to the residual ---*/
-			if (implicit) 
-				Jacobian.SubtractBlock(iPoint, iPoint, Jacobian_ii);
-		}
-	}
-
-	/*--- Free locally allocated memory ---*/
-	delete [] Normal;
-	delete [] U_domain;   delete [] U_inlet;
-	delete [] Psi_domain; delete [] Psi_inlet;
-
-}
-
-void CAdjEulerSolver::BC_Outlet(CGeometry *geometry, CSolver **solver_container, CNumerics *conv_numerics, CNumerics *visc_numerics, CConfig *config, unsigned short val_marker) {
-
-	/*--- Local variables and initialization. ---*/
-	unsigned short iVar, iDim;
-
-	unsigned long iVertex, iPoint, Point_Normal;
-
-	double Pressure, P_Exit, Velocity[3], Velocity2, Entropy;
-	double Density, Energy, Riemann, Height;
-	double Vn, SoundSpeed, Mach_Exit, Vn_Exit, Ubn, a1, LevelSet, Density_Outlet;
-	double *U_domain = new double[nVar]; double *U_outlet = new double[nVar];
-	double *Psi_domain = new double [nVar]; double *Psi_outlet = new double [nVar];
-	double *Normal = new double[nDim];
-  double Area, UnitaryNormal[3];
-  
-	bool implicit = (config->GetKind_TimeIntScheme_AdjFlow() == EULER_IMPLICIT);
-	bool incompressible = config->GetIncompressible();
-	bool grid_movement  = config->GetGrid_Movement();
-    double FreeSurface_Zero = config->GetFreeSurface_Zero();
-	double PressFreeSurface = solver_container[FLOW_SOL]->GetPressure_Inf();
-    double epsilon          = config->GetFreeSurface_Thickness();
-    double RatioDensity     = config->GetRatioDensity();
-    double Froude           = config->GetFroude();
-    bool freesurface = config->GetFreeSurface();
-
-  
-	string Marker_Tag = config->GetMarker_All_Tag(val_marker);
-
-	/*--- Loop over all the vertices ---*/
-	for (iVertex = 0; iVertex < geometry->nVertex[val_marker]; iVertex++) {
-		iPoint = geometry->vertex[val_marker][iVertex]->GetNode();
-
-		/*--- If the node belong to the domain ---*/
-		if (geometry->node[iPoint]->GetDomain()) {
-
-			/*--- Set the normal vector ---*/
-			geometry->vertex[val_marker][iVertex]->GetNormal(Normal);
-			for (iDim = 0; iDim < nDim; iDim++) Normal[iDim] = -Normal[iDim];
-
-			Area = 0.0;
-			for (iDim = 0; iDim < nDim; iDim++)
-				Area += Normal[iDim]*Normal[iDim];
-			Area = sqrt (Area);
-
-			for (iDim = 0; iDim < nDim; iDim++)
-				UnitaryNormal[iDim] = Normal[iDim]/Area;
-
-			/*--- Set the normal point ---*/
-			Point_Normal = geometry->vertex[val_marker][iVertex]->GetNormal_Neighbor();
-
-			/*--- Flow solution at the wall ---*/
-			for (iVar = 0; iVar < nVar; iVar++)
-				U_domain[iVar] = solver_container[FLOW_SOL]->node[iPoint]->GetSolution(iVar);
-
-			/*--- Adjoint flow solution at the wall ---*/
-			for (iVar = 0; iVar < nVar; iVar++)
-				Psi_domain[iVar] = node[iPoint]->GetSolution(iVar);
-
-			/*--- Construct the flow & adjoint states at the outlet ---*/
-			if (incompressible) {
-
-        if (freesurface) {
-          
-//          /*--- Flow solution at the boundary ---*/
-//          Density_Outlet = solver_container[FLOW_SOL]->node[iPoint]->GetDensityInc();
-//          for (iVar = 0; iVar < nVar; iVar++)
-//            U_outlet[iVar] = solver_container[FLOW_SOL]->node[iPoint]->GetSolution(iVar);
-          
-					/*--- Density computation at the exit using the level set function ---*/
-					Height = geometry->node[iPoint]->GetCoord(nDim-1);
-					LevelSet = Height - FreeSurface_Zero;
-          
-					/*--- Pressure computation the density at the exit (imposed) ---*/
-					if (LevelSet < -epsilon) Density_Outlet = config->GetDensity_FreeStreamND();
-					if (LevelSet > epsilon) Density_Outlet = RatioDensity*config->GetDensity_FreeStreamND();
-					U_outlet[0] = PressFreeSurface + Density_Outlet*((FreeSurface_Zero-Height)/(Froude*Froude));
-          
-					/*--- Neumman condition in the interface for the pressure and density ---*/
-					if (fabs(LevelSet) <= epsilon) {
-						U_outlet[0] = solver_container[FLOW_SOL]->node[Point_Normal]->GetSolution(0);
-						Density_Outlet = solver_container[FLOW_SOL]->node[Point_Normal]->GetDensityInc();
-					}
-          
-        }
-        
-        else {
-          
-					/*--- Imposed pressure and density ---*/
-					Density_Outlet = solver_container[FLOW_SOL]->GetDensity_Inf();
-					U_outlet[0] = solver_container[FLOW_SOL]->GetPressure_Inf();
-          
-				}
-          
-        /*--- Neumman condition for the velocity ---*/
-				for (iDim = 0; iDim < nDim; iDim++)
-					U_outlet[iDim+1] = node[Point_Normal]->GetSolution(iDim+1);
-
-				/*--- Adjoint flow solution at the outlet (hard-coded for size[3] again?) ---*/
-				Psi_outlet[2] = 0.0;
-				double coeff = (2.0*U_domain[1])/ solver_container[FLOW_SOL]->node[Point_Normal]->GetBetaInc2();
-				Psi_outlet[1] = node[Point_Normal]->GetSolution(1);
-				Psi_outlet[0] = -coeff*Psi_outlet[1];
-        
-//				/*--- Adjoint solution at the inlet ---*/
-//        for (iVar = 0; iVar < nVar; iVar++)
-//          Psi_outlet[iVar] = 0.0;
-        
-        
-			} else {
-
-				/*--- Retrieve the specified back pressure for this outlet. ---*/
-				P_Exit = config->GetOutlet_Pressure(Marker_Tag);
-
-				/*--- Non-dim. the inputs if necessary. ---*/
-				P_Exit = P_Exit/config->GetPressure_Ref();
-
-				/*--- Check whether the flow is supersonic at the exit. The type
-         of boundary update depends on this. ---*/
-				Density = U_domain[0];
-				Velocity2 = 0.0; Vn = 0.0;
-				for (iDim = 0; iDim < nDim; iDim++) {
-					Velocity[iDim] = U_domain[iDim+1]/Density;
-					Velocity2 += Velocity[iDim]*Velocity[iDim];
-					Vn += Velocity[iDim]*UnitaryNormal[iDim];
-				}
-				Energy     = U_domain[nVar-1]/Density;
-				Pressure   = Gamma_Minus_One*Density*(Energy-0.5*Velocity2);
-				SoundSpeed = sqrt(Gamma*Pressure/Density);
-				Mach_Exit  = sqrt(Velocity2)/SoundSpeed;
-
-				if (Mach_Exit >= 1.0) {
-
-					/*--- Supersonic exit flow: there are no incoming characteristics,
-           so no boundary condition is necessary. Set outlet state to current
-           state so that upwinding handles the direction of propagation. This
-           means that all variables can be imposed for the adjoint problem,
-           so set them all to zero to remove contributions from the boundary
-           integral in the adjoint formulation (impose orthogonality). ---*/
-
-					for (iVar = 0; iVar < nVar; iVar++) {
-						U_outlet[iVar] = U_domain[iVar];
-						Psi_outlet[iVar] = 0.0;
-					}
-
-				} else {
-
-					/*--- Subsonic exit flow: there is one incoming characteristic (u-c),
-           therefore one variable can be specified (back pressure) and is used
-           to update the conservative variables. Compute the entropy and the
-           acoustic Riemann variable. These invariants, as well as the
-           tangential velocity components, are extrapolated. Adapted from an
-           original implementation in the Stanford University multi-block
-           (SUmb) solver in the routine bcSubsonicOutflow.f90 by Edwin van
-           der Weide, last modified 09-10-2007. ---*/
-
-					Entropy = Pressure*pow(1.0/Density,Gamma);
-					Riemann = Vn + 2.0*SoundSpeed/Gamma_Minus_One;
-
-					/*--- Compute the new fictitious state at the outlet ---*/
-					Density    = pow(P_Exit/Entropy,1.0/Gamma);
-					Pressure   = P_Exit;
-					SoundSpeed = sqrt(Gamma*P_Exit/Density);
-					Vn_Exit    = Riemann - 2.0*SoundSpeed/Gamma_Minus_One;
-					Velocity2  = 0.0;
-					for (iDim = 0; iDim < nDim; iDim++) {
-						Velocity[iDim] = Velocity[iDim] + (Vn_Exit-Vn)*UnitaryNormal[iDim];
-						Velocity2 += Velocity[iDim]*Velocity[iDim];
-					}
-					Energy  = P_Exit/(Density*Gamma_Minus_One) + 0.5*Velocity2;
-
-					/*--- Conservative variables, using the derived quantities ---*/
-					U_outlet[0] = Density;
-					U_outlet[1] = Velocity[0]*Density;
-					U_outlet[2] = Velocity[1]*Density;
-					U_outlet[3] = Energy*Density;
-					if (nDim == 3) {
-						U_outlet[3] = Velocity[2]*Density;
-						U_outlet[4] = Energy*Density;
-					}
-
-					/*--- One condition is imposed at the exit (back pressure) for the
-           flow problem, so nVar-1 conditions are imposed at the outlet on
-           the adjoint variables. Choose PsiE as the free variable and compute 
-           PsiRho & Phi using hand-derived expressions. ---*/
-
-					/*--- Compute (Vn - Ubn).n term for use in the BC. ---*/
-					Vn = 0.0; Ubn = 0.0;
-					for (iDim = 0; iDim < nDim; iDim++)
-						Vn += Velocity[iDim]*UnitaryNormal[iDim];
-
-					/*--- Extra boundary term for grid movement ---*/
-					if (grid_movement) {
-						double ProjGridVel = 0.0;
-						double *GridVel = geometry->node[iPoint]->GetGridVel();
-						for (iDim = 0; iDim < nDim; iDim++)
-							ProjGridVel += GridVel[iDim]*UnitaryNormal[iDim];
-						Ubn = ProjGridVel;
-					}
-
-					/*--- Shorthand for repeated term in the boundary conditions ---*/
-					a1 = Gamma*(P_Exit/(Density*Gamma_Minus_One))/(Vn-Ubn);
-
-					/*--- Impose values for PsiRho & Phi using PsiE from domain. ---*/
-					Psi_outlet[nVar-1] = Psi_domain[nVar-1];
-					Psi_outlet[0] = 0.5*Psi_outlet[nVar-1]*Velocity2;
-					for (iDim = 0; iDim < nDim; iDim++) {
-						Psi_outlet[0]   += Psi_outlet[nVar-1]*a1*Velocity[iDim]*UnitaryNormal[iDim];
-						Psi_outlet[iDim+1] = -Psi_outlet[nVar-1]*(a1*UnitaryNormal[iDim] + Velocity[iDim]);
-					}
-
-					//          /*--- Giles & Pierce ---*/
-					//          Psi_outlet[nVar-1] = Psi_domain[nVar-1];
-					//          Psi_outlet[0] = 0.5*Psi_outlet[nVar-1]*Velocity2;
-					//          for (iDim = 0; iDim < nDim; iDim++) {
-					//            Psi_outlet[0]   += Psi_outlet[nVar-1]*(SoundSpeed/Gamma_Minus_One)*Velocity[iDim]*UnitaryNormal[iDim];
-					//            Psi_outlet[iDim+1] = -Psi_outlet[nVar-1]*((SoundSpeed/Gamma_Minus_One)*UnitaryNormal[iDim] + Velocity[iDim]);
-					//          }
-
-
-				}
-			}
-
-			/*--- Set the flow and adjoint states in the solver ---*/
-			conv_numerics->SetNormal(Normal);
-			conv_numerics->SetConservative(U_domain, U_outlet);
-			conv_numerics->SetAdjointVar(Psi_domain, Psi_outlet);
-
-			if (incompressible) {
-				conv_numerics->SetDensityInc(solver_container[FLOW_SOL]->node[iPoint]->GetDensityInc(), Density_Outlet);
-				conv_numerics->SetBetaInc2(solver_container[FLOW_SOL]->node[iPoint]->GetBetaInc2(),
-						solver_container[FLOW_SOL]->node[iPoint]->GetBetaInc2());
-				conv_numerics->SetCoord(geometry->node[iPoint]->GetCoord(),
-						geometry->node[iPoint]->GetCoord());
-			}
-			else {
-				conv_numerics->SetSoundSpeed(solver_container[FLOW_SOL]->node[iPoint]->GetSoundSpeed(),
-						solver_container[FLOW_SOL]->node[iPoint]->GetSoundSpeed());
-				conv_numerics->SetEnthalpy(solver_container[FLOW_SOL]->node[iPoint]->GetEnthalpy(),
-						solver_container[FLOW_SOL]->node[iPoint]->GetEnthalpy());
-			}
-
-			/*--- Grid Movement ---*/
-			if (grid_movement)
-				conv_numerics->SetGridVel(geometry->node[iPoint]->GetGridVel(),
-						geometry->node[iPoint]->GetGridVel());
-
-			conv_numerics->ComputeResidual(Residual_i, Residual_j, Jacobian_ii, Jacobian_ij,
-					Jacobian_ji, Jacobian_jj, config);
-
-			/*--- Add and Subtract Residual ---*/
-			LinSysRes.SubtractBlock(iPoint, Residual_i);
-
-			/*--- Implicit contribution to the residual ---*/
-			if (implicit)
-				Jacobian.SubtractBlock(iPoint, iPoint, Jacobian_ii);
-		}
-	}
-
-	/*--- Free locally allocated memory ---*/
-	delete [] Normal;
-	delete [] U_domain; delete [] U_outlet;
-	delete [] Psi_domain; delete [] Psi_outlet;
-
-}
-
-void CAdjEulerSolver::BC_Nacelle_Inflow(CGeometry *geometry, CSolver **solver_container, CNumerics *conv_numerics, CNumerics *visc_numerics, CConfig *config, unsigned short val_marker) {
-	double *Normal, *U_domain, *U_inflow, *Psi_domain, *Psi_inflow, Pressure, P_Fan, Velocity[3], Velocity2, Entropy, Density, Energy, Riemann, Enthalpy, Vn, SoundSpeed, Mach_Exit, Vn_Exit, UnitaryNormal[3], Area, a1;
-	unsigned short iVar, iDim;
-	unsigned long iVertex, iPoint;
-
-	bool implicit = (config->GetKind_TimeIntScheme_AdjFlow() == EULER_IMPLICIT);
-	string Marker_Tag = config->GetMarker_All_Tag(val_marker);
-
-	Normal = new double[nDim];
-	U_domain = new double[nVar]; U_inflow = new double[nVar];
-	Psi_domain = new double[nVar]; Psi_inflow = new double[nVar];
-
-	/*--- Loop over all the vertices ---*/
-	for (iVertex = 0; iVertex < geometry->nVertex[val_marker]; iVertex++) {
-		iPoint = geometry->vertex[val_marker][iVertex]->GetNode();
-
-		/*--- If the node belong to the domain ---*/
-		if (geometry->node[iPoint]->GetDomain()) {
-
-			/*--- Normal vector for this vertex (negate for outward convention) ---*/
-			geometry->vertex[val_marker][iVertex]->GetNormal(Normal);
-			for (iDim = 0; iDim < nDim; iDim++) Normal[iDim] = -Normal[iDim];
-
-			Area = 0.0;
-			for (iDim = 0; iDim < nDim; iDim++)
-				Area += Normal[iDim]*Normal[iDim];
-			Area = sqrt (Area);
-
-			for (iDim = 0; iDim < nDim; iDim++)
-				UnitaryNormal[iDim] = Normal[iDim]/Area;
-
-			/*--- Current solution at this boundary node ---*/
-			for (iVar = 0; iVar < nVar; iVar++)
-				U_domain[iVar] = solver_container[FLOW_SOL]->node[iPoint]->GetSolution(iVar);
-
-			/*--- Retrieve the specified back pressure for this outlet. ---*/
-			P_Fan = config->GetFanFace_Pressure(Marker_Tag);
-
-			/*--- Check whether the flow is supersonic at the exit. The type
-			 of boundary update depends on this. ---*/
-			Density = U_domain[0];
-			Velocity2 = 0.0; Vn = 0.0;
-			for (iDim = 0; iDim < nDim; iDim++) {
-				Velocity[iDim] = U_domain[iDim+1]/Density;
-				Velocity2 += Velocity[iDim]*Velocity[iDim];
-				Vn += Velocity[iDim]*UnitaryNormal[iDim];
-			}
-			Energy     = U_domain[nVar-1]/Density;
-			Pressure   = Gamma_Minus_One*Density*(Energy-0.5*Velocity2);
-			SoundSpeed = sqrt(Gamma*Pressure/Density);
-			Mach_Exit  = sqrt(Velocity2)/SoundSpeed;
-
-			/*--- Subsonic exit flow: there is one incoming characteristic,
-			 therefore one variable can be specified (back pressure) and is used
-			 to update the conservative variables. Compute the entropy and the
-			 acoustic variable. These riemann invariants, as well as the tangential
-			 velocity components, are extrapolated. ---*/
-			Entropy = Pressure*pow(1.0/Density,Gamma);
-			Riemann = Vn + 2.0*SoundSpeed/Gamma_Minus_One;
-
-			/*--- Compute the new fictious state at the outlet ---*/
-			Density    = pow(P_Fan/Entropy,1.0/Gamma);
-			Pressure   = P_Fan;
-			SoundSpeed = sqrt(Gamma*P_Fan/Density);
-			Vn_Exit    = Riemann - 2.0*SoundSpeed/Gamma_Minus_One;
-			Velocity2  = 0.0;
-			for (iDim = 0; iDim < nDim; iDim++) {
-				Velocity[iDim] = Velocity[iDim] + (Vn_Exit-Vn)*UnitaryNormal[iDim];
-				Velocity2 += Velocity[iDim]*Velocity[iDim];
-			}
-			Energy  = P_Fan/(Density*Gamma_Minus_One) + 0.5*Velocity2;
-			Enthalpy = (Energy*Density + Pressure) / Density;
-
-			/*--- Conservative variables, using the derived quantities ---*/
-			U_inflow[0] = Density;
-			U_inflow[1] = Velocity[0]*Density;
-			U_inflow[2] = Velocity[1]*Density;
-			U_inflow[3] = Energy*Density;
-			if (nDim == 3) {
-				U_inflow[3] = Velocity[2]*Density;
-				U_inflow[4] = Energy*Density;
-			}
-
-			conv_numerics->SetConservative(U_domain, U_inflow);
-			conv_numerics->SetSoundSpeed(solver_container[FLOW_SOL]->node[iPoint]->GetSoundSpeed(), SoundSpeed);		
-			conv_numerics->SetEnthalpy(solver_container[FLOW_SOL]->node[iPoint]->GetEnthalpy(), Enthalpy);
-
-			/*--- Adjoint flow solution at the wall ---*/
-			for (iVar = 0; iVar < nVar; iVar++)
-				Psi_domain[iVar] = node[iPoint]->GetSolution(iVar);
-      
-      /*--- Shorthand for repeated term in the boundary conditions ---*/
-      a1 = Gamma*(P_Fan/(Density*Gamma_Minus_One))/(Vn);
-      
-      /*--- Impose values for PsiRho & Phi using PsiE from domain. ---*/
-      Psi_inflow[nVar-1] = Psi_domain[nVar-1];
-      Psi_inflow[0] = 0.5*Psi_inflow[nVar-1]*Velocity2;
-      for (iDim = 0; iDim < nDim; iDim++) {
-        Psi_inflow[0]   += Psi_inflow[nVar-1]*a1*Velocity[iDim]*UnitaryNormal[iDim];
-        Psi_inflow[iDim+1] = -Psi_inflow[nVar-1]*(a1*UnitaryNormal[iDim] + Velocity[iDim]);
-      }
-      
-			conv_numerics->SetAdjointVar(Psi_domain, Psi_inflow);
-
-			/*--- Set the normal vector ---*/
-			conv_numerics->SetNormal(Normal);
-
-			/*--- Compute the residual ---*/
-			conv_numerics->ComputeResidual(Residual_i, Residual_j, Jacobian_ii, Jacobian_ij, Jacobian_ji, Jacobian_jj, config);
-
-			/*--- Add and Subtract Residual ---*/
-			LinSysRes.SubtractBlock(iPoint, Residual_i);
-
-			/*--- Implicit contribution to the residual ---*/
-			if (implicit) 
-				Jacobian.SubtractBlock(iPoint, iPoint, Jacobian_ii);
-		}
-	}
-
-	delete [] Normal;
-	delete [] U_domain; delete [] U_inflow;
-	delete [] Psi_domain; delete [] Psi_inflow;
-
-}
-
-void CAdjEulerSolver::BC_Nacelle_Exhaust(CGeometry *geometry, CSolver **solver_container, CNumerics *conv_numerics, CNumerics *visc_numerics, CConfig *config, unsigned short val_marker) {
-	unsigned long iVertex, iPoint, Point_Normal;
-	double P_Total, T_Total, Velocity[3], Velocity2, H_Total, Temperature, Riemann, Enthalpy, Area, UnitaryNormal[3], Pressure, Density, Energy, Mach2, SoundSpeed2, SoundSpeed_Total2, SoundSpeed, Vel_Mag, alpha, aa, bb, cc, dd, Flow_Dir[3], *Normal, *U_domain, *U_exhaust, *Psi_domain, *Psi_exhaust;
-	unsigned short iVar, iDim;
-
-	bool implicit = (config->GetKind_TimeIntScheme_AdjFlow() == EULER_IMPLICIT);
-	string Marker_Tag = config->GetMarker_All_Tag(val_marker);
-	double Gas_Constant = config->GetGas_ConstantND();
-
-	Normal = new double[nDim];
-	U_domain = new double[nVar]; U_exhaust = new double[nVar];
-	Psi_domain = new double[nVar]; Psi_exhaust = new double[nVar];
-
-	/*--- Loop over all the vertices ---*/
-	for (iVertex = 0; iVertex < geometry->nVertex[val_marker]; iVertex++) {
-		iPoint = geometry->vertex[val_marker][iVertex]->GetNode();
-
-		/*--- If the node belong to the domain ---*/
-		if (geometry->node[iPoint]->GetDomain()) {
-      
-      /*--- Index of the closest interior node ---*/
-			Point_Normal = geometry->vertex[val_marker][iVertex]->GetNormal_Neighbor();
-      
-			/*--- Normal vector for this vertex (negate for outward convention) ---*/
-			geometry->vertex[val_marker][iVertex]->GetNormal(Normal);
-			for (iDim = 0; iDim < nDim; iDim++) Normal[iDim] = -Normal[iDim];
-
-			Area = 0.0;
-			for (iDim = 0; iDim < nDim; iDim++)
-				Area += Normal[iDim]*Normal[iDim];
-			Area = sqrt (Area);
-
-			for (iDim = 0; iDim < nDim; iDim++)
-				UnitaryNormal[iDim] = Normal[iDim]/Area;
-
-			/*--- Current solution at this boundary node ---*/
-			for (iVar = 0; iVar < nVar; iVar++)
-				U_domain[iVar] = solver_container[FLOW_SOL]->node[iPoint]->GetSolution(iVar);
-      
-			/*--- Subsonic inflow: there is one outgoing characteristic (u-c),
-			 therefore we can specify all but one state variable at the inlet.
-			 The outgoing Riemann invariant provides the final piece of info. ---*/
-
-			/*--- Retrieve the specified total conditions for this inlet. ---*/
-			P_Total  = config->GetNozzle_Ptotal(Marker_Tag);
-			T_Total  = config->GetNozzle_Ttotal(Marker_Tag);
-
-			/*--- Non-dim. the inputs if necessary. ---*/
-			P_Total /= config->GetPressure_Ref();
-			T_Total /= config->GetTemperature_Ref();
-
-			/*--- Store primitives and set some variables for clarity. ---*/
-			Density = U_domain[0];
-			Velocity2 = 0.0;
-			for (iDim = 0; iDim < nDim; iDim++) {
-				Velocity[iDim] = U_domain[iDim+1]/Density;
-				Velocity2 += Velocity[iDim]*Velocity[iDim];
-			}
-			Energy      = U_domain[nVar-1]/Density;
-			Pressure    = Gamma_Minus_One*Density*(Energy-0.5*Velocity2);
-			H_Total     = (Gamma*Gas_Constant/Gamma_Minus_One)*T_Total;
-			SoundSpeed2 = Gamma*Pressure/Density;
-
-			/*--- Compute the acoustic Riemann invariant that is extrapolated
-			 from the domain interior. ---*/
-			Riemann   = 2.0*sqrt(SoundSpeed2)/Gamma_Minus_One;
-			for (iDim = 0; iDim < nDim; iDim++)
-				Riemann += Velocity[iDim]*UnitaryNormal[iDim];
-
-			/*--- Total speed of sound ---*/
-			SoundSpeed_Total2 = Gamma_Minus_One*(H_Total - (Energy + Pressure/Density)+0.5*Velocity2) + SoundSpeed2;
-
-			/*--- The flow direction is defined by the surface normal ---*/
-			for (iDim = 0; iDim < nDim; iDim++)
-				Flow_Dir[iDim] = -UnitaryNormal[iDim];
-
-			/*--- Dot product of normal and flow direction. This should
-			 be negative due to outward facing boundary normal convention. ---*/
-			alpha = 0.0;
-			for (iDim = 0; iDim < nDim; iDim++)
-				alpha += UnitaryNormal[iDim]*Flow_Dir[iDim];
-
-			/*--- Coefficients in the quadratic equation for the velocity ---*/
-			aa =  1.0 + 0.5*Gamma_Minus_One*alpha*alpha;
-			bb = -1.0*Gamma_Minus_One*alpha*Riemann;
-			cc =  0.5*Gamma_Minus_One*Riemann*Riemann -2.0*SoundSpeed_Total2/Gamma_Minus_One;
-
-			/*--- Solve quadratic equation for velocity magnitude. Value must
-			 be positive, so the choice of root is clear. ---*/
-			dd = bb*bb - 4.0*aa*cc;
-			dd = sqrt(max(0.0,dd));
-			Vel_Mag   = (-bb + dd)/(2.0*aa);
-			Vel_Mag   = max(0.0,Vel_Mag);
-			Velocity2 = Vel_Mag*Vel_Mag;
-
-			/*--- Compute speed of sound from total speed of sound eqn. ---*/
-			SoundSpeed2 = SoundSpeed_Total2 - 0.5*Gamma_Minus_One*Velocity2;
-
-			/*--- Mach squared (cut between 0-1), use to adapt velocity ---*/
-			Mach2 = Velocity2/SoundSpeed2;
-			Mach2 = min(1.0,Mach2);
-			Velocity2   = Mach2*SoundSpeed2;
-			Vel_Mag     = sqrt(Velocity2);
-			SoundSpeed2 = SoundSpeed_Total2 - 0.5*Gamma_Minus_One*Velocity2;
-			SoundSpeed = sqrt(SoundSpeed2);
-
-			/*--- Compute new velocity vector at the inlet ---*/
-			for (iDim = 0; iDim < nDim; iDim++)
-				Velocity[iDim] = Vel_Mag*Flow_Dir[iDim];
-
-			/*--- Static temperature from the speed of sound relation ---*/
-			Temperature = SoundSpeed2/(Gamma*Gas_Constant);
-
-			/*--- Static pressure using isentropic relation at a point ---*/
-			Pressure = P_Total*pow((Temperature/T_Total),Gamma/Gamma_Minus_One);
-
-			/*--- Density at the inlet from the gas law ---*/
-			Density = Pressure/(Gas_Constant*Temperature);
-
-			/*--- Using pressure, density, & velocity, compute the energy ---*/
-			Energy = Pressure/(Density*Gamma_Minus_One)+0.5*Velocity2;
-
-			/*--- Conservative variables, using the derived quantities ---*/
-			U_exhaust[0] = Density;
-      for (iDim = 0; iDim < nDim; iDim++)
-        U_exhaust[iDim+1] = Velocity[iDim]*Density;
-			U_exhaust[nDim+1] = Energy*Density;
-
-			conv_numerics->SetConservative(U_domain, U_exhaust);
-			conv_numerics->SetSoundSpeed(solver_container[FLOW_SOL]->node[iPoint]->GetSoundSpeed(), SoundSpeed);
-			conv_numerics->SetEnthalpy(solver_container[FLOW_SOL]->node[iPoint]->GetEnthalpy(), Enthalpy);
-
-			/*--- Adjoint flow solution at the wall ---*/
-			for (iVar = 0; iVar < nVar; iVar++)
-				Psi_domain[iVar] = node[iPoint]->GetSolution(iVar);
-
-			/*--- Adjoint flow solution at the exhaust (this should be improved using characteristics bc) ---*/
-      Psi_exhaust[0] = 0.0;
-      for (iDim = 0; iDim < nDim; iDim++)
-				Psi_exhaust[iDim+1] = node[Point_Normal]->GetSolution(iDim+1);
-      Psi_exhaust[nDim+1] = 0.0;
-      
-			conv_numerics->SetAdjointVar(Psi_domain, Psi_exhaust);
-
-			/*--- Set the normal vector ---*/
-			conv_numerics->SetNormal(Normal);
-
-			/*--- Compute the residual ---*/
-			conv_numerics->ComputeResidual(Residual_i, Residual_j, Jacobian_ii, Jacobian_ij, Jacobian_ji, Jacobian_jj, config);
-
-			/*--- Add and Subtract Residual ---*/
-			LinSysRes.SubtractBlock(iPoint, Residual_i);
-
-			/*--- Implicit contribution to the residual ---*/
-			if (implicit)
-				Jacobian.SubtractBlock(iPoint, iPoint, Jacobian_ii);
-		}
-	}
-
-	delete [] Normal;
-	delete [] U_domain; delete [] U_exhaust;
-	delete [] Psi_domain; delete [] Psi_exhaust;
-
-}
-
-void CAdjEulerSolver::BC_FWH(CGeometry *geometry, CSolver **solver_container, CNumerics *numerics, CConfig *config, unsigned short val_marker) {
-
-	/*--- Dirichlet BC to set the solution from the adjoint coupling terms ---*/
-
-	unsigned long iPoint, iVertex, total_index;
-	bool implicit = (config->GetKind_TimeIntScheme_AdjFlow() == EULER_IMPLICIT);
-
-	for (iVertex = 0; iVertex < geometry->nVertex[val_marker]; iVertex++) {
-		iPoint = geometry->vertex[val_marker][iVertex]->GetNode();
-
-		/*--- Store solution computed in coupling routine ---*/
-		node[iPoint]->SetSolution(node[iPoint]->GetIntBoundary_Jump());
-		node[iPoint]->SetSolution_Old(node[iPoint]->GetIntBoundary_Jump());
-		LinSysRes.SetBlock_Zero(iPoint);
-		node[iPoint]->SetRes_TruncErrorZero();
-
-		/*--- Change rows of the Jacobian (includes 1 in the diagonal) ---*/
-		if (implicit)
-			for (unsigned short iVar = 0; iVar < nVar; iVar++) {
-				total_index = iPoint*nVar+iVar;
-				Jacobian.DeleteValsRowi(total_index);
-			}
-	}
-
-}
-
-void CAdjEulerSolver::SetAeroacoustic_Coupling(CSolver ***wave_solution, CSolver ***flow_solution, CNumerics *numerics, CGeometry **flow_geometry, CConfig *flow_config) {
-
-	/*--- Local variables and initialization ---*/
-
-	unsigned short iMarker, iVar, jVar, kVar, iDim;
-	unsigned short jc, jrjc, jrjcm1, jrjcp1, jr, jm, jrm1, jrjr, jrp1, jmjm;
-	unsigned long iVertex, iPoint;
-  double Area, UnitaryNormal[3];
-	double aux, *coord, u, v, w = 0.0, sq_vel, E = 0.0;
-	double *U_i, M[5][5], AM[5][5], b[5], sum, rho;
-	double *Phi = NULL, *U_i_old = NULL, *Normal = NULL;
-	double delta_T = flow_config->GetDelta_UnstTimeND();
-	double *Psi_New = new double [nVar];
-	double *Velocity;
-	Velocity= new double[nDim];
-	double **A;
-	A = new double*[nVar];
-	for (iVar = 0; iVar < nVar; iVar++)
-		A[iVar] = new double[nVar];
-	ifstream index_file;
-	string text_line;
-
-
-	/*--- Compute the value of the adjoint variables for the coupled adjoint.
-   This requires solving a small system at every node on the FWH surface. ---*/
-
-	for (iMarker = 0; iMarker < flow_config->GetnMarker_All(); iMarker++)
-		if (flow_config->GetMarker_All_Boundary(iMarker) == FWH_SURFACE)
-			for(iVertex = 0; iVertex < flow_geometry[MESH_0]->nVertex[iMarker]; iVertex++) {
-				iPoint = flow_geometry[MESH_0]->vertex[iMarker][iVertex]->GetNode();
-
-				if (flow_geometry[MESH_0]->node[iPoint]->GetDomain()) {
-
-					/*--- Some geometry information for this boundary node ---*/
-					coord = flow_geometry[MESH_0]->node[iPoint]->GetCoord();
-					Normal = flow_geometry[MESH_0]->vertex[iMarker][iVertex]->GetNormal();
-          
-					Area = 0.0;
-					for (iDim = 0; iDim < nDim; iDim++)
-						Area += Normal[iDim]*Normal[iDim];
-					Area = sqrt (Area);
-
-					/*--- Flip sign for the adjoint - should be opposite of the direct solution? ---*/
-					for (iDim = 0; iDim < nDim; iDim++)
-						UnitaryNormal[iDim] = Normal[iDim]/Area;
-
-					/*--- Direct solution at this point for building the inviscid Jacobian --*/
-					U_i = flow_solution[MESH_0][FLOW_SOL]->node[iPoint]->GetSolution();
-					u = U_i[1]/U_i[0]; v = U_i[2]/U_i[0];
-					Velocity[0] = U_i[1]/U_i[0]; Velocity[1] = U_i[2]/U_i[0];
-					rho = U_i[0];
-					sq_vel = u*u+v*v;
-					if (nDim == 2)	E = U_i[3]/U_i[0];
-					if (nDim == 3) { w = U_i[3]/U_i[0]; E = U_i[4]/U_i[0]; }
-
-					if (nDim == 2) {
-
-						/*--- Build matrix for inviscid Jacobian projected in the local normal direction ---*/
-						numerics->GetInviscidProjJac(Velocity, &E, Normal, 1.0, A);
-
-						/*--- M = dV/dU for converting from conservative to primitive variables ---*/
-						M[0][0] = 1.0;				M[0][1] = 0.0;		M[0][2] = 0.0;		M[0][3] = 0.0;
-						M[1][0] = u;					M[1][1] = rho;		M[1][2] = 0.0;		M[1][3] = 0.0;
-						M[2][0] = v;					M[2][1] = 0.0;		M[2][2] = rho;		M[2][3] = 0.0;
-						M[3][0] = 0.5*sq_vel;	M[3][1] = rho*u;	M[3][2] = rho*v;	M[3][3] = 1.0/Gamma_Minus_One;
-
-						/*--- Multiply [A] by [M] since we are taking the Jacobian of
-             the r.h.s. w.r.t the primitive variables ---*/
-						for (iVar = 0; iVar < nVar; iVar++)
-							for (jVar = 0; jVar < nVar; jVar++) {
-								aux = 0.0;
-								for (kVar = 0; kVar < nVar; kVar++)
-									aux += A[iVar][kVar]*M[kVar][jVar];
-								AM[iVar][jVar] = aux;
-							}
-
-						/*--- Transpose the product of the A & M matrices ---*/
-						for (iVar = 0; iVar < nVar; iVar++)
-							for (jVar = 0; jVar < nVar; jVar++)
-								A[iVar][jVar] = AM[jVar][iVar];
-
-						/*--- Build right hand side: phi*dQ/dU ---*/
-						/*--- Don't have the mesh velocity term yet - assume fixed ---*/
-
-						Phi = wave_solution[MESH_0][WAVE_SOL]->node[iPoint]->GetSolution();
-						U_i_old = flow_solution[MESH_0][FLOW_SOL]->node[iPoint]->GetSolution_time_n();
-
-						/*--- Try to flip the normal here w.r.t the adjoint? not likely ---*/
-						b[0] = 0.0;
-						for (iDim = 0; iDim < nDim; iDim++) {
-							b[0] += Phi[0]*(U_i[iDim+1]/U_i[0] - U_i_old[iDim+1]/U_i_old[0])*(UnitaryNormal[iDim]*Area)/delta_T;
-							b[iDim+1] = Phi[0]*(U_i[0] - U_i_old[0])*(UnitaryNormal[iDim]*Area)/delta_T;
-						}
-						b[3] = 0.0;
-
-					}
-
-					if (nDim == 3) {
-						// Do nothing in 3-D at the moment
-					}
-
-					/*--- Solve the system using a LU decomposition --*/
-					for (jc = 1; jc < nVar; jc++)
-						A[0][jc] /= A[0][0];
-
-					jrjc = 0;
-					for (;;) {
-						jrjc++; jrjcm1 = jrjc-1; jrjcp1 = jrjc+1;
-						for (jr = jrjc; jr < nVar; jr++) {
-							sum = A[jr][jrjc];
-							for (jm = 0; jm <= jrjcm1; jm++)
-								sum -= A[jr][jm]*A[jm][jrjc];
-							A[jr][jrjc] = sum;
-						}
-						if ( jrjc == (nVar-1) ) goto stop;
-						for (jc = jrjcp1; jc<nVar; jc++) {
-							sum = A[jrjc][jc];
-							for (jm = 0; jm <= jrjcm1; jm++)
-								sum -= A[jrjc][jm]*A[jm][jc];
-							A[jrjc][jc] = sum/A[jrjc][jrjc];
-						}
-					}
-
-					stop:
-
-					b[0] = b[0]/A[0][0];
-					for (jr = 1; jr<nVar; jr++) {
-						jrm1 = jr-1;
-						sum = b[jr];
-						for (jm = 0; jm<=jrm1; jm++)
-							sum -= A[jr][jm]*b[jm];
-						b[jr] = sum/A[jr][jr];
-					}
-
-					for (jrjr = 1; jrjr<nVar; jrjr++) {
-						jr = (nVar-1)-jrjr;
-						jrp1 = jr+1;
-						sum = b[jr];
-						for (jmjm = jrp1; jmjm<nVar; jmjm++) {
-							jm = (nVar-1)-jmjm+jrp1;
-							sum -= A[jr][jm]*b[jm];
-						}
-						b[jr] = sum;
-					}
-
-					for (iVar = 0; iVar < nVar; iVar++)
-						Psi_New[iVar] = b[iVar];
-
-					/*--- Store new adjoint solution for use in BC_FWH() ---*/
-					node[iPoint]->SetIntBoundary_Jump(Psi_New);
-
-					/*--- Store old direct solution for computing derivative on the next step ---*/
-					/*--- Get old solution for computing time derivative ---*/
-					flow_solution[MESH_0][FLOW_SOL]->node[iPoint]->Set_Solution_time_n();
-
-				}
-
-			}
-
-	/*--- Free memory and exit ---*/
-	delete [] Psi_New;
-	delete [] Velocity;
-	for (iVar = 0; iVar < nVar; iVar++)
-		delete [] A[iVar];
-	delete [] A;
-
-
-}
-
-void CAdjEulerSolver::SetResidual_DualTime(CGeometry *geometry, CSolver **solver_container, CConfig *config, unsigned short iRKStep,
-		unsigned short iMesh, unsigned short RunTime_EqSystem) {
-	unsigned short iVar, jVar;
-	unsigned long iPoint;
-	double *U_time_nM1, *U_time_n, *U_time_nP1, Volume_nM1, Volume_n, Volume_nP1, TimeStep;
-
-	bool implicit = (config->GetKind_TimeIntScheme_AdjFlow() == EULER_IMPLICIT);
-	bool FlowEq = (RunTime_EqSystem == RUNTIME_FLOW_SYS);
-	bool AdjEq = (RunTime_EqSystem == RUNTIME_ADJFLOW_SYS);
-	bool incompressible = config->GetIncompressible();
-	bool Grid_Movement = config->GetGrid_Movement();
-
-	/*--- loop over points ---*/
-	for (iPoint = 0; iPoint < nPointDomain; iPoint++) {
-
-		/*--- Solution at time n-1, n and n+1 ---*/
-		U_time_nM1 = node[iPoint]->GetSolution_time_n1();
-		U_time_n   = node[iPoint]->GetSolution_time_n();
-		U_time_nP1 = node[iPoint]->GetSolution();
-
-		/*--- Volume at time n-1 and n ---*/
-		if (Grid_Movement) {
-			Volume_nM1 = geometry->node[iPoint]->GetVolume_nM1();
-			Volume_n = geometry->node[iPoint]->GetVolume_n();
-			Volume_nP1 = geometry->node[iPoint]->GetVolume();
-		}
-		else {
-			Volume_nM1 = geometry->node[iPoint]->GetVolume();
-			Volume_n = geometry->node[iPoint]->GetVolume();
-			Volume_nP1 = geometry->node[iPoint]->GetVolume();
-		}
-
-		/*--- Time Step ---*/
-		TimeStep = config->GetDelta_UnstTimeND();
-
-		/*--- Compute Residual ---*/
-		for(iVar = 0; iVar < nVar; iVar++) {
-			if (config->GetUnsteady_Simulation() == DT_STEPPING_1ST)
-				Residual[iVar] = ( U_time_nP1[iVar]*Volume_nP1 - U_time_n[iVar]*Volume_n ) / TimeStep;
-			if (config->GetUnsteady_Simulation() == DT_STEPPING_2ND)
-				Residual[iVar] = ( 3.0*U_time_nP1[iVar]*Volume_nP1 - 4.0*U_time_n[iVar]*Volume_n
-						+  1.0*U_time_nM1[iVar]*Volume_nM1 ) / (2.0*TimeStep);
-		}
-
-		if ((incompressible && FlowEq) || (incompressible && AdjEq)) Residual[0] = 0.0;
-
-		/*--- Add Residual ---*/
-		LinSysRes.AddBlock(iPoint, Residual);
-
-		if (implicit) {
-			for (iVar = 0; iVar < nVar; iVar++) {
-				for (jVar = 0; jVar < nVar; jVar++)
-					Jacobian_i[iVar][jVar] = 0.0;
-
-				if (config->GetUnsteady_Simulation() == DT_STEPPING_1ST)
-					Jacobian_i[iVar][iVar] = Volume_nP1 / TimeStep;
-				if (config->GetUnsteady_Simulation() == DT_STEPPING_2ND)
-					Jacobian_i[iVar][iVar] = (Volume_nP1*3.0)/(2.0*TimeStep);
-			}
-			if ((incompressible && FlowEq) ||
-					(incompressible && AdjEq)) Jacobian_i[0][0] = 0.0;
-			Jacobian.AddBlock(iPoint, iPoint, Jacobian_i);
-		}
-	}
-  
-}
-
-CAdjNSSolver::CAdjNSSolver(void) : CAdjEulerSolver() { }
-
-CAdjNSSolver::CAdjNSSolver(CGeometry *geometry, CConfig *config, unsigned short iMesh) : CAdjEulerSolver() {
-	unsigned long iPoint, index, iVertex;
-	string text_line, mesh_filename;
-	unsigned short iDim, iVar, iMarker;
-	ifstream restart_file;
-	string filename, AdjExt;
-
-	bool restart = config->GetRestart();
-	bool incompressible = config->GetIncompressible();
-
-  int rank = MASTER_NODE;
-#ifndef NO_MPI
-	rank = MPI::COMM_WORLD.Get_rank();
-#endif
-  
-	/*--- Set the gamma value ---*/
-	Gamma = config->GetGamma();
-	Gamma_Minus_One = Gamma - 1.0;
-
-	/*--- Define geometry constants in the solver structure ---*/
-	nDim    = geometry->GetnDim();
-  nMarker = config->GetnMarker_All();
-  nPoint = geometry->GetnPoint();
-  nPointDomain = geometry->GetnPointDomain();
-  
-	if (incompressible) nVar = nDim + 1;
-	else nVar = nDim + 2;
-	node = new CVariable*[nPoint];
-
-	/*--- Define some auxiliary arrays related to the residual ---*/
-	Residual      = new double[nVar]; for (iVar = 0; iVar < nVar; iVar++) Residual[iVar]      = 0.0;
-	Residual_RMS  = new double[nVar]; for (iVar = 0; iVar < nVar; iVar++) Residual_RMS[iVar]  = 0.0;
-	Residual_Max  = new double[nVar]; for (iVar = 0; iVar < nVar; iVar++) Residual_Max[iVar]  = 0.0;
-	Point_Max  = new unsigned long[nVar]; for (iVar = 0; iVar < nVar; iVar++) Point_Max[iVar]  = 0;
-	Residual_i    = new double[nVar]; for (iVar = 0; iVar < nVar; iVar++) Residual_i[iVar]    = 0.0;
-	Residual_j    = new double[nVar]; for (iVar = 0; iVar < nVar; iVar++) Residual_j[iVar]    = 0.0;
-	Res_Conv_i = new double[nVar];  for (iVar = 0; iVar < nVar; iVar++) Res_Conv_i[iVar]    = 0.0;
-  Res_Visc_i   = new double[nVar];  for (iVar = 0; iVar < nVar; iVar++) Res_Visc_i[iVar]    = 0.0;
-	Res_Conv_j = new double[nVar];  for (iVar = 0; iVar < nVar; iVar++) Res_Conv_j[iVar]    = 0.0;
-  Res_Visc_j   = new double[nVar];  for (iVar = 0; iVar < nVar; iVar++) Res_Visc_j[iVar]    = 0.0;
-
-	/*--- Define some auxiliary arrays related to the solution ---*/
-	Solution   = new double[nVar]; for (iVar = 0; iVar < nVar; iVar++) Solution[iVar]   = 0.0;
-	Solution_i = new double[nVar]; for (iVar = 0; iVar < nVar; iVar++) Solution_i[iVar] = 0.0;
-	Solution_j = new double[nVar]; for (iVar = 0; iVar < nVar; iVar++) Solution_j[iVar] = 0.0;
-
-	/*--- Define some auxiliary vectors related to the geometry ---*/
-	Vector   = new double[nDim]; for (iDim = 0; iDim < nDim; iDim++) Vector[iDim]   = 0.0;
-	Vector_i = new double[nDim]; for (iDim = 0; iDim < nDim; iDim++) Vector_i[iDim] = 0.0;
-	Vector_j = new double[nDim]; for (iDim = 0; iDim < nDim; iDim++) Vector_j[iDim] = 0.0;
-
-  /*--- Point to point Jacobians. These are always defined because
-   they are also used for sensitivity calculations. ---*/
-  Jacobian_i = new double* [nVar];
-  Jacobian_j = new double* [nVar];
-  for (iVar = 0; iVar < nVar; iVar++) {
-    Jacobian_i[iVar] = new double [nVar];
-    Jacobian_j[iVar] = new double [nVar];
-  }
-  
-  /*--- Solution and residual vectors ---*/
-  LinSysSol.Initialize(nPoint, nPointDomain, nVar, 0.0);
-  LinSysRes.Initialize(nPoint, nPointDomain, nVar, 0.0);
-  
-	/*--- Jacobians and vector structures for implicit computations ---*/
-	if (config->GetKind_TimeIntScheme_AdjFlow() == EULER_IMPLICIT) {
-
-		Jacobian_ii = new double* [nVar];
-		Jacobian_ij = new double* [nVar];
-		Jacobian_ji = new double* [nVar];
-		Jacobian_jj = new double* [nVar];
-		for (iVar = 0; iVar < nVar; iVar++) {
-			Jacobian_ii[iVar] = new double [nVar];
-			Jacobian_ij[iVar] = new double [nVar];
-			Jacobian_ji[iVar] = new double [nVar];
-			Jacobian_jj[iVar] = new double [nVar];
-		}
-    if (rank == MASTER_NODE)
-      cout << "Initialize jacobian structure (Adjoint N-S). MG level: " << iMesh <<"." << endl;
-		Jacobian.Initialize(nPoint, nPointDomain, nVar, nVar, geometry);
-
-  } else {
-      if (rank == MASTER_NODE)
-        cout << "Explicit scheme. No jacobian structure (Adjoint N-S). MG level: " << iMesh <<"." << endl;
-    }
-
-	/*--- Array structures for computation of gradients by least squares ---*/
-	if (config->GetKind_Gradient_Method() == WEIGHTED_LEAST_SQUARES) {
-		/*--- S matrix := inv(R)*traspose(inv(R)) ---*/
-		Smatrix = new double* [nDim];
-		for (iDim = 0; iDim < nDim; iDim++)
-			Smatrix[iDim] = new double [nDim];
-		/*--- c vector := transpose(WA)*(Wb) ---*/
-		cvector = new double* [nVar];
-		for (iVar = 0; iVar < nVar; iVar++)
-			cvector[iVar] = new double [nDim];
-	}
-
-	/*--- Sensitivity definition and coefficient on all markers ---*/
-	CSensitivity = new double* [nMarker];
-	for (iMarker=0; iMarker<nMarker; iMarker++) {
-		CSensitivity[iMarker] = new double [geometry->nVertex[iMarker]];
-	}
-	Sens_Geo   = new double[nMarker];
-	Sens_Mach  = new double[nMarker];
-	Sens_AoA   = new double[nMarker];
-	Sens_Press = new double[nMarker];
-	Sens_Temp  = new double[nMarker];
-
-  /*--- Initialize sensitivities to zero ---*/
-	for (iMarker = 0; iMarker < nMarker; iMarker++) {
-		Sens_Geo[iMarker]   = 0.0;
-		Sens_Mach[iMarker]  = 0.0;
-		Sens_AoA[iMarker]   = 0.0;
-		Sens_Press[iMarker] = 0.0;
-		Sens_Temp[iMarker]  = 0.0;
-		for (iVertex = 0; iVertex < geometry->nVertex[iMarker]; iVertex++)
-			CSensitivity[iMarker][iVertex] = 0.0;
-	}
-
-	/*--- Initialize the adjoint variables to zero (infinity state) ---*/
-	PsiRho_Inf = 0.0;
-  if (config->GetKind_ObjFunc() == HEAT_LOAD)
-    PsiE_Inf = -1.0;
-  else
-    PsiE_Inf = 0.0;
-	Phi_Inf = new double [nDim];
-	Phi_Inf[0] = 0.0; Phi_Inf[1] = 0.0;
-	if (nDim == 3) Phi_Inf[2] = 0.0;
-
-	if (!restart || geometry->GetFinestMGLevel() == false) {
-		/*--- Restart the solution from infinity ---*/
-		for (iPoint = 0; iPoint < nPoint; iPoint++)
-			node[iPoint] = new CAdjNSVariable(PsiRho_Inf, Phi_Inf, PsiE_Inf, nDim, nVar, config);
-	}
-	else {
-
-		/*--- Restart the solution from file information ---*/
-		mesh_filename = config->GetSolution_AdjFileName();
-
-		/*--- Change the name, depending of the objective function ---*/
-		filename.assign(mesh_filename);
-		filename.erase (filename.end()-4, filename.end());
-		switch (config->GetKind_ObjFunc()) {
-		case DRAG_COEFFICIENT: AdjExt = "_cd.dat"; break;
-		case LIFT_COEFFICIENT: AdjExt = "_cl.dat"; break;
-		case SIDEFORCE_COEFFICIENT: AdjExt = "_csf.dat"; break;
-		case PRESSURE_COEFFICIENT: AdjExt = "_cp.dat"; break;
-		case MOMENT_X_COEFFICIENT: AdjExt = "_cmx.dat"; break;
-		case MOMENT_Y_COEFFICIENT: AdjExt = "_cmy.dat"; break;
-		case MOMENT_Z_COEFFICIENT: AdjExt = "_cmz.dat"; break;
-		case EFFICIENCY: AdjExt = "_eff.dat"; break;
-		case EQUIVALENT_AREA: AdjExt = "_ea.dat"; break;
-		case NEARFIELD_PRESSURE: AdjExt = "_nfp.dat"; break;
-		case FORCE_X_COEFFICIENT: AdjExt = "_cfx.dat"; break;
-		case FORCE_Y_COEFFICIENT: AdjExt = "_cfy.dat"; break;
-		case FORCE_Z_COEFFICIENT: AdjExt = "_cfz.dat"; break;
-		case THRUST_COEFFICIENT: AdjExt = "_ct.dat"; break;
-		case TORQUE_COEFFICIENT: AdjExt = "_cq.dat"; break;
-		case FIGURE_OF_MERIT: AdjExt = "_merit.dat"; break;
-		case FREE_SURFACE: AdjExt = "_fs.dat"; break;
-		case NOISE: AdjExt = "_fwh.dat"; break;
-    case HEAT_LOAD: AdjExt = "_Q.dat"; break;
-		}
-		filename.append(AdjExt);
-		restart_file.open(filename.data(), ios::in);
-
-		/*--- In case there is no file ---*/
-		if (restart_file.fail()) {
-			cout << "There is no adjoint restart file!! " << filename.data() << "."<< endl;
-			cout << "Press any key to exit..." << endl;
-			cin.get(); exit(1);
-		}
-
-		/*--- In case this is a parallel simulation, we need to perform the
-     Global2Local index transformation first. ---*/
-		long *Global2Local;
-		Global2Local = new long[geometry->GetGlobal_nPointDomain()];
-		/*--- First, set all indices to a negative value by default ---*/
-		for(iPoint = 0; iPoint < geometry->GetGlobal_nPointDomain(); iPoint++) {
-			Global2Local[iPoint] = -1;
-		}
-		/*--- Now fill array with the transform values only for local points ---*/
-		for(iPoint = 0; iPoint < nPointDomain; iPoint++) {
-			Global2Local[geometry->node[iPoint]->GetGlobalIndex()] = iPoint;
-		}
-
-		/*--- Read all lines in the restart file ---*/
-		long iPoint_Local; unsigned long iPoint_Global = 0;
-
-		/*--- The first line is the header ---*/
-		getline (restart_file, text_line);
-
-		while (getline (restart_file, text_line)) {
-			istringstream point_line(text_line);
-
-			/*--- Retrieve local index. If this node from the restart file lives
-       on a different processor, the value of iPoint_Local will be -1.
-       Otherwise, the local index for this node on the current processor
-       will be returned and used to instantiate the vars. ---*/
-			iPoint_Local = Global2Local[iPoint_Global];
-			if (iPoint_Local >= 0) {
-				if (incompressible) {
-					if (nDim == 2) point_line >> index >> Solution[0] >> Solution[1] >> Solution[2];
-					if (nDim == 3) point_line >> index >> Solution[0] >> Solution[1] >> Solution[2] >> Solution[3];
-				}
-				else {
-					if (nDim == 2) point_line >> index >> Solution[0] >> Solution[1] >> Solution[2] >> Solution[3];
-					if (nDim == 3) point_line >> index >> Solution[0] >> Solution[1] >> Solution[2] >> Solution[3] >> Solution[4];
-				}
-				node[iPoint_Local] = new CAdjNSVariable(Solution, nDim, nVar, config);
-			}
-			iPoint_Global++;
-		}
-
-		/*--- Instantiate the variable class with an arbitrary solution
-     at any halo/periodic nodes. The initial solution can be arbitrary,
-     because a send/recv is performed immediately in the solver. ---*/
-		for(iPoint = nPointDomain; iPoint < nPoint; iPoint++) {
-			node[iPoint] = new CAdjNSVariable(Solution, nDim, nVar, config);
-		}
-
-		/*--- Close the restart file ---*/
-		restart_file.close();
-
-		/*--- Free memory needed for the transformation ---*/
-		delete [] Global2Local;
-	}
-  
-  /*--- MPI solution ---*/
-  Set_MPI_Solution(geometry, config);
-
-}
-
-CAdjNSSolver::~CAdjNSSolver(void) {
-
-}
-
-
-void CAdjNSSolver::Preprocessing(CGeometry *geometry, CSolver **solver_container, CConfig *config, unsigned short iMesh, unsigned short iRKStep, unsigned short RunTime_EqSystem) {
-  
-	unsigned long iPoint, ErrorCounter = 0;
-  double SharpEdge_Distance;
-  bool RightSol;
-
-#ifdef NO_MPI
-	int rank = MASTER_NODE;
-#else
-	int rank = MPI::COMM_WORLD.Get_rank();
-#endif
-  
-  /*--- Retrieve information about the spatial and temporal integration for the
-   adjoint equations (note that the flow problem may use different methods). ---*/
-  bool implicit       = (config->GetKind_TimeIntScheme_AdjFlow() == EULER_IMPLICIT);
-  bool upwind_2nd     = (config->GetKind_Upwind_AdjFlow() == ROE_2ND) || (config->GetKind_Upwind_AdjFlow() == SW_2ND);
-  bool center         = (config->GetKind_ConvNumScheme_AdjFlow() == SPACE_CENTERED);
-  bool center_jst     = (config->GetKind_Centered_AdjFlow() == JST);
-  bool limiter        = (config->GetKind_SlopeLimit() != NONE);
-  bool incompressible = config->GetIncompressible();
-
-  /*--- Compute nacelle inflow and exhaust properties ---*/
-  GetNacelle_Properties(geometry, config, iMesh);
-  
-	/*--- Residual initialization ---*/
-	for (iPoint = 0; iPoint < nPoint; iPoint ++) {
-    
-    /*--- Get the distance form a sharp edge ---*/
-    SharpEdge_Distance = geometry->node[iPoint]->GetSharpEdge_Distance();
-    
-    /*--- Set the primitive variables incompressible and compressible
-     adjoint variables ---*/
-		if (incompressible) RightSol = node[iPoint]->SetPrimVar_Incompressible(SharpEdge_Distance, false, config);
-		else RightSol = node[iPoint]->SetPrimVar_Compressible(SharpEdge_Distance, false, config);
-    if (!RightSol) ErrorCounter++;
-
-		/*--- Initialize the convective residual vector ---*/
-		LinSysRes.SetBlock_Zero(iPoint);
-    
-	}
-  
-  /*--- Compute gradients for upwind second-order reconstruction ---*/
-  if ((upwind_2nd) && (iMesh == MESH_0)) {
-		if (config->GetKind_Gradient_Method() == GREEN_GAUSS) SetSolution_Gradient_GG(geometry, config);
-		if (config->GetKind_Gradient_Method() == WEIGHTED_LEAST_SQUARES) SetSolution_Gradient_LS(geometry, config);
-    
-    /*--- Limiter computation ---*/
-		if (limiter) SetSolution_Limiter(geometry, config);
-	}
-  
-  /*--- Artificial dissipation for centered schemes ---*/
-  if (center) {
-    if ((center_jst) && (iMesh == MESH_0)) {
-      SetDissipation_Switch(geometry, config);
-      SetUndivided_Laplacian(geometry, config);
-      if (config->GetKind_Gradient_Method() == GREEN_GAUSS) SetSolution_Gradient_GG(geometry, config);
-      if (config->GetKind_Gradient_Method() == WEIGHTED_LEAST_SQUARES) SetSolution_Gradient_LS(geometry, config);
-    }
-  }
-  
-	/*--- Compute gradients for solution reconstruction and viscous term
-   (be careful, if an upwind strategy is used, then we compute the gradient twice) ---*/
-	switch (config->GetKind_Gradient_Method()) {
-    case GREEN_GAUSS :
-      SetSolution_Gradient_GG(geometry, config);
-      if ((config->GetKind_Solver() == ADJ_RANS) && (!config->GetFrozen_Visc()))
-        solver_container[ADJTURB_SOL]->SetSolution_Gradient_GG(geometry, config);
-      break;
-    case WEIGHTED_LEAST_SQUARES :
-      SetSolution_Gradient_LS(geometry, config);
-      if ((config->GetKind_Solver() == ADJ_RANS) && (!config->GetFrozen_Visc()))
-        solver_container[ADJTURB_SOL]->SetSolution_Gradient_LS(geometry, config);
-      break;
-	}
-  
-	/*--- Initialize the Jacobian for implicit integration ---*/
-	if (implicit) Jacobian.SetValZero();
-  
-  /*--- Error message ---*/
-#ifndef NO_MPI
-  double MyErrorCounter = ErrorCounter; ErrorCounter = 0.0;
-  MPI::COMM_WORLD.Allreduce(&MyErrorCounter, &ErrorCounter, 1, MPI::UNSIGNED_LONG, MPI::SUM);
-#endif
-  if ((ErrorCounter != 0) && (rank == MASTER_NODE))
-    cout <<"The solution contains "<< ErrorCounter << " non-physical points." << endl;
-  
-}
-
-void CAdjNSSolver::Viscous_Residual(CGeometry *geometry, CSolver **solver_container, CNumerics *numerics,
-		CConfig *config, unsigned short iMesh, unsigned short iRKStep) {
-	unsigned long iPoint, jPoint, iEdge;
-
-	bool implicit = (config->GetKind_TimeIntScheme_AdjFlow() == EULER_IMPLICIT);
-	bool incompressible = config->GetIncompressible();
-  
-	if (true) {
-
-		for (iEdge = 0; iEdge < geometry->GetnEdge(); iEdge++) {
-
-			/*--- Points in edge, coordinates and normal vector---*/
-			iPoint = geometry->edge[iEdge]->GetNode(0);
-			jPoint = geometry->edge[iEdge]->GetNode(1);
-			numerics->SetCoord(geometry->node[iPoint]->GetCoord(), geometry->node[jPoint]->GetCoord());
-			numerics->SetNormal(geometry->edge[iEdge]->GetNormal());
-
-			/*--- Conservative variables w/o reconstruction and adjoint variables w/o reconstruction---*/
-			numerics->SetConservative(solver_container[FLOW_SOL]->node[iPoint]->GetSolution(),
-					solver_container[FLOW_SOL]->node[jPoint]->GetSolution());
-			numerics->SetAdjointVar(node[iPoint]->GetSolution(), node[jPoint]->GetSolution());
-
-			/*--- Gradient of Adjoint Variables ---*/
-			numerics->SetAdjointVarGradient(node[iPoint]->GetGradient(), node[jPoint]->GetGradient());
-
-			/*--- Viscosity and eddy viscosity---*/
-			if (incompressible) {
-        numerics->SetDensityInc(solver_container[FLOW_SOL]->node[iPoint]->GetDensityInc(),
-                              solver_container[FLOW_SOL]->node[jPoint]->GetDensityInc());
-				numerics->SetLaminarViscosity(solver_container[FLOW_SOL]->node[iPoint]->GetLaminarViscosityInc(),
-						solver_container[FLOW_SOL]->node[jPoint]->GetLaminarViscosityInc());
-      }
-			else {
-				numerics->SetLaminarViscosity(solver_container[FLOW_SOL]->node[iPoint]->GetLaminarViscosity(),
-						solver_container[FLOW_SOL]->node[jPoint]->GetLaminarViscosity());
-      }
-
-			numerics->SetEddyViscosity(solver_container[FLOW_SOL]->node[iPoint]->GetEddyViscosity(),
-					solver_container[FLOW_SOL]->node[jPoint]->GetEddyViscosity());
-
-			/*--- Compute residual in a non-conservative way, and update ---*/
-			numerics->ComputeResidual(Residual_i, Residual_j, Jacobian_ii, Jacobian_ij, Jacobian_ji, Jacobian_jj, config);
-      
-      /*--- Update adjoint viscous residual ---*/
-			LinSysRes.SubtractBlock(iPoint, Residual_i);
-			LinSysRes.AddBlock(jPoint, Residual_j);
-
-			if (implicit) {
-				Jacobian.SubtractBlock(iPoint, iPoint, Jacobian_ii);
-				Jacobian.SubtractBlock(iPoint, jPoint, Jacobian_ij);
-				Jacobian.AddBlock(jPoint, iPoint, Jacobian_ji);
-				Jacobian.AddBlock(jPoint, jPoint, Jacobian_jj);
-			}
-
-		}
-	}
-
-}
-
-void CAdjNSSolver::Source_Residual(CGeometry *geometry, CSolver **solver_container, CNumerics *numerics, CNumerics *second_numerics,
-		CConfig *config, unsigned short iMesh) {
-	unsigned long iPoint;
-  unsigned short iVar, iDim;
-  
-  bool rotating_frame = config->GetRotating_Frame();
-    bool freesurface = config->GetFreeSurface();
-  
-  for (iVar = 0; iVar < nVar; iVar++) Residual[iVar] = 0.0;
-
-	/*--- Loop over all the points, note that we are supposing that primitive and
-	 adjoint gradients have been computed previously ---*/
-	for (iPoint = 0; iPoint < nPointDomain; iPoint++) {
- 
-		/*--- Conservative variables w/o reconstruction ---*/
-		numerics->SetConservative(solver_container[FLOW_SOL]->node[iPoint]->GetSolution(), NULL);
-
-		/*--- Gradient of primitive and adjoint variables ---*/
-		numerics->SetPrimVarGradient(solver_container[FLOW_SOL]->node[iPoint]->GetGradient_Primitive(), NULL);
-		numerics->SetAdjointVarGradient(node[iPoint]->GetGradient(), NULL);
-
-		/*--- Laminar viscosity, and eddy viscosity (adjoint with frozen viscosity) ---*/
-		numerics->SetLaminarViscosity(solver_container[FLOW_SOL]->node[iPoint]->GetLaminarViscosity(), 0.0);
-		numerics->SetEddyViscosity(solver_container[FLOW_SOL]->node[iPoint]->GetEddyViscosity(), 0.0);
-
-		/*--- Set temperature of the fluid ---*/
-		numerics->SetTemperature(solver_container[FLOW_SOL]->node[iPoint]->GetTemperature(), 0.0);
-
-		/*--- Set volume ---*/
-		numerics->SetVolume(geometry->node[iPoint]->GetVolume());
-
-		/*--- If turbulence computation we must add some coupling terms to the NS adjoint eq. ---*/
-		if ((config->GetKind_Solver() == ADJ_RANS) && (!config->GetFrozen_Visc())) {
-
-			/*--- Turbulent variables w/o reconstruction ---*/
-			numerics->SetTurbVar(solver_container[TURB_SOL]->node[iPoint]->GetSolution(), NULL);
-
-			/*--- Gradient of Turbulent Variables w/o reconstruction ---*/
-			numerics->SetTurbVarGradient(solver_container[TURB_SOL]->node[iPoint]->GetGradient(), NULL);
-
-			/*--- Turbulent adjoint variables w/o reconstruction ---*/
-			numerics->SetTurbAdjointVar(solver_container[ADJTURB_SOL]->node[iPoint]->GetSolution(), NULL);
-
-			/*--- Gradient of Adjoint turbulent variables w/o reconstruction ---*/
-			numerics->SetTurbAdjointGradient(solver_container[ADJTURB_SOL]->node[iPoint]->GetGradient(), NULL);
-
-			/*--- Set distance to the surface ---*/
-			numerics->SetDistance(geometry->node[iPoint]->GetWall_Distance(), 0.0);
-
-		}
-
-		/*--- Compute residual ---*/
-		numerics->ComputeResidual(Residual, config);
-    
-    /*--- Add and substract to the residual ---*/
-		LinSysRes.AddBlock(iPoint, Residual);
-	}
-
-  // WARNING: The rotating frame source term has been placed in the second
-  // source term container since the section below is commented. This needs a
-  // permanent fix asap!
-  
-  if (rotating_frame) {
-    
-		/*--- loop over points ---*/
-		for (iPoint = 0; iPoint < nPointDomain; iPoint++) {
-      
-			/*--- Set solution  ---*/
-			second_numerics->SetConservative(node[iPoint]->GetSolution(),
-                                       node[iPoint]->GetSolution());
-      
-			/*--- Set control volume ---*/
-			second_numerics->SetVolume(geometry->node[iPoint]->GetVolume());
-      
-			/*--- Set rotational velocity ---*/
-			second_numerics->SetGridVel(geometry->node[iPoint]->GetGridVel(),
-                                  geometry->node[iPoint]->GetGridVel());
-      
-			/*--- Compute Residual ---*/
-			second_numerics->ComputeResidual(Residual, Jacobian_i, config);
-      
-			/*--- Add Residual ---*/
-			LinSysRes.AddBlock(iPoint, Residual);
-		}
-	}
-  
-	if (freesurface) {
-    for (iPoint = 0; iPoint < nPointDomain; iPoint++) {
-      
-      double Volume = geometry->node[iPoint]->GetVolume();
-      double **Gradient = solver_container[ADJLEVELSET_SOL]->node[iPoint]->GetGradient();
-      double coeff = solver_container[LEVELSET_SOL]->node[iPoint]->GetSolution(0) / solver_container[FLOW_SOL]->node[iPoint]->GetDensityInc();
-      
-      Residual[0] = 0.0;
-      for (iDim = 0; iDim < nDim; iDim++) {
-        Residual[iDim+1] = coeff*Gradient[0][iDim]*Volume;
-      }
-      
-      LinSysRes.AddBlock(iPoint, Residual);
-      
-		}
-	}
-  
-//  if ((config->GetKind_Solver() == ADJ_RANS) && (!config->GetFrozen_Visc()) && (config->GetKind_Adjoint() == CONTINUOUS)) {
-//    unsigned long jPoint, iEdge;
-//
-//    /*--- Gradient of primitive variables already computed in the previous step ---*/
-//    for (iEdge = 0; iEdge < geometry->GetnEdge(); iEdge++) {
-//      
-//      /*--- Points in edge, and normal vector ---*/
-//      iPoint = geometry->edge[iEdge]->GetNode(0);
-//      jPoint = geometry->edge[iEdge]->GetNode(1);
-//      second_numerics->SetNormal(geometry->edge[iEdge]->GetNormal());
-//      
-//      /*--- Conservative variables w/o reconstruction ---*/
-//      second_numerics->SetConservative(solver_container[FLOW_SOL]->node[iPoint]->GetSolution(),
-//                                     solver_container[FLOW_SOL]->node[jPoint]->GetSolution());
-//      
-//      /*--- Gradient of primitive variables w/o reconstruction ---*/
-//      second_numerics->SetPrimVarGradient(solver_container[FLOW_SOL]->node[iPoint]->GetGradient_Primitive(),
-//                                        solver_container[FLOW_SOL]->node[jPoint]->GetGradient_Primitive());
-//      
-//      /*--- Viscosity ---*/
-//      second_numerics->SetLaminarViscosity(solver_container[FLOW_SOL]->node[iPoint]->GetLaminarViscosity(),
-//                                         solver_container[FLOW_SOL]->node[jPoint]->GetLaminarViscosity());
-//      
-//      /*--- Turbulent variables w/o reconstruction ---*/
-//      second_numerics->SetTurbVar(solver_container[TURB_SOL]->node[iPoint]->GetSolution(),
-//                                solver_container[TURB_SOL]->node[jPoint]->GetSolution());
-//      
-//      /*--- Turbulent adjoint variables w/o reconstruction ---*/
-//      second_numerics->SetTurbAdjointVar(solver_container[ADJTURB_SOL]->node[iPoint]->GetSolution(),
-//                                       solver_container[ADJTURB_SOL]->node[jPoint]->GetSolution());
-//      
-//      /*--- Set distance to the surface ---*/
-//      second_numerics->SetDistance(geometry->node[iPoint]->GetWall_Distance(), geometry->node[jPoint]->GetWall_Distance());
-//      
-//      /*--- Add and Subtract Residual ---*/
-//      for (iVar = 0; iVar < nVar; iVar++) Residual[iVar] = 0.0;
-//      second_numerics->ComputeResidual(Residual, config);
-//      LinSysRes.AddBlock(iPoint, Residual);
-//      LinSysRes.SubtractBlock(jPoint, Residual);
-//    }
-//    
-//  }
-  
-}
-
-void CAdjNSSolver::Viscous_Sensitivity(CGeometry *geometry, CSolver **solver_container, CNumerics *numerics, CConfig *config) {
-	unsigned long iVertex, iPoint;
-	unsigned short iDim, jDim, iMarker;
-	double **PsiVar_Grad, **PrimVar_Grad, div_phi, *Normal, Area,
-	normal_grad_psi5, normal_grad_T, sigma_partial,
-  cp, Laminar_Viscosity, heat_flux_factor, LevelSet, Target_LevelSet, temp_sens;
-  
-  double *Psi, *U, Enthalpy, **GridVel_Grad, gradPsi5_v, psi5_tau_partial, psi5_tau_grad_vel, source_v;
-  double Density, Pressure, div_vel, val_turb_ke, vartheta, vartheta_partial, psi5_p_div_vel, Omega[3], rho_v[3], CrossProduct[3];
-  double delta[3][3] = {{1.0, 0.0, 0.0},{0.0,1.0,0.0},{0.0,0.0,1.0}};
-  
-	double Gas_Constant = config->GetGas_ConstantND();
-	bool incompressible = config->GetIncompressible();
-  bool rotating_frame = config->GetRotating_Frame();
-  bool grid_movement  = config->GetGrid_Movement();
-  bool freesurface    = config->GetFreeSurface();
-  
-	cp = (Gamma / Gamma_Minus_One) * Gas_Constant;
-  
-	double *UnitaryNormal = new double[nDim];
-	double *normal_grad_vel = new double[nDim];
-	double *tang_deriv_psi5 = new double[nDim];
-	double *tang_deriv_T = new double[nDim];
-	double **Sigma = new double* [nDim];
-  
-	for (iDim = 0; iDim < nDim; iDim++)
-		Sigma[iDim] = new double [nDim];
-  
-  double *normal_grad_gridvel = new double[nDim];
-  double *normal_grad_v_ux =new double[nDim];
-  double **Sigma_Psi5v = new double* [nDim];
-	for (iDim = 0; iDim < nDim; iDim++)
-		Sigma_Psi5v[iDim] = new double [nDim];
-  double **tau = new double* [nDim];
-	for (iDim = 0; iDim < nDim; iDim++)
-		tau[iDim] = new double [nDim];
-  double *Velocity = new double[nDim];
-      
-  /*--- Compute gradient of adjoint variables on the surface ---*/
-  SetSurface_Gradient(geometry, config);
-  
-  /*--- Compute gradient of the grid velocity if applicable - only need to do this once at beginning ---*/
-  if (rotating_frame)
-    SetRotVel_Gradient(geometry, config);
-  
-  Total_Sens_Geo = 0.0;
-  for (iMarker = 0; iMarker < nMarker; iMarker++) {
-    
-<<<<<<< HEAD
-    Sens_Geo[iMarker] = 0.0;
-=======
-    /*--- Compute gradient of the grid velocity if applicable - only need to do this once at beginning FIX! ---*/
-    if (grid_movement)
-      SetGridVel_Gradient(geometry, config);
->>>>>>> 30bb8315
-    
-    if ((config->GetMarker_All_Boundary(iMarker) == HEAT_FLUX) ||
-        (config->GetMarker_All_Boundary(iMarker) == ISOTHERMAL)) {
-      
-      for (iVertex = 0; iVertex < geometry->nVertex[iMarker]; iVertex++) {
-        
-        iPoint = geometry->vertex[iMarker][iVertex]->GetNode();
-        if (geometry->node[iPoint]->GetDomain()) {
-          
-          PsiVar_Grad = node[iPoint]->GetGradient();
-          PrimVar_Grad = solver_container[FLOW_SOL]->node[iPoint]->GetGradient_Primitive();
-          
-          if (incompressible) Laminar_Viscosity  = solver_container[FLOW_SOL]->node[iPoint]->GetLaminarViscosityInc();
-          else Laminar_Viscosity  = solver_container[FLOW_SOL]->node[iPoint]->GetLaminarViscosity();
-          
-          heat_flux_factor = cp * Laminar_Viscosity / PRANDTL;
-          
-          /*--- Compute face area and the nondimensional normal to the surface ---*/
-          Normal = geometry->vertex[iMarker][iVertex]->GetNormal();
-          Area = 0.0; for (iDim = 0; iDim < nDim; iDim++) { Area += Normal[iDim]*Normal[iDim]; } Area = sqrt(Area);
-          for (iDim = 0; iDim < nDim; iDim++) { UnitaryNormal[iDim] = Normal[iDim] / Area; }
-          
-          /*--- Compute the sensitivity related to the temperature ---*/
-          if (!incompressible) {
-            normal_grad_psi5 = 0.0; normal_grad_T = 0.0;
-            for (iDim = 0; iDim < nDim; iDim++) {
-              normal_grad_psi5 += PsiVar_Grad[nVar-1][iDim]*UnitaryNormal[iDim];
-              normal_grad_T += PrimVar_Grad[0][iDim]*UnitaryNormal[iDim];
-            }
-            
-            temp_sens = 0.0;
-            if (config->GetMarker_All_Boundary(iMarker) == HEAT_FLUX) {
-              
-              /*--- Heat Flux Term: temp_sens = (\partial_tg \psi_5)\cdot (k \partial_tg T) ---*/
-              for (iDim = 0; iDim < nDim; iDim++) {
-                tang_deriv_psi5[iDim] = PsiVar_Grad[nVar-1][iDim] - normal_grad_psi5*UnitaryNormal[iDim];
-                tang_deriv_T[iDim] = PrimVar_Grad[0][iDim] - normal_grad_T*UnitaryNormal[iDim];
-              }
-              for (iDim = 0; iDim < nDim; iDim++)
-                temp_sens += heat_flux_factor * tang_deriv_psi5[iDim] * tang_deriv_T[iDim];
-              
-            } else if (config->GetMarker_All_Boundary(iMarker) == ISOTHERMAL) {
-              
-              /*--- Isothermal Term: temp_sens = - k * \partial_n(\psi_5) * \partial_n(T) ---*/
-              temp_sens = - heat_flux_factor * normal_grad_psi5 * normal_grad_T;
-              
-            }
-          } else {
-            
-            /*--- Incompressible case ---*/
-            temp_sens = 0.0;
-          }
-          
-          /*--- Term: sigma_partial = \Sigma_{ji} n_i \partial_n v_j ---*/
-          if (!incompressible) {
-            div_phi = 0.0;
-            for (iDim = 0; iDim < nDim; iDim++) {
-              div_phi += PsiVar_Grad[iDim+1][iDim];
-              for (jDim = 0; jDim < nDim; jDim++)
-                Sigma[iDim][jDim] = Laminar_Viscosity * (PsiVar_Grad[iDim+1][jDim]+PsiVar_Grad[jDim+1][iDim]);
-            }
-            for (iDim = 0; iDim < nDim; iDim++)
-              Sigma[iDim][iDim] -= TWO3*Laminar_Viscosity * div_phi;
-          }
-          else {
-            for (iDim = 0; iDim < nDim; iDim++) {
-              for (jDim = 0; jDim < nDim; jDim++)
-                Sigma[iDim][jDim] = Laminar_Viscosity * PsiVar_Grad[jDim+1][iDim];
-            }
-          }
-          
-          for (iDim = 0; iDim < nDim; iDim++) {
-            normal_grad_vel[iDim] = 0.0;
-            for (jDim = 0; jDim < nDim; jDim++)
-              normal_grad_vel[iDim] += PrimVar_Grad[iDim+1][jDim]*UnitaryNormal[jDim];
-          }
-          
-          sigma_partial = 0.0;
-          for (iDim = 0; iDim < nDim; iDim++)
-            for (jDim = 0; jDim < nDim; jDim++)
-              sigma_partial += UnitaryNormal[iDim]*Sigma[iDim][jDim]*normal_grad_vel[jDim];
-          
-          /*--- Compute additional terms in the surface sensitivity for
-           moving walls in a rotating frame or dynamic mesh problem. ---*/
-          if (rotating_frame) {
-            
-            Psi = node[iPoint]->GetSolution();
-            U = solver_container[FLOW_SOL]->node[iPoint]->GetSolution();
-            Density = U[0];
-            Pressure = solver_container[FLOW_SOL]->node[iPoint]->GetPressure(incompressible);
-            Enthalpy = solver_container[FLOW_SOL]->node[iPoint]->GetEnthalpy();
-            
-            /*--- Turbulent kinetic energy ---*/
-            if (config->GetKind_Turb_Model() == SST)
-              val_turb_ke = solver_container[TURB_SOL]->node[iPoint]->GetSolution(0);
-            else
-              val_turb_ke = 0.0;
-            
-            div_vel = 0.0;
-            for (iDim = 0 ; iDim < nDim; iDim++) {
-              Velocity[iDim] = U[iDim+1]/Density;
-              div_vel += PrimVar_Grad[iDim+1][iDim];
-            }
-            
-            for (iDim = 0 ; iDim < nDim; iDim++)
-              for (jDim = 0 ; jDim < nDim; jDim++)
-                tau[iDim][jDim] = Laminar_Viscosity*(PrimVar_Grad[jDim+1][iDim] + PrimVar_Grad[iDim+1][jDim])
-                - TWO3*Laminar_Viscosity*div_vel*delta[iDim][jDim]
-                - TWO3*Density*val_turb_ke*delta[iDim][jDim];
-            
-            /*--- Form normal_grad_gridvel = \partial_n (u_x) ---*/
-            GridVel_Grad = geometry->node[iPoint]->GetRotVel_Grad();
-            for (iDim = 0; iDim < nDim; iDim++) {
-              normal_grad_gridvel[iDim] = 0.0;
-              for (jDim = 0; jDim < nDim; jDim++)
-                normal_grad_gridvel[iDim] += GridVel_Grad[iDim][jDim]*UnitaryNormal[jDim];
-            }
-            
-            /*--- Form normal_grad_v_ux = \partial_n (v - u_x) ---*/
-            for (iDim = 0; iDim < nDim; iDim++)
-              normal_grad_v_ux[iDim] = normal_grad_vel[iDim] - normal_grad_gridvel[iDim];
-            
-<<<<<<< HEAD
-            //if (iVertex == 10) cout << normal_grad_gridvel[0] << "  "<<normal_grad_vel[0]<<endl;
-            /*--- Form Sigma_Psi5v ---*/
-            gradPsi5_v = 0.0;
-            for (iDim = 0; iDim < nDim; iDim++) {
-              gradPsi5_v += PsiVar_Grad[nDim+1][iDim]*Velocity[iDim];
-              for (jDim = 0; jDim < nDim; jDim++)
-                Sigma_Psi5v[iDim][jDim] = Laminar_Viscosity * (PsiVar_Grad[nDim+1][iDim]*Velocity[jDim]+PsiVar_Grad[nDim+1][jDim]*Velocity[iDim]);
-=======
-            /*--- Compute additional terms in the surface sensitivity for
-             moving walls in a rotating frame or dynamic mesh problem. ---*/
-            if (grid_movement) {
-              
-              Psi = node[iPoint]->GetSolution();
-              U = solver_container[FLOW_SOL]->node[iPoint]->GetSolution();
-              Density = U[0];
-              Pressure = solver_container[FLOW_SOL]->node[iPoint]->GetPressure(incompressible);
-							Enthalpy = solver_container[FLOW_SOL]->node[iPoint]->GetEnthalpy();
-              
-              /*--- Turbulent kinetic energy ---*/
-              if (config->GetKind_Turb_Model() == SST)
-                val_turb_ke = solver_container[TURB_SOL]->node[iPoint]->GetSolution(0);
-              else
-                val_turb_ke = 0.0;
-              
-              div_vel = 0.0;
-              for (iDim = 0 ; iDim < nDim; iDim++) {
-                Velocity[iDim] = U[iDim+1]/Density;
-                div_vel += PrimVar_Grad[iDim+1][iDim];
-              }
-              
-              for (iDim = 0 ; iDim < nDim; iDim++)
-                for (jDim = 0 ; jDim < nDim; jDim++)
-                  tau[iDim][jDim] = Laminar_Viscosity*(PrimVar_Grad[jDim+1][iDim] + PrimVar_Grad[iDim+1][jDim])
-                  - TWO3*Laminar_Viscosity*div_vel*delta[iDim][jDim]
-                  - TWO3*Density*val_turb_ke*delta[iDim][jDim];
-                            
-              /*--- Form normal_grad_gridvel = \partial_n (u_x) ---*/
-              GridVel_Grad = geometry->node[iPoint]->GetGridVel_Grad();
-              for (iDim = 0; iDim < nDim; iDim++) {
-                normal_grad_gridvel[iDim] = 0.0;
-                for (jDim = 0; jDim < nDim; jDim++)
-                  normal_grad_gridvel[iDim] += GridVel_Grad[iDim][jDim]*UnitaryNormal[jDim];
-              }
-              
-              /*--- Form normal_grad_v_ux = \partial_n (v - u_x) ---*/
-              for (iDim = 0; iDim < nDim; iDim++)
-                normal_grad_v_ux[iDim] = normal_grad_vel[iDim] - normal_grad_gridvel[iDim];
-              
-              //if (iVertex == 10) cout << normal_grad_gridvel[0] << "  "<<normal_grad_vel[0]<<endl;
-              /*--- Form Sigma_Psi5v ---*/
-              gradPsi5_v = 0.0;
-              for (iDim = 0; iDim < nDim; iDim++) {
-                gradPsi5_v += PsiVar_Grad[nDim+1][iDim]*Velocity[iDim];
-                for (jDim = 0; jDim < nDim; jDim++)
-                  Sigma_Psi5v[iDim][jDim] = Laminar_Viscosity * (PsiVar_Grad[nDim+1][iDim]*Velocity[jDim]+PsiVar_Grad[nDim+1][jDim]*Velocity[iDim]);
-              }
-              for (iDim = 0; iDim < nDim; iDim++)
-                Sigma_Psi5v[iDim][iDim] -= TWO3*Laminar_Viscosity * gradPsi5_v;
-             
-              
-              /*--- Now compute various terms of surface sensitivity ---*/
-              
-              /*--- Form vartheta_partial = \vartheta * \partial_n (v - u_x) . n ---*/
-							vartheta = Density*Psi[0] + Density*Enthalpy*Psi[nDim+1];
-              for (iDim = 0; iDim < nDim; iDim++) {
-                vartheta += U[iDim+1]*Psi[iDim+1];
-              }
-              vartheta_partial = 0.0;
-              for (iDim = 0; iDim < nDim; iDim++)
-                vartheta_partial += vartheta * normal_grad_v_ux[iDim] * UnitaryNormal[iDim];
-              
-//              /*--- Form sigma_partial = n_i ( \Sigma_Phi_{ij} + \Sigma_Psi5v_{ij} ) \partial_n (v - u_x)_j ---*/
-//              sigma_partial = 0.0;
-//              for (iDim = 0; iDim < nDim; iDim++)
-//                for (jDim = 0; jDim < nDim; jDim++)
-//                  sigma_partial += UnitaryNormal[iDim]*(Sigma[iDim][jDim]+Sigma_Psi5v[iDim][jDim])*normal_grad_v_ux[jDim];
-              
-              /*--- Form psi5_tau_partial = \Psi_5 * \partial_n (v - u_x)_i * tau_{ij} * n_j ---*/
-              psi5_tau_partial = 0.0;
-              for (iDim = 0; iDim < nDim; iDim++)
-                for (jDim = 0; jDim < nDim; jDim++)
-                  psi5_tau_partial -= Psi[nDim+1]*normal_grad_v_ux[iDim]*tau[iDim][jDim]*UnitaryNormal[jDim];
-              
-              /*--- Form psi5_p_div_vel = ---*/
-              psi5_p_div_vel = -Psi[nDim+1]*Pressure*div_vel;
-              
-              /*--- Form psi5_tau_grad_vel = \Psi_5 * tau_{ij} : \nabla( v ) ---*/
-              psi5_tau_grad_vel = 0.0;
-              for (iDim = 0; iDim < nDim; iDim++)
-                for (jDim = 0; jDim < nDim; jDim++)
-                  psi5_tau_grad_vel += Psi[nDim+1]*tau[iDim][jDim]*PrimVar_Grad[iDim+1][jDim];
-              
-              if (rotating_frame) {
-              	/*--- Retrieve the angular velocity vector from config. ---*/
-                
-                Omega[0]  = config->GetRotation_Rate_X(ZONE_0)/config->GetOmega_Ref();
-                Omega[1]  = config->GetRotation_Rate_Y(ZONE_0)/config->GetOmega_Ref();
-                Omega[2]  = config->GetRotation_Rate_Z(ZONE_0)/config->GetOmega_Ref();
-              
-              /*--- Calculate momentum source terms as: rho * ( Omega X V ) ---*/
-              for(iDim = 0; iDim < nDim; iDim++)
-                rho_v[iDim] = U[iDim+1];
-              
-              CrossProduct[0] = Omega[1]*rho_v[2] - Omega[2]*rho_v[1];
-              CrossProduct[1] = Omega[2]*rho_v[0] - Omega[0]*rho_v[2];
-              CrossProduct[2] = Omega[0]*rho_v[1] - Omega[1]*rho_v[0];
-              
-              source_v = 0.0;
-              for(iDim = 0; iDim < nDim; iDim++)
-                source_v -= Psi[nDim+1]*CrossProduct[iDim]*Velocity[iDim];
-              }
-              
-              /*--- For simplicity, store all additional terms within sigma_partial ---*/
-              //if (iVertex==10)cout << sigma_partial << "\t" << vartheta_partial << "\t" << psi5_tau_partial << "\t" << psi5_p_div_vel << "\t" << psi5_tau_grad_vel << "\t" <<tang_psi_5<<endl;
-              //sigma_partial = sigma_partial + vartheta_partial + psi5_tau_partial + psi5_p_div_vel + psi5_tau_grad_vel + source_v;
-              //sigma_partial = sigma_partial + vartheta_partial + psi5_p_div_vel + psi5_tau_grad_vel;
-              
->>>>>>> 30bb8315
-            }
-            for (iDim = 0; iDim < nDim; iDim++)
-              Sigma_Psi5v[iDim][iDim] -= TWO3*Laminar_Viscosity * gradPsi5_v;
-            
-            
-            /*--- Now compute various terms of surface sensitivity ---*/
-            
-            /*--- Form vartheta_partial = \vartheta * \partial_n (v - u_x) . n ---*/
-            vartheta = Density*Psi[0] + Density*Enthalpy*Psi[nDim+1];
-            for (iDim = 0; iDim < nDim; iDim++) {
-              vartheta += U[iDim+1]*Psi[iDim+1];
-            }
-            vartheta_partial = 0.0;
-            for (iDim = 0; iDim < nDim; iDim++)
-              vartheta_partial += vartheta * normal_grad_v_ux[iDim] * UnitaryNormal[iDim];
-            
-            //              /*--- Form sigma_partial = n_i ( \Sigma_Phi_{ij} + \Sigma_Psi5v_{ij} ) \partial_n (v - u_x)_j ---*/
-            //              sigma_partial = 0.0;
-            //              for (iDim = 0; iDim < nDim; iDim++)
-            //                for (jDim = 0; jDim < nDim; jDim++)
-            //                  sigma_partial += UnitaryNormal[iDim]*(Sigma[iDim][jDim]+Sigma_Psi5v[iDim][jDim])*normal_grad_v_ux[jDim];
-            
-            /*--- Form psi5_tau_partial = \Psi_5 * \partial_n (v - u_x)_i * tau_{ij} * n_j ---*/
-            psi5_tau_partial = 0.0;
-            for (iDim = 0; iDim < nDim; iDim++)
-              for (jDim = 0; jDim < nDim; jDim++)
-                psi5_tau_partial -= Psi[nDim+1]*normal_grad_v_ux[iDim]*tau[iDim][jDim]*UnitaryNormal[jDim];
-            
-            /*--- Form psi5_p_div_vel = ---*/
-            psi5_p_div_vel = -Psi[nDim+1]*Pressure*div_vel;
-            
-            /*--- Form psi5_tau_grad_vel = \Psi_5 * tau_{ij} : \nabla( v ) ---*/
-            psi5_tau_grad_vel = 0.0;
-            for (iDim = 0; iDim < nDim; iDim++)
-              for (jDim = 0; jDim < nDim; jDim++)
-                psi5_tau_grad_vel += Psi[nDim+1]*tau[iDim][jDim]*PrimVar_Grad[iDim+1][jDim];
-            
-            /*--- Retrieve the angular velocity vector ---*/
-            Omega = config->GetOmega_FreeStreamND();
-            
-            /*--- Calculate momentum source terms as: rho * ( Omega X V ) ---*/
-            for(iDim = 0; iDim < nDim; iDim++)
-              rho_v[iDim] = U[iDim+1];
-            
-            CrossProduct[0] = Omega[1]*rho_v[2] - Omega[2]*rho_v[1];
-            CrossProduct[1] = Omega[2]*rho_v[0] - Omega[0]*rho_v[2];
-            CrossProduct[2] = Omega[0]*rho_v[1] - Omega[1]*rho_v[0];
-            
-            source_v = 0.0;
-            for(iDim = 0; iDim < nDim; iDim++)
-              source_v -= Psi[nDim+1]*CrossProduct[iDim]*Velocity[iDim];
-            
-            /*--- For simplicity, store all additional terms within sigma_partial ---*/
-            //if (iVertex==10)cout << sigma_partial << "\t" << vartheta_partial << "\t" << psi5_tau_partial << "\t" << psi5_p_div_vel << "\t" << psi5_tau_grad_vel << "\t" <<tang_psi_5<<endl;
-            //sigma_partial = sigma_partial + vartheta_partial + psi5_tau_partial + psi5_p_div_vel + psi5_tau_grad_vel + source_v;
-            //sigma_partial = sigma_partial + vartheta_partial + psi5_p_div_vel + psi5_tau_grad_vel;
-            
-          }
-          
-          /*--- Compute additional term in the surface sensitivity for
-           free surface problem. ---*/
-          if (freesurface) {
-            LevelSet = solver_container[LEVELSET_SOL]->node[iPoint]->GetSolution(0);
-            Target_LevelSet = geometry->node[iPoint]->GetCoord(nDim-1);
-            sigma_partial += 0.5*(Target_LevelSet - LevelSet)*(Target_LevelSet - LevelSet);
-          }
-          
-          /*--- Compute sensitivity for each surface point ---*/
-          CSensitivity[iMarker][iVertex] = (sigma_partial - temp_sens)*Area;
-          Sens_Geo[iMarker] -= CSensitivity[iMarker][iVertex]*Area;
-        }
-      }
-      Total_Sens_Geo += Sens_Geo[iMarker];
-    }
-  }
-  
-	delete [] UnitaryNormal;
-	delete [] normal_grad_vel;
-	delete [] tang_deriv_psi5;
-	delete [] tang_deriv_T;
-	for (iDim = 0; iDim < nDim; iDim++)
-		delete Sigma[iDim];
-	delete [] Sigma;
-  
-  delete [] normal_grad_gridvel;
-  delete [] normal_grad_v_ux;
-  for (iDim = 0; iDim < nDim; iDim++)
-		delete Sigma_Psi5v[iDim];
-  for (iDim = 0; iDim < nDim; iDim++)
-		delete tau[iDim];
-	delete [] tau;
-  delete [] Velocity;
-}
-
-void CAdjNSSolver::BC_HeatFlux_Wall(CGeometry *geometry, CSolver **solver_container, CNumerics *conv_numerics, CNumerics *visc_numerics, CConfig *config, unsigned short val_marker) {
-	unsigned long iVertex, iPoint, total_index, Point_Normal;
-	unsigned short iDim, iVar, jVar, jDim;
-	double *d, *U, l1psi, mu_dyn, Temp, dVisc_T, rho, pressure, div_phi,
-    force_stress, Sigma_5, **PsiVar_Grad, phi[3];
-    double phis1, phis2, sq_vel, ProjVel, Enthalpy, *GridVel, phi_u, d_n;
-    double Energy, ViscDens, XiDens, Density, SoundSpeed, Pressure, dPhiE_dn, Laminar_Viscosity, Eddy_Viscosity,
-    Sigma_xx, Sigma_yy, Sigma_zz, Sigma_xy, Sigma_xz, Sigma_yz,
-    Sigma_xx5, Sigma_yy5, Sigma_zz5, Sigma_xy5, Sigma_xz5,
-    Sigma_yz5, eta_xx, eta_yy, eta_zz, eta_xy, eta_xz, eta_yz;
-    
-    
-    double *Psi = new double[nVar];
-	double **Tau = new double* [nDim];
-	for (iDim = 0; iDim < nDim; iDim++)
-		Tau[iDim] = new double [nDim];
-    double *Velocity = new double[nDim];
-    double *Normal = new double[nDim];
-    
-    double **GradPhi = new double* [nDim];
-    for (iDim = 0; iDim < nDim; iDim++)
-        GradPhi[iDim] = new double [nDim];
-    double *GradPsiE = new double [nDim];
-    
-	bool implicit = (config->GetKind_TimeIntScheme_AdjFlow() == EULER_IMPLICIT);
-	bool incompressible = config->GetIncompressible();
-  bool grid_movement  = config->GetGrid_Movement();
-    
-	double Gas_Constant = config->GetGas_ConstantND();
-	double Cp = (Gamma / Gamma_Minus_One) * Gas_Constant;
-    
-	for (iVertex = 0; iVertex < geometry->nVertex[val_marker]; iVertex++) {
-        
-		iPoint = geometry->vertex[val_marker][iVertex]->GetNode();
-        Point_Normal = geometry->vertex[val_marker][iVertex]->GetNormal_Neighbor();
-        
-		if (geometry->node[iPoint]->GetDomain()) {
-            
-            /*--- Retrieve adjoint solution at the wall boundary node ---*/
-			for (iVar = 0; iVar < nVar; iVar++)
-				Psi[iVar] = node[iPoint]->GetSolution(iVar);
-            
-			/*--- Normal vector for this vertex (negate for outward convention) ---*/
-			geometry->vertex[val_marker][iVertex]->GetNormal(Normal);
-			for (iDim = 0; iDim < nDim; iDim++) Normal[iDim] = -Normal[iDim];
-            
-      /*--- Get the force projection vector (based on the objective function) ---*/
-			d = node[iPoint]->GetForceProj_Vector();
-      
-      /*--- Initialize the convective & viscous residuals to zero ---*/
-      for (iVar = 0; iVar < nVar; iVar++) {
-        Res_Conv_i[iVar] = 0.0;
-        Res_Visc_i[iVar] = 0.0;
-        if (implicit) {
-          for (jVar = 0; jVar < nVar; jVar ++)
-            Jacobian_ii[iVar][jVar] = 0.0;
-        }
-      }
-      
-      /*--- Adjustments to strong boundary condition for dynamic meshes ---*/
-      if ( grid_movement) {
-        GridVel = geometry->node[iPoint]->GetGridVel();
-        for (iDim = 0; iDim < nDim; iDim++) {
-          phi[iDim] = d[iDim] - Psi[nVar-1]*GridVel[iDim];
-        }
-      } else {
-        for (iDim = 0; iDim < nDim; iDim++) {
-          phi[iDim] = d[iDim];
-        }
-      }
-      
-			/*--- Strong BC imposition for the adjoint velocity equations ---*/
-      for (iDim = 0; iDim < nDim; iDim++)
-            LinSysRes.SetBlock_Zero(iPoint, iDim+1);
-      
-            node[iPoint]->SetVel_ResTruncError_Zero();
-			for (iDim = 0; iDim < nDim; iDim++)
-				node[iPoint]->SetSolution_Old(iDim+1, phi[iDim]);
-            
-			/*--- Modify the velocity rows of the Jacobian ---*/
-			if (implicit) {
-				for (iVar = 1; iVar <= nDim; iVar++) {
-					total_index = iPoint*nVar+iVar;
-					Jacobian.DeleteValsRowi(total_index);
-				}
-			}
-            
-            /*--- Additional contributions to adjoint density and energy (weak imposition) ---*/
-            if (incompressible) {
-                
-                /*--- Pressure residual due to the convective term ---*/
-                l1psi = 0.0;
-                for (iDim = 0; iDim < nDim; iDim++)
-                    l1psi += Normal[iDim]*d[iDim];
-                Res_Conv_i[0] = l1psi;
-                
-            } else {
-                
-                /*--- Energy resiudal due to the convective term ---*/
-                l1psi = 0.0;
-                for (iDim = 0; iDim < nDim; iDim++)
-                    l1psi += Normal[iDim]*d[iDim];
-                Res_Conv_i[nVar-1] = l1psi*Gamma_Minus_One;
-                
-                /*--- Components of the effective and adjoint stress tensors ---*/
-                PsiVar_Grad = node[iPoint]->GetGradient();
-                div_phi = 0;
-                for (iDim = 0; iDim < nDim; iDim++) {
-                    div_phi += PsiVar_Grad[iDim+1][iDim];
-                    for (jDim = 0; jDim < nDim; jDim++)
-                        Tau[iDim][jDim] = (PsiVar_Grad[iDim+1][jDim]+PsiVar_Grad[jDim+1][iDim]);
-                }
-                for (iDim = 0; iDim < nDim; iDim++)
-                    Tau[iDim][iDim] -= TWO3*div_phi;
-                
-                /*--- force_stress = n_i \Tau_{ij} d_j ---*/
-                force_stress = 0.0;
-                for (iDim = 0; iDim < nDim; iDim++)
-                    for (jDim = 0; jDim < nDim; jDim++)
-                        force_stress += Normal[iDim]*Tau[iDim][jDim]*d[jDim];
-                
-                /*--- \partial \mu_dyn \partial T ---*/
-                mu_dyn = solver_container[FLOW_SOL]->node[iPoint]->GetLaminarViscosity();
-                Temp = solver_container[FLOW_SOL]->node[iPoint]->GetTemperature();
-                dVisc_T = 0.0;  // dVisc_T = mu_dyn*(Temp+3.0*mu2)/(2.0*Temp*(Temp+mu2));
-                
-                /*--- \Sigma_5 ---*/
-                Sigma_5 = (Gamma/Cp)*dVisc_T*force_stress;
-                
-                /*--- Imposition of residuals ---*/
-                rho = solver_container[FLOW_SOL]->node[iPoint]->GetDensity();
-                pressure = solver_container[FLOW_SOL]->node[iPoint]->GetPressure(incompressible);
-                Res_Conv_i[0] = pressure*Sigma_5/(Gamma_Minus_One*rho*rho);
-                Res_Conv_i[nVar-1] -= Sigma_5/rho;
-                
-                /*--- Flux contribution and Jacobian contributions for moving
-                 walls. Note that these are only for the adjoint density and
-                 adjoint energy equations (the adjoint vel. uses a strong BC). ---*/
-                if (grid_movement) {
-                    
-                    /*--- Get the appropriate grid velocity at this node ---*/
-                        GridVel = geometry->node[iPoint]->GetGridVel();
-                    
-                    /*--- Get the enthalpy from the direct solution ---*/
-					Enthalpy = solver_container[FLOW_SOL]->node[iPoint]->GetEnthalpy();
-                    
-                    /*--- Compute projections, velocity squared divided by two, and
-                     other inner products. Note that we are imposing v = u_wall from
-                     the direct problem and that phi = d - \psi_5 * v ---*/
-                    ProjVel = 0.0; sq_vel = 0.0; phi_u = 0.0; d_n = 0.0;
-                    phis1 = 0.0; phis2 = Psi[0] + Enthalpy * Psi[nVar-1];
-                    for (iDim = 0; iDim < nDim; iDim++) {
-                        ProjVel += GridVel[iDim]*Normal[iDim];
-                        sq_vel  += 0.5*GridVel[iDim]*GridVel[iDim];
-                        phis1   += Normal[iDim]*phi[iDim];
-						phis2   += GridVel[iDim]*phi[iDim];
-                        phi_u   += GridVel[iDim]*phi[iDim];
-                        d_n     += d[iDim]*Normal[iDim];
-                    }
-                    phis1 += ProjVel * Psi[nVar-1];
-                    
-					/*--- Convective flux at the wall node (adjoint density & energy only) ---*/
-                    
-                    /*--- Version 1 (full) ---*/
-					//Res_Conv_i[0] = ProjVel * Psi[0] - phis2 * ProjVel + phis1 * Gamma_Minus_One * sq_vel - ProjVel*Psi[0];
-					//Res_Conv_i[nVar-1] = ProjVel * Psi[nVar-1] + phis1 * Gamma_Minus_One - ProjVel*Psi[nVar-1];
-                    
-                    /*--- Simplified version ---*/
-                    Res_Conv_i[0] = -(Psi[0] + phi_u + Psi[nVar-1]*Enthalpy)*ProjVel + d_n*Gamma_Minus_One*sq_vel;
-					Res_Conv_i[nVar-1] = d_n * Gamma_Minus_One;
-                    
-                    /*--- TO DO: Implicit contributions for convective part ---*/
-                    
-                    
-                    /*--- Viscous flux contributions at the wall node ---*/
-                    U = solver_container[FLOW_SOL]->node[iPoint]->GetSolution();
-                    Laminar_Viscosity = solver_container[FLOW_SOL]->node[iPoint]->GetLaminarViscosity();
-                    Eddy_Viscosity = solver_container[FLOW_SOL]->node[iPoint]->GetEddyViscosity(); // Should be zero at the wall
-                    Density = U[0];
-                    for (iDim = 0; iDim < nDim; iDim++) {
-                        Velocity[iDim] = GridVel[iDim];
-                    }
-                    Energy = U[nDim+1] / Density;
-                    SoundSpeed = sqrt(Gamma*Gamma_Minus_One*(Energy-sq_vel));
-                    Pressure = (SoundSpeed * SoundSpeed * Density) / Gamma;
-                    ViscDens = (Laminar_Viscosity + Eddy_Viscosity) / Density;
-                    XiDens = Gamma * (Laminar_Viscosity/PRANDTL + Eddy_Viscosity/PRANDTL_TURB) / Density;
-                    
-                    /*--- Average of the derivatives of the adjoint variables ---*/
-                    PsiVar_Grad = node[iPoint]->GetGradient();
-                    
-                    for (iDim = 0; iDim < nDim; iDim++) {
-                        GradPsiE[iDim] =  PsiVar_Grad[nVar-1][iDim];
-                        for (jDim = 0; jDim < nDim; jDim++)
-                            GradPhi[iDim][jDim] =  PsiVar_Grad[iDim+1][jDim];
-                    }
-                    
-                    /*--- Impose dPhiE_dn = 0 (adiabatic walls with frozen viscosity). Note
-                     that this is where a different adjoint boundary condition for temperature
-                     could be imposed. ---*/
-                    dPhiE_dn = 0.0;
-                    
-                    if (nDim ==2) {
-                        
-                        /*--- Compute the adjoint stress tensor ---*/
-                        Sigma_xx  = ViscDens * (FOUR3 * GradPhi[0][0] -  TWO3 * GradPhi[1][1]);
-                        Sigma_yy  = ViscDens * (-TWO3 * GradPhi[0][0] + FOUR3 * GradPhi[1][1]);
-                        Sigma_xy  = ViscDens * (GradPhi[1][0] + GradPhi[0][1]);
-                        Sigma_xx5 = ViscDens * ( FOUR3 * Velocity[0] * GradPsiE[0] -  TWO3 * Velocity[1] * GradPsiE[1]);
-                        Sigma_yy5 = ViscDens * (- TWO3 * Velocity[0] * GradPsiE[0] + FOUR3 * Velocity[1] * GradPsiE[1]);
-                        Sigma_xy5 = ViscDens * (Velocity[0] * GradPsiE[1] + Velocity[1] * GradPsiE[0]);
-                        Sigma_5   = XiDens * dPhiE_dn;
-                        eta_xx    = Sigma_xx + Sigma_xx5;
-                        eta_yy    = Sigma_yy + Sigma_yy5;
-                        eta_xy    = Sigma_xy + Sigma_xy5;
-                        
-                        /*--- Viscous flux at the wall node (adjoint density & energy only) ---*/
-                        Res_Visc_i[0] = - (Velocity[0] * Normal[0] * eta_xx  + Velocity[1] * Normal[1] * eta_yy
-                                           + (Velocity[0] * Normal[1] + Velocity[1] * Normal[0]) * eta_xy
-                                           - (sq_vel - Pressure/(Density*Gamma_Minus_One)) * Sigma_5);
-                        Res_Visc_i[1] = 0.0;
-                        Res_Visc_i[2] = 0.0;
-                        Res_Visc_i[3] = Sigma_5;
-                        
-                    } else if (nDim == 3) {
-                        
-                        /*--- Compute the adjoint stress tensor ---*/
-                        Sigma_xx  = ViscDens * (FOUR3 * GradPhi[0][0] -  TWO3 * GradPhi[1][1] - TWO3  * GradPhi[2][2]);
-                        Sigma_yy  = ViscDens * (-TWO3 * GradPhi[0][0] + FOUR3 * GradPhi[1][1] - TWO3  * GradPhi[2][2]);
-                        Sigma_zz  = ViscDens * (-TWO3 * GradPhi[0][0] -  TWO3 * GradPhi[1][1] + FOUR3 * GradPhi[2][2]);
-                        Sigma_xy  = ViscDens * (GradPhi[1][0] + GradPhi[0][1]);
-                        Sigma_xz  = ViscDens * (GradPhi[2][0] + GradPhi[0][2]);
-                        Sigma_yz  = ViscDens * (GradPhi[2][1] + GradPhi[1][2]);
-                        Sigma_xx5 = ViscDens * ( FOUR3 * Velocity[0] * GradPsiE[0] -  TWO3 * Velocity[1] * GradPsiE[1] -  TWO3 * Velocity[2] * GradPsiE[2]);
-                        Sigma_yy5 = ViscDens * (- TWO3 * Velocity[0] * GradPsiE[0] + FOUR3 * Velocity[1] * GradPsiE[1] -  TWO3 * Velocity[2] * GradPsiE[2]);
-                        Sigma_zz5 = ViscDens * (- TWO3 * Velocity[0] * GradPsiE[0] -  TWO3 * Velocity[1] * GradPsiE[1] + FOUR3 * Velocity[2] * GradPsiE[2]);
-                        Sigma_xy5 = ViscDens * (Velocity[0] * GradPsiE[1] + Velocity[1] * GradPsiE[0]);
-                        Sigma_xz5 = ViscDens * (Velocity[0] * GradPsiE[2] + Velocity[2] * GradPsiE[0]);
-                        Sigma_yz5 = ViscDens * (Velocity[1] * GradPsiE[2] + Velocity[2] * GradPsiE[1]);
-                        Sigma_5   = XiDens * dPhiE_dn;
-                        eta_xx    = Sigma_xx + Sigma_xx5; eta_yy = Sigma_yy + Sigma_yy5; eta_zz = Sigma_zz + Sigma_zz5;
-                        eta_xy    = Sigma_xy + Sigma_xy5; eta_xz = Sigma_xz + Sigma_xz5; eta_yz = Sigma_yz + Sigma_yz5;
-                        
-                        /*--- Viscous flux at the wall node (adjoint density & energy only) ---*/
-                        Res_Visc_i[0] = - (Velocity[0] * Normal[0] * eta_xx  + Velocity[1] * Normal[1] * eta_yy + Velocity[2] * Normal[2] * eta_zz
-                                           + (Velocity[0] * Normal[1] + Velocity[1] * Normal[0]) * eta_xy
-                                           + (Velocity[0] * Normal[2] + Velocity[2] * Normal[0]) * eta_xz
-                                           + (Velocity[2] * Normal[1] + Velocity[1] * Normal[2]) * eta_yz
-                                           - (sq_vel - Pressure/(Density*Gamma_Minus_One)) * Sigma_5);
-                        Res_Visc_i[1] = 0.0;
-                        Res_Visc_i[2] = 0.0;
-                        Res_Visc_i[3] = 0.0;
-                        Res_Visc_i[4] = Sigma_5;
-                    }
-                }
-            }
-            
-            /*--- Update convective and viscous residuals ---*/
-            LinSysRes.SubtractBlock(iPoint, Res_Conv_i);
-            LinSysRes.SubtractBlock(iPoint, Res_Visc_i);
-            if (implicit) {
-                Jacobian.SubtractBlock(iPoint, iPoint, Jacobian_ii);
-            }
-            
-		}
-        
-	}
-    
-	for (iDim = 0; iDim < nDim; iDim++)
-		delete [] Tau[iDim];
-	delete [] Tau;
-    delete [] Psi;
-    delete [] Velocity;
-    delete [] Normal;
-    delete [] GradPsiE;
-    for (iDim = 0; iDim < nDim; iDim++)
-        delete [] GradPhi[iDim];
-    delete [] GradPhi;
-    
-}
-
-
-void CAdjNSSolver::BC_Isothermal_Wall(CGeometry *geometry, CSolver **solver_container, CNumerics *conv_numerics, CNumerics *visc_numerics, CConfig *config, unsigned short val_marker) {
-	unsigned long iVertex, iPoint, total_index, Point_Normal;
-	unsigned short iDim, iVar, jVar, jDim;
-	double *d, q, *U, l1psi, mu_dyn, Temp, dVisc_T, rho, pressure, div_phi,
-  force_stress, Sigma_5, **PsiVar_Grad, phi[3];
-  double phis1, phis2, sq_vel, ProjVel, Enthalpy, *GridVel, phi_u, d_n;
-  double Energy, ViscDens, XiDens, Density, SoundSpeed, Pressure, dPhiE_dn, Laminar_Viscosity, Eddy_Viscosity,
-  Sigma_xx, Sigma_yy, Sigma_zz, Sigma_xy, Sigma_xz, Sigma_yz,
-  Sigma_xx5, Sigma_yy5, Sigma_zz5, Sigma_xy5, Sigma_xz5,
-  Sigma_yz5, eta_xx, eta_yy, eta_zz, eta_xy, eta_xz, eta_yz;
-  
-  double *Psi = new double[nVar];
-	double **Tau = new double* [nDim];
-	for (iDim = 0; iDim < nDim; iDim++)
-		Tau[iDim] = new double [nDim];
-  double *Velocity = new double[nDim];
-  double *Normal = new double[nDim];
-  
-  double **GradPhi = new double* [nDim];
-  for (iDim = 0; iDim < nDim; iDim++)
-    GradPhi[iDim] = new double [nDim];
-  double *GradPsiE = new double [nDim];
-  
-	bool implicit = (config->GetKind_TimeIntScheme_AdjFlow() == EULER_IMPLICIT);
-	bool incompressible = config->GetIncompressible();
-  bool grid_movement  = config->GetGrid_Movement();
-  bool heat_flux_obj  = (config->GetKind_ObjFunc() == HEAT_FLUX);
-  
-	double Gas_Constant = config->GetGas_ConstantND();
-	double Cp = (Gamma / Gamma_Minus_One) * Gas_Constant;
-  
-	for (iVertex = 0; iVertex < geometry->nVertex[val_marker]; iVertex++) {
-    
-		iPoint = geometry->vertex[val_marker][iVertex]->GetNode();
-    Point_Normal = geometry->vertex[val_marker][iVertex]->GetNormal_Neighbor();
-    
-		if (geometry->node[iPoint]->GetDomain()) {
-      
-      /*--- Retrieve adjoint solution at the wall boundary node ---*/
-			for (iVar = 0; iVar < nVar; iVar++)
-				Psi[iVar] = node[iPoint]->GetSolution(iVar);
-      
-			/*--- Normal vector for this vertex (negate for outward convention) ---*/
-			geometry->vertex[val_marker][iVertex]->GetNormal(Normal);
-			for (iDim = 0; iDim < nDim; iDim++) Normal[iDim] = -Normal[iDim];
-      
-      /*--- Get the force projection vector (based on the objective function) ---*/
-			d = node[iPoint]->GetForceProj_Vector();
-      
-      /*--- Initialize the convective & viscous residuals to zero ---*/
-      for (iVar = 0; iVar < nVar; iVar++) {
-        Res_Conv_i[iVar] = 0.0;
-        Res_Visc_i[iVar] = 0.0;
-        if (implicit) {
-          for (jVar = 0; jVar < nVar; jVar ++)
-            Jacobian_ii[iVar][jVar] = 0.0;
-        }
-      }
-      
-      /*--- Adjustments to strong boundary condition for dynamic meshes ---*/
-      if ( grid_movement) {
-        GridVel = geometry->node[iPoint]->GetGridVel();
-        for (iDim = 0; iDim < nDim; iDim++) {
-          phi[iDim] = d[iDim] - Psi[nVar-1]*GridVel[iDim];
-        }
-      } else {
-        for (iDim = 0; iDim < nDim; iDim++) {
-          phi[iDim] = d[iDim];
-        }
-      }
-      
-			/*--- Strong BC imposition for the adjoint velocity equations ---*/
-      for (iDim = 0; iDim < nDim; iDim++)
-        LinSysRes.SetBlock_Zero(iPoint, iDim+1);
-      node[iPoint]->SetVel_ResTruncError_Zero();
-			for (iDim = 0; iDim < nDim; iDim++)
-				node[iPoint]->SetSolution_Old(iDim+1, phi[iDim]);
-      
-			/*--- Modify the velocity rows of the Jacobian ---*/
-			if (implicit) {
-				for (iVar = 1; iVar <= nDim; iVar++) {
-					total_index = iPoint*nVar+iVar;
-					Jacobian.DeleteValsRowi(total_index);
-				}
-			}
-      
-      /*--- Strong enforcement of the adjoint energy equation for temperature-based objectives ---*/
-      if (heat_flux_obj) {
-        // This is the derivative of our objective function j = kdndT for heat flux with a negative sign from the formulation of the adjoint boundary conditions.
-        q = -1.0;
-      } else {
-        q = 0.0;
-      }
-      
-      /*--- Strong enforcement of the energy equations ---*/
-      LinSysRes.SetBlock_Zero(iPoint, nVar-1);
-      node[iPoint]->SetEnergy_ResTruncError_Zero();
-      node[iPoint]->SetSolution_Old(nDim+1, q);
-      
-      /*--- Modify the energy rows of the Jacobian ---*/
-      if (implicit) {
-        iVar = nDim+1;
-        total_index = iPoint*nVar+iVar;
-        Jacobian.DeleteValsRowi(total_index);
-      }
-      
-      /*--- Additional contributions to adjoint density and energy (weak imposition) ---*/
-      if (incompressible) {
-        
-        /*--- Pressure residual due to the convective term ---*/
-        l1psi = 0.0;
-        for (iDim = 0; iDim < nDim; iDim++)
-          l1psi += Normal[iDim]*d[iDim];
-        Res_Conv_i[0] = l1psi;
-        
-      } else {
-        
-        /*--- Components of the effective and adjoint stress tensors ---*/
-        PsiVar_Grad = node[iPoint]->GetGradient();
-        div_phi = 0;
-        for (iDim = 0; iDim < nDim; iDim++) {
-          div_phi += PsiVar_Grad[iDim+1][iDim];
-          for (jDim = 0; jDim < nDim; jDim++)
-            Tau[iDim][jDim] = (PsiVar_Grad[iDim+1][jDim]+PsiVar_Grad[jDim+1][iDim]);
-        }
-        for (iDim = 0; iDim < nDim; iDim++)
-          Tau[iDim][iDim] -= TWO3*div_phi;
-        
-        /*--- force_stress = n_i \Tau_{ij} d_j ---*/
-        force_stress = 0.0;
-        for (iDim = 0; iDim < nDim; iDim++)
-          for (jDim = 0; jDim < nDim; jDim++)
-            force_stress += Normal[iDim]*Tau[iDim][jDim]*d[jDim];
-        
-        /*--- \partial \mu_dyn \partial T ---*/
-        mu_dyn = solver_container[FLOW_SOL]->node[iPoint]->GetLaminarViscosity();
-        Temp = solver_container[FLOW_SOL]->node[iPoint]->GetTemperature();
-        dVisc_T = 0.0;  // dVisc_T = mu_dyn*(Temp+3.0*mu2)/(2.0*Temp*(Temp+mu2));
-        
-        /*--- \Sigma_5 ---*/
-        Sigma_5 = (Gamma/Cp)*dVisc_T*force_stress;
-        
-        /*--- Imposition of residuals ---*/
-        rho = solver_container[FLOW_SOL]->node[iPoint]->GetDensity();
-        pressure = solver_container[FLOW_SOL]->node[iPoint]->GetPressure(incompressible);
-        Res_Conv_i[0] = pressure*Sigma_5/(Gamma_Minus_One*rho*rho);
-        
-        /*--- Flux contribution and Jacobian contributions for moving
-         walls. Note that these are only for the adjoint density and
-         adjoint energy equations (the adjoint vel. uses a strong BC). ---*/
-        if (grid_movement) {
-          
-          /*--- Get the appropriate grid velocity at this node ---*/
-          GridVel = geometry->node[iPoint]->GetGridVel();
-          
-          /*--- Get the enthalpy from the direct solution ---*/
-					Enthalpy = solver_container[FLOW_SOL]->node[iPoint]->GetEnthalpy();
-          
-          /*--- Compute projections, velocity squared divided by two, and
-           other inner products. Note that we are imposing v = u_wall from
-           the direct problem and that phi = d - \psi_5 * v ---*/
-          ProjVel = 0.0; sq_vel = 0.0; phi_u = 0.0; d_n = 0.0;
-          phis1 = 0.0; phis2 = Psi[0] + Enthalpy * Psi[nVar-1];
-          for (iDim = 0; iDim < nDim; iDim++) {
-            ProjVel += GridVel[iDim]*Normal[iDim];
-            sq_vel  += 0.5*GridVel[iDim]*GridVel[iDim];
-            phis1   += Normal[iDim]*phi[iDim];
-						phis2   += GridVel[iDim]*phi[iDim];
-            phi_u   += GridVel[iDim]*phi[iDim];
-            d_n     += d[iDim]*Normal[iDim];
-          }
-          phis1 += ProjVel * Psi[nVar-1];
-          
-					/*--- Convective flux at the wall node (adjoint density & energy only) ---*/
-          
-          /*--- Version 1 (full) ---*/
-					//Res_Conv_i[0] = ProjVel * Psi[0] - phis2 * ProjVel + phis1 * Gamma_Minus_One * sq_vel - ProjVel*Psi[0];
-					//Res_Conv_i[nVar-1] = ProjVel * Psi[nVar-1] + phis1 * Gamma_Minus_One - ProjVel*Psi[nVar-1];
-          
-          /*--- Simplified version ---*/
-          Res_Conv_i[0] = -(Psi[0] + phi_u + Psi[nVar-1]*Enthalpy)*ProjVel + d_n*Gamma_Minus_One*sq_vel;
-          
-          /*--- TO DO: Implicit contributions for convective part ---*/
-          
-          
-          /*--- Viscous flux contributions at the wall node ---*/
-          U = solver_container[FLOW_SOL]->node[iPoint]->GetSolution();
-          Laminar_Viscosity = solver_container[FLOW_SOL]->node[iPoint]->GetLaminarViscosity();
-          Eddy_Viscosity = solver_container[FLOW_SOL]->node[iPoint]->GetEddyViscosity(); // Should be zero at the wall
-          Density = U[0];
-          for (iDim = 0; iDim < nDim; iDim++) {
-            Velocity[iDim] = GridVel[iDim];
-          }
-          Energy = U[nDim+1] / Density;
-          SoundSpeed = sqrt(Gamma*Gamma_Minus_One*(Energy-sq_vel));
-          Pressure = (SoundSpeed * SoundSpeed * Density) / Gamma;
-          ViscDens = (Laminar_Viscosity + Eddy_Viscosity) / Density;
-          XiDens = Gamma * (Laminar_Viscosity/PRANDTL + Eddy_Viscosity/PRANDTL_TURB) / Density;
-          
-          /*--- Average of the derivatives of the adjoint variables ---*/
-          PsiVar_Grad = node[iPoint]->GetGradient();
-          
-          for (iDim = 0; iDim < nDim; iDim++) {
-            GradPsiE[iDim] =  PsiVar_Grad[nVar-1][iDim];
-            for (jDim = 0; jDim < nDim; jDim++)
-              GradPhi[iDim][jDim] =  PsiVar_Grad[iDim+1][jDim];
-          }
-          
-          /*--- Impose dPhiE_dn = 0 (adiabatic walls with frozen viscosity). Note
-           that this is where a different adjoint boundary condition for temperature
-           could be imposed. ---*/
-          dPhiE_dn = 0.0;
-          
-          if (nDim ==2) {
-            
-            /*--- Compute the adjoint stress tensor ---*/
-            Sigma_xx  = ViscDens * (FOUR3 * GradPhi[0][0] -  TWO3 * GradPhi[1][1]);
-            Sigma_yy  = ViscDens * (-TWO3 * GradPhi[0][0] + FOUR3 * GradPhi[1][1]);
-            Sigma_xy  = ViscDens * (GradPhi[1][0] + GradPhi[0][1]);
-            Sigma_xx5 = ViscDens * ( FOUR3 * Velocity[0] * GradPsiE[0] -  TWO3 * Velocity[1] * GradPsiE[1]);
-            Sigma_yy5 = ViscDens * (- TWO3 * Velocity[0] * GradPsiE[0] + FOUR3 * Velocity[1] * GradPsiE[1]);
-            Sigma_xy5 = ViscDens * (Velocity[0] * GradPsiE[1] + Velocity[1] * GradPsiE[0]);
-            Sigma_5   = XiDens * dPhiE_dn;
-            eta_xx    = Sigma_xx + Sigma_xx5;
-            eta_yy    = Sigma_yy + Sigma_yy5;
-            eta_xy    = Sigma_xy + Sigma_xy5;
-            
-            /*--- Viscous flux at the wall node (adjoint density & energy only) ---*/
-            Res_Visc_i[0] = - (Velocity[0] * Normal[0] * eta_xx  + Velocity[1] * Normal[1] * eta_yy
-                               + (Velocity[0] * Normal[1] + Velocity[1] * Normal[0]) * eta_xy
-                               - (sq_vel - Pressure/(Density*Gamma_Minus_One)) * Sigma_5);
-            Res_Visc_i[1] = 0.0;
-            Res_Visc_i[2] = 0.0;
-            
-          } else if (nDim == 3) {
-            
-            /*--- Compute the adjoint stress tensor ---*/
-            Sigma_xx  = ViscDens * (FOUR3 * GradPhi[0][0] -  TWO3 * GradPhi[1][1] - TWO3  * GradPhi[2][2]);
-            Sigma_yy  = ViscDens * (-TWO3 * GradPhi[0][0] + FOUR3 * GradPhi[1][1] - TWO3  * GradPhi[2][2]);
-            Sigma_zz  = ViscDens * (-TWO3 * GradPhi[0][0] -  TWO3 * GradPhi[1][1] + FOUR3 * GradPhi[2][2]);
-            Sigma_xy  = ViscDens * (GradPhi[1][0] + GradPhi[0][1]);
-            Sigma_xz  = ViscDens * (GradPhi[2][0] + GradPhi[0][2]);
-            Sigma_yz  = ViscDens * (GradPhi[2][1] + GradPhi[1][2]);
-            Sigma_xx5 = ViscDens * ( FOUR3 * Velocity[0] * GradPsiE[0] -  TWO3 * Velocity[1] * GradPsiE[1] -  TWO3 * Velocity[2] * GradPsiE[2]);
-            Sigma_yy5 = ViscDens * (- TWO3 * Velocity[0] * GradPsiE[0] + FOUR3 * Velocity[1] * GradPsiE[1] -  TWO3 * Velocity[2] * GradPsiE[2]);
-            Sigma_zz5 = ViscDens * (- TWO3 * Velocity[0] * GradPsiE[0] -  TWO3 * Velocity[1] * GradPsiE[1] + FOUR3 * Velocity[2] * GradPsiE[2]);
-            Sigma_xy5 = ViscDens * (Velocity[0] * GradPsiE[1] + Velocity[1] * GradPsiE[0]);
-            Sigma_xz5 = ViscDens * (Velocity[0] * GradPsiE[2] + Velocity[2] * GradPsiE[0]);
-            Sigma_yz5 = ViscDens * (Velocity[1] * GradPsiE[2] + Velocity[2] * GradPsiE[1]);
-            Sigma_5   = XiDens * dPhiE_dn;
-            eta_xx    = Sigma_xx + Sigma_xx5; eta_yy = Sigma_yy + Sigma_yy5; eta_zz = Sigma_zz + Sigma_zz5;
-            eta_xy    = Sigma_xy + Sigma_xy5; eta_xz = Sigma_xz + Sigma_xz5; eta_yz = Sigma_yz + Sigma_yz5;
-            
-            /*--- Viscous flux at the wall node (adjoint density & energy only) ---*/
-            Res_Visc_i[0] = - (Velocity[0] * Normal[0] * eta_xx  + Velocity[1] * Normal[1] * eta_yy + Velocity[2] * Normal[2] * eta_zz
-                               + (Velocity[0] * Normal[1] + Velocity[1] * Normal[0]) * eta_xy
-                               + (Velocity[0] * Normal[2] + Velocity[2] * Normal[0]) * eta_xz
-                               + (Velocity[2] * Normal[1] + Velocity[1] * Normal[2]) * eta_yz
-                               - (sq_vel - Pressure/(Density*Gamma_Minus_One)) * Sigma_5);
-            Res_Visc_i[1] = 0.0;
-            Res_Visc_i[2] = 0.0;
-            Res_Visc_i[3] = 0.0;
-          }
-        }
-      }
-      
-      /*--- Update convective and viscous residuals ---*/
-      LinSysRes.SubtractBlock(iPoint, Res_Conv_i);      
-      LinSysRes.SubtractBlock(iPoint, Res_Visc_i);
-      if (implicit) {
-        Jacobian.SubtractBlock(iPoint, iPoint, Jacobian_ii);
-      }
-      
-		}
-    
-	}
-  
-	for (iDim = 0; iDim < nDim; iDim++)
-		delete [] Tau[iDim];
-	delete [] Tau;
-  delete [] Psi;
-  delete [] Velocity;
-  delete [] Normal;
-  delete [] GradPsiE;
-  for (iDim = 0; iDim < nDim; iDim++)
-    delete [] GradPhi[iDim];
-  delete [] GradPhi;
-  
-}
-
+/*!
+ * \file solution_adjoint_mean.cpp
+ * \brief Main subrotuines for solving adjoint problems (Euler, Navier-Stokes, etc.).
+ * \author Aerospace Design Laboratory (Stanford University) <http://su2.stanford.edu>.
+ * \version 2.0.6
+ *
+ * Stanford University Unstructured (SU2) Code
+ * Copyright (C) 2012 Aerospace Design Laboratory
+ *
+ * This program is free software: you can redistribute it and/or modify
+ * it under the terms of the GNU General Public License as published by
+ * the Free Software Foundation, either version 3 of the License, or
+ * (at your option) any later version.
+ *
+ * This program is distributed in the hope that it will be useful,
+ * but WITHOUT ANY WARRANTY; without even the implied warranty of
+ * MERCHANTABILITY or FITNESS FOR A PARTICULAR PURPOSE.  See the
+ * GNU General Public License for more details.
+ *
+ * You should have received a copy of the GNU General Public License
+ * along with this program.  If not, see <http://www.gnu.org/licenses/>.
+ */
+
+#include "../include/solver_structure.hpp"
+
+CAdjEulerSolver::CAdjEulerSolver(void) : CSolver() {
+
+  /*--- Array initialization ---*/
+	Phi_Inf = NULL;
+	Sens_Mach = NULL;
+	Sens_AoA = NULL;
+	Sens_Geo = NULL;
+	Sens_Press = NULL;
+	Sens_Temp = NULL;
+	p1_Und_Lapl = NULL;
+	p2_Und_Lapl = NULL;
+  Jacobian_Axisymmetric = NULL;
+	CSensitivity = NULL;
+
+}
+
+CAdjEulerSolver::CAdjEulerSolver(CGeometry *geometry, CConfig *config, unsigned short iMesh) : CSolver() {
+	unsigned long iPoint, index, iVertex;
+	string text_line, mesh_filename;
+	unsigned short iDim, iVar, iMarker;
+	ifstream restart_file;
+	string filename, AdjExt;
+
+	bool restart = config->GetRestart();
+	bool incompressible = config->GetIncompressible();
+	bool axisymmetric = config->GetAxisymmetric();
+
+  int rank = MASTER_NODE;
+#ifndef NO_MPI
+	rank = MPI::COMM_WORLD.Get_rank();
+#endif
+  
+  /*--- Array initialization ---*/
+	Phi_Inf = NULL;
+	Sens_Mach = NULL;
+	Sens_AoA = NULL;
+	Sens_Geo = NULL;
+	Sens_Press = NULL;
+	Sens_Temp = NULL;
+	p1_Und_Lapl = NULL;
+	p2_Und_Lapl = NULL;
+  Jacobian_Axisymmetric = NULL;
+	CSensitivity = NULL;
+  
+	/*--- Set the gamma value ---*/
+	Gamma = config->GetGamma();
+	Gamma_Minus_One = Gamma - 1.0;
+
+	/*--- Define geometry constans in the solver structure ---*/
+	nDim = geometry->GetnDim();
+  nMarker = config->GetnMarker_All();
+  nPoint = geometry->GetnPoint();
+  nPointDomain = geometry->GetnPointDomain();
+
+	if (incompressible) nVar = nDim + 1;
+	else nVar = nDim + 2;
+	node = new CVariable*[nPoint];
+
+	/*--- Define some auxiliary vectors related to the residual ---*/
+	Residual = new double[nVar]; for (iVar = 0; iVar < nVar; iVar++) Residual[iVar]      = 0.0;
+  Residual_RMS = new double[nVar]; for (iVar = 0; iVar < nVar; iVar++) Residual_RMS[iVar]  = 0.0;
+  Residual_Max = new double[nVar]; for (iVar = 0; iVar < nVar; iVar++) Residual_Max[iVar]  = 0.0;
+  Point_Max = new unsigned long[nVar];  for (iVar = 0; iVar < nVar; iVar++) Point_Max[iVar]  = 0;
+	Residual_i = new double[nVar]; for (iVar = 0; iVar < nVar; iVar++) Residual_i[iVar]    = 0.0;
+  Residual_j = new double[nVar]; for (iVar = 0; iVar < nVar; iVar++) Residual_j[iVar]    = 0.0;
+	Res_Conv_i = new double[nVar]; for (iVar = 0; iVar < nVar; iVar++) Res_Conv_i[iVar]    = 0.0;
+  Res_Visc_i = new double[nVar]; for (iVar = 0; iVar < nVar; iVar++) Res_Visc_i[iVar]    = 0.0;
+	Res_Conv_j = new double[nVar]; for (iVar = 0; iVar < nVar; iVar++) Res_Conv_j[iVar]    = 0.0;
+  Res_Visc_j = new double[nVar]; for (iVar = 0; iVar < nVar; iVar++) Res_Visc_j[iVar]    = 0.0;
+  
+	/*--- Define some auxiliary vectors related to the solution ---*/
+	Solution   = new double[nVar];  for (iVar = 0; iVar < nVar; iVar++) Solution[iVar]   = 0.0;
+	Solution_i = new double[nVar];  for (iVar = 0; iVar < nVar; iVar++) Solution_i[iVar]   = 0.0;
+  Solution_j = new double[nVar];  for (iVar = 0; iVar < nVar; iVar++) Solution_j[iVar]   = 0.0;
+
+  /*--- Define some auxiliary vectors related to the geometry ---*/
+	Vector   = new double[nDim]; for (iDim = 0; iDim < nDim; iDim++) Vector[iDim]   = 0.0;
+	Vector_i = new double[nDim]; for (iDim = 0; iDim < nDim; iDim++) Vector_i[iDim] = 0.0;
+	Vector_j = new double[nDim]; for (iDim = 0; iDim < nDim; iDim++) Vector_j[iDim] = 0.0;
+  
+	/*--- Define some auxiliary vectors related to the undivided lapalacian ---*/
+	if (config->GetKind_ConvNumScheme_AdjFlow() == SPACE_CENTERED) {
+		p1_Und_Lapl = new double [nPoint];
+		p2_Und_Lapl = new double [nPoint]; 
+	}
+
+	/*--- Define some auxiliary vectors related to the geometry ---*/
+	Vector_i = new double[nDim]; Vector_j = new double[nDim];
+
+  /*--- Point to point Jacobians. These are always defined because
+   they are also used for sensitivity calculations. ---*/
+  Jacobian_i = new double* [nVar];
+  Jacobian_j = new double* [nVar];
+  for (iVar = 0; iVar < nVar; iVar++) {
+    Jacobian_i[iVar] = new double [nVar];
+    Jacobian_j[iVar] = new double [nVar];
+  }
+  
+  LinSysSol.Initialize(nPoint, nPointDomain, nVar, 0.0);
+  LinSysRes.Initialize(nPoint, nPointDomain, nVar, 0.0);
+  
+	/*--- Jacobians and vector structures for implicit computations ---*/
+  if (config->GetKind_TimeIntScheme_AdjFlow() == EULER_IMPLICIT) {
+		Jacobian_ii = new double* [nVar];
+		Jacobian_ij = new double* [nVar];
+		Jacobian_ji = new double* [nVar];
+		Jacobian_jj = new double* [nVar];
+		for (iVar = 0; iVar < nVar; iVar++) {
+			Jacobian_ii[iVar] = new double [nVar];
+			Jacobian_ij[iVar] = new double [nVar];
+			Jacobian_ji[iVar] = new double [nVar];
+			Jacobian_jj[iVar] = new double [nVar];
+		}
+    
+    if (rank == MASTER_NODE)
+      cout << "Initialize jacobian structure (Adjoint Euler). MG level: " << iMesh <<"." << endl;
+		Jacobian.Initialize(nPoint, nPointDomain, nVar, nVar, geometry);
+
+    if (axisymmetric) {
+      Jacobian_Axisymmetric = new double* [nVar];
+      for (iVar = 0; iVar < nVar; iVar++) 
+        Jacobian_Axisymmetric[iVar] = new double [nVar];
+    }
+  } else {
+    if (rank == MASTER_NODE)
+      cout << "Explicit scheme. No jacobian structure (Adjoint Euler). MG level: " << iMesh <<"." << endl;
+  }
+
+	/*--- Computation of gradients by least squares ---*/
+	if (config->GetKind_Gradient_Method() == WEIGHTED_LEAST_SQUARES) {
+		/*--- S matrix := inv(R)*traspose(inv(R)) ---*/
+		Smatrix = new double* [nDim]; 
+		for (iDim = 0; iDim < nDim; iDim++)
+			Smatrix[iDim] = new double [nDim];
+		/*--- c vector := transpose(WA)*(Wb) ---*/
+		cvector = new double* [nVar]; 
+		for (iVar = 0; iVar < nVar; iVar++)
+			cvector[iVar] = new double [nDim];
+	}
+
+	/*--- Sensitivity definition and coefficient in all the markers ---*/
+	CSensitivity = new double* [nMarker];
+	for (iMarker = 0; iMarker < nMarker; iMarker++) {
+		CSensitivity[iMarker] = new double [geometry->nVertex[iMarker]];
+	}
+	Sens_Geo  = new double[nMarker];
+	Sens_Mach = new double[nMarker];
+	Sens_AoA  = new double[nMarker];
+	Sens_Press = new double[nMarker];
+	Sens_Temp  = new double[nMarker];
+
+	for (iMarker = 0; iMarker < nMarker; iMarker++) {
+		Sens_Geo[iMarker]  = 0.0;
+		Sens_Mach[iMarker] = 0.0;
+		Sens_AoA[iMarker]  = 0.0;
+		Sens_Press[iMarker] = 0.0;
+		Sens_Temp[iMarker]  = 0.0;
+		for (iVertex = 0; iVertex < geometry->nVertex[iMarker]; iVertex++)
+			CSensitivity[iMarker][iVertex] = 0.0;
+	}
+
+	/*--- Adjoint flow at the inifinity, initialization stuff ---*/
+	PsiRho_Inf = 0.0; PsiE_Inf   = 0.0;
+	Phi_Inf    = new double [nDim];
+	Phi_Inf[0] = 0.0; Phi_Inf[1] = 0.0;
+	if (nDim == 3) Phi_Inf[2] = 0.0;
+
+	if (!restart || geometry->GetFinestMGLevel() == false) {
+		/*--- Restart the solution from infinity ---*/
+		for (iPoint = 0; iPoint < nPoint; iPoint++)
+			node[iPoint] = new CAdjEulerVariable(PsiRho_Inf, Phi_Inf, PsiE_Inf, nDim, nVar, config);
+	}
+	else {
+
+		/*--- Restart the solution from file information ---*/
+		mesh_filename = config->GetSolution_AdjFileName();
+
+		/*--- Change the name, depending of the objective function ---*/
+		filename.assign(mesh_filename);
+		filename.erase (filename.end()-4, filename.end());
+		switch (config->GetKind_ObjFunc()) {
+		case DRAG_COEFFICIENT: AdjExt = "_cd.dat"; break;
+		case LIFT_COEFFICIENT: AdjExt = "_cl.dat"; break;
+		case SIDEFORCE_COEFFICIENT: AdjExt = "_csf.dat"; break;
+		case PRESSURE_COEFFICIENT: AdjExt = "_cp.dat"; break;
+		case MOMENT_X_COEFFICIENT: AdjExt = "_cmx.dat"; break;
+		case MOMENT_Y_COEFFICIENT: AdjExt = "_cmy.dat"; break;
+		case MOMENT_Z_COEFFICIENT: AdjExt = "_cmz.dat"; break;
+		case EFFICIENCY: AdjExt = "_eff.dat"; break;
+		case EQUIVALENT_AREA: AdjExt = "_ea.dat"; break;
+		case NEARFIELD_PRESSURE: AdjExt = "_nfp.dat"; break;
+		case FORCE_X_COEFFICIENT: AdjExt = "_cfx.dat"; break;
+		case FORCE_Y_COEFFICIENT: AdjExt = "_cfy.dat"; break;
+		case FORCE_Z_COEFFICIENT: AdjExt = "_cfz.dat"; break;
+		case THRUST_COEFFICIENT: AdjExt = "_ct.dat"; break;
+		case TORQUE_COEFFICIENT: AdjExt = "_cq.dat"; break;
+		case FIGURE_OF_MERIT: AdjExt = "_merit.dat"; break;
+		case FREE_SURFACE: AdjExt = "_fs.dat"; break;
+		case NOISE: AdjExt = "_fwh.dat"; break;
+    case HEAT_LOAD: AdjExt = "_Q.dat"; break;
+		}
+		filename.append(AdjExt);
+		restart_file.open(filename.data(), ios::in);
+
+		/*--- In case there is no file ---*/
+		if (restart_file.fail()) {
+			cout << "There is no adjoint restart file!! " << filename.data() << "."<< endl;
+			cout << "Press any key to exit..." << endl;
+			cin.get(); exit(1);
+		}
+
+		/*--- In case this is a parallel simulation, we need to perform the
+     Global2Local index transformation first. ---*/
+		long *Global2Local;
+		Global2Local = new long[geometry->GetGlobal_nPointDomain()];
+		/*--- First, set all indices to a negative value by default ---*/
+		for(iPoint = 0; iPoint < geometry->GetGlobal_nPointDomain(); iPoint++) {
+			Global2Local[iPoint] = -1;
+		}
+		/*--- Now fill array with the transform values only for local points ---*/
+		for(iPoint = 0; iPoint < nPointDomain; iPoint++) {
+			Global2Local[geometry->node[iPoint]->GetGlobalIndex()] = iPoint;
+		}
+
+		/*--- Read all lines in the restart file ---*/
+		long iPoint_Local; unsigned long iPoint_Global = 0;
+
+		/*--- The first line is the header ---*/
+		getline (restart_file, text_line);
+
+		while (getline (restart_file, text_line)) {
+			istringstream point_line(text_line);
+
+			/*--- Retrieve local index. If this node from the restart file lives
+       on a different processor, the value of iPoint_Local will be -1. 
+       Otherwise, the local index for this node on the current processor 
+       will be returned and used to instantiate the vars. ---*/
+			iPoint_Local = Global2Local[iPoint_Global];
+			if (iPoint_Local >= 0) {
+				if (incompressible) {
+					if (nDim == 2) point_line >> index >> Solution[0] >> Solution[1] >> Solution[2];
+					if (nDim == 3) point_line >> index >> Solution[0] >> Solution[1] >> Solution[2] >> Solution[3];
+				}
+				else {
+					if (nDim == 2) point_line >> index >> Solution[0] >> Solution[1] >> Solution[2] >> Solution[3];
+					if (nDim == 3) point_line >> index >> Solution[0] >> Solution[1] >> Solution[2] >> Solution[3] >> Solution[4];
+				}
+				node[iPoint_Local] = new CAdjEulerVariable(Solution, nDim, nVar, config);
+			}
+			iPoint_Global++;
+		}
+
+		/*--- Instantiate the variable class with an arbitrary solution
+     at any halo/periodic nodes. The initial solution can be arbitrary,
+     because a send/recv is performed immediately in the solver. ---*/
+		for(iPoint = nPointDomain; iPoint < nPoint; iPoint++) {
+			node[iPoint] = new CAdjEulerVariable(Solution, nDim, nVar, config);
+		}
+
+		/*--- Close the restart file ---*/
+		restart_file.close();
+
+		/*--- Free memory needed for the transformation ---*/
+		delete [] Global2Local;
+	}
+
+	/*--- Define solver parameters needed for execution of destructor ---*/
+	if (config->GetKind_ConvNumScheme_AdjFlow() == SPACE_CENTERED) space_centered = true;
+	else space_centered = false;
+  
+  /*--- MPI solution ---*/
+  Set_MPI_Solution(geometry, config);
+
+}
+
+CAdjEulerSolver::~CAdjEulerSolver(void) {
+  unsigned short iVar, iMarker;
+
+  if (Phi_Inf != NULL) delete [] Phi_Inf;
+	if (Sens_Mach != NULL) delete [] Sens_Mach;
+	if (Sens_AoA != NULL) delete [] Sens_AoA;
+	if (Sens_Geo != NULL) delete [] Sens_Geo;
+	if (Sens_Press != NULL) delete [] Sens_Press;
+	if (Sens_Temp != NULL) delete [] Sens_Temp;
+	if (p1_Und_Lapl != NULL) delete [] p1_Und_Lapl;
+	if (p2_Und_Lapl != NULL) delete [] p2_Und_Lapl;
+  
+  
+	if (Jacobian_Axisymmetric != NULL) {
+    for (iVar = 0; iVar < nVar; iVar++)
+      delete Jacobian_Axisymmetric[iVar];
+    delete [] Jacobian_Axisymmetric;
+  }
+  
+	if (CSensitivity != NULL) {
+    for (iMarker = 0; iMarker < nMarker; iMarker++)
+      delete CSensitivity[iMarker];
+    delete [] CSensitivity;
+  }
+
+}
+
+void CAdjEulerSolver::Set_MPI_Solution(CGeometry *geometry, CConfig *config) {
+	unsigned short iVar, iMarker, iPeriodic_Index, MarkerS, MarkerR;
+	unsigned long iVertex, iPoint, nVertexS, nVertexR, nBufferS_Vector, nBufferR_Vector;
+	double rotMatrix[3][3], *angles, theta, cosTheta, sinTheta, phi, cosPhi, sinPhi, psi, cosPsi, sinPsi, *Buffer_Receive_U = NULL, *Buffer_Send_U = NULL;
+	int send_to, receive_from;
+  
+#ifndef NO_MPI
+  MPI::Status status;
+  MPI::Request send_request, recv_request;
+#endif
+  
+	for (iMarker = 0; iMarker < nMarker; iMarker++) {
+    
+		if ((config->GetMarker_All_Boundary(iMarker) == SEND_RECEIVE) &&
+        (config->GetMarker_All_SendRecv(iMarker) > 0)) {
+			
+			MarkerS = iMarker;  MarkerR = iMarker+1;
+      
+      send_to = config->GetMarker_All_SendRecv(MarkerS)-1;
+			receive_from = abs(config->GetMarker_All_SendRecv(MarkerR))-1;
+			
+			nVertexS = geometry->nVertex[MarkerS];  nVertexR = geometry->nVertex[MarkerR];
+			nBufferS_Vector = nVertexS*nVar;        nBufferR_Vector = nVertexR*nVar;
+      
+      /*--- Allocate Receive and send buffers  ---*/
+      Buffer_Receive_U = new double [nBufferR_Vector];
+      Buffer_Send_U = new double[nBufferS_Vector];
+      
+      /*--- Copy the solution that should be sended ---*/
+      for (iVertex = 0; iVertex < nVertexS; iVertex++) {
+        iPoint = geometry->vertex[MarkerS][iVertex]->GetNode();
+        for (iVar = 0; iVar < nVar; iVar++)
+          Buffer_Send_U[iVar*nVertexS+iVertex] = node[iPoint]->GetSolution(iVar);
+      }
+      
+#ifndef NO_MPI
+      
+      //      /*--- Send/Receive using non-blocking communications ---*/
+      //      send_request = MPI::COMM_WORLD.Isend(Buffer_Send_U, nBufferS_Vector, MPI::DOUBLE, 0, send_to);
+      //      recv_request = MPI::COMM_WORLD.Irecv(Buffer_Receive_U, nBufferR_Vector, MPI::DOUBLE, 0, receive_from);
+      //      send_request.Wait(status);
+      //      recv_request.Wait(status);
+      
+      /*--- Send/Receive information using Sendrecv ---*/
+      MPI::COMM_WORLD.Sendrecv(Buffer_Send_U, nBufferS_Vector, MPI::DOUBLE, send_to, 0,
+                               Buffer_Receive_U, nBufferR_Vector, MPI::DOUBLE, receive_from, 0);
+      
+#else
+      
+      /*--- Receive information without MPI ---*/
+      for (iVertex = 0; iVertex < nVertexR; iVertex++) {
+        iPoint = geometry->vertex[MarkerR][iVertex]->GetNode();
+        for (iVar = 0; iVar < nVar; iVar++)
+          Buffer_Receive_U[iVar*nVertexR+iVertex] = Buffer_Send_U[iVar*nVertexR+iVertex];
+      }
+      
+#endif
+      
+      /*--- Deallocate send buffer ---*/
+      delete [] Buffer_Send_U;
+      
+      /*--- Do the coordinate transformation ---*/
+      for (iVertex = 0; iVertex < nVertexR; iVertex++) {
+        
+        /*--- Find point and its type of transformation ---*/
+        iPoint = geometry->vertex[MarkerR][iVertex]->GetNode();
+        iPeriodic_Index = geometry->vertex[MarkerR][iVertex]->GetRotation_Type();
+        
+        /*--- Retrieve the supplied periodic information. ---*/
+        angles = config->GetPeriodicRotation(iPeriodic_Index);
+        
+        /*--- Store angles separately for clarity. ---*/
+        theta    = angles[0];   phi    = angles[1];     psi    = angles[2];
+        cosTheta = cos(theta);  cosPhi = cos(phi);      cosPsi = cos(psi);
+        sinTheta = sin(theta);  sinPhi = sin(phi);      sinPsi = sin(psi);
+        
+        /*--- Compute the rotation matrix. Note that the implicit
+         ordering is rotation about the x-axis, y-axis,
+         then z-axis. Note that this is the transpose of the matrix
+         used during the preprocessing stage. ---*/
+        rotMatrix[0][0] = cosPhi*cosPsi;    rotMatrix[1][0] = sinTheta*sinPhi*cosPsi - cosTheta*sinPsi;     rotMatrix[2][0] = cosTheta*sinPhi*cosPsi + sinTheta*sinPsi;
+        rotMatrix[0][1] = cosPhi*sinPsi;    rotMatrix[1][1] = sinTheta*sinPhi*sinPsi + cosTheta*cosPsi;     rotMatrix[2][1] = cosTheta*sinPhi*sinPsi - sinTheta*cosPsi;
+        rotMatrix[0][2] = -sinPhi;          rotMatrix[1][2] = sinTheta*cosPhi;                              rotMatrix[2][2] = cosTheta*cosPhi;
+        
+        /*--- Copy conserved variables before performing transformation. ---*/
+        for (iVar = 0; iVar < nVar; iVar++)
+          Solution[iVar] = Buffer_Receive_U[iVar*nVertexR+iVertex];
+        
+        /*--- Rotate the momentum components. ---*/
+        if (nDim == 2) {
+          Solution[1] = rotMatrix[0][0]*Buffer_Receive_U[1*nVertexR+iVertex] +
+          rotMatrix[0][1]*Buffer_Receive_U[2*nVertexR+iVertex];
+          Solution[2] = rotMatrix[1][0]*Buffer_Receive_U[1*nVertexR+iVertex] +
+          rotMatrix[1][1]*Buffer_Receive_U[2*nVertexR+iVertex];
+        }
+        else {
+          Solution[1] = rotMatrix[0][0]*Buffer_Receive_U[1*nVertexR+iVertex] +
+          rotMatrix[0][1]*Buffer_Receive_U[2*nVertexR+iVertex] +
+          rotMatrix[0][2]*Buffer_Receive_U[3*nVertexR+iVertex];
+          Solution[2] = rotMatrix[1][0]*Buffer_Receive_U[1*nVertexR+iVertex] +
+          rotMatrix[1][1]*Buffer_Receive_U[2*nVertexR+iVertex] +
+          rotMatrix[1][2]*Buffer_Receive_U[3*nVertexR+iVertex];
+          Solution[3] = rotMatrix[2][0]*Buffer_Receive_U[1*nVertexR+iVertex] +
+          rotMatrix[2][1]*Buffer_Receive_U[2*nVertexR+iVertex] +
+          rotMatrix[2][2]*Buffer_Receive_U[3*nVertexR+iVertex];
+        }
+        
+        /*--- Copy transformed conserved variables back into buffer. ---*/
+        for (iVar = 0; iVar < nVar; iVar++)
+          node[iPoint]->SetSolution(iVar, Solution[iVar]);
+        
+      }
+      
+      /*--- Deallocate receive buffer ---*/
+      delete [] Buffer_Receive_U;
+      
+    }
+    
+	}
+  
+}
+
+void CAdjEulerSolver::Set_MPI_Solution_Old(CGeometry *geometry, CConfig *config) {
+	unsigned short iVar, iMarker, iPeriodic_Index, MarkerS, MarkerR;
+	unsigned long iVertex, iPoint, nVertexS, nVertexR, nBufferS_Vector, nBufferR_Vector;
+	double rotMatrix[3][3], *angles, theta, cosTheta, sinTheta, phi, cosPhi, sinPhi, psi, cosPsi, sinPsi,
+  *Buffer_Receive_U = NULL, *Buffer_Send_U = NULL;
+	int send_to, receive_from;
+  
+#ifndef NO_MPI
+  MPI::Status status;
+  MPI::Request send_request, recv_request;
+#endif
+  
+	for (iMarker = 0; iMarker < nMarker; iMarker++) {
+    
+		if ((config->GetMarker_All_Boundary(iMarker) == SEND_RECEIVE) &&
+        (config->GetMarker_All_SendRecv(iMarker) > 0)) {
+			
+			MarkerS = iMarker;  MarkerR = iMarker+1;
+      
+      send_to = config->GetMarker_All_SendRecv(MarkerS)-1;
+			receive_from = abs(config->GetMarker_All_SendRecv(MarkerR))-1;
+			
+			nVertexS = geometry->nVertex[MarkerS];  nVertexR = geometry->nVertex[MarkerR];
+			nBufferS_Vector = nVertexS*nVar;        nBufferR_Vector = nVertexR*nVar;
+      
+      /*--- Allocate Receive and send buffers  ---*/
+      Buffer_Receive_U = new double [nBufferR_Vector];
+      Buffer_Send_U = new double[nBufferS_Vector];
+      
+      /*--- Copy the solution old that should be sended ---*/
+      for (iVertex = 0; iVertex < nVertexS; iVertex++) {
+        iPoint = geometry->vertex[MarkerS][iVertex]->GetNode();
+        for (iVar = 0; iVar < nVar; iVar++)
+          Buffer_Send_U[iVar*nVertexS+iVertex] = node[iPoint]->GetSolution_Old(iVar);
+      }
+      
+#ifndef NO_MPI
+      
+      //      /*--- Send/Receive using non-blocking communications ---*/
+      //      send_request = MPI::COMM_WORLD.Isend(Buffer_Send_U, nBufferS_Vector, MPI::DOUBLE, 0, send_to);
+      //      recv_request = MPI::COMM_WORLD.Irecv(Buffer_Receive_U, nBufferR_Vector, MPI::DOUBLE, 0, receive_from);
+      //      send_request.Wait(status);
+      //      recv_request.Wait(status);
+      
+      /*--- Send/Receive information using Sendrecv ---*/
+      MPI::COMM_WORLD.Sendrecv(Buffer_Send_U, nBufferS_Vector, MPI::DOUBLE, send_to, 0,
+                               Buffer_Receive_U, nBufferR_Vector, MPI::DOUBLE, receive_from, 0);
+      
+#else
+      
+      /*--- Receive information without MPI ---*/
+      for (iVertex = 0; iVertex < nVertexR; iVertex++) {
+        iPoint = geometry->vertex[MarkerR][iVertex]->GetNode();
+        for (iVar = 0; iVar < nVar; iVar++)
+          Buffer_Receive_U[iVar*nVertexR+iVertex] = Buffer_Send_U[iVar*nVertexR+iVertex];
+      }
+      
+#endif
+      
+      /*--- Deallocate send buffer ---*/
+      delete [] Buffer_Send_U;
+      
+      /*--- Do the coordinate transformation ---*/
+      for (iVertex = 0; iVertex < nVertexR; iVertex++) {
+        
+        /*--- Find point and its type of transformation ---*/
+        iPoint = geometry->vertex[MarkerR][iVertex]->GetNode();
+        iPeriodic_Index = geometry->vertex[MarkerR][iVertex]->GetRotation_Type();
+        
+        /*--- Retrieve the supplied periodic information. ---*/
+        angles = config->GetPeriodicRotation(iPeriodic_Index);
+        
+        /*--- Store angles separately for clarity. ---*/
+        theta    = angles[0];   phi    = angles[1];     psi    = angles[2];
+        cosTheta = cos(theta);  cosPhi = cos(phi);      cosPsi = cos(psi);
+        sinTheta = sin(theta);  sinPhi = sin(phi);      sinPsi = sin(psi);
+        
+        /*--- Compute the rotation matrix. Note that the implicit
+         ordering is rotation about the x-axis, y-axis,
+         then z-axis. Note that this is the transpose of the matrix
+         used during the preprocessing stage. ---*/
+        rotMatrix[0][0] = cosPhi*cosPsi;    rotMatrix[1][0] = sinTheta*sinPhi*cosPsi - cosTheta*sinPsi;     rotMatrix[2][0] = cosTheta*sinPhi*cosPsi + sinTheta*sinPsi;
+        rotMatrix[0][1] = cosPhi*sinPsi;    rotMatrix[1][1] = sinTheta*sinPhi*sinPsi + cosTheta*cosPsi;     rotMatrix[2][1] = cosTheta*sinPhi*sinPsi - sinTheta*cosPsi;
+        rotMatrix[0][2] = -sinPhi;          rotMatrix[1][2] = sinTheta*cosPhi;                              rotMatrix[2][2] = cosTheta*cosPhi;
+        
+        /*--- Copy conserved variables before performing transformation. ---*/
+        for (iVar = 0; iVar < nVar; iVar++)
+          Solution[iVar] = Buffer_Receive_U[iVar*nVertexR+iVertex];
+        
+        /*--- Rotate the momentum components. ---*/
+        if (nDim == 2) {
+          Solution[1] = rotMatrix[0][0]*Buffer_Receive_U[1*nVertexR+iVertex] +
+          rotMatrix[0][1]*Buffer_Receive_U[2*nVertexR+iVertex];
+          Solution[2] = rotMatrix[1][0]*Buffer_Receive_U[1*nVertexR+iVertex] +
+          rotMatrix[1][1]*Buffer_Receive_U[2*nVertexR+iVertex];
+        }
+        else {
+          Solution[1] = rotMatrix[0][0]*Buffer_Receive_U[1*nVertexR+iVertex] +
+          rotMatrix[0][1]*Buffer_Receive_U[2*nVertexR+iVertex] +
+          rotMatrix[0][2]*Buffer_Receive_U[3*nVertexR+iVertex];
+          Solution[2] = rotMatrix[1][0]*Buffer_Receive_U[1*nVertexR+iVertex] +
+          rotMatrix[1][1]*Buffer_Receive_U[2*nVertexR+iVertex] +
+          rotMatrix[1][2]*Buffer_Receive_U[3*nVertexR+iVertex];
+          Solution[3] = rotMatrix[2][0]*Buffer_Receive_U[1*nVertexR+iVertex] +
+          rotMatrix[2][1]*Buffer_Receive_U[2*nVertexR+iVertex] +
+          rotMatrix[2][2]*Buffer_Receive_U[3*nVertexR+iVertex];
+        }
+        
+        /*--- Copy transformed conserved variables back into buffer. ---*/
+        for (iVar = 0; iVar < nVar; iVar++)
+          node[iPoint]->SetSolution_Old(iVar, Solution[iVar]);
+        
+      }
+      
+      /*--- Deallocate receive buffer ---*/
+      delete [] Buffer_Receive_U;
+      
+    }
+    
+	}
+}
+
+void CAdjEulerSolver::Set_MPI_Solution_Limiter(CGeometry *geometry, CConfig *config) {
+	unsigned short iVar, iMarker, iPeriodic_Index, MarkerS, MarkerR;
+	unsigned long iVertex, iPoint, nVertexS, nVertexR, nBufferS_Vector, nBufferR_Vector;
+	double rotMatrix[3][3], *angles, theta, cosTheta, sinTheta, phi, cosPhi, sinPhi, psi, cosPsi, sinPsi,
+  *Buffer_Receive_Limit = NULL, *Buffer_Send_Limit = NULL;
+	int send_to, receive_from;
+  
+#ifndef NO_MPI
+  MPI::Status status;
+  MPI::Request send_request, recv_request;
+#endif
+  
+	for (iMarker = 0; iMarker < nMarker; iMarker++) {
+    
+		if ((config->GetMarker_All_Boundary(iMarker) == SEND_RECEIVE) &&
+        (config->GetMarker_All_SendRecv(iMarker) > 0)) {
+			
+			MarkerS = iMarker;  MarkerR = iMarker+1;
+      
+      send_to = config->GetMarker_All_SendRecv(MarkerS)-1;
+			receive_from = abs(config->GetMarker_All_SendRecv(MarkerR))-1;
+			
+			nVertexS = geometry->nVertex[MarkerS];  nVertexR = geometry->nVertex[MarkerR];
+			nBufferS_Vector = nVertexS*nVar;        nBufferR_Vector = nVertexR*nVar;
+      
+      /*--- Allocate Receive and send buffers  ---*/
+      Buffer_Receive_Limit = new double [nBufferR_Vector];
+      Buffer_Send_Limit = new double[nBufferS_Vector];
+      
+      /*--- Copy the solution old that should be sended ---*/
+      for (iVertex = 0; iVertex < nVertexS; iVertex++) {
+        iPoint = geometry->vertex[MarkerS][iVertex]->GetNode();
+        for (iVar = 0; iVar < nVar; iVar++)
+          Buffer_Send_Limit[iVar*nVertexS+iVertex] = node[iPoint]->GetLimiter(iVar);
+      }
+      
+#ifndef NO_MPI
+      
+      //      /*--- Send/Receive using non-blocking communications ---*/
+      //      send_request = MPI::COMM_WORLD.Isend(Buffer_Send_Limit, nBufferS_Vector, MPI::DOUBLE, 0, send_to);
+      //      recv_request = MPI::COMM_WORLD.Irecv(Buffer_Receive_Limit, nBufferR_Vector, MPI::DOUBLE, 0, receive_from);
+      //      send_request.Wait(status);
+      //      recv_request.Wait(status);
+      
+      /*--- Send/Receive information using Sendrecv ---*/
+      MPI::COMM_WORLD.Sendrecv(Buffer_Send_Limit, nBufferS_Vector, MPI::DOUBLE, send_to, 0,
+                               Buffer_Receive_Limit, nBufferR_Vector, MPI::DOUBLE, receive_from, 0);
+      
+#else
+      
+      /*--- Receive information without MPI ---*/
+      for (iVertex = 0; iVertex < nVertexR; iVertex++) {
+        iPoint = geometry->vertex[MarkerR][iVertex]->GetNode();
+        for (iVar = 0; iVar < nVar; iVar++)
+          Buffer_Receive_Limit[iVar*nVertexR+iVertex] = Buffer_Send_Limit[iVar*nVertexR+iVertex];
+      }
+      
+#endif
+      
+      /*--- Deallocate send buffer ---*/
+      delete [] Buffer_Send_Limit;
+      
+      /*--- Do the coordinate transformation ---*/
+      for (iVertex = 0; iVertex < nVertexR; iVertex++) {
+        
+        /*--- Find point and its type of transformation ---*/
+        iPoint = geometry->vertex[MarkerR][iVertex]->GetNode();
+        iPeriodic_Index = geometry->vertex[MarkerR][iVertex]->GetRotation_Type();
+        
+        /*--- Retrieve the supplied periodic information. ---*/
+        angles = config->GetPeriodicRotation(iPeriodic_Index);
+        
+        /*--- Store angles separately for clarity. ---*/
+        theta    = angles[0];   phi    = angles[1];     psi    = angles[2];
+        cosTheta = cos(theta);  cosPhi = cos(phi);      cosPsi = cos(psi);
+        sinTheta = sin(theta);  sinPhi = sin(phi);      sinPsi = sin(psi);
+        
+        /*--- Compute the rotation matrix. Note that the implicit
+         ordering is rotation about the x-axis, y-axis,
+         then z-axis. Note that this is the transpose of the matrix
+         used during the preprocessing stage. ---*/
+        rotMatrix[0][0] = cosPhi*cosPsi;    rotMatrix[1][0] = sinTheta*sinPhi*cosPsi - cosTheta*sinPsi;     rotMatrix[2][0] = cosTheta*sinPhi*cosPsi + sinTheta*sinPsi;
+        rotMatrix[0][1] = cosPhi*sinPsi;    rotMatrix[1][1] = sinTheta*sinPhi*sinPsi + cosTheta*cosPsi;     rotMatrix[2][1] = cosTheta*sinPhi*sinPsi - sinTheta*cosPsi;
+        rotMatrix[0][2] = -sinPhi;          rotMatrix[1][2] = sinTheta*cosPhi;                              rotMatrix[2][2] = cosTheta*cosPhi;
+        
+        /*--- Copy conserved variables before performing transformation. ---*/
+        for (iVar = 0; iVar < nVar; iVar++)
+          Solution[iVar] = Buffer_Receive_Limit[iVar*nVertexR+iVertex];
+        
+        /*--- Rotate the momentum components. ---*/
+        if (nDim == 2) {
+          Solution[1] = rotMatrix[0][0]*Buffer_Receive_Limit[1*nVertexR+iVertex] +
+          rotMatrix[0][1]*Buffer_Receive_Limit[2*nVertexR+iVertex];
+          Solution[2] = rotMatrix[1][0]*Buffer_Receive_Limit[1*nVertexR+iVertex] +
+          rotMatrix[1][1]*Buffer_Receive_Limit[2*nVertexR+iVertex];
+        }
+        else {
+          Solution[1] = rotMatrix[0][0]*Buffer_Receive_Limit[1*nVertexR+iVertex] +
+          rotMatrix[0][1]*Buffer_Receive_Limit[2*nVertexR+iVertex] +
+          rotMatrix[0][2]*Buffer_Receive_Limit[3*nVertexR+iVertex];
+          Solution[2] = rotMatrix[1][0]*Buffer_Receive_Limit[1*nVertexR+iVertex] +
+          rotMatrix[1][1]*Buffer_Receive_Limit[2*nVertexR+iVertex] +
+          rotMatrix[1][2]*Buffer_Receive_Limit[3*nVertexR+iVertex];
+          Solution[3] = rotMatrix[2][0]*Buffer_Receive_Limit[1*nVertexR+iVertex] +
+          rotMatrix[2][1]*Buffer_Receive_Limit[2*nVertexR+iVertex] +
+          rotMatrix[2][2]*Buffer_Receive_Limit[3*nVertexR+iVertex];
+        }
+        
+        /*--- Copy transformed conserved variables back into buffer. ---*/
+        for (iVar = 0; iVar < nVar; iVar++)
+          node[iPoint]->SetLimiter(iVar, Solution[iVar]);
+        
+      }
+      
+      /*--- Deallocate receive buffer ---*/
+      delete [] Buffer_Receive_Limit;
+      
+    }
+    
+	}
+}
+
+void CAdjEulerSolver::Set_MPI_Solution_Gradient(CGeometry *geometry, CConfig *config) {
+	unsigned short iVar, iDim, iMarker, iPeriodic_Index, MarkerS, MarkerR;
+	unsigned long iVertex, iPoint, nVertexS, nVertexR, nBufferS_Vector, nBufferR_Vector;
+	double rotMatrix[3][3], *angles, theta, cosTheta, sinTheta, phi, cosPhi, sinPhi, psi, cosPsi, sinPsi,
+  *Buffer_Receive_Gradient = NULL, *Buffer_Send_Gradient = NULL;
+	int send_to, receive_from;
+  
+#ifndef NO_MPI
+  MPI::Status status;
+  MPI::Request send_request, recv_request;
+#endif
+  
+  double **Gradient = new double* [nVar];
+  for (iVar = 0; iVar < nVar; iVar++)
+    Gradient[iVar] = new double[nDim];
+  
+	for (iMarker = 0; iMarker < nMarker; iMarker++) {
+    
+		if ((config->GetMarker_All_Boundary(iMarker) == SEND_RECEIVE) &&
+        (config->GetMarker_All_SendRecv(iMarker) > 0)) {
+			
+			MarkerS = iMarker;  MarkerR = iMarker+1;
+      
+      send_to = config->GetMarker_All_SendRecv(MarkerS)-1;
+			receive_from = abs(config->GetMarker_All_SendRecv(MarkerR))-1;
+			
+			nVertexS = geometry->nVertex[MarkerS];  nVertexR = geometry->nVertex[MarkerR];
+			nBufferS_Vector = nVertexS*nVar*nDim;        nBufferR_Vector = nVertexR*nVar*nDim;
+      
+      /*--- Allocate Receive and send buffers  ---*/
+      Buffer_Receive_Gradient = new double [nBufferR_Vector];
+      Buffer_Send_Gradient = new double[nBufferS_Vector];
+      
+      /*--- Copy the solution old that should be sended ---*/
+      for (iVertex = 0; iVertex < nVertexS; iVertex++) {
+        iPoint = geometry->vertex[MarkerS][iVertex]->GetNode();
+        for (iVar = 0; iVar < nVar; iVar++)
+          for (iDim = 0; iDim < nDim; iDim++)
+            Buffer_Send_Gradient[iDim*nVar*nVertexS+iVar*nVertexS+iVertex] = node[iPoint]->GetGradient(iVar, iDim);
+      }
+      
+#ifndef NO_MPI
+      
+      //      /*--- Send/Receive using non-blocking communications ---*/
+      //      send_request = MPI::COMM_WORLD.Isend(Buffer_Send_Gradient, nBufferS_Vector, MPI::DOUBLE, 0, send_to);
+      //      recv_request = MPI::COMM_WORLD.Irecv(Buffer_Receive_Gradient, nBufferR_Vector, MPI::DOUBLE, 0, receive_from);
+      //      send_request.Wait(status);
+      //      recv_request.Wait(status);
+      
+      /*--- Send/Receive information using Sendrecv ---*/
+      MPI::COMM_WORLD.Sendrecv(Buffer_Send_Gradient, nBufferS_Vector, MPI::DOUBLE, send_to, 0,
+                               Buffer_Receive_Gradient, nBufferR_Vector, MPI::DOUBLE, receive_from, 0);
+      
+#else
+      
+      /*--- Receive information without MPI ---*/
+      for (iVertex = 0; iVertex < nVertexR; iVertex++) {
+        iPoint = geometry->vertex[MarkerR][iVertex]->GetNode();
+        for (iVar = 0; iVar < nVar; iVar++)
+          for (iDim = 0; iDim < nDim; iDim++)
+            Buffer_Receive_Gradient[iDim*nVar*nVertexR+iVar*nVertexR+iVertex] = Buffer_Send_Gradient[iDim*nVar*nVertexR+iVar*nVertexR+iVertex];
+      }
+      
+#endif
+      
+      /*--- Deallocate send buffer ---*/
+      delete [] Buffer_Send_Gradient;
+      
+      /*--- Do the coordinate transformation ---*/
+      for (iVertex = 0; iVertex < nVertexR; iVertex++) {
+        
+        /*--- Find point and its type of transformation ---*/
+        iPoint = geometry->vertex[MarkerR][iVertex]->GetNode();
+        iPeriodic_Index = geometry->vertex[MarkerR][iVertex]->GetRotation_Type();
+        
+        /*--- Retrieve the supplied periodic information. ---*/
+        angles = config->GetPeriodicRotation(iPeriodic_Index);
+        
+        /*--- Store angles separately for clarity. ---*/
+        theta    = angles[0];   phi    = angles[1];     psi    = angles[2];
+        cosTheta = cos(theta);  cosPhi = cos(phi);      cosPsi = cos(psi);
+        sinTheta = sin(theta);  sinPhi = sin(phi);      sinPsi = sin(psi);
+        
+        /*--- Compute the rotation matrix. Note that the implicit
+         ordering is rotation about the x-axis, y-axis,
+         then z-axis. Note that this is the transpose of the matrix
+         used during the preprocessing stage. ---*/
+        rotMatrix[0][0] = cosPhi*cosPsi;    rotMatrix[1][0] = sinTheta*sinPhi*cosPsi - cosTheta*sinPsi;     rotMatrix[2][0] = cosTheta*sinPhi*cosPsi + sinTheta*sinPsi;
+        rotMatrix[0][1] = cosPhi*sinPsi;    rotMatrix[1][1] = sinTheta*sinPhi*sinPsi + cosTheta*cosPsi;     rotMatrix[2][1] = cosTheta*sinPhi*sinPsi - sinTheta*cosPsi;
+        rotMatrix[0][2] = -sinPhi;          rotMatrix[1][2] = sinTheta*cosPhi;                              rotMatrix[2][2] = cosTheta*cosPhi;
+        
+        /*--- Copy conserved variables before performing transformation. ---*/
+        for (iVar = 0; iVar < nVar; iVar++)
+          for (iDim = 0; iDim < nDim; iDim++)
+            Gradient[iVar][iDim] = Buffer_Receive_Gradient[iDim*nVar*nVertexR+iVar*nVertexR+iVertex];
+        
+        /*--- Need to rotate the gradients for all conserved variables. ---*/
+        for (iVar = 0; iVar < nVar; iVar++) {
+          if (nDim == 2) {
+            Gradient[iVar][0] = rotMatrix[0][0]*Buffer_Receive_Gradient[0*nVar*nVertexR+iVar*nVertexR+iVertex] + rotMatrix[0][1]*Buffer_Receive_Gradient[1*nVar*nVertexR+iVar*nVertexR+iVertex];
+            Gradient[iVar][1] = rotMatrix[1][0]*Buffer_Receive_Gradient[0*nVar*nVertexR+iVar*nVertexR+iVertex] + rotMatrix[1][1]*Buffer_Receive_Gradient[1*nVar*nVertexR+iVar*nVertexR+iVertex];
+          }
+          else {
+            Gradient[iVar][0] = rotMatrix[0][0]*Buffer_Receive_Gradient[0*nVar*nVertexR+iVar*nVertexR+iVertex] + rotMatrix[0][1]*Buffer_Receive_Gradient[1*nVar*nVertexR+iVar*nVertexR+iVertex] + rotMatrix[0][2]*Buffer_Receive_Gradient[2*nVar*nVertexR+iVar*nVertexR+iVertex];
+            Gradient[iVar][1] = rotMatrix[1][0]*Buffer_Receive_Gradient[0*nVar*nVertexR+iVar*nVertexR+iVertex] + rotMatrix[1][1]*Buffer_Receive_Gradient[1*nVar*nVertexR+iVar*nVertexR+iVertex] + rotMatrix[1][2]*Buffer_Receive_Gradient[2*nVar*nVertexR+iVar*nVertexR+iVertex];
+            Gradient[iVar][2] = rotMatrix[2][0]*Buffer_Receive_Gradient[0*nVar*nVertexR+iVar*nVertexR+iVertex] + rotMatrix[2][1]*Buffer_Receive_Gradient[1*nVar*nVertexR+iVar*nVertexR+iVertex] + rotMatrix[2][2]*Buffer_Receive_Gradient[2*nVar*nVertexR+iVar*nVertexR+iVertex];
+          }
+        }
+        
+        /*--- Store the received information ---*/
+        for (iVar = 0; iVar < nVar; iVar++)
+          for (iDim = 0; iDim < nDim; iDim++)
+            node[iPoint]->SetGradient(iVar, iDim, Gradient[iVar][iDim]);
+        
+      }
+      
+      /*--- Deallocate receive buffer ---*/
+      delete [] Buffer_Receive_Gradient;
+      
+    }
+    
+	}
+  
+  for (iVar = 0; iVar < nVar; iVar++)
+    delete [] Gradient[iVar];
+  delete [] Gradient;
+  
+}
+
+
+void CAdjEulerSolver::Set_MPI_Undivided_Laplacian(CGeometry *geometry, CConfig *config) {
+	unsigned short iVar, iMarker, iPeriodic_Index, MarkerS, MarkerR;
+	unsigned long iVertex, iPoint, nVertexS, nVertexR, nBufferS_Vector, nBufferR_Vector;
+	double rotMatrix[3][3], *angles, theta, cosTheta, sinTheta, phi, cosPhi, sinPhi, psi, cosPsi, sinPsi,
+  *Buffer_Receive_Undivided_Laplacian = NULL, *Buffer_Send_Undivided_Laplacian = NULL;
+	int send_to, receive_from;
+  
+#ifndef NO_MPI
+  MPI::Status status;
+  MPI::Request send_request, recv_request;
+#endif
+  
+	for (iMarker = 0; iMarker < nMarker; iMarker++) {
+    
+		if ((config->GetMarker_All_Boundary(iMarker) == SEND_RECEIVE) &&
+        (config->GetMarker_All_SendRecv(iMarker) > 0)) {
+			
+			MarkerS = iMarker;  MarkerR = iMarker+1;
+      
+      send_to = config->GetMarker_All_SendRecv(MarkerS)-1;
+			receive_from = abs(config->GetMarker_All_SendRecv(MarkerR))-1;
+			
+			nVertexS = geometry->nVertex[MarkerS];  nVertexR = geometry->nVertex[MarkerR];
+			nBufferS_Vector = nVertexS*nVar;        nBufferR_Vector = nVertexR*nVar;
+      
+      /*--- Allocate Receive and send buffers  ---*/
+      Buffer_Receive_Undivided_Laplacian = new double [nBufferR_Vector];
+      Buffer_Send_Undivided_Laplacian = new double[nBufferS_Vector];
+      
+      /*--- Copy the solution old that should be sended ---*/
+      for (iVertex = 0; iVertex < nVertexS; iVertex++) {
+        iPoint = geometry->vertex[MarkerS][iVertex]->GetNode();
+        for (iVar = 0; iVar < nVar; iVar++)
+          Buffer_Send_Undivided_Laplacian[iVar*nVertexS+iVertex] = node[iPoint]->GetUndivided_Laplacian(iVar);
+      }
+      
+#ifndef NO_MPI
+      
+      //      /*--- Send/Receive using non-blocking communications ---*/
+      //      send_request = MPI::COMM_WORLD.Isend(Buffer_Send_Undivided_Laplacian, nBufferS_Vector, MPI::DOUBLE, 0, send_to);
+      //      recv_request = MPI::COMM_WORLD.Irecv(Buffer_Receive_Undivided_Laplacian, nBufferR_Vector, MPI::DOUBLE, 0, receive_from);
+      //      send_request.Wait(status);
+      //      recv_request.Wait(status);
+      
+      /*--- Send/Receive information using Sendrecv ---*/
+      MPI::COMM_WORLD.Sendrecv(Buffer_Send_Undivided_Laplacian, nBufferS_Vector, MPI::DOUBLE, send_to, 0,
+                               Buffer_Receive_Undivided_Laplacian, nBufferR_Vector, MPI::DOUBLE, receive_from, 0);
+      
+#else
+      
+      /*--- Receive information without MPI ---*/
+      for (iVertex = 0; iVertex < nVertexR; iVertex++) {
+        iPoint = geometry->vertex[MarkerR][iVertex]->GetNode();
+        for (iVar = 0; iVar < nVar; iVar++)
+          Buffer_Receive_Undivided_Laplacian[iVar*nVertexR+iVertex] = Buffer_Send_Undivided_Laplacian[iVar*nVertexR+iVertex];
+      }
+      
+#endif
+      
+      /*--- Deallocate send buffer ---*/
+      delete [] Buffer_Send_Undivided_Laplacian;
+      
+      /*--- Do the coordinate transformation ---*/
+      for (iVertex = 0; iVertex < nVertexR; iVertex++) {
+        
+        /*--- Find point and its type of transformation ---*/
+        iPoint = geometry->vertex[MarkerR][iVertex]->GetNode();
+        iPeriodic_Index = geometry->vertex[MarkerR][iVertex]->GetRotation_Type();
+        
+        /*--- Retrieve the supplied periodic information. ---*/
+        angles = config->GetPeriodicRotation(iPeriodic_Index);
+        
+        /*--- Store angles separately for clarity. ---*/
+        theta    = angles[0];   phi    = angles[1];     psi    = angles[2];
+        cosTheta = cos(theta);  cosPhi = cos(phi);      cosPsi = cos(psi);
+        sinTheta = sin(theta);  sinPhi = sin(phi);      sinPsi = sin(psi);
+        
+        /*--- Compute the rotation matrix. Note that the implicit
+         ordering is rotation about the x-axis, y-axis,
+         then z-axis. Note that this is the transpose of the matrix
+         used during the preprocessing stage. ---*/
+        rotMatrix[0][0] = cosPhi*cosPsi;    rotMatrix[1][0] = sinTheta*sinPhi*cosPsi - cosTheta*sinPsi;     rotMatrix[2][0] = cosTheta*sinPhi*cosPsi + sinTheta*sinPsi;
+        rotMatrix[0][1] = cosPhi*sinPsi;    rotMatrix[1][1] = sinTheta*sinPhi*sinPsi + cosTheta*cosPsi;     rotMatrix[2][1] = cosTheta*sinPhi*sinPsi - sinTheta*cosPsi;
+        rotMatrix[0][2] = -sinPhi;          rotMatrix[1][2] = sinTheta*cosPhi;                              rotMatrix[2][2] = cosTheta*cosPhi;
+        
+        /*--- Copy conserved variables before performing transformation. ---*/
+        for (iVar = 0; iVar < nVar; iVar++)
+          Solution[iVar] = Buffer_Receive_Undivided_Laplacian[iVar*nVertexR+iVertex];
+        
+        /*--- Rotate the momentum components. ---*/
+        if (nDim == 2) {
+          Solution[1] = rotMatrix[0][0]*Buffer_Receive_Undivided_Laplacian[1*nVertexR+iVertex] +
+          rotMatrix[0][1]*Buffer_Receive_Undivided_Laplacian[2*nVertexR+iVertex];
+          Solution[2] = rotMatrix[1][0]*Buffer_Receive_Undivided_Laplacian[1*nVertexR+iVertex] +
+          rotMatrix[1][1]*Buffer_Receive_Undivided_Laplacian[2*nVertexR+iVertex];
+        }
+        else {
+          Solution[1] = rotMatrix[0][0]*Buffer_Receive_Undivided_Laplacian[1*nVertexR+iVertex] +
+          rotMatrix[0][1]*Buffer_Receive_Undivided_Laplacian[2*nVertexR+iVertex] +
+          rotMatrix[0][2]*Buffer_Receive_Undivided_Laplacian[3*nVertexR+iVertex];
+          Solution[2] = rotMatrix[1][0]*Buffer_Receive_Undivided_Laplacian[1*nVertexR+iVertex] +
+          rotMatrix[1][1]*Buffer_Receive_Undivided_Laplacian[2*nVertexR+iVertex] +
+          rotMatrix[1][2]*Buffer_Receive_Undivided_Laplacian[3*nVertexR+iVertex];
+          Solution[3] = rotMatrix[2][0]*Buffer_Receive_Undivided_Laplacian[1*nVertexR+iVertex] +
+          rotMatrix[2][1]*Buffer_Receive_Undivided_Laplacian[2*nVertexR+iVertex] +
+          rotMatrix[2][2]*Buffer_Receive_Undivided_Laplacian[3*nVertexR+iVertex];
+        }
+        
+        /*--- Copy transformed conserved variables back into buffer. ---*/
+        for (iVar = 0; iVar < nVar; iVar++)
+          node[iPoint]->SetUndivided_Laplacian(iVar, Solution[iVar]);
+        
+      }
+      
+      /*--- Deallocate receive buffer ---*/
+      delete [] Buffer_Receive_Undivided_Laplacian;
+      
+    }
+    
+	}
+  
+}
+
+void CAdjEulerSolver::Set_MPI_Dissipation_Switch(CGeometry *geometry, CConfig *config) {
+	unsigned short iMarker, MarkerS, MarkerR;
+	unsigned long iVertex, iPoint, nVertexS, nVertexR, nBufferS_Vector, nBufferR_Vector;
+	double *Buffer_Receive_Lambda = NULL, *Buffer_Send_Lambda = NULL;
+	int send_to, receive_from;
+  
+#ifndef NO_MPI
+  MPI::Status status;
+  MPI::Request send_request, recv_request;
+#endif
+  
+	for (iMarker = 0; iMarker < nMarker; iMarker++) {
+    
+		if ((config->GetMarker_All_Boundary(iMarker) == SEND_RECEIVE) &&
+        (config->GetMarker_All_SendRecv(iMarker) > 0)) {
+			
+			MarkerS = iMarker;  MarkerR = iMarker+1;
+      
+      send_to = config->GetMarker_All_SendRecv(MarkerS)-1;
+			receive_from = abs(config->GetMarker_All_SendRecv(MarkerR))-1;
+			
+			nVertexS = geometry->nVertex[MarkerS];  nVertexR = geometry->nVertex[MarkerR];
+			nBufferS_Vector = nVertexS;        nBufferR_Vector = nVertexR;
+      
+      /*--- Allocate Receive and send buffers  ---*/
+      Buffer_Receive_Lambda = new double [nBufferR_Vector];
+      Buffer_Send_Lambda = new double[nBufferS_Vector];
+      
+      /*--- Copy the solution old that should be sended ---*/
+      for (iVertex = 0; iVertex < nVertexS; iVertex++) {
+        iPoint = geometry->vertex[MarkerS][iVertex]->GetNode();
+        Buffer_Send_Lambda[iVertex] = node[iPoint]->GetSensor();
+      }
+      
+#ifndef NO_MPI
+      
+      //      /*--- Send/Receive using non-blocking communications ---*/
+      //      send_request = MPI::COMM_WORLD.Isend(Buffer_Send_Lambda, nBufferS_Vector, MPI::DOUBLE, 0, send_to);
+      //      recv_request = MPI::COMM_WORLD.Irecv(Buffer_Receive_Lambda, nBufferR_Vector, MPI::DOUBLE, 0, receive_from);
+      //      send_request.Wait(status);
+      //      recv_request.Wait(status);
+      
+      /*--- Send/Receive information using Sendrecv ---*/
+      MPI::COMM_WORLD.Sendrecv(Buffer_Send_Lambda, nBufferS_Vector, MPI::DOUBLE, send_to, 0,
+                               Buffer_Receive_Lambda, nBufferR_Vector, MPI::DOUBLE, receive_from, 0);
+      
+#else
+      
+      /*--- Receive information without MPI ---*/
+      for (iVertex = 0; iVertex < nVertexR; iVertex++) {
+        iPoint = geometry->vertex[MarkerR][iVertex]->GetNode();
+        Buffer_Receive_Lambda[iVertex] = Buffer_Send_Lambda[iVertex];
+      }
+      
+#endif
+      
+      /*--- Deallocate send buffer ---*/
+      delete [] Buffer_Send_Lambda;
+      
+      /*--- Do the coordinate transformation ---*/
+      for (iVertex = 0; iVertex < nVertexR; iVertex++) {
+        
+        /*--- Find point and its type of transformation ---*/
+        iPoint = geometry->vertex[MarkerR][iVertex]->GetNode();
+        node[iPoint]->SetSensor(Buffer_Receive_Lambda[iVertex]);
+        
+      }
+      
+      /*--- Deallocate receive buffer ---*/
+      delete [] Buffer_Receive_Lambda;
+      
+    }
+    
+	}
+}
+
+void CAdjEulerSolver::SetForceProj_Vector(CGeometry *geometry, CSolver **solver_container, CConfig *config) {
+	double *ForceProj_Vector, x = 0.0, y = 0.0, z = 0.0, *Normal, C_d, C_l, C_t, C_q;
+	double x_origin, y_origin, z_origin, WDrag, Area;
+	unsigned short iMarker, iDim;
+	unsigned long iVertex, iPoint;
+	double Alpha      = (config->GetAoA()*PI_NUMBER)/180.0;
+	double Beta       = (config->GetAoS()*PI_NUMBER)/180.0;
+	double RefAreaCoeff    = config->GetRefAreaCoeff();
+	double RefLengthMoment  = config->GetRefLengthMoment();
+	double *RefOriginMoment = config->GetRefOriginMoment();
+	double RefVel2, RefDensity;
+  
+  bool grid_movement = config->GetGrid_Movement();
+  
+	ForceProj_Vector = new double[nDim];
+  
+	/*--- For dynamic meshes, use the motion Mach number as a reference value
+   for computing the force coefficients. Otherwise, use the freestream values, 
+   which is the standard convention. ---*/
+	if (grid_movement) {
+    double Gas_Constant = config->GetGas_ConstantND();
+    double Mach2Vel = sqrt(Gamma*Gas_Constant*config->GetTemperature_FreeStreamND());
+    double Mach_Motion = config->GetMach_Motion();
+		RefVel2 = (Mach_Motion*Mach2Vel)*(Mach_Motion*Mach2Vel);
+  } else {
+		double *Velocity_Inf = config->GetVelocity_FreeStreamND();
+		RefVel2 = 0.0;
+		for (iDim = 0; iDim < nDim; iDim++)
+			RefVel2  += Velocity_Inf[iDim]*Velocity_Inf[iDim];
+	}
+  
+  RefDensity  = config->GetDensity_FreeStreamND();
+  
+	/*--- In parallel computations the Cd, and Cl must be recomputed using all the processors ---*/
+#ifdef NO_MPI
+	C_d = solver_container[FLOW_SOL]->GetTotal_CDrag();
+	C_l = solver_container[FLOW_SOL]->GetTotal_CLift();
+	C_t = solver_container[FLOW_SOL]->GetTotal_CT();
+	C_q = solver_container[FLOW_SOL]->GetTotal_CQ();
+#else
+	double *sbuf_force = new double[4];
+	double *rbuf_force = new double[4];
+	sbuf_force[0] = solver_container[FLOW_SOL]->GetTotal_CDrag();
+	sbuf_force[1] = solver_container[FLOW_SOL]->GetTotal_CLift();
+	sbuf_force[2] = solver_container[FLOW_SOL]->GetTotal_CT();
+	sbuf_force[3] = solver_container[FLOW_SOL]->GetTotal_CQ();
+	MPI::COMM_WORLD.Reduce(sbuf_force, rbuf_force, 4, MPI::DOUBLE, MPI::SUM, MASTER_NODE);
+	MPI::COMM_WORLD.Bcast(rbuf_force, 4, MPI::DOUBLE, MASTER_NODE);
+	C_d = rbuf_force[0];
+	C_l = rbuf_force[1];
+	C_t = rbuf_force[2];
+	C_q = rbuf_force[3];
+	delete [] sbuf_force;
+	delete [] rbuf_force;
+#endif
+  
+	/*--- Compute coefficients needed for objective function evaluation. ---*/
+	C_d += config->GetCteViscDrag();
+	double C_p    = 1.0/(0.5*RefDensity*RefAreaCoeff*RefVel2);
+	double invCD  = 1.0 / C_d;
+	double CLCD2  = C_l / (C_d*C_d);
+	double invCQ  = 1.0/C_q;
+	double CTRCQ2 = C_t/(RefLengthMoment*C_q*C_q);
+  
+	x_origin = RefOriginMoment[0]; y_origin = RefOriginMoment[1]; z_origin = RefOriginMoment[2];
+  
+	for (iMarker = 0; iMarker < nMarker; iMarker++)
+		if ((config->GetMarker_All_Boundary(iMarker) != SEND_RECEIVE) &&
+        (config->GetMarker_All_Monitoring(iMarker) == YES))
+			for(iVertex = 0; iVertex < geometry->nVertex[iMarker]; iVertex++) {
+				iPoint = geometry->vertex[iMarker][iVertex]->GetNode();
+        
+				x = geometry->node[iPoint]->GetCoord(0);
+				y = geometry->node[iPoint]->GetCoord(1);
+				if (nDim == 3) z = geometry->node[iPoint]->GetCoord(2);
+        
+				Normal = geometry->vertex[iMarker][iVertex]->GetNormal();
+				switch (config->GetKind_ObjFunc()) {
+          case DRAG_COEFFICIENT :
+            if (nDim == 2) { ForceProj_Vector[0] = C_p*cos(Alpha); ForceProj_Vector[1] = C_p*sin(Alpha); }
+            if (nDim == 3) { ForceProj_Vector[0] = C_p*cos(Alpha)*cos(Beta); ForceProj_Vector[1] = C_p*sin(Beta); ForceProj_Vector[2] = C_p*sin(Alpha)*cos(Beta); }
+            break;
+          case LIFT_COEFFICIENT :
+            if (nDim == 2) { ForceProj_Vector[0] = -C_p*sin(Alpha); ForceProj_Vector[1] = C_p*cos(Alpha); }
+            if (nDim == 3) { ForceProj_Vector[0] = -C_p*sin(Alpha); ForceProj_Vector[1] = 0.0; ForceProj_Vector[2] = C_p*cos(Alpha); }
+            break;
+          case SIDEFORCE_COEFFICIENT :
+            if (nDim == 2) { cout << "This functional is not possible in 2D!!" << endl;
+              cout << "Press any key to exit..." << endl; cin.get(); exit(1);
+            }
+            if (nDim == 3) { ForceProj_Vector[0] = -C_p*sin(Beta) * cos(Alpha); ForceProj_Vector[1] = C_p*cos(Beta); ForceProj_Vector[2] = -C_p*sin(Beta) * sin(Alpha); }
+            break;
+          case PRESSURE_COEFFICIENT :
+            if (nDim == 2) {
+              Area = sqrt(Normal[0]*Normal[0] + Normal[1]*Normal[1]);
+              ForceProj_Vector[0] = -C_p*Normal[0]/Area; ForceProj_Vector[1] = -C_p*Normal[1]/Area;
+            }
+            if (nDim == 3) {
+              Area = sqrt(Normal[0]*Normal[0] + Normal[1]*Normal[1] + Normal[2]*Normal[2]);
+              ForceProj_Vector[0] = -C_p*Normal[0]/Area; ForceProj_Vector[1] = -C_p*Normal[1]/Area; ForceProj_Vector[2] = -C_p*Normal[2]/Area;
+            }
+            break;
+          case MOMENT_X_COEFFICIENT :
+            if (nDim == 2) { cout << "This functional is not possible in 2D!!" << endl; cout << "Press any key to exit..." << endl; cin.get(); exit(1); }
+            if (nDim == 3) { ForceProj_Vector[0] = 0.0; ForceProj_Vector[1] = -C_p*(z - z_origin)/RefLengthMoment; ForceProj_Vector[2] = C_p*(y - y_origin)/RefLengthMoment; }
+            break;
+          case MOMENT_Y_COEFFICIENT :
+            if (nDim == 2) { cout << "This functional is not possible in 2D!!" << endl; cout << "Press any key to exit..." << endl; cin.get(); exit(1); }
+            if (nDim == 3) { ForceProj_Vector[0] = C_p*(z - z_origin)/RefLengthMoment; ForceProj_Vector[1] = 0.0; ForceProj_Vector[2] = -C_p*(x - x_origin)/RefLengthMoment; }
+            break;
+          case MOMENT_Z_COEFFICIENT :
+            if (nDim == 2) { ForceProj_Vector[0] = -C_p*(y - y_origin)/RefLengthMoment; ForceProj_Vector[1] = C_p*(x - x_origin)/RefLengthMoment; }
+            if (nDim == 3) { ForceProj_Vector[0] = -C_p*(y - y_origin)/RefLengthMoment; ForceProj_Vector[1] = C_p*(x - x_origin)/RefLengthMoment; ForceProj_Vector[2] = 0; }
+            break;
+          case EFFICIENCY :
+            if (nDim == 2) { ForceProj_Vector[0] = -C_p*(invCD*sin(Alpha)+CLCD2*cos(Alpha)); ForceProj_Vector[1] = C_p*(invCD*cos(Alpha)-CLCD2*sin(Alpha)); }
+            if (nDim == 3) { ForceProj_Vector[0] = -C_p*(invCD*sin(Alpha)+CLCD2*cos(Alpha)*cos(Beta)); ForceProj_Vector[1] = -C_p*CLCD2*sin(Beta); ForceProj_Vector[2] = C_p*(invCD*cos(Alpha)-CLCD2*sin(Alpha)*cos(Beta)); }
+            break;
+          case EQUIVALENT_AREA :
+            WDrag = config->GetWeightCd();
+            if (nDim == 2) { ForceProj_Vector[0] = C_p*cos(Alpha)*WDrag; ForceProj_Vector[1] = C_p*sin(Alpha)*WDrag; }
+            if (nDim == 3) { ForceProj_Vector[0] = C_p*cos(Alpha)*cos(Beta)*WDrag; ForceProj_Vector[1] = C_p*sin(Beta)*WDrag; ForceProj_Vector[2] = C_p*sin(Alpha)*cos(Beta)*WDrag; }
+            break;
+          case NEARFIELD_PRESSURE :
+            WDrag = config->GetWeightCd();
+            if (nDim == 2) { ForceProj_Vector[0] = C_p*cos(Alpha)*WDrag; ForceProj_Vector[1] = C_p*sin(Alpha)*WDrag; }
+            if (nDim == 3) { ForceProj_Vector[0] = C_p*cos(Alpha)*cos(Beta)*WDrag; ForceProj_Vector[1] = C_p*sin(Beta)*WDrag; ForceProj_Vector[2] = C_p*sin(Alpha)*cos(Beta)*WDrag; }
+            break;
+          case FORCE_X_COEFFICIENT :
+            if (nDim == 2) { ForceProj_Vector[0] = C_p; ForceProj_Vector[1] = 0.0; }
+            if (nDim == 3) { ForceProj_Vector[0] = C_p; ForceProj_Vector[1] = 0.0; ForceProj_Vector[2] = 0.0; }
+            break;
+          case FORCE_Y_COEFFICIENT :
+            if (nDim == 2) { ForceProj_Vector[0] = 0.0; ForceProj_Vector[1] = C_p; }
+            if (nDim == 3) { ForceProj_Vector[0] = 0.0; ForceProj_Vector[1] = C_p; ForceProj_Vector[2] = 0.0; }
+            break;
+          case FORCE_Z_COEFFICIENT :
+            if (nDim == 2) {cout << "This functional is not possible in 2D!!" << endl;
+              cout << "Press any key to exit..." << endl;
+              cin.get(); exit(1);
+            }
+            if (nDim == 3) { ForceProj_Vector[0] = 0.0; ForceProj_Vector[1] = 0.0; ForceProj_Vector[2] = C_p; }
+            break;
+          case THRUST_COEFFICIENT :
+            if (nDim == 2) {cout << "This functional is not possible in 2D!!" << endl;
+              cout << "Press any key to exit..." << endl;
+              cin.get(); exit(1);
+            }
+            if (nDim == 3) { ForceProj_Vector[0] = 0.0; ForceProj_Vector[1] = 0.0; ForceProj_Vector[2] = C_p; }
+            break;
+          case TORQUE_COEFFICIENT :
+            if (nDim == 2) { ForceProj_Vector[0] = C_p*(y - y_origin)/RefLengthMoment; ForceProj_Vector[1] = -C_p*(x - x_origin)/RefLengthMoment; }
+            if (nDim == 3) { ForceProj_Vector[0] = C_p*(y - y_origin)/RefLengthMoment; ForceProj_Vector[1] = -C_p*(x - x_origin)/RefLengthMoment; ForceProj_Vector[2] = 0; }
+            break;
+          case FIGURE_OF_MERIT :
+            if (nDim == 2) {cout << "This functional is not possible in 2D!!" << endl;
+              cout << "Press any key to exit..." << endl;
+              cin.get(); exit(1);
+            }
+            if (nDim == 3) {
+              ForceProj_Vector[0] = -C_p*invCQ;
+              ForceProj_Vector[1] = -C_p*CTRCQ2*(z - z_origin);
+              ForceProj_Vector[2] =  C_p*CTRCQ2*(y - y_origin);
+            }
+            break;
+          case FREE_SURFACE :
+            if (nDim == 2) { ForceProj_Vector[0] = 0.0; ForceProj_Vector[1] = 0.0; }
+            if (nDim == 3) { ForceProj_Vector[0] = 0.0; ForceProj_Vector[1] = 0.0; ForceProj_Vector[2] = 0.0; }
+            break;
+          case NOISE:
+            if (nDim == 2) { ForceProj_Vector[0] = 0.0;
+              ForceProj_Vector[1] = 0.0; }
+            if (nDim == 3) { ForceProj_Vector[0] = 0.0;
+              ForceProj_Vector[1] = 0.0;
+              ForceProj_Vector[2] = 0.0; }
+            break;
+          case HEAT_LOAD:
+            if (nDim == 2) { ForceProj_Vector[0] = 0.0;
+              ForceProj_Vector[1] = 0.0; }
+            if (nDim == 3) { ForceProj_Vector[0] = 0.0;
+              ForceProj_Vector[1] = 0.0;
+              ForceProj_Vector[2] = 0.0; }
+            break;
+				}
+        
+				/*--- Store the force projection vector at this node ---*/
+				node[iPoint]->SetForceProj_Vector(ForceProj_Vector);
+        
+			}
+  
+	delete [] ForceProj_Vector;
+}
+
+void CAdjEulerSolver::SetIntBoundary_Jump(CGeometry *geometry, CSolver **solver_container, CConfig *config) {
+	unsigned short iMarker, iVar, jVar, kVar, jc, jrjc, jrjcm1, jrjcp1, jr, jm, jrm1, jrjr, jrp1, jmjm, iDim, jDim;
+	unsigned long iVertex, iPoint, iPointNearField, nPointNearField = 0;
+	double factor = 1.0, AngleDouble, data, aux, *IntBound_Vector, *coord, u, v, sq_vel, *FlowSolution, A[5][5], M[5][5], AM[5][5], b[5], WeightSB, sum, MinDist = 1E6,
+			Dist, DerivativeOF = 0.0, *Normal;
+  double Area, UnitaryNormal[3];
+	short iPhiAngle = 0, IndexNF_inv[180], iColumn;
+	ifstream index_file;
+	string text_line;
+	vector<vector<double> > NearFieldWeight;
+	vector<double> CoordNF;
+	vector<short> IndexNF;
+
+	bool incompressible = config->GetIncompressible();
+
+	IntBound_Vector = new double [nVar];
+
+	/*--- If equivalent area objective function, read the value of
+	 the derivative from a file, this is a preprocess of the direct solution ---*/
+
+	if (config->GetKind_ObjFunc() == EQUIVALENT_AREA) {
+
+		/*--- Read derivative of the objective function at the NearField from file ---*/
+		index_file.open("WeightNF.dat", ios::in);
+		if (index_file.fail()) {
+			cout << "There is no Weight Nearfield Pressure file (WeightNF.dat)." << endl;
+			cout << "Press any key to exit..." << endl;
+			cin.get();
+			exit(1);
+		}
+
+		nPointNearField = 0;
+
+		while (index_file) {
+			string line;
+			getline(index_file, line);
+			istringstream is(line);
+
+			/*--- The first row provides the azimuthal angle ---*/
+			if (nPointNearField == 0) {
+				is >> data; // The first column is related with the coordinate
+				while (is.good()) { is >> data; IndexNF.push_back(int(data)); }
+			}
+			else {
+				is >> data; CoordNF.push_back(data); // The first column is the point coordinate
+				vector<double> row;  
+				while (is.good()) { is >> data; row.push_back(data); }
+				NearFieldWeight.push_back(row);				
+			}
+			nPointNearField++;
+		}
+
+		/*--- Note tha the first row is the azimuthal angle ---*/
+		nPointNearField = nPointNearField - 1;
+
+		for (iPhiAngle = 0; iPhiAngle < 180; iPhiAngle++)
+			IndexNF_inv[iPhiAngle] = -1;
+
+		for (unsigned short iIndex = 0; iIndex < IndexNF.size(); iIndex++)
+			IndexNF_inv[IndexNF[iIndex]] = iIndex;
+
+	}
+
+	/*--- Compute the jump on the adjoint variables for the upper and the lower side ---*/
+	for (iMarker = 0; iMarker < nMarker; iMarker++)
+		if (config->GetMarker_All_Boundary(iMarker) == NEARFIELD_BOUNDARY)
+			for(iVertex = 0; iVertex < geometry->nVertex[iMarker]; iVertex++) {
+
+				iPoint = geometry->vertex[iMarker][iVertex]->GetNode();
+				Normal = geometry->vertex[iMarker][iVertex]->GetNormal();
+
+				Area = 0.0;
+				for (iDim = 0; iDim < nDim; iDim++)
+					Area += Normal[iDim]*Normal[iDim];
+				Area = sqrt (Area);
+
+				for (iDim = 0; iDim < nDim; iDim++)
+					UnitaryNormal[iDim] = Normal[iDim]/Area;
+
+				if (geometry->node[iPoint]->GetDomain()) {
+
+					coord = geometry->node[iPoint]->GetCoord();
+					DerivativeOF = 0.0;
+
+					/*--- Just in case the functional depend also on the surface pressure ---*/
+					WeightSB = 1.0-config->GetWeightCd(); 
+
+					double AoA, XcoordRot = 0.0, YcoordRot = 0.0, ZcoordRot = 0.0;
+
+					if (nDim == 2) XcoordRot = coord[0];			
+					if (nDim == 3) {
+						/*--- Rotate the nearfield cylinder  ---*/
+						AoA = -(config->GetAoA()*PI_NUMBER/180.0);
+						XcoordRot = coord[0]*cos(AoA) - coord[2]*sin(AoA);
+						YcoordRot = coord[1];
+						ZcoordRot = coord[0]*sin(AoA) + coord[2]*cos(AoA);
+					}
+
+					switch (config->GetKind_ObjFunc()) {	
+					case EQUIVALENT_AREA :
+
+						if (nDim == 2) iPhiAngle = 0;
+						if (nDim == 3) {
+							/*--- Compute the azimuthal angle of the iPoint ---*/
+							AngleDouble = atan(-YcoordRot/ZcoordRot)*180.0/PI_NUMBER;
+							iPhiAngle = (short) floor(AngleDouble + 0.5);
+							if (iPhiAngle < 0) iPhiAngle = 180 + iPhiAngle;
+						}
+
+						if (iPhiAngle <= 60) {
+							iColumn = IndexNF_inv[iPhiAngle];
+							/*--- An azimuthal angle is not defined... this happens with MG levels ---*/
+							if (iColumn < 0.0) {
+								if (IndexNF_inv[iPhiAngle+1] > 0) { iColumn = IndexNF_inv[iPhiAngle+1]; goto end; }
+								if (IndexNF_inv[iPhiAngle-1] > 0) { iColumn = IndexNF_inv[iPhiAngle-1]; goto end; }
+								if (IndexNF_inv[iPhiAngle+2] > 0) { iColumn = IndexNF_inv[iPhiAngle+2]; goto end; }
+								if (IndexNF_inv[iPhiAngle-2] > 0) { iColumn = IndexNF_inv[iPhiAngle-2]; goto end; }
+								if (IndexNF_inv[iPhiAngle+3] > 0) { iColumn = IndexNF_inv[iPhiAngle+3]; goto end; }
+								if (IndexNF_inv[iPhiAngle-3] > 0) { iColumn = IndexNF_inv[iPhiAngle-3]; goto end; }
+								if (IndexNF_inv[iPhiAngle+4] > 0) { iColumn = IndexNF_inv[iPhiAngle+4]; goto end; }
+								if (IndexNF_inv[iPhiAngle-4] > 0) { iColumn = IndexNF_inv[iPhiAngle-4]; goto end; }
+							}
+
+							end:
+
+							if (iColumn < 0.0) { cout <<" An azimuthal angle is not defined..." << endl; }
+
+							/*--- Find the value of the weight in the table, using the azimuthal angle  ---*/
+							MinDist = 1E6;
+							for (iPointNearField = 0; iPointNearField < nPointNearField; iPointNearField++) {
+								Dist = fabs(CoordNF[iPointNearField] - XcoordRot);
+								if (Dist <= MinDist) {
+									MinDist = Dist;
+									DerivativeOF = factor*WeightSB*NearFieldWeight[iPointNearField][iColumn];
+								}
+							}
+						}
+						else DerivativeOF = 0.0;
+
+						if ((MinDist > 1E-6) || (coord[nDim-1] > 0.0)) DerivativeOF = 0.0;
+
+						break;
+
+					case NEARFIELD_PRESSURE :
+						DerivativeOF = factor*WeightSB*(solver_container[FLOW_SOL]->node[iPoint]->GetPressure(incompressible)
+								- solver_container[FLOW_SOL]->GetPressure_Inf());
+						break;
+					}
+
+					/*--- Compute the jump of the adjoint variables (2D, and 3D problems) --*/
+					if (nDim == 2) {
+
+						FlowSolution = solver_container[FLOW_SOL]->node[iPoint]->GetSolution();
+						u = FlowSolution[1]/FlowSolution[0]; v = FlowSolution[2]/FlowSolution[0];
+						double Energy = FlowSolution[3]/FlowSolution[0];
+						double Rho = FlowSolution[0];
+
+						sq_vel = u*u+v*v;
+						A[0][0] = 0.0;																					A[0][1] = 0.0;									A[0][2] = 1.0;																				A[0][3] = 0.0;
+						A[1][0] = -u*v;																					A[1][1] = v;										A[1][2] = u;																					A[1][3] = 0.0;
+						A[2][0] = 0.5*(Gamma-3.0)*v*v+0.5*Gamma_Minus_One*u*u;	A[2][1] = -Gamma_Minus_One*u;		A[2][2] = (3.0-Gamma)*v;															A[2][3] = Gamma_Minus_One;
+						A[3][0] = -Gamma*v*Energy+Gamma_Minus_One*v*sq_vel;					A[3][1] = -Gamma_Minus_One*u*v; A[3][2] = Gamma*Energy-0.5*Gamma_Minus_One*(u*u+3.0*v*v);	A[3][3] = Gamma*v;
+
+						M[0][0] = 1.0;				M[0][1] = 0.0;		M[0][2] = 0.0;		M[0][3] = 0.0;
+						M[1][0] = u;					M[1][1] = Rho;		M[1][2] = 0.0;		M[1][3] = 0.0;
+						M[2][0] = v;					M[2][1] = 0.0;		M[2][2] = Rho;		M[2][3] = 0.0;
+						M[3][0] = 0.5*sq_vel;	M[3][1] = Rho*u;	M[3][2] = Rho*v;	M[3][3] = 1.0/Gamma_Minus_One;
+
+						for (iVar = 0; iVar < 4; iVar++)
+							for (jVar = 0; jVar < 4; jVar++) {
+								aux = 0.0;
+								for (kVar = 0; kVar < 4; kVar++)
+									aux += A[iVar][kVar]*M[kVar][jVar];
+								AM[iVar][jVar] = aux;
+							}
+
+						for (iVar = 0; iVar < nVar; iVar++)
+							for (jVar = 0; jVar < nVar; jVar++)
+								A[iVar][jVar] = AM[jVar][iVar];
+
+						b[0] = 0.0; b[1] = 0.0; b[2] = 0.0; b[3] = DerivativeOF; 
+					}
+
+					if (nDim == 3) {
+
+						FlowSolution = solver_container[FLOW_SOL]->node[iPoint]->GetSolution();
+						double velocity[3];
+						double Energy = FlowSolution[4]/FlowSolution[0];
+						double Rho = FlowSolution[0];
+
+						double sqvel = 0.0; double proj_vel = 0.0;
+						for (iDim = 0; iDim < nDim; iDim++) {
+							velocity[iDim] = FlowSolution[iDim+1]/FlowSolution[0];
+							sqvel    += velocity[iDim]*velocity[iDim];
+							proj_vel += velocity[iDim]*UnitaryNormal[iDim];
+						}
+
+						double phi = 0.5*Gamma_Minus_One*sqvel;
+						double a1 = Gamma*Energy-phi;
+						double a2 = Gamma-1.0;
+
+						/*--- Compute the projected Jacobian ---*/
+						A[0][0] = 0.0;
+						for (iDim = 0; iDim < nDim; iDim++) A[0][iDim+1] = UnitaryNormal[iDim];
+						A[0][nDim+1] = 0.0;
+
+						for (iDim = 0; iDim < nDim; iDim++) {
+							A[iDim+1][0] = (UnitaryNormal[iDim]*phi - velocity[iDim]*proj_vel);
+							for (jDim = 0; jDim < nDim; jDim++)
+								A[iDim+1][jDim+1] = (UnitaryNormal[jDim]*velocity[iDim]-a2*UnitaryNormal[iDim]*velocity[jDim]);
+							A[iDim+1][iDim+1] += proj_vel;
+							A[iDim+1][nDim+1] = a2*UnitaryNormal[iDim];
+						}
+
+						A[nDim+1][0] = proj_vel*(phi-a1);
+						for (iDim = 0; iDim < nDim; iDim++)
+							A[nDim+1][iDim+1] = (UnitaryNormal[iDim]*a1-a2*velocity[iDim]*proj_vel);
+						A[nDim+1][nDim+1] = Gamma*proj_vel;
+
+						/*--- Compute the transformation matrix ---*/
+						M[0][0] = 1.0;					M[0][1] = 0.0;							M[0][2] = 0.0;							M[0][3] = 0.0;							M[0][4] = 0.0;
+						M[1][0] = velocity[0];	M[1][1] = Rho;							M[1][2] = 0.0;							M[1][3] = 0.0;							M[1][4] = 0.0;
+						M[2][0] = velocity[1];	M[2][1] = 0.0;							M[2][2] = Rho;							M[2][3] = 0.0;							M[2][4] = 0.0;
+						M[3][0] = velocity[2];	M[3][1] = 0.0;							M[3][2] = 0.0;							M[3][3] = Rho;							M[3][4] = 0.0;
+						M[4][0] = 0.5*sqvel;		M[4][1] = Rho*velocity[0];	M[4][2] = Rho*velocity[1];	M[4][3] = Rho*velocity[2];	M[4][4] = 1.0/Gamma_Minus_One;
+
+						/*--- Compute A times M ---*/
+						for (iVar = 0; iVar < 5; iVar++)
+							for (jVar = 0; jVar < 5; jVar++) {
+								aux = 0.0;
+								for (kVar = 0; kVar < 5; kVar++)
+									aux += A[iVar][kVar]*M[kVar][jVar];
+								AM[iVar][jVar] = aux;
+							}
+
+						/*--- Compute the transpose matrix ---*/
+						for (iVar = 0; iVar < nVar; iVar++)
+							for (jVar = 0; jVar < nVar; jVar++)
+								A[iVar][jVar] = AM[jVar][iVar];
+
+						/*--- Create the soruce term (AM)^T X = b ---*/
+						b[0] = 0.0; b[1] = 0.0; b[2] = 0.0; b[3] = 0.0; b[4] = DerivativeOF;
+					}
+
+					/*--- Solve the linear system using a LU descomposition --*/
+					for (jc = 1; jc < nVar; jc++)
+						A[0][jc] /= A[0][0];
+
+					jrjc = 0;						
+					for (;;) {
+						jrjc++; jrjcm1 = jrjc-1; jrjcp1 = jrjc+1;
+						for (jr = jrjc; jr < nVar; jr++) {
+							sum = A[jr][jrjc];
+							for (jm = 0; jm <= jrjcm1; jm++)
+								sum -= A[jr][jm]*A[jm][jrjc];
+							A[jr][jrjc] = sum;
+						}
+						if ( jrjc == (nVar-1) ) goto stop;
+						for (jc = jrjcp1; jc<nVar; jc++) {
+							sum = A[jrjc][jc];
+							for (jm = 0; jm <= jrjcm1; jm++)
+								sum -= A[jrjc][jm]*A[jm][jc];
+							A[jrjc][jc] = sum/A[jrjc][jrjc];
+						}
+					}
+
+					stop:
+
+					b[0] = b[0]/A[0][0];
+					for (jr = 1; jr<nVar; jr++) {
+						jrm1 = jr-1;
+						sum = b[jr];
+						for (jm = 0; jm<=jrm1; jm++)
+							sum -= A[jr][jm]*b[jm];
+						b[jr] = sum/A[jr][jr];
+					}
+
+					for (jrjr = 1; jrjr<nVar; jrjr++) {
+						jr = (nVar-1)-jrjr;
+						jrp1 = jr+1;
+						sum = b[jr];
+						for (jmjm = jrp1; jmjm<nVar; jmjm++) {
+							jm = (nVar-1)-jmjm+jrp1;
+							sum -= A[jr][jm]*b[jm];
+						}
+						b[jr] = sum;
+					}
+
+					/*--- Update the internal boundary jump --*/
+					for (iVar = 0; iVar < nVar; iVar++)
+						IntBound_Vector[iVar] = b[iVar];
+
+					node[iPoint]->SetIntBoundary_Jump(IntBound_Vector);
+				}
+			}
+
+	delete [] IntBound_Vector;
+
+}
+
+void CAdjEulerSolver::SetInitialCondition(CGeometry **geometry, CSolver ***solver_container, CConfig *config, unsigned long ExtIter) {
+	unsigned long iPoint, Point_Fine;
+	unsigned short iMesh, iChildren, iVar;
+	double LevelSet, Area_Children, Area_Parent, LevelSet_Fine, *Solution, *Solution_Fine;
+  
+	bool restart = config->GetRestart();
+	bool freesurface = config->GetFreeSurface();
+  bool dual_time = ((config->GetUnsteady_Simulation() == DT_STEPPING_1ST) ||
+                    (config->GetUnsteady_Simulation() == DT_STEPPING_2ND));
+  
+	if (freesurface) {
+    
+    for (iMesh = 0; iMesh <= config->GetMGLevels(); iMesh++) {
+      
+      for (iPoint = 0; iPoint < geometry[iMesh]->GetnPoint(); iPoint++) {
+        
+        /*--- Set initial boundary condition at iter 0 ---*/
+        if ((ExtIter == 0) && (!restart)) {
+          
+          /*--- Compute the adjoint level set value in all the MG levels ---*/
+          if (iMesh == MESH_0) {
+            solver_container[iMesh][ADJLEVELSET_SOL]->node[iPoint]->SetSolution(0, 0.0);
+          }
+          else {
+            Area_Parent = geometry[iMesh]->node[iPoint]->GetVolume();
+            LevelSet = 0.0;
+            for (iChildren = 0; iChildren < geometry[iMesh]->node[iPoint]->GetnChildren_CV(); iChildren++) {
+              Point_Fine = geometry[iMesh]->node[iPoint]->GetChildren_CV(iChildren);
+              Area_Children = geometry[iMesh-1]->node[Point_Fine]->GetVolume();
+              LevelSet_Fine = solver_container[iMesh-1][ADJLEVELSET_SOL]->node[Point_Fine]->GetSolution(0);
+              LevelSet += LevelSet_Fine*Area_Children/Area_Parent;
+            }
+            solver_container[iMesh][ADJLEVELSET_SOL]->node[iPoint]->SetSolution(0, LevelSet);
+          }
+          
+          /*--- Compute the flow solution using the level set value. ---*/
+					for (iVar = 0; iVar < nVar; iVar++)
+            solver_container[iMesh][ADJFLOW_SOL]->node[iPoint]->SetSolution(iVar, 0.0);
+          
+        }
+      }
+      
+      /*--- Set the MPI communication ---*/
+      solver_container[iMesh][ADJFLOW_SOL]->Set_MPI_Solution(geometry[iMesh], config);
+      solver_container[iMesh][ADJLEVELSET_SOL]->Set_MPI_Solution(geometry[iMesh], config);
+      
+      /*--- The value of the solution for the first iteration of the dual time ---*/
+      for (iPoint = 0; iPoint < geometry[iMesh]->GetnPoint(); iPoint++) {
+        if ((ExtIter == 0) && (dual_time)) {
+          solver_container[iMesh][ADJLEVELSET_SOL]->node[iPoint]->Set_Solution_time_n();
+          solver_container[iMesh][ADJLEVELSET_SOL]->node[iPoint]->Set_Solution_time_n1();
+        }
+      }
+      
+    }
+    
+	}
+  
+  /*--- If restart solution, then interpolate the flow solution to
+   all the multigrid levels, this is important with the dual time strategy ---*/
+  if (restart) {
+    Solution = new double[nVar];
+    for (iMesh = 1; iMesh <= config->GetMGLevels(); iMesh++) {
+      for (iPoint = 0; iPoint < geometry[iMesh]->GetnPoint(); iPoint++) {
+        Area_Parent = geometry[iMesh]->node[iPoint]->GetVolume();
+        for (iVar = 0; iVar < nVar; iVar++) Solution[iVar] = 0.0;
+        for (iChildren = 0; iChildren < geometry[iMesh]->node[iPoint]->GetnChildren_CV(); iChildren++) {
+          Point_Fine = geometry[iMesh]->node[iPoint]->GetChildren_CV(iChildren);
+          Area_Children = geometry[iMesh-1]->node[Point_Fine]->GetVolume();
+          Solution_Fine = solver_container[iMesh-1][ADJFLOW_SOL]->node[Point_Fine]->GetSolution();
+          for (iVar = 0; iVar < nVar; iVar++) {
+            Solution[iVar] += Solution_Fine[iVar]*Area_Children/Area_Parent;
+          }
+        }
+        solver_container[iMesh][ADJFLOW_SOL]->node[iPoint]->SetSolution(Solution);
+        
+      }
+      solver_container[iMesh][ADJFLOW_SOL]->Set_MPI_Solution(geometry[iMesh], config);
+    }
+    delete [] Solution;
+  }
+  
+  /*--- The value of the solution for the first iteration of the dual time ---*/
+  for (iMesh = 0; iMesh <= config->GetMGLevels(); iMesh++) {
+    for (iPoint = 0; iPoint < geometry[iMesh]->GetnPoint(); iPoint++) {
+      if ((ExtIter == 0) && (dual_time)) {
+        solver_container[iMesh][ADJFLOW_SOL]->node[iPoint]->Set_Solution_time_n();
+        solver_container[iMesh][ADJFLOW_SOL]->node[iPoint]->Set_Solution_time_n1();
+      }
+    }
+  }
+  
+}
+
+void CAdjEulerSolver::Preprocessing(CGeometry *geometry, CSolver **solver_container, CConfig *config, unsigned short iMesh, unsigned short iRKStep, unsigned short RunTime_EqSystem) {
+  
+	unsigned long iPoint, ErrorCounter = 0;
+  double SharpEdge_Distance;
+  bool RightSol;
+
+#ifdef NO_MPI
+	int rank = MASTER_NODE;
+#else
+	int rank = MPI::COMM_WORLD.Get_rank();
+#endif
+  
+  /*--- Retrieve information about the spatial and temporal integration for the
+   adjoint equations (note that the flow problem may use different methods). ---*/
+  bool implicit       = (config->GetKind_TimeIntScheme_AdjFlow() == EULER_IMPLICIT);
+  bool upwind_2nd     = (config->GetKind_Upwind_AdjFlow() == ROE_2ND);
+  bool center         = (config->GetKind_ConvNumScheme_AdjFlow() == SPACE_CENTERED);
+  bool center_jst     = (config->GetKind_Centered_AdjFlow() == JST);
+  bool limiter        = (config->GetKind_SlopeLimit() != NONE);
+  bool incompressible = config->GetIncompressible();
+
+  /*--- Compute nacelle inflow and exhaust properties ---*/
+  GetNacelle_Properties(geometry, config, iMesh);
+  
+	/*--- Residual initialization ---*/
+	for (iPoint = 0; iPoint < nPoint; iPoint ++) {
+    
+    /*--- Get the distance form a sharp edge ---*/
+    SharpEdge_Distance = geometry->node[iPoint]->GetSharpEdge_Distance();
+    
+    /*--- Set the primitive variables incompressible and compressible
+     adjoint variables ---*/
+		if (incompressible) RightSol = node[iPoint]->SetPrimVar_Incompressible(SharpEdge_Distance, false, config);
+		else RightSol = node[iPoint]->SetPrimVar_Compressible(SharpEdge_Distance, false, config);
+    if (!RightSol) ErrorCounter++;
+      
+		/*--- Initialize the convective residual vector ---*/
+		LinSysRes.SetBlock_Zero(iPoint);
+    
+	}
+  
+  /*--- Compute gradients for upwind second-order reconstruction ---*/
+  if ((upwind_2nd) && (iMesh == MESH_0)) {
+		if (config->GetKind_Gradient_Method() == GREEN_GAUSS) SetSolution_Gradient_GG(geometry, config);
+		if (config->GetKind_Gradient_Method() == WEIGHTED_LEAST_SQUARES) SetSolution_Gradient_LS(geometry, config);
+    
+    /*--- Limiter computation ---*/
+		if (limiter) SetSolution_Limiter(geometry, config);
+	}
+
+  /*--- Artificial dissipation for centered schemes ---*/
+  if (center) {
+    if ((center_jst) && (iMesh == MESH_0)) {
+      SetDissipation_Switch(geometry, config);
+      SetUndivided_Laplacian(geometry, config);
+      if (config->GetKind_Gradient_Method() == GREEN_GAUSS) SetSolution_Gradient_GG(geometry, config);
+      if (config->GetKind_Gradient_Method() == WEIGHTED_LEAST_SQUARES) SetSolution_Gradient_LS(geometry, config);
+    }
+  }
+  
+	/*--- Implicit solution ---*/
+	if (implicit) Jacobian.SetValZero();
+  
+  /*--- Error message ---*/
+#ifndef NO_MPI
+  double MyErrorCounter = ErrorCounter; ErrorCounter = 0.0;
+  MPI::COMM_WORLD.Allreduce(&MyErrorCounter, &ErrorCounter, 1, MPI::UNSIGNED_LONG, MPI::SUM);
+#endif
+  if ((ErrorCounter != 0) && (rank == MASTER_NODE))
+    cout <<"The solution contains "<< ErrorCounter << " non-physical points." << endl;
+  
+}
+
+void CAdjEulerSolver::Centered_Residual(CGeometry *geometry, CSolver **solver_container, CNumerics *numerics, 
+		CConfig *config, unsigned short iMesh, unsigned short iRKStep) {
+
+	unsigned long iEdge, iPoint, jPoint;
+
+	bool implicit = (config->GetKind_TimeIntScheme_AdjFlow() == EULER_IMPLICIT);
+	bool high_order_diss = ((config->GetKind_Centered_AdjFlow() == JST) && (iMesh == MESH_0));
+	
+	bool rotating_frame = config->GetRotating_Frame();
+	bool incompressible = config->GetIncompressible();
+	bool grid_movement  = config->GetGrid_Movement();
+
+	for (iEdge = 0; iEdge < geometry->GetnEdge(); iEdge++) {
+
+		/*--- Points in edge, normal, and neighbors---*/
+		iPoint = geometry->edge[iEdge]->GetNode(0);
+		jPoint = geometry->edge[iEdge]->GetNode(1);
+		numerics->SetNormal(geometry->edge[iEdge]->GetNormal());
+		numerics->SetNeighbor(geometry->node[iPoint]->GetnNeighbor(), geometry->node[jPoint]->GetnNeighbor());
+
+		/*--- Adjoint variables w/o reconstruction ---*/
+		numerics->SetAdjointVar(node[iPoint]->GetSolution(), node[jPoint]->GetSolution());
+
+		/*--- Conservative variables w/o reconstruction ---*/
+		numerics->SetConservative(solver_container[FLOW_SOL]->node[iPoint]->GetSolution(), 
+				solver_container[FLOW_SOL]->node[jPoint]->GetSolution());
+
+		if (incompressible) {
+			numerics->SetDensityInc(solver_container[FLOW_SOL]->node[iPoint]->GetDensityInc(), solver_container[FLOW_SOL]->node[jPoint]->GetDensityInc());
+			numerics->SetBetaInc2(solver_container[FLOW_SOL]->node[iPoint]->GetBetaInc2(), solver_container[FLOW_SOL]->node[jPoint]->GetBetaInc2());
+			numerics->SetCoord(geometry->node[iPoint]->GetCoord(), geometry->node[jPoint]->GetCoord());
+		}
+		else {
+			numerics->SetSoundSpeed(solver_container[FLOW_SOL]->node[iPoint]->GetSoundSpeed(), 
+					solver_container[FLOW_SOL]->node[jPoint]->GetSoundSpeed());
+			numerics->SetEnthalpy(solver_container[FLOW_SOL]->node[iPoint]->GetEnthalpy(), 
+					solver_container[FLOW_SOL]->node[jPoint]->GetEnthalpy());
+		}
+
+		numerics->SetLambda(solver_container[FLOW_SOL]->node[iPoint]->GetLambda(), 
+				solver_container[FLOW_SOL]->node[jPoint]->GetLambda());
+
+		if (high_order_diss) {
+			numerics->SetUndivided_Laplacian(node[iPoint]->GetUndivided_Laplacian(), node[jPoint]->GetUndivided_Laplacian());
+			numerics->SetSensor(solver_container[FLOW_SOL]->node[iPoint]->GetSensor(),
+					solver_container[FLOW_SOL]->node[jPoint]->GetSensor());
+		}
+
+		/*--- Rotating frame - use lower-order dissipation sensor ---*/
+		if (rotating_frame) {
+			numerics->SetSensor(node[iPoint]->GetSensor(),node[jPoint]->GetSensor());
+		}
+
+		/*--- Mesh motion ---*/
+		if (grid_movement) {
+			numerics->SetGridVel(geometry->node[iPoint]->GetGridVel(), geometry->node[jPoint]->GetGridVel());
+		}
+
+		/*--- Compute residuals ---*/				
+		numerics->ComputeResidual(Res_Conv_i, Res_Visc_i, Res_Conv_j, Res_Visc_j, 
+				Jacobian_ii, Jacobian_ij, Jacobian_ji, Jacobian_jj, config);
+
+		/*--- Update convective and artificial dissipation residuals ---*/
+		LinSysRes.SubtractBlock(iPoint, Res_Conv_i);
+		LinSysRes.SubtractBlock(jPoint, Res_Conv_j);
+    LinSysRes.SubtractBlock(iPoint, Res_Visc_i);
+    LinSysRes.SubtractBlock(jPoint, Res_Visc_j);
+
+		/*--- Implicit contribution to the residual ---*/
+		if (implicit) {
+			Jacobian.SubtractBlock(iPoint, iPoint, Jacobian_ii);
+			Jacobian.SubtractBlock(iPoint, jPoint, Jacobian_ij);
+			Jacobian.SubtractBlock(jPoint, iPoint, Jacobian_ji);
+			Jacobian.SubtractBlock(jPoint, jPoint, Jacobian_jj);
+		}
+	}
+}
+
+
+void CAdjEulerSolver::Upwind_Residual(CGeometry *geometry, CSolver **solver_container, CNumerics *numerics, CConfig *config, unsigned short iMesh) {  
+	double **Gradient_i, **Gradient_j, Project_Grad_i, Project_Grad_j, *Limiter_i = NULL,
+			*Limiter_j = NULL, *Psi_i = NULL, *Psi_j = NULL, *U_i, *U_j;
+	unsigned long iEdge, iPoint, jPoint;
+	unsigned short iDim, iVar;
+
+	bool implicit = (config->GetKind_TimeIntScheme_AdjFlow() == EULER_IMPLICIT);
+	bool high_order_diss = (((config->GetKind_Upwind_AdjFlow() == ROE_2ND) ||
+                           (config->GetKind_Upwind_AdjFlow() == SW_2ND)) && (iMesh == MESH_0));
+	bool incompressible = config->GetIncompressible();
+	bool grid_movement  = config->GetGrid_Movement();
+	bool limiter = (config->GetKind_SlopeLimit() != NONE);
+
+	for(iEdge = 0; iEdge < geometry->GetnEdge(); iEdge++) {
+
+		/*--- Points in edge and normal vectors ---*/
+		iPoint = geometry->edge[iEdge]->GetNode(0);
+		jPoint = geometry->edge[iEdge]->GetNode(1);
+		numerics->SetNormal(geometry->edge[iEdge]->GetNormal());
+
+    /*--- Adjoint variables w/o reconstruction ---*/
+    Psi_i = node[iPoint]->GetSolution(); Psi_j = node[jPoint]->GetSolution();
+    numerics->SetAdjointVar(Psi_i, Psi_j);
+
+		/*--- Conservative variables w/o reconstruction ---*/
+		U_i = solver_container[FLOW_SOL]->node[iPoint]->GetSolution();
+		U_j = solver_container[FLOW_SOL]->node[jPoint]->GetSolution();
+		numerics->SetConservative(U_i, U_j);
+
+		if (incompressible) {
+			numerics->SetDensityInc(solver_container[FLOW_SOL]->node[iPoint]->GetDensityInc(),
+					solver_container[FLOW_SOL]->node[jPoint]->GetDensityInc());
+			numerics->SetBetaInc2(solver_container[FLOW_SOL]->node[iPoint]->GetBetaInc2(),
+					solver_container[FLOW_SOL]->node[jPoint]->GetBetaInc2());
+			numerics->SetCoord(geometry->node[iPoint]->GetCoord(), geometry->node[jPoint]->GetCoord());
+		}
+		else {		
+			numerics->SetSoundSpeed(solver_container[FLOW_SOL]->node[iPoint]->GetSoundSpeed(), 
+					solver_container[FLOW_SOL]->node[jPoint]->GetSoundSpeed());
+			numerics->SetEnthalpy(solver_container[FLOW_SOL]->node[iPoint]->GetEnthalpy(), 
+					solver_container[FLOW_SOL]->node[jPoint]->GetEnthalpy());
+		}
+
+		/*--- Grid velocities for dynamic meshes ---*/
+		if (grid_movement) {
+			numerics->SetGridVel(geometry->node[iPoint]->GetGridVel(), geometry->node[jPoint]->GetGridVel());
+		}
+
+		/*--- High order reconstruction using MUSCL strategy ---*/
+		if (high_order_diss) {
+			for (iDim = 0; iDim < nDim; iDim++) {
+				Vector_i[iDim] = 0.5*(geometry->node[jPoint]->GetCoord(iDim) - geometry->node[iPoint]->GetCoord(iDim));
+				Vector_j[iDim] = 0.5*(geometry->node[iPoint]->GetCoord(iDim) - geometry->node[jPoint]->GetCoord(iDim));
+			}
+
+			Gradient_i = node[iPoint]->GetGradient(); Gradient_j = node[jPoint]->GetGradient();
+			if (limiter) { Limiter_i = node[iPoint]->GetLimiter(); Limiter_j = node[jPoint]->GetLimiter(); }
+
+			for (iVar = 0; iVar < nVar; iVar++) {
+				Project_Grad_i = 0; Project_Grad_j = 0;
+				for (iDim = 0; iDim < nDim; iDim++) {
+					Project_Grad_i += Vector_i[iDim]*Gradient_i[iVar][iDim];
+					Project_Grad_j += Vector_j[iDim]*Gradient_j[iVar][iDim];
+				}
+				if (limiter) {
+					Solution_i[iVar] = Psi_i[iVar] + Project_Grad_i*Limiter_i[iDim];
+					Solution_j[iVar] = Psi_j[iVar] + Project_Grad_j*Limiter_j[iDim];
+				}
+				else {
+					Solution_i[iVar] = Psi_i[iVar] + Project_Grad_i;
+					Solution_j[iVar] = Psi_j[iVar] + Project_Grad_j;
+
+				}
+			}
+			/*--- Set conservative variables with reconstruction ---*/
+			numerics->SetAdjointVar(Solution_i, Solution_j);
+		}
+
+		/*--- Compute the residual---*/
+		numerics->ComputeResidual(Residual_i, Residual_j, Jacobian_ii, Jacobian_ij, Jacobian_ji, Jacobian_jj, config);
+
+		/*--- Add and Subtract Residual ---*/
+    LinSysRes.SubtractBlock(iPoint, Residual_i);
+    LinSysRes.SubtractBlock(jPoint, Residual_j);
+    
+    /*--- Implicit contribution to the residual ---*/
+    if (implicit) {
+      Jacobian.SubtractBlock(iPoint, iPoint, Jacobian_ii);
+      Jacobian.SubtractBlock(iPoint, jPoint, Jacobian_ij);
+      Jacobian.SubtractBlock(jPoint, iPoint, Jacobian_ji);
+      Jacobian.SubtractBlock(jPoint, jPoint, Jacobian_jj);
+    }
+	}
+}
+
+void CAdjEulerSolver::Source_Residual(CGeometry *geometry, CSolver **solver_container, CNumerics *numerics, CNumerics *second_numerics,
+		CConfig *config, unsigned short iMesh) {
+
+	unsigned short iVar, iDim;
+	unsigned long iPoint;
+  bool implicit = (config->GetKind_TimeIntScheme_AdjFlow() == EULER_IMPLICIT);
+	bool rotating_frame = config->GetRotating_Frame();
+	bool axisymmetric   = config->GetAxisymmetric();
+	bool gravity        = (config->GetGravityForce() == YES);
+	bool time_spectral  = (config->GetUnsteady_Simulation() == TIME_SPECTRAL);
+	bool freesurface    = config->GetFreeSurface();
+
+  /*--- Initialize the source residual to zero ---*/
+	for (iVar = 0; iVar < nVar; iVar++) Residual[iVar] = 0.0;
+
+	if (rotating_frame) {
+
+		/*--- Loop over all points ---*/
+		for (iPoint = 0; iPoint < nPointDomain; iPoint++) { 
+
+			/*--- Load the adjoint variables ---*/
+			numerics->SetAdjointVar(node[iPoint]->GetSolution(),
+                              node[iPoint]->GetSolution());
+
+			/*--- Load the volume of the dual mesh cell ---*/
+			numerics->SetVolume(geometry->node[iPoint]->GetVolume());
+
+			/*--- Compute the adjoint rotating frame source residual ---*/
+			numerics->ComputeResidual(Residual, Jacobian_i, config);
+
+			/*--- Add the source residual to the total ---*/
+			LinSysRes.AddBlock(iPoint, Residual);
+      
+      /*--- Add the implicit Jacobian contribution ---*/
+      if (implicit) Jacobian.AddBlock(iPoint, iPoint, Jacobian_i);
+      
+		}
+	}
+
+	if (time_spectral) {
+
+		double Volume, Source;
+
+		/*--- loop over points ---*/
+		for (iPoint = 0; iPoint < nPointDomain; iPoint++) {
+
+			/*--- Get control volume ---*/
+			Volume = geometry->node[iPoint]->GetVolume();
+
+			/*--- Get stored time spectral source term ---*/
+			for (iVar = 0; iVar < nVar; iVar++) {
+				Source = node[iPoint]->GetTimeSpectral_Source(iVar);
+				Residual[iVar] = Source*Volume;
+			}
+
+			/*--- Add Residual ---*/
+			LinSysRes.AddBlock(iPoint, Residual);
+
+		}
+	}
+
+	if (axisymmetric) {
+
+    /*--- Zero out Jacobian structure ---*/
+    if (implicit) {
+      for (iVar = 0; iVar < nVar; iVar ++)
+        for (unsigned short jVar = 0; jVar < nVar; jVar ++) 
+          Jacobian_i[iVar][jVar] = 0.0;
+    }
+
+		/*--- loop over points ---*/
+		for (iPoint = 0; iPoint < nPointDomain; iPoint++) { 
+			
+			/*--- Set solution ---*/
+			numerics->SetConservative(solver_container[FLOW_SOL]->node[iPoint]->GetSolution(), solver_container[FLOW_SOL]->node[iPoint]->GetSolution());
+
+			/*--- Set adjoint variables ---*/
+			numerics->SetAdjointVar(node[iPoint]->GetSolution(), node[iPoint]->GetSolution());
+
+			/*--- Set control volume ---*/
+			numerics->SetVolume(geometry->node[iPoint]->GetVolume());
+
+			/*--- Set coordinate ---*/
+			numerics->SetCoord(geometry->node[iPoint]->GetCoord(),geometry->node[iPoint]->GetCoord());
+
+			/*--- Compute Source term Residual ---*/
+			numerics->ComputeResidual(Residual, Jacobian_i, config);
+
+			/*--- Add Residual ---*/
+			LinSysRes.AddBlock(iPoint, Residual);
+
+      /*--- Implicit part ---*/
+			if (implicit)
+				Jacobian.AddBlock(iPoint, iPoint, Jacobian_i);
+
+		}
+	}
+
+	if (gravity) {
+
+	}
+
+	if (freesurface) {
+    for (iPoint = 0; iPoint < nPointDomain; iPoint++) {
+      
+      double Volume = geometry->node[iPoint]->GetVolume();
+      double **Gradient = solver_container[ADJLEVELSET_SOL]->node[iPoint]->GetGradient();
+      double coeff = solver_container[LEVELSET_SOL]->node[iPoint]->GetSolution(0) / solver_container[FLOW_SOL]->node[iPoint]->GetDensityInc();
+      
+      Residual[0] = 0.0;
+      for (iDim = 0; iDim < nDim; iDim++) {
+        Residual[iDim+1] = coeff*Gradient[0][iDim]*Volume;
+      }
+      
+      LinSysRes.AddBlock(iPoint, Residual);
+      
+		}		
+	}
+
+}
+
+void CAdjEulerSolver::Source_Template(CGeometry *geometry, CSolver **solver_container, CNumerics *numerics,
+		CConfig *config, unsigned short iMesh) {
+}
+
+void CAdjEulerSolver::SetUndivided_Laplacian(CGeometry *geometry, CConfig *config) {
+	unsigned long iPoint, jPoint, iEdge;
+	unsigned short iVar;
+	double *Diff;
+  
+  Diff = new double[nVar];
+
+	for (iPoint = 0; iPoint < nPointDomain; iPoint++)
+		node[iPoint]->SetUnd_LaplZero();
+
+	for (iEdge = 0; iEdge < geometry->GetnEdge(); iEdge++) {	
+		iPoint = geometry->edge[iEdge]->GetNode(0);
+		jPoint = geometry->edge[iEdge]->GetNode(1);
+
+		for (iVar = 0; iVar < nVar; iVar++)
+			Diff[iVar] = node[iPoint]->GetSolution(iVar) - node[jPoint]->GetSolution(iVar);
+    
+#ifdef STRUCTURED_GRID
+
+		if (geometry->node[iPoint]->GetDomain()) node[iPoint]->SubtractUnd_Lapl(Diff);
+		if (geometry->node[jPoint]->GetDomain()) node[jPoint]->AddUnd_Lapl(Diff);
+    
+#else
+    
+    bool boundary_i = geometry->node[iPoint]->GetPhysicalBoundary();
+    bool boundary_j = geometry->node[jPoint]->GetPhysicalBoundary();
+    
+    /*--- Both points inside the domain, or both in the boundary ---*/
+		if ((!boundary_i && !boundary_j) || (boundary_i && boundary_j)) {
+			if (geometry->node[iPoint]->GetDomain()) node[iPoint]->SubtractUnd_Lapl(Diff);
+			if (geometry->node[jPoint]->GetDomain()) node[jPoint]->AddUnd_Lapl(Diff);
+		}
+		
+		/*--- iPoint inside the domain, jPoint on the boundary ---*/
+		if (!boundary_i && boundary_j)
+			if (geometry->node[iPoint]->GetDomain()) node[iPoint]->SubtractUnd_Lapl(Diff);
+		
+		/*--- jPoint inside the domain, iPoint on the boundary ---*/
+		if (boundary_i && !boundary_j)
+			if (geometry->node[jPoint]->GetDomain()) node[jPoint]->AddUnd_Lapl(Diff);
+    
+#endif
+
+	}
+
+#ifdef STRUCTURED_GRID
+
+  unsigned long Point_Normal = 0, iVertex;
+	unsigned short iMarker;
+  double *Psi_mirror;
+
+  Psi_mirror = new double[nVar];
+
+	/*--- Loop over all boundaries and include an extra contribution
+	 from a halo node. Find the nearest normal, interior point 
+	 for a boundary node and make a linear approximation. ---*/
+	for (iMarker = 0; iMarker < nMarker; iMarker++) {
+    
+		if (config->GetMarker_All_Boundary(iMarker) != SEND_RECEIVE &&
+				config->GetMarker_All_Boundary(iMarker) != INTERFACE_BOUNDARY &&
+				config->GetMarker_All_Boundary(iMarker) != NEARFIELD_BOUNDARY &&
+				config->GetMarker_All_Boundary(iMarker) != PERIODIC_BOUNDARY) {
+      
+			for (iVertex = 0; iVertex < geometry->nVertex[iMarker]; iVertex++) {
+				iPoint = geometry->vertex[iMarker][iVertex]->GetNode();
+        
+				if (geometry->node[iPoint]->GetDomain()) {
+          
+					Point_Normal = geometry->vertex[iMarker][iVertex]->GetNormal_Neighbor();
+          
+					/*--- Interpolate & compute difference in the conserved variables ---*/
+					for (iVar = 0; iVar < nVar; iVar++) {
+						Psi_mirror[iVar] = 2.0*node[iPoint]->GetSolution(iVar) - node[Point_Normal]->GetSolution(iVar);
+						Diff[iVar]   = node[iPoint]->GetSolution(iVar) - Psi_mirror[iVar];
+					}
+          
+					/*--- Subtract contribution at the boundary node only ---*/
+					node[iPoint]->SubtractUnd_Lapl(Diff);
+				}
+			}
+    }
+  }
+
+	delete [] Psi_mirror;
+  
+#endif
+
+  delete [] Diff;
+
+  /*--- MPI parallelization ---*/
+  Set_MPI_Undivided_Laplacian(geometry, config);
+  
+}
+
+void CAdjEulerSolver::SetDissipation_Switch(CGeometry *geometry, CConfig *config) {
+
+	double dx = 0.1;
+	double LimK = 0.03;
+	double eps2 =  pow((LimK*dx),3);
+
+	unsigned long iPoint, jPoint;
+	unsigned short iNeigh, nNeigh, iDim;
+	double **Gradient_i, *Coord_i, *Coord_j, diff_coord, dist_ij, r_u, r_u_ij, 
+	du_max, du_min, u_ij, *Solution_i, *Solution_j, dp, dm;
+
+
+	for (iPoint = 0; iPoint < nPoint; iPoint++) 
+
+		if (geometry->node[iPoint]->GetDomain()) {
+
+			Solution_i = node[iPoint]->GetSolution();
+			Gradient_i = node[iPoint]->GetGradient();
+			Coord_i = geometry->node[iPoint]->GetCoord();
+			nNeigh = geometry->node[iPoint]->GetnPoint();
+
+			/*--- Find max and min value of the variable in the control volume around the mesh point ---*/
+			du_max = 1.0E-8; du_min = -1.0E-8;
+			for (iNeigh = 0; iNeigh < nNeigh; iNeigh++) {
+				jPoint = geometry->node[iPoint]->GetPoint(iNeigh);
+				Solution_j = node[jPoint]->GetSolution();
+				du_max = max(du_max, Solution_j[0] - Solution_i[0]);
+				du_min = min(du_min, Solution_j[0] - Solution_i[0]);
+			}
+
+			r_u = 1.0;
+			for (iNeigh = 0; iNeigh < nNeigh; iNeigh++) {
+
+				/*--- Unconstrained reconstructed solution ---*/
+				jPoint = geometry->node[iPoint]->GetPoint(iNeigh);
+				Solution_j = node[jPoint]->GetSolution();
+				Coord_j = geometry->node[jPoint]->GetCoord();
+				u_ij = Solution_i[0]; dist_ij = 0;
+				for (iDim = 0; iDim < nDim; iDim++) {
+					diff_coord = Coord_j[iDim]-Coord_i[iDim];
+					u_ij += 0.5*diff_coord*Gradient_i[0][iDim];
+				}
+
+				/*--- Venkatakrishnan limiter ---*/
+				if ((u_ij - Solution_i[0]) >= 0.0) dp = du_max;
+				else	dp = du_min;
+				dm = u_ij - Solution_i[0];
+				r_u_ij = (dp*dp+2.0*dm*dp + eps2)/(dp*dp+2*dm*dm+dm*dp + eps2);
+
+				/*--- Take the smallest value of the limiter ---*/
+				r_u = min(r_u, r_u_ij);
+
+			}
+			node[iPoint]->SetSensor(1.0-r_u);
+		}
+  
+  /*--- MPI parallelization ---*/
+  Set_MPI_Dissipation_Switch(geometry, config);
+  
+}
+
+void CAdjEulerSolver::ExplicitRK_Iteration(CGeometry *geometry, CSolver **solver_container, 
+		CConfig *config, unsigned short iRKStep) {
+	double *Residual, *Res_TruncError, Vol, Delta, Res;
+	unsigned short iVar;
+	unsigned long iPoint;
+  
+	double RK_AlphaCoeff = config->Get_Alpha_RKStep(iRKStep);
+
+	for (iVar = 0; iVar < nVar; iVar++) {
+		SetRes_RMS(iVar, 0.0);
+    SetRes_Max(iVar, 0.0, 0);
+  }
+
+	/*--- Update the solution ---*/
+	for (iPoint = 0; iPoint < nPointDomain; iPoint++) {
+		Vol = geometry->node[iPoint]->GetVolume();
+		Delta = solver_container[FLOW_SOL]->node[iPoint]->GetDelta_Time() / Vol;
+    
+		Res_TruncError = node[iPoint]->GetResTruncError();
+		Residual = LinSysRes.GetBlock(iPoint);
+    
+		for (iVar = 0; iVar < nVar; iVar++) {
+      Res = Residual[iVar] + Res_TruncError[iVar];
+			node[iPoint]->AddSolution(iVar, -Res*Delta*RK_AlphaCoeff);
+			AddRes_RMS(iVar, Res*Res);
+      AddRes_Max(iVar, fabs(Res), geometry->node[iPoint]->GetGlobalIndex());
+		}
+    
+	}
+
+  /*--- MPI solution ---*/
+  Set_MPI_Solution(geometry, config);
+  
+  /*--- Compute the root mean square residual ---*/
+  SetResidual_RMS(geometry, config);
+  
+}
+
+void CAdjEulerSolver::ExplicitEuler_Iteration(CGeometry *geometry, CSolver **solver_container, CConfig *config) {
+	double *local_Residual, *local_Res_TruncError, Vol, Delta, Res;
+	unsigned short iVar;
+	unsigned long iPoint;
+
+	for (iVar = 0; iVar < nVar; iVar++) {
+		SetRes_RMS(iVar, 0.0);
+    SetRes_Max(iVar, 0.0, 0);
+  }
+
+	/*--- Update the solution ---*/
+	for (iPoint = 0; iPoint < nPointDomain; iPoint++) {
+		Vol = geometry->node[iPoint]->GetVolume();
+		Delta = solver_container[FLOW_SOL]->node[iPoint]->GetDelta_Time() / Vol;
+    
+		local_Res_TruncError = node[iPoint]->GetResTruncError();
+		local_Residual = LinSysRes.GetBlock(iPoint);
+    
+		for (iVar = 0; iVar < nVar; iVar++) {
+      Res = local_Residual[iVar] + local_Res_TruncError[iVar];
+			node[iPoint]->AddSolution(iVar, -Res*Delta);
+			AddRes_RMS(iVar, Res*Res);
+      AddRes_Max(iVar, fabs(Res), geometry->node[iPoint]->GetGlobalIndex());
+		}
+    
+	}
+
+  /*--- MPI solution ---*/
+  Set_MPI_Solution(geometry, config);
+  
+  /*--- Compute the root mean square residual ---*/
+  SetResidual_RMS(geometry, config);
+  
+}
+
+void CAdjEulerSolver::ImplicitEuler_Iteration(CGeometry *geometry, CSolver **solver_container, CConfig *config) {
+	unsigned short iVar;
+	unsigned long iPoint, total_index;
+	double Delta, *local_Res_TruncError, Vol;
+  
+	/*--- Set maximum residual to zero ---*/
+	for (iVar = 0; iVar < nVar; iVar++) {
+		SetRes_RMS(iVar, 0.0);
+    SetRes_Max(iVar, 0.0, 0);
+  }
+  
+	/*--- Build implicit system ---*/
+	for (iPoint = 0; iPoint < nPointDomain; iPoint++) {
+    
+		/*--- Read the residual ---*/
+		local_Res_TruncError = node[iPoint]->GetResTruncError();
+    
+		/*--- Read the volume ---*/
+		Vol = geometry->node[iPoint]->GetVolume();
+    
+		/*--- Modify matrix diagonal to assure diagonal dominance ---*/
+		Delta = Vol / solver_container[FLOW_SOL]->node[iPoint]->GetDelta_Time();
+    
+		Jacobian.AddVal2Diag(iPoint, Delta);
+    
+		/*--- Right hand side of the system (-Residual) and initial guess (x = 0) ---*/
+		for (iVar = 0; iVar < nVar; iVar++) {
+			total_index = iPoint*nVar+iVar;
+			LinSysRes[total_index] = -(LinSysRes[total_index] + local_Res_TruncError[iVar]);
+			LinSysSol[total_index] = 0.0;
+			AddRes_RMS(iVar, LinSysRes[total_index]*LinSysRes[total_index]);
+      AddRes_Max(iVar, fabs(LinSysRes[total_index]), geometry->node[iPoint]->GetGlobalIndex());
+		}
+    
+	}
+  
+  /*--- Initialize residual and solution at the ghost points ---*/
+  for (iPoint = nPointDomain; iPoint < nPoint; iPoint++) {
+    for (iVar = 0; iVar < nVar; iVar++) {
+      total_index = iPoint*nVar + iVar;
+      LinSysRes[total_index] = 0.0;
+      LinSysSol[total_index] = 0.0;
+    }
+  }
+  
+	/*--- Solve the linear system (Krylov subspace methods) ---*/
+  CMatrixVectorProduct* mat_vec = new CSysMatrixVectorProduct(Jacobian, geometry, config);
+  
+  CPreconditioner* precond = NULL;
+  if (config->GetKind_Linear_Solver_Prec() == JACOBI) {
+    Jacobian.BuildJacobiPreconditioner();
+    precond = new CJacobiPreconditioner(Jacobian, geometry, config);
+  }
+  else if (config->GetKind_Linear_Solver_Prec() == LU_SGS) {
+    precond = new CLU_SGSPreconditioner(Jacobian, geometry, config);
+  }
+  else if (config->GetKind_Linear_Solver_Prec() == LINELET) {
+    Jacobian.BuildJacobiPreconditioner();
+    Jacobian.BuildLineletPreconditioner(geometry, config);
+    precond = new CLineletPreconditioner(Jacobian, geometry, config);
+  }
+  
+  CSysSolve system;
+  if (config->GetKind_Linear_Solver() == BCGSTAB)
+    system.BCGSTAB(LinSysRes, LinSysSol, *mat_vec, *precond, config->GetLinear_Solver_Error(),
+                   config->GetLinear_Solver_Iter(), false);
+  else if (config->GetKind_Linear_Solver() == FGMRES)
+    system.FGMRES(LinSysRes, LinSysSol, *mat_vec, *precond, config->GetLinear_Solver_Error(),
+                  config->GetLinear_Solver_Iter(), false);
+  
+  delete mat_vec;
+  delete precond;
+  
+	/*--- Update solution (system written in terms of increments) ---*/
+	for (iPoint = 0; iPoint < nPointDomain; iPoint++)
+		for (iVar = 0; iVar < nVar; iVar++)
+			node[iPoint]->AddSolution(iVar, config->GetLinear_Solver_Relax()*LinSysSol[iPoint*nVar+iVar]);
+  
+  /*--- MPI solution ---*/
+  Set_MPI_Solution(geometry, config);
+  
+  /*--- Compute the root mean square residual ---*/
+  SetResidual_RMS(geometry, config);
+  
+}
+
+void CAdjEulerSolver::Solve_LinearSystem(CGeometry *geometry, CSolver **solver_container, CConfig *config){
+	unsigned long iPoint;
+	unsigned long total_index;
+	unsigned short iVar;
+	double *ObjFuncSource;
+
+	/*--- Build linear system ---*/
+	for (iPoint = 0; iPoint < nPointDomain; iPoint++) {
+		ObjFuncSource = node[iPoint]->GetObjFuncSource();
+		for (iVar = 0; iVar < nVar; iVar++) {
+			total_index = iPoint*nVar+iVar;
+			LinSysRes[total_index] = ObjFuncSource[iVar];
+			LinSysSol[total_index] = 0.0;
+		}
+	}
+
+	/*--- Solve the linear system (Krylov subspace methods) ---*/
+  CMatrixVectorProduct* mat_vec = new CSysMatrixVectorProduct(Jacobian, geometry, config);
+  
+  CPreconditioner* precond = NULL;
+  if (config->GetKind_Linear_Solver_Prec() == JACOBI) {
+    Jacobian.BuildJacobiPreconditioner();
+    precond = new CJacobiPreconditioner(Jacobian, geometry, config);
+  }
+  else if (config->GetKind_Linear_Solver_Prec() == LU_SGS) {
+    precond = new CLU_SGSPreconditioner(Jacobian, geometry, config);
+  }
+  else if (config->GetKind_Linear_Solver_Prec() == LINELET) {
+    Jacobian.BuildJacobiPreconditioner();
+    Jacobian.BuildLineletPreconditioner(geometry, config);
+    precond = new CLineletPreconditioner(Jacobian, geometry, config);
+  }
+  
+  CSysSolve system;
+  if (config->GetKind_Linear_Solver() == BCGSTAB)
+    system.BCGSTAB(LinSysRes, LinSysSol, *mat_vec, *precond, config->GetLinear_Solver_Error(),
+                   config->GetLinear_Solver_Iter(), true);
+  else if (config->GetKind_Linear_Solver() == FGMRES)
+    system.FGMRES(LinSysRes, LinSysSol, *mat_vec, *precond, config->GetLinear_Solver_Error(),
+                 config->GetLinear_Solver_Iter(), true);
+  
+  delete mat_vec;
+  delete precond;
+
+	/*--- Update solution (system written in terms of increments) ---*/
+	for (iPoint = 0; iPoint < nPointDomain; iPoint++)
+		for (iVar = 0; iVar < nVar; iVar++)
+			node[iPoint]->SetSolution(iVar, config->GetLinear_Solver_Relax()*LinSysSol[iPoint*nVar+iVar]);
+
+}
+
+void CAdjEulerSolver::Inviscid_Sensitivity(CGeometry *geometry, CSolver **solver_container, CNumerics *numerics, CConfig *config) {
+	unsigned long iVertex, iPoint, Neigh;
+	unsigned short iPos, jPos;
+	unsigned short iDim, iMarker, iNeigh;
+	double *d = NULL, *Normal = NULL, *Psi = NULL, *U = NULL, Enthalpy, conspsi, Mach_Inf,
+  Area, **PrimVar_Grad = NULL, **ConsVar_Grad = NULL, *ConsPsi_Grad = NULL,
+  ConsPsi, d_press, grad_v, Beta2, v_gradconspsi, UnitaryNormal[3], *GridVel = NULL,
+  LevelSet, Target_LevelSet;
+	//double RefDensity, *RefVelocity = NULL, RefPressure;
+
+	double r, ru, rv, rw, rE, p, T; // used in farfield sens
+	double dp_dr, dp_dru, dp_drv, dp_drw, dp_drE; // used in farfield sens
+	double dH_dr, dH_dru, dH_drv, dH_drw, dH_drE, H; // used in farfield sens
+	//	double alpha, beta;
+	double *USens, *U_infty;
+
+	double Gas_Constant = config->GetGas_ConstantND();
+
+	double **D, *Dd;
+	D = new double*[nDim];
+	for (iPos=0; iPos<nDim; iPos++)
+		D[iPos] = new double[nDim];
+
+	Dd = new double[nDim];
+
+	USens = new double[nVar];
+	U_infty = new double[nVar];
+
+	bool incompressible = config->GetIncompressible();
+	bool grid_movement  = config->GetGrid_Movement();
+    bool freesurface = config->GetFreeSurface();
+  
+	/*--- Initialize sensitivities to zero ---*/
+	Total_Sens_Geo = 0.0; Total_Sens_Mach = 0.0; Total_Sens_AoA = 0.0;
+	Total_Sens_Press = 0.0; Total_Sens_Temp = 0.0;
+    
+  /*--- Loop over boundary markers to select those for Euler walls ---*/
+  for (iMarker = 0; iMarker < nMarker; iMarker++)
+    if (config->GetMarker_All_Boundary(iMarker) == EULER_WALL)
+      
+    /*--- Loop over points on the surface to store the auxiliary variable ---*/
+      for (iVertex = 0; iVertex < geometry->nVertex[iMarker]; iVertex++) {
+        iPoint = geometry->vertex[iMarker][iVertex]->GetNode();
+        if (geometry->node[iPoint]->GetDomain()) {
+          Psi = node[iPoint]->GetSolution();
+          U = solver_container[FLOW_SOL]->node[iPoint]->GetSolution();
+          if (incompressible) {
+            Beta2 = solver_container[FLOW_SOL]->node[iPoint]->GetBetaInc2();
+            conspsi = Beta2*Psi[0];
+          } else {
+            Enthalpy = solver_container[FLOW_SOL]->node[iPoint]->GetEnthalpy();
+            conspsi = U[0]*Psi[0] + U[0]*Enthalpy*Psi[nDim+1];
+          }
+          for (iDim = 0; iDim < nDim; iDim++) conspsi += U[iDim+1]*Psi[iDim+1];
+          
+          node[iPoint]->SetAuxVar(conspsi);
+          
+          /*--- Also load the auxiliary variable for first neighbors ---*/
+          for (iNeigh = 0; iNeigh < geometry->node[iPoint]->GetnPoint(); iNeigh++) {
+            Neigh = geometry->node[iPoint]->GetPoint(iNeigh);
+            Psi = node[Neigh]->GetSolution();
+            U = solver_container[FLOW_SOL]->node[Neigh]->GetSolution();
+            if (incompressible) {
+              Beta2 = solver_container[FLOW_SOL]->node[Neigh]->GetBetaInc2();
+              conspsi = Beta2*Psi[0];
+            } else {
+              Enthalpy = solver_container[FLOW_SOL]->node[Neigh]->GetEnthalpy();
+              conspsi = U[0]*Psi[0] + U[0]*Enthalpy*Psi[nDim+1];
+            }
+            for (iDim = 0; iDim < nDim; iDim++) conspsi += U[iDim+1]*Psi[iDim+1];
+            node[Neigh]->SetAuxVar(conspsi);
+          }
+        }
+      }
+  
+  /*--- Compute surface gradients of the auxiliary variable ---*/
+  SetAuxVar_Surface_Gradient(geometry, config);
+  
+  /*--- Evaluate the shape sensitivity ---*/
+  for (iMarker = 0; iMarker < nMarker; iMarker++) {
+    Sens_Geo[iMarker] = 0.0;
+    
+    if (config->GetMarker_All_Boundary(iMarker) == EULER_WALL) {
+      for (iVertex = 0; iVertex < geometry->nVertex[iMarker]; iVertex++) {
+        iPoint = geometry->vertex[iMarker][iVertex]->GetNode();
+        if (geometry->node[iPoint]->GetDomain()) {
+          
+          d = node[iPoint]->GetForceProj_Vector();
+          Normal = geometry->vertex[iMarker][iVertex]->GetNormal();
+          Area = 0;
+          for (iDim = 0; iDim < nDim; iDim++)
+            Area += Normal[iDim]*Normal[iDim];
+          Area = sqrt(Area);
+          
+          PrimVar_Grad = solver_container[FLOW_SOL]->node[iPoint]->GetGradient_Primitive();
+          ConsVar_Grad = solver_container[FLOW_SOL]->node[iPoint]->GetGradient();
+          ConsPsi_Grad = node[iPoint]->GetAuxVarGradient();
+          ConsPsi = node[iPoint]->GetAuxVar();
+
+          /*--- Adjustment for grid movement - double check this ---*/
+          if (grid_movement) GridVel = geometry->node[iPoint]->GetGridVel();
+          
+          d_press = 0.0; grad_v = 0.0; v_gradconspsi = 0.0;
+          for (iDim = 0; iDim < nDim; iDim++) {
+            
+            /*-- Retrieve the value of the pressure gradient ---*/
+            if (incompressible) d_press += d[iDim]*ConsVar_Grad[0][iDim];
+            else d_press += d[iDim]*PrimVar_Grad[nDim+1][iDim];
+            
+            /*-- Retrieve the value of the velocity gradient ---*/
+            grad_v += PrimVar_Grad[iDim+1][iDim]*ConsPsi;
+            
+            /*-- Retrieve the value of the theta gradient ---*/
+            v_gradconspsi += solver_container[FLOW_SOL]->node[iPoint]->GetVelocity(iDim, incompressible) * ConsPsi_Grad[iDim];
+            if (grid_movement) v_gradconspsi -= GridVel[iDim] * ConsPsi_Grad[iDim];
+          }
+          
+          /*--- Compute additional term in the surface sensitivity for
+           free surface problem. ---*/
+          if (freesurface) {
+            LevelSet = solver_container[LEVELSET_SOL]->node[iPoint]->GetSolution(0);
+            Target_LevelSet = geometry->node[iPoint]->GetCoord(nDim-1);
+            d_press += 0.5*(Target_LevelSet - LevelSet)*(Target_LevelSet - LevelSet);
+          }
+          
+          /*--- Compute sensitivity for each surface point ---*/
+          CSensitivity[iMarker][iVertex] = (d_press + grad_v + v_gradconspsi) * Area;
+          Sens_Geo[iMarker] -= CSensitivity[iMarker][iVertex] * Area;
+        }
+      }
+      Total_Sens_Geo += Sens_Geo[iMarker];
+    }
+  }
+
+	/*--- Farfield Sensitivity, only for compressible flows ---*/
+  if (!incompressible) {
+    
+    for (iMarker = 0; iMarker < nMarker; iMarker++) {
+      if (config->GetMarker_All_Boundary(iMarker) == FAR_FIELD) {
+        Sens_Mach[iMarker] = 0.0;
+        Sens_AoA[iMarker] = 0.0;
+        Sens_Press[iMarker] = 0.0;
+        Sens_Temp[iMarker] = 0.0;
+        for (iVertex = 0; iVertex < geometry->nVertex[iMarker]; iVertex++) {
+          iPoint = geometry->vertex[iMarker][iVertex]->GetNode();
+          
+          if (geometry->node[iPoint]->GetDomain()) {
+            Psi = node[iPoint]->GetSolution();
+            U = solver_container[FLOW_SOL]->node[iPoint]->GetSolution();
+            Normal = geometry->vertex[iMarker][iVertex]->GetNormal();
+            
+            Mach_Inf   = config->GetMach_FreeStreamND();
+            if (grid_movement)
+              Mach_Inf = config->GetMach_Motion();
+            
+            r = U[0]; ru = U[1]; rv = U[2];
+            if (nDim == 2) { rw = 0.0; rE = U[3]; }
+            else { rw = U[3]; rE = U[4]; }
+            
+            p = Gamma_Minus_One*(rE-(ru*ru + rv*rv + rw*rw)/(2*r));
+            
+            Area = 0.0; for (iDim = 0; iDim < nDim; iDim++)
+              Area += Normal[iDim]*Normal[iDim];
+            Area = sqrt(Area);
+            
+            for (iDim = 0; iDim < nDim; iDim++)
+              UnitaryNormal[iDim] = -Normal[iDim]/Area;
+            
+              
+              H = (rE + p)/r;
+              
+              dp_dr = Gamma_Minus_One*(ru*ru + rv*rv + rw*rw)/(2*r*r);
+              dp_dru = -Gamma_Minus_One*ru/r;
+              dp_drv = -Gamma_Minus_One*rv/r;
+              if (nDim == 2) {
+                dp_drw = 0.0;
+                dp_drE = Gamma_Minus_One;
+              } else {
+                dp_drw = -Gamma_Minus_One*rw/r;
+                dp_drE = Gamma_Minus_One;
+              }
+              
+              
+              dH_dr = (-H + dp_dr)/r;
+              dH_dru = dp_dru/r;
+              dH_drv = dp_drv/r;
+              if (nDim == 2) {
+                dH_drw = 0.0;
+                dH_drE = (1 + dp_drE)/r;
+              } else {
+                dH_drw = dp_drw/r;
+                dH_drE = (1 + dp_drE)/r;
+              }
+              
+              if (nDim == 2) {
+                Jacobian_j[0][0] = 0.0;
+                Jacobian_j[1][0] = Area*UnitaryNormal[0];
+                Jacobian_j[2][0] = Area*UnitaryNormal[1];
+                Jacobian_j[3][0] = 0.0;
+                
+                Jacobian_j[0][1] = (-(ru*ru)/(r*r) + dp_dr)*Area*UnitaryNormal[0] +
+                (-(ru*rv)/(r*r))*Area*UnitaryNormal[1];
+                Jacobian_j[1][1] = (2*ru/r + dp_dru)*Area*UnitaryNormal[0] +
+                (rv/r)*Area*UnitaryNormal[1];
+                Jacobian_j[2][1] = (dp_drv)*Area*UnitaryNormal[0] +
+                (ru/r)*Area*UnitaryNormal[1];
+                Jacobian_j[3][1] = (dp_drE)*Area*UnitaryNormal[0];
+                
+                Jacobian_j[0][2] = (-(ru*rv)/(r*r))*Area*UnitaryNormal[0] +
+                (-(rv*rv)/(r*r) + dp_dr)*Area*UnitaryNormal[1];
+                Jacobian_j[1][2] = (rv/r)*Area*UnitaryNormal[0] +
+                (dp_dru)*Area*UnitaryNormal[1];
+                Jacobian_j[2][2] = (ru/r)*Area*UnitaryNormal[0] +
+                (2*rv/r + dp_drv)*Area*UnitaryNormal[1];
+                Jacobian_j[3][2] = (dp_drE)*Area*UnitaryNormal[1];
+                
+                Jacobian_j[0][3] = (ru*dH_dr)*Area*UnitaryNormal[0] +
+                (rv*dH_dr)*Area*UnitaryNormal[1];
+                Jacobian_j[1][3] = (H + ru*dH_dru)*Area*UnitaryNormal[0] +
+                (rv*dH_dru)*Area*UnitaryNormal[1];
+                Jacobian_j[2][3] = (ru*dH_drv)*Area*UnitaryNormal[0] +
+                (H + rv*dH_drv)*Area*UnitaryNormal[1];
+                Jacobian_j[3][3] = (ru*dH_drE)*Area*UnitaryNormal[0] +
+                (rv*dH_drE)*Area*UnitaryNormal[1];
+              } else {
+                Jacobian_j[0][0] = 0.0;
+                Jacobian_j[1][0] = Area*UnitaryNormal[0];
+                Jacobian_j[2][0] = Area*UnitaryNormal[1];
+                Jacobian_j[3][0] = Area*UnitaryNormal[2];
+                Jacobian_j[4][0] = 0.0;
+                
+                Jacobian_j[0][1] = (-(ru*ru)/(r*r) + dp_dr)*Area*UnitaryNormal[0] +
+                (-(ru*rv)/(r*r))*Area*UnitaryNormal[1] +
+                (-(ru*rw)/(r*r))*Area*UnitaryNormal[2];
+                Jacobian_j[1][1] = (2*ru/r + dp_dru)*Area*UnitaryNormal[0] +
+                (rv/r)*Area*UnitaryNormal[1] +
+                (rw/r)*Area*UnitaryNormal[2];
+                Jacobian_j[2][1] = (dp_drv)*Area*UnitaryNormal[0] +
+                (ru/r)*Area*UnitaryNormal[1];
+                Jacobian_j[3][1] = (dp_drw)*Area*UnitaryNormal[0] +
+                (ru/r)*Area*UnitaryNormal[2];
+                Jacobian_j[4][1] = (dp_drE)*Area*UnitaryNormal[0];
+                
+                Jacobian_j[0][2] = (-(ru*rv)/(r*r))*Area*UnitaryNormal[0] +
+                (-(rv*rv)/(r*r) + dp_dr)*Area*UnitaryNormal[1] +
+                (-(rv*rw)/(r*r))*Area*UnitaryNormal[2];
+                Jacobian_j[1][2] = (rv/r)*Area*UnitaryNormal[0] +
+                (dp_dru)*Area*UnitaryNormal[1];
+                Jacobian_j[2][2] = (ru/r)*Area*UnitaryNormal[0] +
+                (2*rv/r + dp_drv)*Area*UnitaryNormal[1] +
+                (rw/r)*Area*UnitaryNormal[2];
+                Jacobian_j[3][2] = (dp_drw)*Area*UnitaryNormal[1] +
+                (rv/r)*Area*UnitaryNormal[2];
+                Jacobian_j[4][2] = (dp_drE)*Area*UnitaryNormal[1];
+                
+                Jacobian_j[0][3] = (-(ru*rw)/(r*r))*Area*UnitaryNormal[0] +
+                (-(rv*rw)/(r*r))*Area*UnitaryNormal[1] +
+                (-(rw*rw)/(r*r) + dp_dr)*Area*UnitaryNormal[2];
+                Jacobian_j[1][3] = (rw/r)*Area*UnitaryNormal[0] +
+                (dp_dru)*Area*UnitaryNormal[2];
+                Jacobian_j[2][3] = (rw/r)*Area*UnitaryNormal[1] +
+                (dp_drv)*Area*UnitaryNormal[2];
+                Jacobian_j[3][3] = (ru/r)*Area*UnitaryNormal[0] +
+                (rv/r)*Area*UnitaryNormal[1] +
+                (2*rw/r + dp_drw)*Area*UnitaryNormal[2];
+                Jacobian_j[4][3] = (dp_drE)*Area*UnitaryNormal[2];
+                
+                Jacobian_j[0][4] = (ru*dH_dr)*Area*UnitaryNormal[0] +
+                (rv*dH_dr)*Area*UnitaryNormal[1] +
+                (rw*dH_dr)*Area*UnitaryNormal[2];
+                Jacobian_j[1][4] = (H + ru*dH_dru)*Area*UnitaryNormal[0] +
+                (rv*dH_dru)*Area*UnitaryNormal[1] +
+                (rw*dH_dru)*Area*UnitaryNormal[2];
+                Jacobian_j[2][4] = (ru*dH_drv)*Area*UnitaryNormal[0] +
+                (H + rv*dH_drv)*Area*UnitaryNormal[1] +
+                (rw*dH_drv)*Area*UnitaryNormal[2];
+                Jacobian_j[3][4] = (ru*dH_drw)*Area*UnitaryNormal[0] +
+                (rv*dH_drw)*Area*UnitaryNormal[1] +
+                (H + rw*dH_drw)*Area*UnitaryNormal[2];
+                Jacobian_j[4][4] = (ru*dH_drE)*Area*UnitaryNormal[0] +
+                (rv*dH_drE)*Area*UnitaryNormal[1] +
+                (rw*dH_drE)*Area*UnitaryNormal[2];
+              }
+            
+            // Mach
+            USens[0] = 0.0; USens[1] = ru/Mach_Inf; USens[2] = rv/Mach_Inf;
+            if (nDim == 2) { USens[3] = Gamma*Mach_Inf*p; }
+            else { USens[3] = rw/Mach_Inf; USens[4] = Gamma*Mach_Inf*p; }
+            
+            for (iPos = 0; iPos < nVar; iPos++)
+              for (jPos = 0; jPos < nVar; jPos++) {
+                Sens_Mach[iMarker] += Psi[iPos]*Jacobian_j[jPos][iPos]*USens[jPos];
+              }
+            
+            // Alpha
+            USens[0] = 0.0;
+            if (nDim == 2) { USens[1] = -rv; USens[2] = ru; USens[3] = 0.0; }
+            else { USens[1] = -rw; USens[2] = 0.0; USens[3] = ru; USens[4] = 0.0; }
+            
+            for (iPos = 0; iPos < nVar; iPos++)
+              for (jPos = 0; jPos < nVar; jPos++) {
+                Sens_AoA[iMarker] += Psi[iPos]*Jacobian_j[jPos][iPos]*USens[jPos];
+              }
+            
+            // Pressure
+            USens[0] = r/p;
+            USens[1] = ru/p;
+            USens[2] = rv/p;
+            if (nDim == 2) {
+              USens[3] = rE/p;
+            } else {
+              USens[3] = rw/p;
+              USens[4] = rE/p;
+            }
+            
+            for (iPos = 0; iPos < nVar; iPos++)
+              for (jPos = 0; jPos < nVar; jPos++) {
+                Sens_Press[iMarker] += Psi[iPos]*Jacobian_j[jPos][iPos]*USens[jPos];
+              }
+            
+            // Temperature
+            
+            T = p/(r*Gas_Constant);
+            USens[0] = -r/T;
+            USens[1] = 0.5*ru/T;
+            USens[2] = 0.5*rv/T;
+            if (nDim == 2) {
+              USens[3] = (ru*ru + rv*rv + rw*rw)/(r*T);
+            } else {
+              USens[3] = 0.5*rw/T;
+              USens[4] = (ru*ru + rv*rv + rw*rw)/(r*T);
+            }
+            
+            for (iPos = 0; iPos < nVar; iPos++)
+              for (jPos = 0; jPos < nVar; jPos++) {
+                Sens_Temp[iMarker] += Psi[iPos]*Jacobian_j[jPos][iPos]*USens[jPos];
+              }
+            
+          }
+        }
+        Total_Sens_Mach -= Sens_Mach[iMarker];
+        Total_Sens_AoA -= Sens_AoA[iMarker];
+        Total_Sens_Press -= Sens_Press[iMarker];
+        Total_Sens_Temp -= Sens_Temp[iMarker];
+      }
+    }
+    
+    // Explicit contribution from farfield quantity (Cl or Cd)
+    for (iMarker = 0; iMarker < nMarker; iMarker++) {
+      if (config->GetMarker_All_Boundary(iMarker) == EULER_WALL) {
+        
+        //Sens_Far = 0.0;
+        Sens_Mach[iMarker] = 0.0;
+        Sens_AoA[iMarker] = 0.0;
+        Sens_Press[iMarker] = 0.0;
+        Sens_Temp[iMarker] = 0.0;
+        for (iVertex = 0; iVertex < geometry->nVertex[iMarker]; iVertex++) {
+          iPoint = geometry->vertex[iMarker][iVertex]->GetNode();
+          if (geometry->node[iPoint]->GetDomain()) {
+            U = solver_container[FLOW_SOL]->node[iPoint]->GetSolution();
+            Normal = geometry->vertex[iMarker][iVertex]->GetNormal();
+            p = solver_container[FLOW_SOL]->node[iPoint]->GetPressure(incompressible);
+            
+            Mach_Inf   = config->GetMach_FreeStreamND();
+            if (grid_movement)
+              Mach_Inf = config->GetMach_Motion();
+            
+            d = node[iPoint]->GetForceProj_Vector();
+            
+            Area = 0.0; for (iDim = 0; iDim < nDim; iDim++)
+              Area += Normal[iDim]*Normal[iDim];
+            Area = sqrt(Area);
+            
+            for (iDim = 0; iDim < nDim; iDim++)
+              UnitaryNormal[iDim] = -Normal[iDim]/Area;
+            
+            
+            // Mach
+            for (iPos=0; iPos<nDim; iPos++)
+              Dd[iPos] = -(2/Mach_Inf)*d[iPos];
+            
+            for (iPos=0; iPos<nDim; iPos++)
+              Sens_Mach[iMarker] += p*Dd[iPos]*Area*UnitaryNormal[iPos];
+            
+            // Alpha
+            if (nDim == 2) {
+              D[0][0] = 0.0;
+              D[0][1] = -1.0;
+              
+              D[1][0] = 1.0;
+              D[1][1] = 0.0;
+            } else {
+              D[0][0] = 0.0;
+              D[0][1] = 0.0;
+              D[0][2] = -1.0;
+              
+              D[1][0] = 0.0;
+              D[1][1] = 0.0;
+              D[1][2] = 0.0;
+              
+              D[2][0] = 1.0;
+              D[2][1] = 0.0;
+              D[2][2] = 0.0;
+            }
+            
+            for (iPos=0; iPos<nDim; iPos++)
+              Dd[iPos] = 0.0;
+            for (iPos=0; iPos<nDim; iPos++)
+              for (jPos=0; jPos<nDim; jPos++)
+                Dd[iPos] += D[iPos][jPos]*d[jPos];
+            
+            for (iPos=0; iPos<nDim; iPos++)
+              Sens_AoA[iMarker] += p*Dd[iPos]*Area*UnitaryNormal[iPos];
+            
+            // Pressure
+            for (iPos=0; iPos<nDim; iPos++)
+              Dd[iPos] = -(1/p)*d[iPos];
+            
+            for (iPos=0; iPos<nDim; iPos++)
+              Sens_Press[iMarker] += p*Dd[iPos]*Area*UnitaryNormal[iPos];
+            
+            // Temperature
+            for (iPos=0; iPos<nDim; iPos++)
+              Dd[iPos] = 0.0;
+            
+            for (iPos=0; iPos<nDim; iPos++)
+              Sens_Temp[iMarker] += p*Dd[iPos]*Area*UnitaryNormal[iPos];
+            
+          }
+        }
+        
+        
+        Total_Sens_Mach += Sens_Mach[iMarker];
+        Total_Sens_AoA += Sens_AoA[iMarker];
+        Total_Sens_Press += Sens_Press[iMarker];
+        Total_Sens_Temp += Sens_Temp[iMarker];
+      }
+    }
+  }
+
+	for (iPos=0; iPos<nDim; iPos++)
+		delete [] D[iPos];
+	delete [] D;
+	delete [] Dd;
+
+	delete [] USens;
+	delete [] U_infty;
+
+}
+
+void CAdjEulerSolver::Smooth_Sensitivity(CGeometry *geometry, CSolver **solver_container, CNumerics *numerics, CConfig *config) {
+	unsigned short iMarker;
+	unsigned long iVertex, jVertex, nVertex, iPoint;
+	double **A, *b, Sens, *ArchLength, *Coord_begin, *Coord_end, dist;
+
+	for (iMarker = 0; iMarker < nMarker; iMarker++) {
+		if (config->GetMarker_All_Boundary(iMarker) == EULER_WALL) {
+			nVertex = geometry->nVertex[iMarker];
+
+			/*--- Allocate the linear system ---*/
+			A = new double* [nVertex]; 
+			b = new double [nVertex]; 
+			ArchLength = new double [nVertex];
+			for (iVertex = 0; iVertex < nVertex; iVertex++) {
+				A[iVertex] = new double [nVertex];
+			}
+
+			/*--- Initialization ---*/
+			for (iVertex = 0; iVertex < nVertex; iVertex++) {
+				b[iVertex] = 0.0; ArchLength[iVertex] = 0.0;
+				for (jVertex = 0; jVertex < nVertex; jVertex++)
+					A[iVertex][jVertex] = 0.0;
+			}
+
+			/*--- Set the arch length ---*/
+			ArchLength[0] = 0.0;
+			for (iVertex = 1; iVertex < nVertex; iVertex++) {
+				iPoint = geometry->vertex[iMarker][iVertex-1]->GetNode();
+				Coord_begin = geometry->node[iPoint]->GetCoord();
+				iPoint = geometry->vertex[iMarker][iVertex]->GetNode();
+				Coord_end = geometry->node[iPoint]->GetCoord();
+				dist = sqrt (pow( Coord_end[0]-Coord_begin[0], 2.0) + pow( Coord_end[1]-Coord_begin[1], 2.0));
+				ArchLength[iVertex] = ArchLength[iVertex-1] + dist;
+			}
+
+			/*--- Remove the trailing edge effect ---*/
+			double MinPosSens = 0.0; double MinNegSens = 0.0;
+			for (iVertex = 0; iVertex < nVertex; iVertex++) {
+				Sens = CSensitivity[iMarker][iVertex];
+				if (ArchLength[iVertex] > ArchLength[nVertex-1]*0.01) { MinNegSens = Sens; break; }
+			}
+
+			for (iVertex = 0; iVertex < nVertex; iVertex++) {
+				Sens = CSensitivity[iMarker][iVertex];
+				if (ArchLength[iVertex] > ArchLength[nVertex-1]*0.99) { MinPosSens = Sens; break; }
+			}
+
+			for (iVertex = 0; iVertex < nVertex; iVertex++) {
+				if (ArchLength[iVertex] < ArchLength[nVertex-1]*0.01)
+					CSensitivity[iMarker][iVertex] = MinNegSens;
+				if (ArchLength[iVertex] > ArchLength[nVertex-1]*0.99)
+					CSensitivity[iMarker][iVertex] = MinPosSens;
+			}
+
+			/*--- Set the right hand side of the system ---*/
+			for (iVertex = 0; iVertex < nVertex; iVertex++) {
+				b[iVertex] = CSensitivity[iMarker][iVertex];
+			}
+
+			/*--- Set the mass matrix ---*/
+			double Coeff = 0.0, BackDiff = 0.0, ForwDiff = 0.0, CentDiff = 0.0;
+			double epsilon = 5E-5;
+			for (iVertex = 0; iVertex < nVertex; iVertex++) {
+
+				if ((iVertex != nVertex-1) && (iVertex != 0)) {
+					BackDiff = (ArchLength[iVertex]-ArchLength[iVertex-1]);
+					ForwDiff = (ArchLength[iVertex+1]-ArchLength[iVertex]);
+					CentDiff = (ArchLength[iVertex+1]-ArchLength[iVertex-1]);
+				}
+				if (iVertex == nVertex-1) {
+					BackDiff = (ArchLength[nVertex-1]-ArchLength[nVertex-2]);
+					ForwDiff = (ArchLength[0]-ArchLength[nVertex-1]);
+					CentDiff = (ArchLength[0]-ArchLength[nVertex-2]);					
+				}
+				if (iVertex == 0) {
+					BackDiff = (ArchLength[0]-ArchLength[nVertex-1]);
+					ForwDiff = (ArchLength[1]-ArchLength[0]);
+					CentDiff = (ArchLength[1]-ArchLength[nVertex-1]);					
+				}
+
+				Coeff = epsilon*2.0/(BackDiff*ForwDiff*CentDiff);		
+
+				A[iVertex][iVertex] = Coeff*CentDiff;
+
+				if (iVertex != 0) A[iVertex][iVertex-1] = -Coeff*ForwDiff;
+				else A[iVertex][nVertex-1] = -Coeff*ForwDiff;
+
+				if (iVertex != nVertex-1) A[iVertex][iVertex+1] = -Coeff*BackDiff;
+				else A[iVertex][0] = -Coeff*BackDiff;
+
+			}
+
+			/*--- Add the gradient value in the main diagonal ---*/
+			for (iVertex = 0; iVertex < nVertex; iVertex++)
+				A[iVertex][iVertex] += 1.0;			
+
+			/*--- Dirichlet boundary condition ---*/
+			unsigned long iVertex = int(nVertex/2);
+			A[iVertex][iVertex] = 1.0; 
+			A[iVertex][iVertex+1] = 0.0; 
+			A[iVertex][iVertex-1] = 0.0; 
+
+			Gauss_Elimination(A, b, nVertex);
+
+			/*--- Set the new value of the sensitiviy ---*/
+			for (iVertex = 0; iVertex < nVertex; iVertex++)
+				CSensitivity[iMarker][iVertex] = b[iVertex];
+
+			/*--- Deallocate the linear system ---*/
+			for (iVertex = 0; iVertex < nVertex; iVertex++)
+				delete [] A[iVertex];
+			delete [] A;	
+			delete [] b;
+			delete [] ArchLength;
+
+		}
+	}
+
+
+}
+
+void CAdjEulerSolver::GetNacelle_Properties(CGeometry *geometry, CConfig *config, unsigned short iMesh) {
+	unsigned short iDim, iMarker, iVar;
+	unsigned long iVertex, iPoint;
+	double Area, Flow_Dir[3], alpha;
+  
+  unsigned short nMarker_NacelleInflow = config->GetnMarker_NacelleInflow();
+  unsigned short nMarker_NacelleExhaust = config->GetnMarker_NacelleExhaust();
+  
+  if ((nMarker_NacelleInflow != 0) || (nMarker_NacelleExhaust != 0)) {
+    
+    /*--- Check the flow orientation in the nacelle inflow ---*/
+    for (iMarker = 0; iMarker < config->GetnMarker_All(); iMarker++) {
+      
+      if (config->GetMarker_All_Boundary(iMarker) == NACELLE_EXHAUST) {
+        
+        /*--- Loop over all the vertices on this boundary marker ---*/
+        for (iVertex = 0; iVertex < geometry->nVertex[iMarker]; iVertex++) {
+          
+          iPoint = geometry->vertex[iMarker][iVertex]->GetNode();
+          
+          /*--- Normal vector for this vertex (negate for outward convention) ---*/
+          geometry->vertex[iMarker][iVertex]->GetNormal(Vector);
+          
+          for (iDim = 0; iDim < nDim; iDim++) Vector[iDim] = -Vector[iDim];
+          
+          Area = 0.0;
+          for (iDim = 0; iDim < nDim; iDim++)
+            Area += Vector[iDim]*Vector[iDim];
+          Area = sqrt (Area);
+          
+          /*--- Compute unitary vector ---*/
+          for (iDim = 0; iDim < nDim; iDim++)
+            Vector[iDim] /= Area;
+          
+          /*--- The flow direction is defined by the local velocity on the surface ---*/
+          for (iDim = 0; iDim < nDim; iDim++)
+            Flow_Dir[iDim] = node[iPoint]->GetSolution(iDim+1) / node[iPoint]->GetSolution(0);
+          
+          /*--- Dot product of normal and flow direction. ---*/
+          alpha = 0.0;
+          for (iDim = 0; iDim < nDim; iDim++)
+            alpha += Vector[iDim]*Flow_Dir[iDim];
+          
+          /*--- Flow in the wrong direction. ---*/
+          if (alpha < 0.0) {
+            
+            /*--- Copy the old solution ---*/
+            for (iVar = 0; iVar < nVar; iVar++)
+              node[iPoint]->SetSolution(iVar, node[iPoint]->GetSolution_Old(iVar));
+            
+          }
+          
+        }
+      }
+    }
+    
+  }
+  
+}
+
+void CAdjEulerSolver::BC_Euler_Wall(CGeometry *geometry, CSolver **solver_container, CNumerics *numerics, CConfig *config, unsigned short val_marker) {
+	unsigned long iVertex, iPoint;
+	double *d = NULL, *Normal, *U, *Psi_Aux, ProjVel = 0.0, bcn, vn = 0.0, Area, *UnitaryNormal, *Coord;
+	double *Velocity, *Psi, *ObjFuncSource, Enthalpy = 0.0, sq_vel, phin, phis1, phis2, DensityInc = 0.0, BetaInc2 = 0.0;
+	unsigned short iDim, iVar, jDim;
+	double *dPressure;
+  
+	bool implicit = (config->GetKind_TimeIntScheme_AdjFlow() == EULER_IMPLICIT);
+	bool incompressible = config->GetIncompressible();
+	bool grid_movement = config->GetGrid_Movement();
+  
+	UnitaryNormal = new double[nDim];
+	Velocity = new double[nDim];
+	Psi      = new double[nVar];
+	ObjFuncSource = new double[nVar];
+	dPressure = new double[nVar];
+  
+	for (iVertex = 0; iVertex < geometry->nVertex[val_marker]; iVertex++) {
+		iPoint = geometry->vertex[val_marker][iVertex]->GetNode();
+    
+		if (geometry->node[iPoint]->GetDomain()) {
+			Normal = geometry->vertex[val_marker][iVertex]->GetNormal();
+			Coord = geometry->node[iPoint]->GetCoord();
+      
+      /*--- Create a copy of the adjoint solution ---*/
+      Psi_Aux = node[iPoint]->GetSolution();
+      for (iVar = 0; iVar < nVar; iVar++) Psi[iVar] = Psi_Aux[iVar];
+      
+			/*--- Flow solution ---*/
+			U = solver_container[FLOW_SOL]->node[iPoint]->GetSolution();
+      
+      /*--- Read the value of the objective function ---*/
+      d = node[iPoint]->GetForceProj_Vector();
+      
+      /*--- Normal vector computation ---*/
+			Area = 0.0; for (iDim = 0; iDim < nDim; iDim++) Area += Normal[iDim]*Normal[iDim];
+			Area = sqrt(Area);
+			for (iDim = 0; iDim < nDim; iDim++) UnitaryNormal[iDim] = -Normal[iDim]/Area;
+      
+      /*--- Incompressible solver ---*/
+			if (incompressible) {
+        
+        DensityInc = solver_container[FLOW_SOL]->node[iPoint]->GetDensityInc();
+        BetaInc2 = solver_container[FLOW_SOL]->node[iPoint]->GetBetaInc2();
+        
+        for (iDim = 0; iDim < nDim; iDim++)
+          Velocity[iDim] = U[iDim+1] / solver_container[FLOW_SOL]->node[iPoint]->GetDensityInc();
+        
+        /*--- Compute projections ---*/
+        bcn = 0.0; phin = 0.0;
+        for (iDim = 0; iDim < nDim; iDim++) {
+          bcn += d[iDim]*UnitaryNormal[iDim];
+          phin += Psi[iDim+1]*UnitaryNormal[iDim];
+        }
+        
+        /*--- Introduce the boundary condition ---*/
+        for (iDim = 0; iDim < nDim; iDim++)
+          Psi[iDim+1] -= ( phin - bcn ) * UnitaryNormal[iDim];
+        
+        /*--- Inner products after introducing BC (Psi has changed) ---*/
+        phis1 = 0.0; phis2 = Psi[0] * (BetaInc2 / DensityInc);
+        for (iDim = 0; iDim < nDim; iDim++) {
+          phis1 -= Normal[iDim]*Psi[iDim+1];
+          phis2 += Velocity[iDim]*Psi[iDim+1];
+        }
+        
+        /*--- Flux of the Euler wall ---*/
+        Residual[0] = phis1;
+        for (iDim = 0; iDim < nDim; iDim++)
+          Residual[iDim+1] = - phis2 * Normal[iDim];
+        
+        /*--- Update residual ---*/
+        LinSysRes.SubtractBlock(iPoint, Residual);
+        
+        if (implicit) {
+          
+          /*--- Adjoint density ---*/
+          Jacobian_ii[0][0] = 0.0;
+          for (iDim = 0; iDim < nDim; iDim++)
+            Jacobian_ii[0][iDim+1] = - Normal[iDim];
+          
+          /*--- Adjoint velocities ---*/
+          for (iDim = 0; iDim < nDim; iDim++) {
+            Jacobian_ii[iDim+1][0] = -Normal[iDim] * (BetaInc2 / DensityInc) ;
+            for (jDim = 0; jDim < nDim; jDim++)
+              Jacobian_ii[iDim+1][jDim+1] = - Normal[iDim] * Velocity[jDim];
+          }
+          
+          /*--- Update Jacobian ---*/
+          Jacobian.SubtractBlock(iPoint, iPoint, Jacobian_ii);
+        }
+        
+			}
+      
+      /*--- Compressible solver ---*/
+      else {
+        
+        for (iDim = 0; iDim < nDim; iDim++)
+          Velocity[iDim] = U[iDim+1] / U[0];
+        
+        Enthalpy = solver_container[FLOW_SOL]->node[iPoint]->GetEnthalpy();
+        sq_vel   = 0.5*solver_container[FLOW_SOL]->node[iPoint]->GetVelocity2();
+        
+        /*--- Compute projections ---*/
+        ProjVel = 0.0; bcn = 0.0; vn = 0.0, phin = 0.0;
+        for (iDim = 0; iDim < nDim; iDim++) {
+          ProjVel -= Velocity[iDim]*Normal[iDim];
+          bcn     += d[iDim]*UnitaryNormal[iDim];
+          vn      += Velocity[iDim]*UnitaryNormal[iDim];
+          phin    += Psi[iDim+1]*UnitaryNormal[iDim];
+        }
+
+        /*--- Extra boundary term for grid movement ---*/
+        if (grid_movement) {
+          double ProjGridVel = 0.0;
+          double *GridVel = geometry->node[iPoint]->GetGridVel();
+          for (iDim = 0; iDim < nDim; iDim++)
+            ProjGridVel += GridVel[iDim]*UnitaryNormal[iDim];
+          phin -= Psi[nVar-1]*ProjGridVel;
+        }
+        
+        /*--- Introduce the boundary condition ---*/
+        for (iDim = 0; iDim < nDim; iDim++)
+          Psi[iDim+1] -= ( phin - bcn ) * UnitaryNormal[iDim];
+        
+        /*--- Inner products after introducing BC (Psi has changed) ---*/
+        phis1 = 0.0; phis2 = Psi[0] + Enthalpy * Psi[nVar-1];
+        for (iDim = 0; iDim < nDim; iDim++) {
+          phis1 -= Normal[iDim]*Psi[iDim+1];
+          phis2 += Velocity[iDim]*Psi[iDim+1];
+        }
+        
+        /*--- Flux of the Euler wall ---*/
+        Residual[0] = ProjVel * Psi[0] - phis2 * ProjVel + phis1 * Gamma_Minus_One * sq_vel;
+        for (iDim = 0; iDim < nDim; iDim++)
+          Residual[iDim+1] = ProjVel * Psi[iDim+1] - phis2 * Normal[iDim] - phis1 * Gamma_Minus_One * Velocity[iDim];
+        Residual[nVar-1] = ProjVel * Psi[nVar-1] + phis1 * Gamma_Minus_One;
+        
+        /*--- Flux adjustment for grid movement ---*/
+        if (grid_movement) {
+          double ProjGridVel = 0.0;
+          double *GridVel = geometry->node[iPoint]->GetGridVel();
+          for (iDim = 0; iDim < nDim; iDim++)
+            ProjGridVel -= GridVel[iDim]*Normal[iDim];
+          Residual[0] -= ProjGridVel*Psi[0];
+          for (iDim = 0; iDim < nDim; iDim++)
+            Residual[iDim+1] -= ProjGridVel*Psi[iDim+1];
+          Residual[nVar-1] -= ProjGridVel*Psi[nVar-1];
+        }
+        
+        if (implicit) {
+          
+          /*--- Adjoint density ---*/
+          Jacobian_ii[0][0] = 0.0;
+          for (iDim = 0; iDim < nDim; iDim++)
+            Jacobian_ii[0][iDim+1] = -ProjVel * (Velocity[iDim] - UnitaryNormal[iDim] * vn);
+          Jacobian_ii[0][nVar-1] = -ProjVel * Enthalpy;
+          
+          /*--- Adjoint velocities ---*/
+          for (iDim = 0; iDim < nDim; iDim++) {
+            Jacobian_ii[iDim+1][0] = -Normal[iDim];
+            for (jDim = 0; jDim < nDim; jDim++)
+              Jacobian_ii[iDim+1][jDim+1] = -ProjVel*(UnitaryNormal[jDim]*UnitaryNormal[iDim] - Normal[iDim] * (Velocity[jDim] - UnitaryNormal[jDim] * vn));
+            Jacobian_ii[iDim+1][iDim+1] += ProjVel;
+            Jacobian_ii[iDim+1][nVar-1] = -Normal[iDim] * Enthalpy;
+          }
+          
+          /*--- Adjoint energy ---*/
+          Jacobian_ii[nVar-1][0] = 0.0;
+          for (iDim = 0; iDim < nDim; iDim++)
+            Jacobian_ii[nVar-1][iDim+1] = 0.0;
+          Jacobian_ii[nVar-1][nVar-1] = ProjVel;
+          
+          /*--- Jacobian contribution due to grid movement ---*/
+          if (grid_movement) {
+            double ProjGridVel = 0.0;
+            double *GridVel = geometry->node[iPoint]->GetGridVel();
+            for (iDim = 0; iDim < nDim; iDim++)
+              ProjGridVel -= GridVel[iDim]*Normal[iDim];
+            Jacobian_ii[0][0] -= ProjGridVel;
+            for (iDim = 0; iDim < nDim; iDim++)
+              Jacobian_ii[iDim+1][iDim+1] -= ProjGridVel;
+            Jacobian_ii[nVar-1][nVar-1] -= ProjGridVel;
+          }
+          
+          Jacobian.SubtractBlock(iPoint, iPoint, Jacobian_ii);
+          
+        }
+        
+        /*--- Update residual ---*/
+        LinSysRes.SubtractBlock(iPoint, Residual);
+        
+			}
+		}
+	}
+  
+	delete [] Velocity;
+	delete [] UnitaryNormal;
+	delete [] Psi;
+  
+}
+
+void CAdjEulerSolver::BC_Sym_Plane(CGeometry *geometry, CSolver **solver_container, CNumerics *conv_numerics, CNumerics *visc_numerics, 
+		CConfig *config, unsigned short val_marker) {
+
+	unsigned long iVertex, iPoint;
+	double *Normal, *U, *Psi_Aux, ProjVel = 0.0, vn = 0.0, Area, *UnitaryNormal, *Coord;
+	double *Velocity, *Psi, Enthalpy = 0.0, sq_vel, phin, phis1, phis2, DensityInc = 0.0, BetaInc2 = 0.0;
+	unsigned short iDim, iVar, jDim;
+
+	bool implicit = (config->GetKind_TimeIntScheme_AdjFlow() == EULER_IMPLICIT);
+	bool incompressible = config->GetIncompressible();
+	bool grid_movement = config->GetGrid_Movement();
+
+	UnitaryNormal = new double[nDim];
+	Velocity = new double[nDim];
+	Psi      = new double[nVar];
+	for (iVertex = 0; iVertex < geometry->nVertex[val_marker]; iVertex++) {
+		iPoint = geometry->vertex[val_marker][iVertex]->GetNode();
+
+		if (geometry->node[iPoint]->GetDomain()) {
+			Normal = geometry->vertex[val_marker][iVertex]->GetNormal();
+			Coord = geometry->node[iPoint]->GetCoord();
+
+			/*--- Create a copy of the adjoint solution ---*/
+			Psi_Aux = node[iPoint]->GetSolution();
+			for (iVar = 0; iVar < nVar; iVar++) Psi[iVar] = Psi_Aux[iVar];			
+
+			/*--- Flow solution ---*/
+			U = solver_container[FLOW_SOL]->node[iPoint]->GetSolution();
+
+			Area = 0; 
+			for (iDim = 0; iDim < nDim; iDim++) Area += Normal[iDim]*Normal[iDim];
+			Area = sqrt(Area);
+
+			for (iDim = 0; iDim < nDim; iDim++)
+				UnitaryNormal[iDim]   = -Normal[iDim]/Area;
+
+			if (incompressible) {
+
+				DensityInc = solver_container[FLOW_SOL]->node[iPoint]->GetDensityInc();
+				BetaInc2 = solver_container[FLOW_SOL]->node[iPoint]->GetBetaInc2();
+
+				for (iDim = 0; iDim < nDim; iDim++)
+					Velocity[iDim] = U[iDim+1] / solver_container[FLOW_SOL]->node[iPoint]->GetDensityInc();
+
+				/*--- Compute projections ---*/
+				phin = 0.0;
+				for (iDim = 0; iDim < nDim; iDim++)
+					phin += Psi[iDim+1]*UnitaryNormal[iDim];
+
+				/*--- Introduce the boundary condition ---*/
+				for (iDim = 0; iDim < nDim; iDim++) 
+					Psi[iDim+1] -= phin * UnitaryNormal[iDim];
+
+				/*--- Inner products after introducing BC (Psi has changed) ---*/
+				phis1 = 0.0; phis2 = Psi[0] * (BetaInc2 / DensityInc);
+				for (iDim = 0; iDim < nDim; iDim++) {
+					phis1 -= Normal[iDim]*Psi[iDim+1];
+					phis2 += Velocity[iDim]*Psi[iDim+1];
+				}
+
+				/*--- Flux of the Euler wall ---*/
+				Residual[0] = phis1;
+				for (iDim = 0; iDim < nDim; iDim++)
+					Residual[iDim+1] = - phis2 * Normal[iDim];
+
+			}
+
+			else {
+
+				for (iDim = 0; iDim < nDim; iDim++)
+					Velocity[iDim] = U[iDim+1] / U[0];
+
+				Enthalpy = solver_container[FLOW_SOL]->node[iPoint]->GetEnthalpy();
+				sq_vel   = 0.5*solver_container[FLOW_SOL]->node[iPoint]->GetVelocity2();
+
+				/*--- Compute projections ---*/
+				ProjVel = 0.0; vn = 0.0, phin = 0.0;
+				for (iDim = 0; iDim < nDim; iDim++) {
+					ProjVel -= Velocity[iDim]*Normal[iDim];
+					vn      += Velocity[iDim]*UnitaryNormal[iDim];
+					phin    += Psi[iDim+1]*UnitaryNormal[iDim];
+				}
+
+				/*--- Grid Movement ---*/
+				if (grid_movement) {
+					double ProjGridVel = 0.0;
+					double *GridVel = geometry->node[iPoint]->GetGridVel();
+					for (iDim = 0; iDim < nDim; iDim++) {
+						ProjGridVel += GridVel[iDim]*UnitaryNormal[iDim];
+					}
+					phin -= Psi[nVar-1]*ProjGridVel;				
+				}
+
+				/*--- Introduce the boundary condition ---*/
+				for (iDim = 0; iDim < nDim; iDim++) 
+					Psi[iDim+1] -= phin * UnitaryNormal[iDim];
+
+				/*--- Inner products after introducing BC (Psi has changed) ---*/
+				phis1 = 0.0; phis2 = Psi[0] + Enthalpy * Psi[nVar-1];
+				for (iDim = 0; iDim < nDim; iDim++) {
+					phis1 -= Normal[iDim]*Psi[iDim+1];
+					phis2 += Velocity[iDim]*Psi[iDim+1];
+				}
+
+				/*--- Flux of the Euler wall ---*/
+				Residual[0] = ProjVel * Psi[0] - phis2 * ProjVel + phis1 * Gamma_Minus_One * sq_vel;
+				for (iDim = 0; iDim < nDim; iDim++)
+					Residual[iDim+1] = ProjVel * Psi[iDim+1] - phis2 * Normal[iDim] - phis1 * Gamma_Minus_One * Velocity[iDim];
+				Residual[nVar-1] = ProjVel * Psi[nVar-1] + phis1 * Gamma_Minus_One;
+
+				/*--- Grid Movement ---*/
+				if (grid_movement) {
+					double ProjGridVel = 0.0;
+					double *GridVel = geometry->node[iPoint]->GetGridVel();
+					for (iDim = 0; iDim < nDim; iDim++)
+						ProjGridVel -= GridVel[iDim]*Normal[iDim];
+					Residual[0] -= ProjGridVel*Psi[0];
+					for (iDim = 0; iDim < nDim; iDim++)
+						Residual[iDim+1] -= ProjGridVel*Psi[iDim+1];
+					Residual[nVar-1] -= ProjGridVel*Psi[nVar-1];
+				}
+			}
+
+			/*--- Update residual ---*/
+			LinSysRes.SubtractBlock(iPoint, Residual);
+
+
+			/*--- Implicit stuff ---*/
+			if (implicit) {
+
+				if (incompressible) {
+
+					/*--- Adjoint density ---*/
+					Jacobian_ii[0][0] = 0.0;
+					for (iDim = 0; iDim < nDim; iDim++)
+						Jacobian_ii[0][iDim+1] = - Normal[iDim];
+
+					/*--- Adjoint velocities ---*/
+					for (iDim = 0; iDim < nDim; iDim++) {
+						Jacobian_ii[iDim+1][0] = -Normal[iDim] * (BetaInc2 / DensityInc) ;
+						for (jDim = 0; jDim < nDim; jDim++)
+							Jacobian_ii[iDim+1][jDim+1] = - Normal[iDim] * Velocity[jDim];
+					}
+
+				}
+
+				else {
+
+					/*--- Adjoint density ---*/
+					Jacobian_ii[0][0] = 0.0;
+					for (iDim = 0; iDim < nDim; iDim++)
+						Jacobian_ii[0][iDim+1] = -ProjVel * (Velocity[iDim] - UnitaryNormal[iDim] * vn);
+					Jacobian_ii[0][nVar-1] = -ProjVel * Enthalpy;
+
+					/*--- Adjoint velocities ---*/
+					for (iDim = 0; iDim < nDim; iDim++) {
+						Jacobian_ii[iDim+1][0] = -Normal[iDim];
+						for (jDim = 0; jDim < nDim; jDim++)
+							Jacobian_ii[iDim+1][jDim+1] = -ProjVel*(UnitaryNormal[jDim]*UnitaryNormal[iDim] - Normal[iDim] * (Velocity[jDim] - UnitaryNormal[jDim] * vn));
+						Jacobian_ii[iDim+1][iDim+1] += ProjVel;
+						Jacobian_ii[iDim+1][nVar-1] = -Normal[iDim] * Enthalpy;
+					}
+
+					/*--- Adjoint energy ---*/
+					Jacobian_ii[nVar-1][0] = 0.0;
+					for (iDim = 0; iDim < nDim; iDim++)
+						Jacobian_ii[nVar-1][iDim+1] = 0.0;
+					Jacobian_ii[nVar-1][nVar-1] = ProjVel;
+
+					/*--- Contribution from grid movement ---*/
+					if (grid_movement) {
+						double ProjGridVel = 0.0;
+						double *GridVel = geometry->node[iPoint]->GetGridVel();
+						for (iDim = 0; iDim < nDim; iDim++)
+							ProjGridVel -= GridVel[iDim]*Normal[iDim];
+						Jacobian_ii[0][0] -= ProjGridVel;
+						for (iDim = 0; iDim < nDim; iDim++)
+							Jacobian_ii[iDim+1][iDim+1] -= ProjGridVel;
+						Jacobian_ii[nVar-1][nVar-1] -= ProjGridVel;
+					}
+				}
+
+				Jacobian.SubtractBlock(iPoint, iPoint, Jacobian_ii);
+			}
+		}
+	}
+
+	delete [] Velocity;
+	delete [] UnitaryNormal;
+	delete [] Psi;
+}
+
+void CAdjEulerSolver::BC_Interface_Boundary(CGeometry *geometry, CSolver **solver_container, CNumerics *numerics, 
+		CConfig *config, unsigned short val_marker) {
+
+#ifdef NO_MPI
+
+	unsigned long iVertex, iPoint, jPoint;
+	unsigned short iDim;
+	double *Psi_i, *Psi_j, *U_i, *U_j, *Coord;
+
+	double  *Normal = new double[nDim];
+
+	for(iVertex = 0; iVertex < geometry->nVertex[val_marker]; iVertex++) {
+		iPoint = geometry->vertex[val_marker][iVertex]->GetNode();
+		jPoint = geometry->vertex[val_marker][iVertex]->GetDonorPoint();
+		Coord = geometry->node[iPoint]->GetCoord();
+
+		if (geometry->node[iPoint]->GetDomain()) {
+
+			/*--- Adjoint variables w/o reconstruction ---*/
+			Psi_i = node[iPoint]->GetSolution();
+			Psi_j = node[jPoint]->GetSolution();
+
+			/*--- Conservative variables w/o reconstruction ---*/
+			U_i = solver_container[FLOW_SOL]->node[iPoint]->GetSolution();
+			U_j = solver_container[FLOW_SOL]->node[jPoint]->GetSolution();
+			numerics->SetConservative(U_i, U_j);
+
+			/*--- SoundSpeed enthalpy and lambda variables w/o reconstruction ---*/
+			numerics->SetSoundSpeed(solver_container[FLOW_SOL]->node[iPoint]->GetSoundSpeed(), 
+					solver_container[FLOW_SOL]->node[jPoint]->GetSoundSpeed());
+			numerics->SetEnthalpy(solver_container[FLOW_SOL]->node[iPoint]->GetEnthalpy(), 
+					solver_container[FLOW_SOL]->node[jPoint]->GetEnthalpy());
+
+			/*--- Set face vector, and area ---*/
+			geometry->vertex[val_marker][iVertex]->GetNormal(Normal);
+			for (iDim = 0; iDim < nDim; iDim++)
+				Normal[iDim] = - Normal[iDim];
+			numerics->SetNormal(Normal);
+
+			/*--- Just do a periodic BC ---*/
+			numerics->SetAdjointVar(Psi_i, Psi_j);
+
+			/*--- Compute residual ---*/			
+			numerics->ComputeResidual(Res_Conv_i, Res_Conv_j, Jacobian_ii, Jacobian_ij, Jacobian_ji, Jacobian_jj, config);
+
+			LinSysRes.SubtractBlock(iPoint, Res_Conv_i);
+
+		}
+	}
+
+	delete[] Normal;
+
+#else
+
+	int rank = MPI::COMM_WORLD.Get_rank(), jProcessor;
+	unsigned long iVertex, iPoint, jPoint;
+	unsigned short iVar, iDim;
+	double *Adjoint_Var, Psi_i[5], Psi_j[5], *U_i, *U_j;
+
+	double *Normal = new double [nDim]; 
+	double *Buffer_Send_Psi = new double[nVar];
+	double *Buffer_Receive_Psi = new double[nVar];
+
+	/*--- Do the send process, by the moment we are sending each 
+	 node individually, this must be changed ---*/
+	for(iVertex = 0; iVertex < geometry->nVertex[val_marker]; iVertex++) {
+		iPoint = geometry->vertex[val_marker][iVertex]->GetNode();
+		if (geometry->node[iPoint]->GetDomain()) {
+			/*--- Find the associate pair to the original node ---*/
+			jPoint = geometry->vertex[val_marker][iVertex]->GetPeriodicPointDomain()[0];
+			jProcessor = geometry->vertex[val_marker][iVertex]->GetPeriodicPointDomain()[1];
+
+			/*--- We only send the information that belong to other boundary ---*/
+			if (jProcessor != rank) {
+				Adjoint_Var = node[iPoint]->GetSolution();
+				for (iVar = 0; iVar < nVar; iVar++)
+					Buffer_Send_Psi[iVar] = Adjoint_Var[iVar];
+				MPI::COMM_WORLD.Bsend(Buffer_Send_Psi, nVar, MPI::DOUBLE, jProcessor, iPoint);
+			}
+		}
+	}
+
+
+	for(iVertex = 0; iVertex < geometry->nVertex[val_marker]; iVertex++) {
+		iPoint = geometry->vertex[val_marker][iVertex]->GetNode();
+		if (geometry->node[iPoint]->GetDomain()) {
+			jPoint = geometry->vertex[val_marker][iVertex]->GetPeriodicPointDomain()[0];
+			jProcessor = geometry->vertex[val_marker][iVertex]->GetPeriodicPointDomain()[1];
+
+			/*--- We only receive the information that belong to other boundary ---*/
+			if (jProcessor != rank)
+				MPI::COMM_WORLD.Recv(Buffer_Receive_Psi, nVar, MPI::DOUBLE, jProcessor, jPoint);
+			else {
+				for (iVar = 0; iVar < nVar; iVar++)
+					Buffer_Receive_Psi[iVar] = node[jPoint]->GetSolution(iVar); 
+			}
+
+			/*--- Store the solution for both points ---*/
+			for (iVar = 0; iVar < nVar; iVar++) {
+				Psi_i[iVar] = node[iPoint]->GetSolution(iVar); 
+				Psi_j[iVar] = Buffer_Receive_Psi[iVar]; 
+			}
+
+			/*--- Conservative variables w/o reconstruction (the same at both points) ---*/
+			U_i = solver_container[FLOW_SOL]->node[iPoint]->GetSolution();
+			U_j = solver_container[FLOW_SOL]->node[iPoint]->GetSolution();
+			numerics->SetConservative(U_i, U_j);
+
+			/*--- SoundSpeed enthalpy and lambda variables w/o reconstruction (the same at both points) ---*/
+			numerics->SetSoundSpeed(solver_container[FLOW_SOL]->node[iPoint]->GetSoundSpeed(), 
+					solver_container[FLOW_SOL]->node[iPoint]->GetSoundSpeed());
+			numerics->SetEnthalpy(solver_container[FLOW_SOL]->node[iPoint]->GetEnthalpy(), 
+					solver_container[FLOW_SOL]->node[iPoint]->GetEnthalpy());
+
+			/*--- Set face vector, and area ---*/
+			geometry->vertex[val_marker][iVertex]->GetNormal(Normal);
+			for (iDim = 0; iDim < nDim; iDim++)
+				Normal[iDim] = - Normal[iDim];
+			numerics->SetNormal(Normal);
+
+			/*--- Just do a periodic BC ---*/
+			numerics->SetAdjointVar(Psi_i, Psi_j);
+
+			/*--- Compute residual ---*/			
+			numerics->ComputeResidual(Res_Conv_i, Res_Conv_j, Jacobian_ii, Jacobian_ij, Jacobian_ji, Jacobian_jj, config);
+			LinSysRes.SubtractBlock(iPoint, Res_Conv_i);
+		}
+	}
+
+	delete[] Buffer_Send_Psi;
+	delete[] Buffer_Receive_Psi;
+	delete[] Normal;
+#endif
+
+}
+
+void CAdjEulerSolver::BC_NearField_Boundary(CGeometry *geometry, CSolver **solver_container, CNumerics *numerics, 
+		CConfig *config, unsigned short val_marker) {
+
+#ifdef NO_MPI
+
+	unsigned long iVertex, iPoint, jPoint, Pin, Pout;
+	unsigned short iVar, iDim;
+	double  Psi_out[5], Psi_in[5], Psi_out_ghost[5], Psi_in_ghost[5], 
+	MeanPsi[5], *Psi_i, *Psi_j, *U_i, *U_j, *IntBoundary_Jump, *Coord;
+
+	double  *Normal = new double[nDim];
+
+	for(iVertex = 0; iVertex < geometry->nVertex[val_marker]; iVertex++) {
+		iPoint = geometry->vertex[val_marker][iVertex]->GetNode();
+		jPoint = geometry->vertex[val_marker][iVertex]->GetDonorPoint();
+		Coord = geometry->node[iPoint]->GetCoord();
+
+		if (geometry->node[iPoint]->GetDomain()) {
+
+			/*--- Adjoint variables w/o reconstruction ---*/
+			Psi_i = node[iPoint]->GetSolution();
+			Psi_j = node[jPoint]->GetSolution();
+
+			/*--- Conservative variables w/o reconstruction ---*/
+			U_i = solver_container[FLOW_SOL]->node[iPoint]->GetSolution();
+			U_j = solver_container[FLOW_SOL]->node[jPoint]->GetSolution();
+			numerics->SetConservative(U_i, U_j);
+
+			/*--- SoundSpeed enthalpy and lambda variables w/o reconstruction ---*/
+			numerics->SetSoundSpeed(solver_container[FLOW_SOL]->node[iPoint]->GetSoundSpeed(), 
+					solver_container[FLOW_SOL]->node[jPoint]->GetSoundSpeed());
+			numerics->SetEnthalpy(solver_container[FLOW_SOL]->node[iPoint]->GetEnthalpy(), 
+					solver_container[FLOW_SOL]->node[jPoint]->GetEnthalpy());
+
+			/*--- Set face vector, and area ---*/
+			geometry->vertex[val_marker][iVertex]->GetNormal(Normal);
+			for (iDim = 0; iDim < nDim; iDim++)
+				Normal[iDim] = - Normal[iDim];
+			numerics->SetNormal(Normal);
+
+			/*--- If equivalent area or nearfield pressure condition ---*/
+			if ((config->GetKind_ObjFunc() == EQUIVALENT_AREA) || 
+					(config->GetKind_ObjFunc() == NEARFIELD_PRESSURE)) {
+
+				if (Normal[nDim-1] < 0.0) { Pin = iPoint; Pout = jPoint; }
+				else { Pout = iPoint; Pin = jPoint; }
+
+				for (iVar = 0; iVar < nVar; iVar++) {
+					Psi_out[iVar] = node[Pout]->GetSolution(iVar);
+					Psi_in[iVar] = node[Pin]->GetSolution(iVar);	
+					MeanPsi[iVar] = 0.5*(Psi_out[iVar] + Psi_in[iVar]);
+				}
+
+				IntBoundary_Jump = node[iPoint]->GetIntBoundary_Jump();
+
+				/*--- Inner point ---*/
+				if (iPoint == Pin) {
+					for (iVar = 0; iVar < nVar; iVar++)
+						Psi_in_ghost[iVar] = 2.0*MeanPsi[iVar] - Psi_in[iVar] - IntBoundary_Jump[iVar];
+					numerics->SetAdjointVar(Psi_in, Psi_in_ghost);
+				}
+
+				/*--- Outer point ---*/
+				if (iPoint == Pout) {
+					for (iVar = 0; iVar < nVar; iVar++)
+						Psi_out_ghost[iVar] = 2.0*MeanPsi[iVar] - Psi_out[iVar] + IntBoundary_Jump[iVar];
+					numerics->SetAdjointVar(Psi_out, Psi_out_ghost);
+				}
+			}
+			else {
+				/*--- Just do a periodic BC ---*/
+				numerics->SetAdjointVar(Psi_i, Psi_j);
+			}
+
+			/*--- Compute residual ---*/			
+			numerics->ComputeResidual(Res_Conv_i, Res_Conv_j, Jacobian_ii, Jacobian_ij, Jacobian_ji, Jacobian_jj, config);
+
+			LinSysRes.SubtractBlock(iPoint, Res_Conv_i);
+
+		}
+	}
+
+	delete[] Normal;
+
+#else
+
+	int rank = MPI::COMM_WORLD.Get_rank(), jProcessor;
+	unsigned long iVertex, iPoint, jPoint, Pin, Pout;
+	unsigned short iVar, iDim;
+	double *Adjoint_Var, 
+	Psi_out[5], Psi_in[5], Psi_i[5], Psi_j[5], Psi_in_ghost[5], Psi_out_ghost[5], MeanPsi[5], *U_i, *U_j, 
+	*IntBoundary_Jump;
+
+	double *Normal = new double [nDim]; 
+	double *Buffer_Send_Psi = new double[nVar];
+	double *Buffer_Receive_Psi = new double[nVar];
+
+	/*--- Do the send process, by the moment we are sending each 
+	 node individually, this must be changed ---*/
+	for(iVertex = 0; iVertex < geometry->nVertex[val_marker]; iVertex++) {
+		iPoint = geometry->vertex[val_marker][iVertex]->GetNode();
+		if (geometry->node[iPoint]->GetDomain()) {
+			/*--- Find the associate pair to the original node ---*/
+			jPoint = geometry->vertex[val_marker][iVertex]->GetPeriodicPointDomain()[0];
+			jProcessor = geometry->vertex[val_marker][iVertex]->GetPeriodicPointDomain()[1];
+
+			/*--- We only send the information that belong to other boundary ---*/
+			if (jProcessor != rank) {
+				Adjoint_Var = node[iPoint]->GetSolution();
+				for (iVar = 0; iVar < nVar; iVar++)
+					Buffer_Send_Psi[iVar] = Adjoint_Var[iVar];
+				MPI::COMM_WORLD.Bsend(Buffer_Send_Psi, nVar, MPI::DOUBLE, jProcessor, iPoint);
+			}
+		}
+	}
+
+
+	for(iVertex = 0; iVertex < geometry->nVertex[val_marker]; iVertex++) {
+		iPoint = geometry->vertex[val_marker][iVertex]->GetNode();
+		if (geometry->node[iPoint]->GetDomain()) {
+			jPoint = geometry->vertex[val_marker][iVertex]->GetPeriodicPointDomain()[0];
+			jProcessor = geometry->vertex[val_marker][iVertex]->GetPeriodicPointDomain()[1];
+
+			/*--- We only receive the information that belong to other boundary ---*/
+			if (jProcessor != rank)
+				MPI::COMM_WORLD.Recv(Buffer_Receive_Psi, nVar, MPI::DOUBLE, jProcessor, jPoint);
+			else {
+				for (iVar = 0; iVar < nVar; iVar++)
+					Buffer_Receive_Psi[iVar] = node[jPoint]->GetSolution(iVar); 
+			}
+
+			/*--- Store the solution for both points ---*/
+			for (iVar = 0; iVar < nVar; iVar++) {
+				Psi_i[iVar] = node[iPoint]->GetSolution(iVar); 
+				Psi_j[iVar] = Buffer_Receive_Psi[iVar]; 
+			}
+
+			/*--- Conservative variables w/o reconstruction (the same at both points) ---*/
+			U_i = solver_container[FLOW_SOL]->node[iPoint]->GetSolution();
+			U_j = solver_container[FLOW_SOL]->node[iPoint]->GetSolution();
+			numerics->SetConservative(U_i, U_j);
+
+			/*--- SoundSpeed enthalpy and lambda variables w/o reconstruction (the same at both points) ---*/
+			numerics->SetSoundSpeed(solver_container[FLOW_SOL]->node[iPoint]->GetSoundSpeed(), 
+					solver_container[FLOW_SOL]->node[iPoint]->GetSoundSpeed());
+			numerics->SetEnthalpy(solver_container[FLOW_SOL]->node[iPoint]->GetEnthalpy(), 
+					solver_container[FLOW_SOL]->node[iPoint]->GetEnthalpy());
+
+			/*--- Set face vector, and area ---*/
+			geometry->vertex[val_marker][iVertex]->GetNormal(Normal);
+			for (iDim = 0; iDim < nDim; iDim++)
+				Normal[iDim] = - Normal[iDim];
+			numerics->SetNormal(Normal);
+
+			/*--- If equivalent area or nearfield pressure condition ---*/
+			if ((config->GetKind_ObjFunc() == EQUIVALENT_AREA) || 
+					(config->GetKind_ObjFunc() == NEARFIELD_PRESSURE)) {
+
+				/*--- Inner nearfield boundary ---*/
+				if (Normal[nDim-1] < 0.0)  { 
+					Pin = iPoint; Pout = jPoint;
+					for (iVar = 0; iVar < nVar; iVar++) {
+						Psi_in[iVar] = Psi_i[iVar];
+						Psi_out[iVar] = Psi_j[iVar];
+						MeanPsi[iVar] = 0.5*(Psi_out[iVar] + Psi_in[iVar]);
+					}
+				}
+				/*--- Outer nearfield boundary ---*/
+				else { 
+					Pout = iPoint; Pin = jPoint; 
+					for (iVar = 0; iVar < nVar; iVar++) {
+						Psi_in[iVar] = Psi_j[iVar];
+						Psi_out[iVar] = Psi_i[iVar];
+						MeanPsi[iVar] = 0.5*(Psi_out[iVar] + Psi_in[iVar]);
+					}
+				}
+
+				IntBoundary_Jump = node[iPoint]->GetIntBoundary_Jump();
+
+				/*--- Inner point ---*/
+				if (iPoint == Pin) {
+					for (iVar = 0; iVar < nVar; iVar++)
+						Psi_in_ghost[iVar] = 2.0*MeanPsi[iVar] - Psi_in[iVar] - IntBoundary_Jump[iVar];
+					numerics->SetAdjointVar(Psi_in, Psi_in_ghost);
+				}
+
+				/*--- Outer point ---*/
+				if (iPoint == Pout) {
+					for (iVar = 0; iVar < nVar; iVar++)
+						Psi_out_ghost[iVar] = 2.0*MeanPsi[iVar] - Psi_out[iVar] + IntBoundary_Jump[iVar];
+					numerics->SetAdjointVar(Psi_out, Psi_out_ghost);	
+				}
+			}
+			else {
+				/*--- Just do a periodic BC ---*/
+				numerics->SetAdjointVar(Psi_i, Psi_j);
+			}
+
+			/*--- Compute residual ---*/			
+			numerics->ComputeResidual(Res_Conv_i, Res_Conv_j, Jacobian_ii, Jacobian_ij, Jacobian_ji, Jacobian_jj, config);
+			LinSysRes.SubtractBlock(iPoint, Res_Conv_i);
+		}
+	}
+
+	delete[] Buffer_Send_Psi;
+	delete[] Buffer_Receive_Psi;
+	delete[] Normal;
+#endif	
+}
+
+void CAdjEulerSolver::BC_Far_Field(CGeometry *geometry, CSolver **solver_container, CNumerics *conv_numerics, CNumerics *visc_numerics, 
+		CConfig *config, unsigned short val_marker) {
+
+	unsigned long iVertex, iPoint;
+	unsigned short iVar, iDim;
+	double *Normal, *U_domain, *U_infty, *Psi_domain, *Psi_infty;
+
+	bool implicit = (config->GetKind_TimeIntScheme_AdjFlow() == EULER_IMPLICIT);
+	bool incompressible = config->GetIncompressible();
+	bool grid_movement = config->GetGrid_Movement();
+
+	Normal = new double[nDim];
+	U_domain = new double[nVar]; U_infty = new double[nVar];
+	Psi_domain = new double[nVar]; Psi_infty = new double[nVar];
+
+	/*--- Loop over all the vertices ---*/
+	for (iVertex = 0; iVertex < geometry->nVertex[val_marker]; iVertex++) {
+		iPoint = geometry->vertex[val_marker][iVertex]->GetNode();
+
+		/*--- If the node belongs to the domain ---*/
+		if (geometry->node[iPoint]->GetDomain()) {
+
+			/*--- Set the normal vector ---*/
+			geometry->vertex[val_marker][iVertex]->GetNormal(Normal);
+			for (iDim = 0; iDim < nDim; iDim++) Normal[iDim] = -Normal[iDim];
+			conv_numerics->SetNormal(Normal);
+
+			/*--- Flow solution at the wall ---*/
+			for (iVar = 0; iVar < nVar; iVar++)
+				U_domain[iVar] = solver_container[FLOW_SOL]->node[iPoint]->GetSolution(iVar);
+
+			/*--- Solution at infinity ---*/
+			if (incompressible) {
+				U_infty[0] = solver_container[FLOW_SOL]->GetPressure_Inf();
+				U_infty[1] = solver_container[FLOW_SOL]->GetVelocity_Inf(0)*config->GetDensity_FreeStreamND();
+				U_infty[2] = solver_container[FLOW_SOL]->GetVelocity_Inf(1)*config->GetDensity_FreeStreamND();
+				if (nDim == 3) U_infty[3] = solver_container[FLOW_SOL]->GetVelocity_Inf(2)*config->GetDensity_FreeStreamND();
+			}
+			else {
+				/*--- Flow Solution at infinity ---*/
+				U_infty[0] = solver_container[FLOW_SOL]->GetDensity_Inf();
+				U_infty[1] = solver_container[FLOW_SOL]->GetDensity_Velocity_Inf(0);
+				U_infty[2] = solver_container[FLOW_SOL]->GetDensity_Velocity_Inf(1);
+				U_infty[3] = solver_container[FLOW_SOL]->GetDensity_Energy_Inf();
+				if (nDim == 3) {
+					U_infty[3] = solver_container[FLOW_SOL]->GetDensity_Velocity_Inf(2);
+					U_infty[4] = solver_container[FLOW_SOL]->GetDensity_Energy_Inf();
+				}
+			}
+			conv_numerics->SetConservative(U_domain, U_infty);
+
+      /*--- Adjoint flow solution at the wall ---*/
+      for (iVar = 0; iVar < nVar; iVar++) {
+        Psi_domain[iVar] = node[iPoint]->GetSolution(iVar);
+        Psi_infty[iVar] = 0.0;
+      }
+      conv_numerics->SetAdjointVar(Psi_domain, Psi_infty);
+
+			if (incompressible) {
+				conv_numerics->SetDensityInc(config->GetDensity_FreeStreamND(), config->GetDensity_FreeStreamND());
+				conv_numerics->SetBetaInc2(solver_container[FLOW_SOL]->node[iPoint]->GetBetaInc2(), 
+						solver_container[FLOW_SOL]->node[iPoint]->GetBetaInc2());
+				conv_numerics->SetCoord(geometry->node[iPoint]->GetCoord(), geometry->node[iPoint]->GetCoord());
+			}
+			else {		
+				conv_numerics->SetSoundSpeed(solver_container[FLOW_SOL]->node[iPoint]->GetSoundSpeed(), 
+						solver_container[FLOW_SOL]->node[iPoint]->GetSoundSpeed());
+				conv_numerics->SetEnthalpy(solver_container[FLOW_SOL]->node[iPoint]->GetEnthalpy(), 
+						solver_container[FLOW_SOL]->node[iPoint]->GetEnthalpy());
+			}
+
+			/*--- Grid Movement ---*/
+			if (grid_movement)
+				conv_numerics->SetGridVel(geometry->node[iPoint]->GetGridVel(), geometry->node[iPoint]->GetGridVel());
+
+			/*--- Compute the upwind flux ---*/
+      conv_numerics->ComputeResidual(Residual_i, Residual_j, Jacobian_ii, Jacobian_ij, Jacobian_ji, Jacobian_jj, config);
+      
+			/*--- Add and Subtract Residual ---*/
+      LinSysRes.SubtractBlock(iPoint, Residual_i);
+      
+      /*--- Implicit contribution to the residual ---*/
+      if (implicit)
+        Jacobian.SubtractBlock(iPoint, iPoint, Jacobian_ii);
+		}
+	}
+
+	delete [] Normal;
+	delete [] U_domain; delete [] U_infty;
+	delete [] Psi_domain; delete [] Psi_infty;
+}
+
+void CAdjEulerSolver::BC_Inlet(CGeometry *geometry, CSolver **solver_container, CNumerics *conv_numerics, CNumerics *visc_numerics, CConfig *config, unsigned short val_marker) {
+	unsigned short iVar, iDim, Kind_Inlet = config->GetKind_Inlet();
+	unsigned long iVertex, iPoint, Point_Normal;
+	double P_Total, T_Total, Velocity[3], Density_Inlet, Velocity2, H_Total,
+  Temperature, Riemann, Pressure, Density, Energy, *Flow_Dir, Mach2, SoundSpeed2,
+  SoundSpeed_Total2, Vel_Mag, alpha, aa, bb, cc, dd, bcn, phin, Area, UnitaryNormal[3],
+  ProjGridVel, *GridVel;
+  
+	double Two_Gamma_M1 = 2.0/Gamma_Minus_One;
+	double Gas_Constant = config->GetGas_ConstantND();
+	bool implicit = (config->GetKind_TimeIntScheme_AdjFlow() == EULER_IMPLICIT);
+	bool incompressible = config->GetIncompressible();
+	bool grid_movement = config->GetGrid_Movement();
+    bool freesurface = config->GetFreeSurface();
+	string Marker_Tag = config->GetMarker_All_Tag(val_marker);
+
+	double *Normal = new double[nDim];
+	double *U_domain   = new double[nVar]; double *U_inlet   = new double[nVar];
+	double *Psi_domain = new double[nVar]; double *Psi_inlet = new double[nVar];
+
+	/*--- Loop over all the vertices on this boundary marker ---*/
+	for (iVertex = 0; iVertex < geometry->nVertex[val_marker]; iVertex++) {
+		iPoint = geometry->vertex[val_marker][iVertex]->GetNode();
+
+		/*--- Check that the node belongs to the domain (i.e., not a halo node) ---*/
+		if (geometry->node[iPoint]->GetDomain()) {
+
+			/*--- Normal vector for this vertex (negate for outward convention) ---*/
+			geometry->vertex[val_marker][iVertex]->GetNormal(Normal);
+			for (iDim = 0; iDim < nDim; iDim++) Normal[iDim] = -Normal[iDim];
+			conv_numerics->SetNormal(Normal);
+
+			Area = 0.0;
+      for (iDim = 0; iDim < nDim; iDim++)
+				Area += Normal[iDim]*Normal[iDim];
+			Area = sqrt (Area);
+
+			for (iDim = 0; iDim < nDim; iDim++)
+				UnitaryNormal[iDim] = Normal[iDim]/Area;
+
+			/*--- Set the normal point ---*/
+			Point_Normal = geometry->vertex[val_marker][iVertex]->GetNormal_Neighbor();
+
+			/*--- Flow solution at the boundary ---*/
+			for (iVar = 0; iVar < nVar; iVar++)
+				U_domain[iVar] = solver_container[FLOW_SOL]->node[iPoint]->GetSolution(iVar);
+
+			/*--- Adjoint flow solution at the boundary ---*/
+			for (iVar = 0; iVar < nVar; iVar++)
+				Psi_domain[iVar] = node[iPoint]->GetSolution(iVar);
+
+			/*--- Construct the flow & adjoint states at the inlet ---*/
+			if (incompressible) {
+
+//        /*--- Flow solution at the boundary ---*/
+//        Density_Inlet = solver_container[FLOW_SOL]->node[iPoint]->GetDensityInc();
+//        for (iVar = 0; iVar < nVar; iVar++)
+//          U_inlet[iVar] = solver_container[FLOW_SOL]->node[iPoint]->GetSolution(iVar);
+        
+				/*--- Pressure and density using the internal value ---*/
+				U_inlet[0] = solver_container[FLOW_SOL]->node[iPoint]->GetSolution(0);
+				Density_Inlet = solver_container[FLOW_SOL]->node[iPoint]->GetDensityInc();
+        
+				/*--- The velocity is computed from the infinity values ---*/
+				for (iDim = 0; iDim < nDim; iDim++)
+					U_inlet[iDim+1] = solver_container[FLOW_SOL]->GetVelocity_Inf(iDim)*Density_Inlet;
+        
+				/*--- The y/z velocity is interpolated due to the
+         free surface effect on the pressure ---*/
+				if (freesurface) U_inlet[nDim] = solver_container[FLOW_SOL]->node[iPoint]->GetSolution(nDim);
+        
+				/*--- Adjoint solution at the inlet ---*/
+				Psi_inlet[0] = node[iPoint]->GetSolution(0);
+        for (iDim = 0; iDim < nDim; iDim++)
+          Psi_inlet[iDim+1] = 0.0;
+
+			}	else {
+
+				/*--- Subsonic, compressible inflow: first build the flow state
+         using the same method as the direct problem. Then, based on
+         those conservative values, compute the characteristic-based 
+         adjoint boundary condition. The boundary update to be applied
+         depends on whether total conditions or mass flow are specified. ---*/
+
+				switch (Kind_Inlet) {
+
+				/*--- Total properties have been specified at the inlet. ---*/
+				case TOTAL_CONDITIONS:
+
+					/*--- Retrieve the specified total conditions for this inlet. ---*/
+					P_Total  = config->GetInlet_Ptotal(Marker_Tag);
+					T_Total  = config->GetInlet_Ttotal(Marker_Tag);
+					Flow_Dir = config->GetInlet_FlowDir(Marker_Tag);
+
+					/*--- Non-dim. the inputs if necessary. ---*/
+					P_Total /= config->GetPressure_Ref();
+					T_Total /= config->GetTemperature_Ref();
+
+					/*--- Store primitives and set some variables for clarity. ---*/
+					Density = U_domain[0];
+					Velocity2 = 0.0;
+					for (iDim = 0; iDim < nDim; iDim++) {
+						Velocity[iDim] = U_domain[iDim+1]/Density;
+						Velocity2 += Velocity[iDim]*Velocity[iDim];
+					}
+					Energy      = U_domain[nVar-1]/Density;
+					Pressure    = Gamma_Minus_One*Density*(Energy-0.5*Velocity2);
+					H_Total     = (Gamma*Gas_Constant/Gamma_Minus_One)*T_Total;
+					SoundSpeed2 = Gamma*Pressure/Density;
+
+					/*--- Compute the acoustic Riemann invariant that is extrapolated
+             from the domain interior. ---*/
+					Riemann   = 2.0*sqrt(SoundSpeed2)/Gamma_Minus_One;
+					for (iDim = 0; iDim < nDim; iDim++)
+						Riemann += Velocity[iDim]*UnitaryNormal[iDim];
+
+					/*--- Total speed of sound ---*/
+					SoundSpeed_Total2 = Gamma_Minus_One*(H_Total - (Energy
+							+ Pressure/Density)+0.5*Velocity2) + SoundSpeed2;
+
+					/*--- Dot product of normal and flow direction. This should
+             be negative due to outward facing boundary normal convention. ---*/
+					alpha = 0.0;
+					for (iDim = 0; iDim < nDim; iDim++)
+						alpha += UnitaryNormal[iDim]*Flow_Dir[iDim];
+
+					/*--- Coefficients in the quadratic equation for the velocity ---*/
+					aa =  1.0 + 0.5*Gamma_Minus_One*alpha*alpha;
+					bb = -1.0*Gamma_Minus_One*alpha*Riemann;
+					cc =  0.5*Gamma_Minus_One*Riemann*Riemann
+							-2.0*SoundSpeed_Total2/Gamma_Minus_One;
+
+					/*--- Solve quadratic equation for velocity magnitude. Value must
+             be positive, so the choice of root is clear. ---*/
+					dd = bb*bb - 4.0*aa*cc;
+					dd = sqrt(max(0.0,dd));
+					Vel_Mag   = (-bb + dd)/(2.0*aa);
+					Vel_Mag   = max(0.0,Vel_Mag);
+					Velocity2 = Vel_Mag*Vel_Mag;
+
+					/*--- Compute speed of sound from total speed of sound eqn. ---*/
+					SoundSpeed2 = SoundSpeed_Total2 - 0.5*Gamma_Minus_One*Velocity2;
+
+					/*--- Mach squared (cut between 0-1), use to adapt velocity ---*/
+					Mach2 = Velocity2/SoundSpeed2;
+					Mach2 = min(1.0,Mach2);
+					Velocity2   = Mach2*SoundSpeed2;
+					Vel_Mag     = sqrt(Velocity2);
+					SoundSpeed2 = SoundSpeed_Total2 - 0.5*Gamma_Minus_One*Velocity2;
+
+					/*--- Compute new velocity vector at the inlet ---*/
+					for (iDim = 0; iDim < nDim; iDim++)
+						Velocity[iDim] = Vel_Mag*Flow_Dir[iDim];
+
+					/*--- Static temperature from the speed of sound relation ---*/
+					Temperature = SoundSpeed2/(Gamma*Gas_Constant);
+
+					/*--- Static pressure using isentropic relation at a point ---*/
+					Pressure = P_Total*pow((Temperature/T_Total),Gamma/Gamma_Minus_One);
+
+					/*--- Density at the inlet from the gas law ---*/
+					Density = Pressure/(Gas_Constant*Temperature);
+
+					/*--- Using pressure, density, & velocity, compute the energy ---*/
+					Energy = Pressure/(Density*Gamma_Minus_One)+0.5*Velocity2;
+
+					/*--- Conservative variables, using the derived quantities ---*/
+					U_inlet[0] = Density;
+					U_inlet[1] = Velocity[0]*Density;
+					U_inlet[2] = Velocity[1]*Density;
+					U_inlet[3] = Energy*Density;
+					if (nDim == 3) {
+						U_inlet[3] = Velocity[2]*Density;
+						U_inlet[4] = Energy*Density;
+					}
+
+					/*--- Adjoint solution at the inlet. Set to zero for now
+             but should be replaced with derived expression for this type of
+             inlet. ---*/
+					for (iVar = 0; iVar < nVar; iVar++)
+						Psi_inlet[iVar] = 0.0;
+
+					break;
+
+					/*--- Mass flow has been specified at the inlet. ---*/
+				case MASS_FLOW:
+
+					/*--- Retrieve the specified mass flow for the inlet. ---*/
+					Density  = config->GetInlet_Ttotal(Marker_Tag);
+					Vel_Mag  = config->GetInlet_Ptotal(Marker_Tag);
+					Flow_Dir = config->GetInlet_FlowDir(Marker_Tag);
+
+					/*--- Non-dim. the inputs if necessary. ---*/
+					Density /= config->GetDensity_Ref();
+					Vel_Mag /= config->GetVelocity_Ref();
+
+					/*--- Get primitives from current inlet state. ---*/
+					for (iDim = 0; iDim < nDim; iDim++)
+						Velocity[iDim] = solver_container[FLOW_SOL]->node[iPoint]->GetVelocity(iDim, incompressible);
+					Pressure    = solver_container[FLOW_SOL]->node[iPoint]->GetPressure(incompressible);
+					SoundSpeed2 = Gamma*Pressure/U_domain[0];
+
+					/*--- Compute the acoustic Riemann invariant that is extrapolated
+             from the domain interior. ---*/
+					Riemann = Two_Gamma_M1*sqrt(SoundSpeed2);
+					for (iDim = 0; iDim < nDim; iDim++)
+						Riemann += Velocity[iDim]*UnitaryNormal[iDim];
+
+					/*--- Speed of sound squared for fictitious inlet state ---*/
+					SoundSpeed2 = Riemann;
+					for (iDim = 0; iDim < nDim; iDim++)
+						SoundSpeed2 -= Vel_Mag*Flow_Dir[iDim]*UnitaryNormal[iDim];
+
+					SoundSpeed2 = max(0.0,0.5*Gamma_Minus_One*SoundSpeed2);
+					SoundSpeed2 = SoundSpeed2*SoundSpeed2;
+
+					/*--- Pressure for the fictitious inlet state ---*/
+					Pressure = SoundSpeed2*Density/Gamma;
+
+					/*--- Energy for the fictitious inlet state ---*/
+					Energy = Pressure/(Density*Gamma_Minus_One)+0.5*Vel_Mag*Vel_Mag;
+
+					/*--- Conservative variables, using the derived quantities ---*/
+					U_inlet[0] = Density;
+					U_inlet[1] = Vel_Mag*Flow_Dir[0]*Density;
+					U_inlet[2] = Vel_Mag*Flow_Dir[1]*Density;
+					U_inlet[3] = Energy*Density;
+					if (nDim == 3) {
+						U_inlet[3] = Vel_Mag*Flow_Dir[2]*Density;
+						U_inlet[4] = Energy*Density;
+					}
+
+					/*--- Retrieve current adjoint solution values at the boundary ---*/
+					for (iVar = 0; iVar < nVar; iVar++)
+						Psi_inlet[iVar] = node[iPoint]->GetSolution(iVar);
+
+					/*--- Some terms needed for the adjoint BC ---*/
+					bcn = 0.0; phin = 0.0;
+					for (iDim = 0; iDim < nDim; iDim++) {
+						bcn  -= (Gamma/Gamma_Minus_One)*Velocity[iDim]*UnitaryNormal[iDim];
+						phin += Psi_domain[iDim+1]*UnitaryNormal[iDim];
+					}
+
+					/*--- Extra boundary term for grid movement ---*/
+					if (grid_movement) {
+						ProjGridVel = 0.0;
+						GridVel = geometry->node[iPoint]->GetGridVel();
+						for (iDim = 0; iDim < nDim; iDim++)
+							ProjGridVel += GridVel[iDim]*UnitaryNormal[iDim];
+						bcn -= (1.0/Gamma_Minus_One)*ProjGridVel;
+					}
+
+					/*--- Impose value for PsiE based on hand-derived expression. ---*/
+					Psi_inlet[nVar-1] = -phin*(1.0/bcn);
+
+					break;
+				}
+			}
+
+			/*--- Set the flow and adjoint states in the solver ---*/
+			conv_numerics->SetConservative(U_domain, U_inlet);
+			conv_numerics->SetAdjointVar(Psi_domain, Psi_inlet);
+
+			if (incompressible) {
+				conv_numerics->SetDensityInc(solver_container[FLOW_SOL]->node[iPoint]->GetDensityInc(), Density_Inlet);
+				conv_numerics->SetBetaInc2(solver_container[FLOW_SOL]->node[iPoint]->GetBetaInc2(),
+                                 solver_container[FLOW_SOL]->node[iPoint]->GetBetaInc2());
+				conv_numerics->SetCoord(geometry->node[iPoint]->GetCoord(), geometry->node[iPoint]->GetCoord());
+			}
+			else {		
+				conv_numerics->SetSoundSpeed(solver_container[FLOW_SOL]->node[iPoint]->GetSoundSpeed(), 
+						solver_container[FLOW_SOL]->node[iPoint]->GetSoundSpeed());
+				conv_numerics->SetEnthalpy(solver_container[FLOW_SOL]->node[iPoint]->GetEnthalpy(), 
+						solver_container[FLOW_SOL]->node[iPoint]->GetEnthalpy());
+			}
+
+			/*--- Grid Movement ---*/
+			if (grid_movement)
+				conv_numerics->SetGridVel(geometry->node[iPoint]->GetGridVel(),
+						geometry->node[iPoint]->GetGridVel());
+
+      /*--- Compute the residual using an upwind scheme ---*/
+			conv_numerics->ComputeResidual(Residual_i, Residual_j, Jacobian_ii, Jacobian_ij,
+                               Jacobian_ji, Jacobian_jj, config);
+
+			/*--- Add and Subtract Residual ---*/
+			LinSysRes.SubtractBlock(iPoint, Residual_i);
+
+			/*--- Implicit contribution to the residual ---*/
+			if (implicit) 
+				Jacobian.SubtractBlock(iPoint, iPoint, Jacobian_ii);
+		}
+	}
+
+	/*--- Free locally allocated memory ---*/
+	delete [] Normal;
+	delete [] U_domain;   delete [] U_inlet;
+	delete [] Psi_domain; delete [] Psi_inlet;
+
+}
+
+void CAdjEulerSolver::BC_Outlet(CGeometry *geometry, CSolver **solver_container, CNumerics *conv_numerics, CNumerics *visc_numerics, CConfig *config, unsigned short val_marker) {
+
+	/*--- Local variables and initialization. ---*/
+	unsigned short iVar, iDim;
+
+	unsigned long iVertex, iPoint, Point_Normal;
+
+	double Pressure, P_Exit, Velocity[3], Velocity2, Entropy;
+	double Density, Energy, Riemann, Height;
+	double Vn, SoundSpeed, Mach_Exit, Vn_Exit, Ubn, a1, LevelSet, Density_Outlet;
+	double *U_domain = new double[nVar]; double *U_outlet = new double[nVar];
+	double *Psi_domain = new double [nVar]; double *Psi_outlet = new double [nVar];
+	double *Normal = new double[nDim];
+  double Area, UnitaryNormal[3];
+  
+	bool implicit = (config->GetKind_TimeIntScheme_AdjFlow() == EULER_IMPLICIT);
+	bool incompressible = config->GetIncompressible();
+	bool grid_movement  = config->GetGrid_Movement();
+    double FreeSurface_Zero = config->GetFreeSurface_Zero();
+	double PressFreeSurface = solver_container[FLOW_SOL]->GetPressure_Inf();
+    double epsilon          = config->GetFreeSurface_Thickness();
+    double RatioDensity     = config->GetRatioDensity();
+    double Froude           = config->GetFroude();
+    bool freesurface = config->GetFreeSurface();
+
+  
+	string Marker_Tag = config->GetMarker_All_Tag(val_marker);
+
+	/*--- Loop over all the vertices ---*/
+	for (iVertex = 0; iVertex < geometry->nVertex[val_marker]; iVertex++) {
+		iPoint = geometry->vertex[val_marker][iVertex]->GetNode();
+
+		/*--- If the node belong to the domain ---*/
+		if (geometry->node[iPoint]->GetDomain()) {
+
+			/*--- Set the normal vector ---*/
+			geometry->vertex[val_marker][iVertex]->GetNormal(Normal);
+			for (iDim = 0; iDim < nDim; iDim++) Normal[iDim] = -Normal[iDim];
+
+			Area = 0.0;
+			for (iDim = 0; iDim < nDim; iDim++)
+				Area += Normal[iDim]*Normal[iDim];
+			Area = sqrt (Area);
+
+			for (iDim = 0; iDim < nDim; iDim++)
+				UnitaryNormal[iDim] = Normal[iDim]/Area;
+
+			/*--- Set the normal point ---*/
+			Point_Normal = geometry->vertex[val_marker][iVertex]->GetNormal_Neighbor();
+
+			/*--- Flow solution at the wall ---*/
+			for (iVar = 0; iVar < nVar; iVar++)
+				U_domain[iVar] = solver_container[FLOW_SOL]->node[iPoint]->GetSolution(iVar);
+
+			/*--- Adjoint flow solution at the wall ---*/
+			for (iVar = 0; iVar < nVar; iVar++)
+				Psi_domain[iVar] = node[iPoint]->GetSolution(iVar);
+
+			/*--- Construct the flow & adjoint states at the outlet ---*/
+			if (incompressible) {
+
+        if (freesurface) {
+          
+//          /*--- Flow solution at the boundary ---*/
+//          Density_Outlet = solver_container[FLOW_SOL]->node[iPoint]->GetDensityInc();
+//          for (iVar = 0; iVar < nVar; iVar++)
+//            U_outlet[iVar] = solver_container[FLOW_SOL]->node[iPoint]->GetSolution(iVar);
+          
+					/*--- Density computation at the exit using the level set function ---*/
+					Height = geometry->node[iPoint]->GetCoord(nDim-1);
+					LevelSet = Height - FreeSurface_Zero;
+          
+					/*--- Pressure computation the density at the exit (imposed) ---*/
+					if (LevelSet < -epsilon) Density_Outlet = config->GetDensity_FreeStreamND();
+					if (LevelSet > epsilon) Density_Outlet = RatioDensity*config->GetDensity_FreeStreamND();
+					U_outlet[0] = PressFreeSurface + Density_Outlet*((FreeSurface_Zero-Height)/(Froude*Froude));
+          
+					/*--- Neumman condition in the interface for the pressure and density ---*/
+					if (fabs(LevelSet) <= epsilon) {
+						U_outlet[0] = solver_container[FLOW_SOL]->node[Point_Normal]->GetSolution(0);
+						Density_Outlet = solver_container[FLOW_SOL]->node[Point_Normal]->GetDensityInc();
+					}
+          
+        }
+        
+        else {
+          
+					/*--- Imposed pressure and density ---*/
+					Density_Outlet = solver_container[FLOW_SOL]->GetDensity_Inf();
+					U_outlet[0] = solver_container[FLOW_SOL]->GetPressure_Inf();
+          
+				}
+          
+        /*--- Neumman condition for the velocity ---*/
+				for (iDim = 0; iDim < nDim; iDim++)
+					U_outlet[iDim+1] = node[Point_Normal]->GetSolution(iDim+1);
+
+				/*--- Adjoint flow solution at the outlet (hard-coded for size[3] again?) ---*/
+				Psi_outlet[2] = 0.0;
+				double coeff = (2.0*U_domain[1])/ solver_container[FLOW_SOL]->node[Point_Normal]->GetBetaInc2();
+				Psi_outlet[1] = node[Point_Normal]->GetSolution(1);
+				Psi_outlet[0] = -coeff*Psi_outlet[1];
+        
+//				/*--- Adjoint solution at the inlet ---*/
+//        for (iVar = 0; iVar < nVar; iVar++)
+//          Psi_outlet[iVar] = 0.0;
+        
+        
+			} else {
+
+				/*--- Retrieve the specified back pressure for this outlet. ---*/
+				P_Exit = config->GetOutlet_Pressure(Marker_Tag);
+
+				/*--- Non-dim. the inputs if necessary. ---*/
+				P_Exit = P_Exit/config->GetPressure_Ref();
+
+				/*--- Check whether the flow is supersonic at the exit. The type
+         of boundary update depends on this. ---*/
+				Density = U_domain[0];
+				Velocity2 = 0.0; Vn = 0.0;
+				for (iDim = 0; iDim < nDim; iDim++) {
+					Velocity[iDim] = U_domain[iDim+1]/Density;
+					Velocity2 += Velocity[iDim]*Velocity[iDim];
+					Vn += Velocity[iDim]*UnitaryNormal[iDim];
+				}
+				Energy     = U_domain[nVar-1]/Density;
+				Pressure   = Gamma_Minus_One*Density*(Energy-0.5*Velocity2);
+				SoundSpeed = sqrt(Gamma*Pressure/Density);
+				Mach_Exit  = sqrt(Velocity2)/SoundSpeed;
+
+				if (Mach_Exit >= 1.0) {
+
+					/*--- Supersonic exit flow: there are no incoming characteristics,
+           so no boundary condition is necessary. Set outlet state to current
+           state so that upwinding handles the direction of propagation. This
+           means that all variables can be imposed for the adjoint problem,
+           so set them all to zero to remove contributions from the boundary
+           integral in the adjoint formulation (impose orthogonality). ---*/
+
+					for (iVar = 0; iVar < nVar; iVar++) {
+						U_outlet[iVar] = U_domain[iVar];
+						Psi_outlet[iVar] = 0.0;
+					}
+
+				} else {
+
+					/*--- Subsonic exit flow: there is one incoming characteristic (u-c),
+           therefore one variable can be specified (back pressure) and is used
+           to update the conservative variables. Compute the entropy and the
+           acoustic Riemann variable. These invariants, as well as the
+           tangential velocity components, are extrapolated. Adapted from an
+           original implementation in the Stanford University multi-block
+           (SUmb) solver in the routine bcSubsonicOutflow.f90 by Edwin van
+           der Weide, last modified 09-10-2007. ---*/
+
+					Entropy = Pressure*pow(1.0/Density,Gamma);
+					Riemann = Vn + 2.0*SoundSpeed/Gamma_Minus_One;
+
+					/*--- Compute the new fictitious state at the outlet ---*/
+					Density    = pow(P_Exit/Entropy,1.0/Gamma);
+					Pressure   = P_Exit;
+					SoundSpeed = sqrt(Gamma*P_Exit/Density);
+					Vn_Exit    = Riemann - 2.0*SoundSpeed/Gamma_Minus_One;
+					Velocity2  = 0.0;
+					for (iDim = 0; iDim < nDim; iDim++) {
+						Velocity[iDim] = Velocity[iDim] + (Vn_Exit-Vn)*UnitaryNormal[iDim];
+						Velocity2 += Velocity[iDim]*Velocity[iDim];
+					}
+					Energy  = P_Exit/(Density*Gamma_Minus_One) + 0.5*Velocity2;
+
+					/*--- Conservative variables, using the derived quantities ---*/
+					U_outlet[0] = Density;
+					U_outlet[1] = Velocity[0]*Density;
+					U_outlet[2] = Velocity[1]*Density;
+					U_outlet[3] = Energy*Density;
+					if (nDim == 3) {
+						U_outlet[3] = Velocity[2]*Density;
+						U_outlet[4] = Energy*Density;
+					}
+
+					/*--- One condition is imposed at the exit (back pressure) for the
+           flow problem, so nVar-1 conditions are imposed at the outlet on
+           the adjoint variables. Choose PsiE as the free variable and compute 
+           PsiRho & Phi using hand-derived expressions. ---*/
+
+					/*--- Compute (Vn - Ubn).n term for use in the BC. ---*/
+					Vn = 0.0; Ubn = 0.0;
+					for (iDim = 0; iDim < nDim; iDim++)
+						Vn += Velocity[iDim]*UnitaryNormal[iDim];
+
+					/*--- Extra boundary term for grid movement ---*/
+					if (grid_movement) {
+						double ProjGridVel = 0.0;
+						double *GridVel = geometry->node[iPoint]->GetGridVel();
+						for (iDim = 0; iDim < nDim; iDim++)
+							ProjGridVel += GridVel[iDim]*UnitaryNormal[iDim];
+						Ubn = ProjGridVel;
+					}
+
+					/*--- Shorthand for repeated term in the boundary conditions ---*/
+					a1 = Gamma*(P_Exit/(Density*Gamma_Minus_One))/(Vn-Ubn);
+
+					/*--- Impose values for PsiRho & Phi using PsiE from domain. ---*/
+					Psi_outlet[nVar-1] = Psi_domain[nVar-1];
+					Psi_outlet[0] = 0.5*Psi_outlet[nVar-1]*Velocity2;
+					for (iDim = 0; iDim < nDim; iDim++) {
+						Psi_outlet[0]   += Psi_outlet[nVar-1]*a1*Velocity[iDim]*UnitaryNormal[iDim];
+						Psi_outlet[iDim+1] = -Psi_outlet[nVar-1]*(a1*UnitaryNormal[iDim] + Velocity[iDim]);
+					}
+
+					//          /*--- Giles & Pierce ---*/
+					//          Psi_outlet[nVar-1] = Psi_domain[nVar-1];
+					//          Psi_outlet[0] = 0.5*Psi_outlet[nVar-1]*Velocity2;
+					//          for (iDim = 0; iDim < nDim; iDim++) {
+					//            Psi_outlet[0]   += Psi_outlet[nVar-1]*(SoundSpeed/Gamma_Minus_One)*Velocity[iDim]*UnitaryNormal[iDim];
+					//            Psi_outlet[iDim+1] = -Psi_outlet[nVar-1]*((SoundSpeed/Gamma_Minus_One)*UnitaryNormal[iDim] + Velocity[iDim]);
+					//          }
+
+
+				}
+			}
+
+			/*--- Set the flow and adjoint states in the solver ---*/
+			conv_numerics->SetNormal(Normal);
+			conv_numerics->SetConservative(U_domain, U_outlet);
+			conv_numerics->SetAdjointVar(Psi_domain, Psi_outlet);
+
+			if (incompressible) {
+				conv_numerics->SetDensityInc(solver_container[FLOW_SOL]->node[iPoint]->GetDensityInc(), Density_Outlet);
+				conv_numerics->SetBetaInc2(solver_container[FLOW_SOL]->node[iPoint]->GetBetaInc2(),
+						solver_container[FLOW_SOL]->node[iPoint]->GetBetaInc2());
+				conv_numerics->SetCoord(geometry->node[iPoint]->GetCoord(),
+						geometry->node[iPoint]->GetCoord());
+			}
+			else {
+				conv_numerics->SetSoundSpeed(solver_container[FLOW_SOL]->node[iPoint]->GetSoundSpeed(),
+						solver_container[FLOW_SOL]->node[iPoint]->GetSoundSpeed());
+				conv_numerics->SetEnthalpy(solver_container[FLOW_SOL]->node[iPoint]->GetEnthalpy(),
+						solver_container[FLOW_SOL]->node[iPoint]->GetEnthalpy());
+			}
+
+			/*--- Grid Movement ---*/
+			if (grid_movement)
+				conv_numerics->SetGridVel(geometry->node[iPoint]->GetGridVel(),
+						geometry->node[iPoint]->GetGridVel());
+
+			conv_numerics->ComputeResidual(Residual_i, Residual_j, Jacobian_ii, Jacobian_ij,
+					Jacobian_ji, Jacobian_jj, config);
+
+			/*--- Add and Subtract Residual ---*/
+			LinSysRes.SubtractBlock(iPoint, Residual_i);
+
+			/*--- Implicit contribution to the residual ---*/
+			if (implicit)
+				Jacobian.SubtractBlock(iPoint, iPoint, Jacobian_ii);
+		}
+	}
+
+	/*--- Free locally allocated memory ---*/
+	delete [] Normal;
+	delete [] U_domain; delete [] U_outlet;
+	delete [] Psi_domain; delete [] Psi_outlet;
+
+}
+
+void CAdjEulerSolver::BC_Nacelle_Inflow(CGeometry *geometry, CSolver **solver_container, CNumerics *conv_numerics, CNumerics *visc_numerics, CConfig *config, unsigned short val_marker) {
+	double *Normal, *U_domain, *U_inflow, *Psi_domain, *Psi_inflow, Pressure, P_Fan, Velocity[3], Velocity2, Entropy, Density, Energy, Riemann, Enthalpy, Vn, SoundSpeed, Mach_Exit, Vn_Exit, UnitaryNormal[3], Area, a1;
+	unsigned short iVar, iDim;
+	unsigned long iVertex, iPoint;
+
+	bool implicit = (config->GetKind_TimeIntScheme_AdjFlow() == EULER_IMPLICIT);
+	string Marker_Tag = config->GetMarker_All_Tag(val_marker);
+
+	Normal = new double[nDim];
+	U_domain = new double[nVar]; U_inflow = new double[nVar];
+	Psi_domain = new double[nVar]; Psi_inflow = new double[nVar];
+
+	/*--- Loop over all the vertices ---*/
+	for (iVertex = 0; iVertex < geometry->nVertex[val_marker]; iVertex++) {
+		iPoint = geometry->vertex[val_marker][iVertex]->GetNode();
+
+		/*--- If the node belong to the domain ---*/
+		if (geometry->node[iPoint]->GetDomain()) {
+
+			/*--- Normal vector for this vertex (negate for outward convention) ---*/
+			geometry->vertex[val_marker][iVertex]->GetNormal(Normal);
+			for (iDim = 0; iDim < nDim; iDim++) Normal[iDim] = -Normal[iDim];
+
+			Area = 0.0;
+			for (iDim = 0; iDim < nDim; iDim++)
+				Area += Normal[iDim]*Normal[iDim];
+			Area = sqrt (Area);
+
+			for (iDim = 0; iDim < nDim; iDim++)
+				UnitaryNormal[iDim] = Normal[iDim]/Area;
+
+			/*--- Current solution at this boundary node ---*/
+			for (iVar = 0; iVar < nVar; iVar++)
+				U_domain[iVar] = solver_container[FLOW_SOL]->node[iPoint]->GetSolution(iVar);
+
+			/*--- Retrieve the specified back pressure for this outlet. ---*/
+			P_Fan = config->GetFanFace_Pressure(Marker_Tag);
+
+			/*--- Check whether the flow is supersonic at the exit. The type
+			 of boundary update depends on this. ---*/
+			Density = U_domain[0];
+			Velocity2 = 0.0; Vn = 0.0;
+			for (iDim = 0; iDim < nDim; iDim++) {
+				Velocity[iDim] = U_domain[iDim+1]/Density;
+				Velocity2 += Velocity[iDim]*Velocity[iDim];
+				Vn += Velocity[iDim]*UnitaryNormal[iDim];
+			}
+			Energy     = U_domain[nVar-1]/Density;
+			Pressure   = Gamma_Minus_One*Density*(Energy-0.5*Velocity2);
+			SoundSpeed = sqrt(Gamma*Pressure/Density);
+			Mach_Exit  = sqrt(Velocity2)/SoundSpeed;
+
+			/*--- Subsonic exit flow: there is one incoming characteristic,
+			 therefore one variable can be specified (back pressure) and is used
+			 to update the conservative variables. Compute the entropy and the
+			 acoustic variable. These riemann invariants, as well as the tangential
+			 velocity components, are extrapolated. ---*/
+			Entropy = Pressure*pow(1.0/Density,Gamma);
+			Riemann = Vn + 2.0*SoundSpeed/Gamma_Minus_One;
+
+			/*--- Compute the new fictious state at the outlet ---*/
+			Density    = pow(P_Fan/Entropy,1.0/Gamma);
+			Pressure   = P_Fan;
+			SoundSpeed = sqrt(Gamma*P_Fan/Density);
+			Vn_Exit    = Riemann - 2.0*SoundSpeed/Gamma_Minus_One;
+			Velocity2  = 0.0;
+			for (iDim = 0; iDim < nDim; iDim++) {
+				Velocity[iDim] = Velocity[iDim] + (Vn_Exit-Vn)*UnitaryNormal[iDim];
+				Velocity2 += Velocity[iDim]*Velocity[iDim];
+			}
+			Energy  = P_Fan/(Density*Gamma_Minus_One) + 0.5*Velocity2;
+			Enthalpy = (Energy*Density + Pressure) / Density;
+
+			/*--- Conservative variables, using the derived quantities ---*/
+			U_inflow[0] = Density;
+			U_inflow[1] = Velocity[0]*Density;
+			U_inflow[2] = Velocity[1]*Density;
+			U_inflow[3] = Energy*Density;
+			if (nDim == 3) {
+				U_inflow[3] = Velocity[2]*Density;
+				U_inflow[4] = Energy*Density;
+			}
+
+			conv_numerics->SetConservative(U_domain, U_inflow);
+			conv_numerics->SetSoundSpeed(solver_container[FLOW_SOL]->node[iPoint]->GetSoundSpeed(), SoundSpeed);		
+			conv_numerics->SetEnthalpy(solver_container[FLOW_SOL]->node[iPoint]->GetEnthalpy(), Enthalpy);
+
+			/*--- Adjoint flow solution at the wall ---*/
+			for (iVar = 0; iVar < nVar; iVar++)
+				Psi_domain[iVar] = node[iPoint]->GetSolution(iVar);
+      
+      /*--- Shorthand for repeated term in the boundary conditions ---*/
+      a1 = Gamma*(P_Fan/(Density*Gamma_Minus_One))/(Vn);
+      
+      /*--- Impose values for PsiRho & Phi using PsiE from domain. ---*/
+      Psi_inflow[nVar-1] = Psi_domain[nVar-1];
+      Psi_inflow[0] = 0.5*Psi_inflow[nVar-1]*Velocity2;
+      for (iDim = 0; iDim < nDim; iDim++) {
+        Psi_inflow[0]   += Psi_inflow[nVar-1]*a1*Velocity[iDim]*UnitaryNormal[iDim];
+        Psi_inflow[iDim+1] = -Psi_inflow[nVar-1]*(a1*UnitaryNormal[iDim] + Velocity[iDim]);
+      }
+      
+			conv_numerics->SetAdjointVar(Psi_domain, Psi_inflow);
+
+			/*--- Set the normal vector ---*/
+			conv_numerics->SetNormal(Normal);
+
+			/*--- Compute the residual ---*/
+			conv_numerics->ComputeResidual(Residual_i, Residual_j, Jacobian_ii, Jacobian_ij, Jacobian_ji, Jacobian_jj, config);
+
+			/*--- Add and Subtract Residual ---*/
+			LinSysRes.SubtractBlock(iPoint, Residual_i);
+
+			/*--- Implicit contribution to the residual ---*/
+			if (implicit) 
+				Jacobian.SubtractBlock(iPoint, iPoint, Jacobian_ii);
+		}
+	}
+
+	delete [] Normal;
+	delete [] U_domain; delete [] U_inflow;
+	delete [] Psi_domain; delete [] Psi_inflow;
+
+}
+
+void CAdjEulerSolver::BC_Nacelle_Exhaust(CGeometry *geometry, CSolver **solver_container, CNumerics *conv_numerics, CNumerics *visc_numerics, CConfig *config, unsigned short val_marker) {
+	unsigned long iVertex, iPoint, Point_Normal;
+	double P_Total, T_Total, Velocity[3], Velocity2, H_Total, Temperature, Riemann, Enthalpy, Area, UnitaryNormal[3], Pressure, Density, Energy, Mach2, SoundSpeed2, SoundSpeed_Total2, SoundSpeed, Vel_Mag, alpha, aa, bb, cc, dd, Flow_Dir[3], *Normal, *U_domain, *U_exhaust, *Psi_domain, *Psi_exhaust;
+	unsigned short iVar, iDim;
+
+	bool implicit = (config->GetKind_TimeIntScheme_AdjFlow() == EULER_IMPLICIT);
+	string Marker_Tag = config->GetMarker_All_Tag(val_marker);
+	double Gas_Constant = config->GetGas_ConstantND();
+
+	Normal = new double[nDim];
+	U_domain = new double[nVar]; U_exhaust = new double[nVar];
+	Psi_domain = new double[nVar]; Psi_exhaust = new double[nVar];
+
+	/*--- Loop over all the vertices ---*/
+	for (iVertex = 0; iVertex < geometry->nVertex[val_marker]; iVertex++) {
+		iPoint = geometry->vertex[val_marker][iVertex]->GetNode();
+
+		/*--- If the node belong to the domain ---*/
+		if (geometry->node[iPoint]->GetDomain()) {
+      
+      /*--- Index of the closest interior node ---*/
+			Point_Normal = geometry->vertex[val_marker][iVertex]->GetNormal_Neighbor();
+      
+			/*--- Normal vector for this vertex (negate for outward convention) ---*/
+			geometry->vertex[val_marker][iVertex]->GetNormal(Normal);
+			for (iDim = 0; iDim < nDim; iDim++) Normal[iDim] = -Normal[iDim];
+
+			Area = 0.0;
+			for (iDim = 0; iDim < nDim; iDim++)
+				Area += Normal[iDim]*Normal[iDim];
+			Area = sqrt (Area);
+
+			for (iDim = 0; iDim < nDim; iDim++)
+				UnitaryNormal[iDim] = Normal[iDim]/Area;
+
+			/*--- Current solution at this boundary node ---*/
+			for (iVar = 0; iVar < nVar; iVar++)
+				U_domain[iVar] = solver_container[FLOW_SOL]->node[iPoint]->GetSolution(iVar);
+      
+			/*--- Subsonic inflow: there is one outgoing characteristic (u-c),
+			 therefore we can specify all but one state variable at the inlet.
+			 The outgoing Riemann invariant provides the final piece of info. ---*/
+
+			/*--- Retrieve the specified total conditions for this inlet. ---*/
+			P_Total  = config->GetNozzle_Ptotal(Marker_Tag);
+			T_Total  = config->GetNozzle_Ttotal(Marker_Tag);
+
+			/*--- Non-dim. the inputs if necessary. ---*/
+			P_Total /= config->GetPressure_Ref();
+			T_Total /= config->GetTemperature_Ref();
+
+			/*--- Store primitives and set some variables for clarity. ---*/
+			Density = U_domain[0];
+			Velocity2 = 0.0;
+			for (iDim = 0; iDim < nDim; iDim++) {
+				Velocity[iDim] = U_domain[iDim+1]/Density;
+				Velocity2 += Velocity[iDim]*Velocity[iDim];
+			}
+			Energy      = U_domain[nVar-1]/Density;
+			Pressure    = Gamma_Minus_One*Density*(Energy-0.5*Velocity2);
+			H_Total     = (Gamma*Gas_Constant/Gamma_Minus_One)*T_Total;
+			SoundSpeed2 = Gamma*Pressure/Density;
+
+			/*--- Compute the acoustic Riemann invariant that is extrapolated
+			 from the domain interior. ---*/
+			Riemann   = 2.0*sqrt(SoundSpeed2)/Gamma_Minus_One;
+			for (iDim = 0; iDim < nDim; iDim++)
+				Riemann += Velocity[iDim]*UnitaryNormal[iDim];
+
+			/*--- Total speed of sound ---*/
+			SoundSpeed_Total2 = Gamma_Minus_One*(H_Total - (Energy + Pressure/Density)+0.5*Velocity2) + SoundSpeed2;
+
+			/*--- The flow direction is defined by the surface normal ---*/
+			for (iDim = 0; iDim < nDim; iDim++)
+				Flow_Dir[iDim] = -UnitaryNormal[iDim];
+
+			/*--- Dot product of normal and flow direction. This should
+			 be negative due to outward facing boundary normal convention. ---*/
+			alpha = 0.0;
+			for (iDim = 0; iDim < nDim; iDim++)
+				alpha += UnitaryNormal[iDim]*Flow_Dir[iDim];
+
+			/*--- Coefficients in the quadratic equation for the velocity ---*/
+			aa =  1.0 + 0.5*Gamma_Minus_One*alpha*alpha;
+			bb = -1.0*Gamma_Minus_One*alpha*Riemann;
+			cc =  0.5*Gamma_Minus_One*Riemann*Riemann -2.0*SoundSpeed_Total2/Gamma_Minus_One;
+
+			/*--- Solve quadratic equation for velocity magnitude. Value must
+			 be positive, so the choice of root is clear. ---*/
+			dd = bb*bb - 4.0*aa*cc;
+			dd = sqrt(max(0.0,dd));
+			Vel_Mag   = (-bb + dd)/(2.0*aa);
+			Vel_Mag   = max(0.0,Vel_Mag);
+			Velocity2 = Vel_Mag*Vel_Mag;
+
+			/*--- Compute speed of sound from total speed of sound eqn. ---*/
+			SoundSpeed2 = SoundSpeed_Total2 - 0.5*Gamma_Minus_One*Velocity2;
+
+			/*--- Mach squared (cut between 0-1), use to adapt velocity ---*/
+			Mach2 = Velocity2/SoundSpeed2;
+			Mach2 = min(1.0,Mach2);
+			Velocity2   = Mach2*SoundSpeed2;
+			Vel_Mag     = sqrt(Velocity2);
+			SoundSpeed2 = SoundSpeed_Total2 - 0.5*Gamma_Minus_One*Velocity2;
+			SoundSpeed = sqrt(SoundSpeed2);
+
+			/*--- Compute new velocity vector at the inlet ---*/
+			for (iDim = 0; iDim < nDim; iDim++)
+				Velocity[iDim] = Vel_Mag*Flow_Dir[iDim];
+
+			/*--- Static temperature from the speed of sound relation ---*/
+			Temperature = SoundSpeed2/(Gamma*Gas_Constant);
+
+			/*--- Static pressure using isentropic relation at a point ---*/
+			Pressure = P_Total*pow((Temperature/T_Total),Gamma/Gamma_Minus_One);
+
+			/*--- Density at the inlet from the gas law ---*/
+			Density = Pressure/(Gas_Constant*Temperature);
+
+			/*--- Using pressure, density, & velocity, compute the energy ---*/
+			Energy = Pressure/(Density*Gamma_Minus_One)+0.5*Velocity2;
+
+			/*--- Conservative variables, using the derived quantities ---*/
+			U_exhaust[0] = Density;
+      for (iDim = 0; iDim < nDim; iDim++)
+        U_exhaust[iDim+1] = Velocity[iDim]*Density;
+			U_exhaust[nDim+1] = Energy*Density;
+
+			conv_numerics->SetConservative(U_domain, U_exhaust);
+			conv_numerics->SetSoundSpeed(solver_container[FLOW_SOL]->node[iPoint]->GetSoundSpeed(), SoundSpeed);
+			conv_numerics->SetEnthalpy(solver_container[FLOW_SOL]->node[iPoint]->GetEnthalpy(), Enthalpy);
+
+			/*--- Adjoint flow solution at the wall ---*/
+			for (iVar = 0; iVar < nVar; iVar++)
+				Psi_domain[iVar] = node[iPoint]->GetSolution(iVar);
+
+			/*--- Adjoint flow solution at the exhaust (this should be improved using characteristics bc) ---*/
+      Psi_exhaust[0] = 0.0;
+      for (iDim = 0; iDim < nDim; iDim++)
+				Psi_exhaust[iDim+1] = node[Point_Normal]->GetSolution(iDim+1);
+      Psi_exhaust[nDim+1] = 0.0;
+      
+			conv_numerics->SetAdjointVar(Psi_domain, Psi_exhaust);
+
+			/*--- Set the normal vector ---*/
+			conv_numerics->SetNormal(Normal);
+
+			/*--- Compute the residual ---*/
+			conv_numerics->ComputeResidual(Residual_i, Residual_j, Jacobian_ii, Jacobian_ij, Jacobian_ji, Jacobian_jj, config);
+
+			/*--- Add and Subtract Residual ---*/
+			LinSysRes.SubtractBlock(iPoint, Residual_i);
+
+			/*--- Implicit contribution to the residual ---*/
+			if (implicit)
+				Jacobian.SubtractBlock(iPoint, iPoint, Jacobian_ii);
+		}
+	}
+
+	delete [] Normal;
+	delete [] U_domain; delete [] U_exhaust;
+	delete [] Psi_domain; delete [] Psi_exhaust;
+
+}
+
+void CAdjEulerSolver::BC_FWH(CGeometry *geometry, CSolver **solver_container, CNumerics *numerics, CConfig *config, unsigned short val_marker) {
+
+	/*--- Dirichlet BC to set the solution from the adjoint coupling terms ---*/
+
+	unsigned long iPoint, iVertex, total_index;
+	bool implicit = (config->GetKind_TimeIntScheme_AdjFlow() == EULER_IMPLICIT);
+
+	for (iVertex = 0; iVertex < geometry->nVertex[val_marker]; iVertex++) {
+		iPoint = geometry->vertex[val_marker][iVertex]->GetNode();
+
+		/*--- Store solution computed in coupling routine ---*/
+		node[iPoint]->SetSolution(node[iPoint]->GetIntBoundary_Jump());
+		node[iPoint]->SetSolution_Old(node[iPoint]->GetIntBoundary_Jump());
+		LinSysRes.SetBlock_Zero(iPoint);
+		node[iPoint]->SetRes_TruncErrorZero();
+
+		/*--- Change rows of the Jacobian (includes 1 in the diagonal) ---*/
+		if (implicit)
+			for (unsigned short iVar = 0; iVar < nVar; iVar++) {
+				total_index = iPoint*nVar+iVar;
+				Jacobian.DeleteValsRowi(total_index);
+			}
+	}
+
+}
+
+void CAdjEulerSolver::SetAeroacoustic_Coupling(CSolver ***wave_solution, CSolver ***flow_solution, CNumerics *numerics, CGeometry **flow_geometry, CConfig *flow_config) {
+
+	/*--- Local variables and initialization ---*/
+
+	unsigned short iMarker, iVar, jVar, kVar, iDim;
+	unsigned short jc, jrjc, jrjcm1, jrjcp1, jr, jm, jrm1, jrjr, jrp1, jmjm;
+	unsigned long iVertex, iPoint;
+  double Area, UnitaryNormal[3];
+	double aux, *coord, u, v, w = 0.0, sq_vel, E = 0.0;
+	double *U_i, M[5][5], AM[5][5], b[5], sum, rho;
+	double *Phi = NULL, *U_i_old = NULL, *Normal = NULL;
+	double delta_T = flow_config->GetDelta_UnstTimeND();
+	double *Psi_New = new double [nVar];
+	double *Velocity;
+	Velocity= new double[nDim];
+	double **A;
+	A = new double*[nVar];
+	for (iVar = 0; iVar < nVar; iVar++)
+		A[iVar] = new double[nVar];
+	ifstream index_file;
+	string text_line;
+
+
+	/*--- Compute the value of the adjoint variables for the coupled adjoint.
+   This requires solving a small system at every node on the FWH surface. ---*/
+
+	for (iMarker = 0; iMarker < flow_config->GetnMarker_All(); iMarker++)
+		if (flow_config->GetMarker_All_Boundary(iMarker) == FWH_SURFACE)
+			for(iVertex = 0; iVertex < flow_geometry[MESH_0]->nVertex[iMarker]; iVertex++) {
+				iPoint = flow_geometry[MESH_0]->vertex[iMarker][iVertex]->GetNode();
+
+				if (flow_geometry[MESH_0]->node[iPoint]->GetDomain()) {
+
+					/*--- Some geometry information for this boundary node ---*/
+					coord = flow_geometry[MESH_0]->node[iPoint]->GetCoord();
+					Normal = flow_geometry[MESH_0]->vertex[iMarker][iVertex]->GetNormal();
+          
+					Area = 0.0;
+					for (iDim = 0; iDim < nDim; iDim++)
+						Area += Normal[iDim]*Normal[iDim];
+					Area = sqrt (Area);
+
+					/*--- Flip sign for the adjoint - should be opposite of the direct solution? ---*/
+					for (iDim = 0; iDim < nDim; iDim++)
+						UnitaryNormal[iDim] = Normal[iDim]/Area;
+
+					/*--- Direct solution at this point for building the inviscid Jacobian --*/
+					U_i = flow_solution[MESH_0][FLOW_SOL]->node[iPoint]->GetSolution();
+					u = U_i[1]/U_i[0]; v = U_i[2]/U_i[0];
+					Velocity[0] = U_i[1]/U_i[0]; Velocity[1] = U_i[2]/U_i[0];
+					rho = U_i[0];
+					sq_vel = u*u+v*v;
+					if (nDim == 2)	E = U_i[3]/U_i[0];
+					if (nDim == 3) { w = U_i[3]/U_i[0]; E = U_i[4]/U_i[0]; }
+
+					if (nDim == 2) {
+
+						/*--- Build matrix for inviscid Jacobian projected in the local normal direction ---*/
+						numerics->GetInviscidProjJac(Velocity, &E, Normal, 1.0, A);
+
+						/*--- M = dV/dU for converting from conservative to primitive variables ---*/
+						M[0][0] = 1.0;				M[0][1] = 0.0;		M[0][2] = 0.0;		M[0][3] = 0.0;
+						M[1][0] = u;					M[1][1] = rho;		M[1][2] = 0.0;		M[1][3] = 0.0;
+						M[2][0] = v;					M[2][1] = 0.0;		M[2][2] = rho;		M[2][3] = 0.0;
+						M[3][0] = 0.5*sq_vel;	M[3][1] = rho*u;	M[3][2] = rho*v;	M[3][3] = 1.0/Gamma_Minus_One;
+
+						/*--- Multiply [A] by [M] since we are taking the Jacobian of
+             the r.h.s. w.r.t the primitive variables ---*/
+						for (iVar = 0; iVar < nVar; iVar++)
+							for (jVar = 0; jVar < nVar; jVar++) {
+								aux = 0.0;
+								for (kVar = 0; kVar < nVar; kVar++)
+									aux += A[iVar][kVar]*M[kVar][jVar];
+								AM[iVar][jVar] = aux;
+							}
+
+						/*--- Transpose the product of the A & M matrices ---*/
+						for (iVar = 0; iVar < nVar; iVar++)
+							for (jVar = 0; jVar < nVar; jVar++)
+								A[iVar][jVar] = AM[jVar][iVar];
+
+						/*--- Build right hand side: phi*dQ/dU ---*/
+						/*--- Don't have the mesh velocity term yet - assume fixed ---*/
+
+						Phi = wave_solution[MESH_0][WAVE_SOL]->node[iPoint]->GetSolution();
+						U_i_old = flow_solution[MESH_0][FLOW_SOL]->node[iPoint]->GetSolution_time_n();
+
+						/*--- Try to flip the normal here w.r.t the adjoint? not likely ---*/
+						b[0] = 0.0;
+						for (iDim = 0; iDim < nDim; iDim++) {
+							b[0] += Phi[0]*(U_i[iDim+1]/U_i[0] - U_i_old[iDim+1]/U_i_old[0])*(UnitaryNormal[iDim]*Area)/delta_T;
+							b[iDim+1] = Phi[0]*(U_i[0] - U_i_old[0])*(UnitaryNormal[iDim]*Area)/delta_T;
+						}
+						b[3] = 0.0;
+
+					}
+
+					if (nDim == 3) {
+						// Do nothing in 3-D at the moment
+					}
+
+					/*--- Solve the system using a LU decomposition --*/
+					for (jc = 1; jc < nVar; jc++)
+						A[0][jc] /= A[0][0];
+
+					jrjc = 0;
+					for (;;) {
+						jrjc++; jrjcm1 = jrjc-1; jrjcp1 = jrjc+1;
+						for (jr = jrjc; jr < nVar; jr++) {
+							sum = A[jr][jrjc];
+							for (jm = 0; jm <= jrjcm1; jm++)
+								sum -= A[jr][jm]*A[jm][jrjc];
+							A[jr][jrjc] = sum;
+						}
+						if ( jrjc == (nVar-1) ) goto stop;
+						for (jc = jrjcp1; jc<nVar; jc++) {
+							sum = A[jrjc][jc];
+							for (jm = 0; jm <= jrjcm1; jm++)
+								sum -= A[jrjc][jm]*A[jm][jc];
+							A[jrjc][jc] = sum/A[jrjc][jrjc];
+						}
+					}
+
+					stop:
+
+					b[0] = b[0]/A[0][0];
+					for (jr = 1; jr<nVar; jr++) {
+						jrm1 = jr-1;
+						sum = b[jr];
+						for (jm = 0; jm<=jrm1; jm++)
+							sum -= A[jr][jm]*b[jm];
+						b[jr] = sum/A[jr][jr];
+					}
+
+					for (jrjr = 1; jrjr<nVar; jrjr++) {
+						jr = (nVar-1)-jrjr;
+						jrp1 = jr+1;
+						sum = b[jr];
+						for (jmjm = jrp1; jmjm<nVar; jmjm++) {
+							jm = (nVar-1)-jmjm+jrp1;
+							sum -= A[jr][jm]*b[jm];
+						}
+						b[jr] = sum;
+					}
+
+					for (iVar = 0; iVar < nVar; iVar++)
+						Psi_New[iVar] = b[iVar];
+
+					/*--- Store new adjoint solution for use in BC_FWH() ---*/
+					node[iPoint]->SetIntBoundary_Jump(Psi_New);
+
+					/*--- Store old direct solution for computing derivative on the next step ---*/
+					/*--- Get old solution for computing time derivative ---*/
+					flow_solution[MESH_0][FLOW_SOL]->node[iPoint]->Set_Solution_time_n();
+
+				}
+
+			}
+
+	/*--- Free memory and exit ---*/
+	delete [] Psi_New;
+	delete [] Velocity;
+	for (iVar = 0; iVar < nVar; iVar++)
+		delete [] A[iVar];
+	delete [] A;
+
+
+}
+
+void CAdjEulerSolver::SetResidual_DualTime(CGeometry *geometry, CSolver **solver_container, CConfig *config, unsigned short iRKStep,
+		unsigned short iMesh, unsigned short RunTime_EqSystem) {
+	unsigned short iVar, jVar;
+	unsigned long iPoint;
+	double *U_time_nM1, *U_time_n, *U_time_nP1, Volume_nM1, Volume_n, Volume_nP1, TimeStep;
+
+	bool implicit = (config->GetKind_TimeIntScheme_AdjFlow() == EULER_IMPLICIT);
+	bool FlowEq = (RunTime_EqSystem == RUNTIME_FLOW_SYS);
+	bool AdjEq = (RunTime_EqSystem == RUNTIME_ADJFLOW_SYS);
+	bool incompressible = config->GetIncompressible();
+	bool Grid_Movement = config->GetGrid_Movement();
+
+	/*--- loop over points ---*/
+	for (iPoint = 0; iPoint < nPointDomain; iPoint++) {
+
+		/*--- Solution at time n-1, n and n+1 ---*/
+		U_time_nM1 = node[iPoint]->GetSolution_time_n1();
+		U_time_n   = node[iPoint]->GetSolution_time_n();
+		U_time_nP1 = node[iPoint]->GetSolution();
+
+		/*--- Volume at time n-1 and n ---*/
+		if (Grid_Movement) {
+			Volume_nM1 = geometry->node[iPoint]->GetVolume_nM1();
+			Volume_n = geometry->node[iPoint]->GetVolume_n();
+			Volume_nP1 = geometry->node[iPoint]->GetVolume();
+		}
+		else {
+			Volume_nM1 = geometry->node[iPoint]->GetVolume();
+			Volume_n = geometry->node[iPoint]->GetVolume();
+			Volume_nP1 = geometry->node[iPoint]->GetVolume();
+		}
+
+		/*--- Time Step ---*/
+		TimeStep = config->GetDelta_UnstTimeND();
+
+		/*--- Compute Residual ---*/
+		for(iVar = 0; iVar < nVar; iVar++) {
+			if (config->GetUnsteady_Simulation() == DT_STEPPING_1ST)
+				Residual[iVar] = ( U_time_nP1[iVar]*Volume_nP1 - U_time_n[iVar]*Volume_n ) / TimeStep;
+			if (config->GetUnsteady_Simulation() == DT_STEPPING_2ND)
+				Residual[iVar] = ( 3.0*U_time_nP1[iVar]*Volume_nP1 - 4.0*U_time_n[iVar]*Volume_n
+						+  1.0*U_time_nM1[iVar]*Volume_nM1 ) / (2.0*TimeStep);
+		}
+
+		if ((incompressible && FlowEq) || (incompressible && AdjEq)) Residual[0] = 0.0;
+
+		/*--- Add Residual ---*/
+		LinSysRes.AddBlock(iPoint, Residual);
+
+		if (implicit) {
+			for (iVar = 0; iVar < nVar; iVar++) {
+				for (jVar = 0; jVar < nVar; jVar++)
+					Jacobian_i[iVar][jVar] = 0.0;
+
+				if (config->GetUnsteady_Simulation() == DT_STEPPING_1ST)
+					Jacobian_i[iVar][iVar] = Volume_nP1 / TimeStep;
+				if (config->GetUnsteady_Simulation() == DT_STEPPING_2ND)
+					Jacobian_i[iVar][iVar] = (Volume_nP1*3.0)/(2.0*TimeStep);
+			}
+			if ((incompressible && FlowEq) ||
+					(incompressible && AdjEq)) Jacobian_i[0][0] = 0.0;
+			Jacobian.AddBlock(iPoint, iPoint, Jacobian_i);
+		}
+	}
+  
+}
+
+CAdjNSSolver::CAdjNSSolver(void) : CAdjEulerSolver() { }
+
+CAdjNSSolver::CAdjNSSolver(CGeometry *geometry, CConfig *config, unsigned short iMesh) : CAdjEulerSolver() {
+	unsigned long iPoint, index, iVertex;
+	string text_line, mesh_filename;
+	unsigned short iDim, iVar, iMarker;
+	ifstream restart_file;
+	string filename, AdjExt;
+
+	bool restart = config->GetRestart();
+	bool incompressible = config->GetIncompressible();
+
+  int rank = MASTER_NODE;
+#ifndef NO_MPI
+	rank = MPI::COMM_WORLD.Get_rank();
+#endif
+  
+	/*--- Set the gamma value ---*/
+	Gamma = config->GetGamma();
+	Gamma_Minus_One = Gamma - 1.0;
+
+	/*--- Define geometry constants in the solver structure ---*/
+	nDim    = geometry->GetnDim();
+  nMarker = config->GetnMarker_All();
+  nPoint = geometry->GetnPoint();
+  nPointDomain = geometry->GetnPointDomain();
+  
+	if (incompressible) nVar = nDim + 1;
+	else nVar = nDim + 2;
+	node = new CVariable*[nPoint];
+
+	/*--- Define some auxiliary arrays related to the residual ---*/
+	Residual      = new double[nVar]; for (iVar = 0; iVar < nVar; iVar++) Residual[iVar]      = 0.0;
+	Residual_RMS  = new double[nVar]; for (iVar = 0; iVar < nVar; iVar++) Residual_RMS[iVar]  = 0.0;
+	Residual_Max  = new double[nVar]; for (iVar = 0; iVar < nVar; iVar++) Residual_Max[iVar]  = 0.0;
+	Point_Max  = new unsigned long[nVar]; for (iVar = 0; iVar < nVar; iVar++) Point_Max[iVar]  = 0;
+	Residual_i    = new double[nVar]; for (iVar = 0; iVar < nVar; iVar++) Residual_i[iVar]    = 0.0;
+	Residual_j    = new double[nVar]; for (iVar = 0; iVar < nVar; iVar++) Residual_j[iVar]    = 0.0;
+	Res_Conv_i = new double[nVar];  for (iVar = 0; iVar < nVar; iVar++) Res_Conv_i[iVar]    = 0.0;
+  Res_Visc_i   = new double[nVar];  for (iVar = 0; iVar < nVar; iVar++) Res_Visc_i[iVar]    = 0.0;
+	Res_Conv_j = new double[nVar];  for (iVar = 0; iVar < nVar; iVar++) Res_Conv_j[iVar]    = 0.0;
+  Res_Visc_j   = new double[nVar];  for (iVar = 0; iVar < nVar; iVar++) Res_Visc_j[iVar]    = 0.0;
+
+	/*--- Define some auxiliary arrays related to the solution ---*/
+	Solution   = new double[nVar]; for (iVar = 0; iVar < nVar; iVar++) Solution[iVar]   = 0.0;
+	Solution_i = new double[nVar]; for (iVar = 0; iVar < nVar; iVar++) Solution_i[iVar] = 0.0;
+	Solution_j = new double[nVar]; for (iVar = 0; iVar < nVar; iVar++) Solution_j[iVar] = 0.0;
+
+	/*--- Define some auxiliary vectors related to the geometry ---*/
+	Vector   = new double[nDim]; for (iDim = 0; iDim < nDim; iDim++) Vector[iDim]   = 0.0;
+	Vector_i = new double[nDim]; for (iDim = 0; iDim < nDim; iDim++) Vector_i[iDim] = 0.0;
+	Vector_j = new double[nDim]; for (iDim = 0; iDim < nDim; iDim++) Vector_j[iDim] = 0.0;
+
+  /*--- Point to point Jacobians. These are always defined because
+   they are also used for sensitivity calculations. ---*/
+  Jacobian_i = new double* [nVar];
+  Jacobian_j = new double* [nVar];
+  for (iVar = 0; iVar < nVar; iVar++) {
+    Jacobian_i[iVar] = new double [nVar];
+    Jacobian_j[iVar] = new double [nVar];
+  }
+  
+  /*--- Solution and residual vectors ---*/
+  LinSysSol.Initialize(nPoint, nPointDomain, nVar, 0.0);
+  LinSysRes.Initialize(nPoint, nPointDomain, nVar, 0.0);
+  
+	/*--- Jacobians and vector structures for implicit computations ---*/
+	if (config->GetKind_TimeIntScheme_AdjFlow() == EULER_IMPLICIT) {
+
+		Jacobian_ii = new double* [nVar];
+		Jacobian_ij = new double* [nVar];
+		Jacobian_ji = new double* [nVar];
+		Jacobian_jj = new double* [nVar];
+		for (iVar = 0; iVar < nVar; iVar++) {
+			Jacobian_ii[iVar] = new double [nVar];
+			Jacobian_ij[iVar] = new double [nVar];
+			Jacobian_ji[iVar] = new double [nVar];
+			Jacobian_jj[iVar] = new double [nVar];
+		}
+    if (rank == MASTER_NODE)
+      cout << "Initialize jacobian structure (Adjoint N-S). MG level: " << iMesh <<"." << endl;
+		Jacobian.Initialize(nPoint, nPointDomain, nVar, nVar, geometry);
+
+  } else {
+      if (rank == MASTER_NODE)
+        cout << "Explicit scheme. No jacobian structure (Adjoint N-S). MG level: " << iMesh <<"." << endl;
+    }
+
+	/*--- Array structures for computation of gradients by least squares ---*/
+	if (config->GetKind_Gradient_Method() == WEIGHTED_LEAST_SQUARES) {
+		/*--- S matrix := inv(R)*traspose(inv(R)) ---*/
+		Smatrix = new double* [nDim];
+		for (iDim = 0; iDim < nDim; iDim++)
+			Smatrix[iDim] = new double [nDim];
+		/*--- c vector := transpose(WA)*(Wb) ---*/
+		cvector = new double* [nVar];
+		for (iVar = 0; iVar < nVar; iVar++)
+			cvector[iVar] = new double [nDim];
+	}
+
+	/*--- Sensitivity definition and coefficient on all markers ---*/
+	CSensitivity = new double* [nMarker];
+	for (iMarker=0; iMarker<nMarker; iMarker++) {
+		CSensitivity[iMarker] = new double [geometry->nVertex[iMarker]];
+	}
+	Sens_Geo   = new double[nMarker];
+	Sens_Mach  = new double[nMarker];
+	Sens_AoA   = new double[nMarker];
+	Sens_Press = new double[nMarker];
+	Sens_Temp  = new double[nMarker];
+
+  /*--- Initialize sensitivities to zero ---*/
+	for (iMarker = 0; iMarker < nMarker; iMarker++) {
+		Sens_Geo[iMarker]   = 0.0;
+		Sens_Mach[iMarker]  = 0.0;
+		Sens_AoA[iMarker]   = 0.0;
+		Sens_Press[iMarker] = 0.0;
+		Sens_Temp[iMarker]  = 0.0;
+		for (iVertex = 0; iVertex < geometry->nVertex[iMarker]; iVertex++)
+			CSensitivity[iMarker][iVertex] = 0.0;
+	}
+
+	/*--- Initialize the adjoint variables to zero (infinity state) ---*/
+	PsiRho_Inf = 0.0;
+  if (config->GetKind_ObjFunc() == HEAT_LOAD)
+    PsiE_Inf = -1.0;
+  else
+    PsiE_Inf = 0.0;
+	Phi_Inf = new double [nDim];
+	Phi_Inf[0] = 0.0; Phi_Inf[1] = 0.0;
+	if (nDim == 3) Phi_Inf[2] = 0.0;
+
+	if (!restart || geometry->GetFinestMGLevel() == false) {
+		/*--- Restart the solution from infinity ---*/
+		for (iPoint = 0; iPoint < nPoint; iPoint++)
+			node[iPoint] = new CAdjNSVariable(PsiRho_Inf, Phi_Inf, PsiE_Inf, nDim, nVar, config);
+	}
+	else {
+
+		/*--- Restart the solution from file information ---*/
+		mesh_filename = config->GetSolution_AdjFileName();
+
+		/*--- Change the name, depending of the objective function ---*/
+		filename.assign(mesh_filename);
+		filename.erase (filename.end()-4, filename.end());
+		switch (config->GetKind_ObjFunc()) {
+		case DRAG_COEFFICIENT: AdjExt = "_cd.dat"; break;
+		case LIFT_COEFFICIENT: AdjExt = "_cl.dat"; break;
+		case SIDEFORCE_COEFFICIENT: AdjExt = "_csf.dat"; break;
+		case PRESSURE_COEFFICIENT: AdjExt = "_cp.dat"; break;
+		case MOMENT_X_COEFFICIENT: AdjExt = "_cmx.dat"; break;
+		case MOMENT_Y_COEFFICIENT: AdjExt = "_cmy.dat"; break;
+		case MOMENT_Z_COEFFICIENT: AdjExt = "_cmz.dat"; break;
+		case EFFICIENCY: AdjExt = "_eff.dat"; break;
+		case EQUIVALENT_AREA: AdjExt = "_ea.dat"; break;
+		case NEARFIELD_PRESSURE: AdjExt = "_nfp.dat"; break;
+		case FORCE_X_COEFFICIENT: AdjExt = "_cfx.dat"; break;
+		case FORCE_Y_COEFFICIENT: AdjExt = "_cfy.dat"; break;
+		case FORCE_Z_COEFFICIENT: AdjExt = "_cfz.dat"; break;
+		case THRUST_COEFFICIENT: AdjExt = "_ct.dat"; break;
+		case TORQUE_COEFFICIENT: AdjExt = "_cq.dat"; break;
+		case FIGURE_OF_MERIT: AdjExt = "_merit.dat"; break;
+		case FREE_SURFACE: AdjExt = "_fs.dat"; break;
+		case NOISE: AdjExt = "_fwh.dat"; break;
+    case HEAT_LOAD: AdjExt = "_Q.dat"; break;
+		}
+		filename.append(AdjExt);
+		restart_file.open(filename.data(), ios::in);
+
+		/*--- In case there is no file ---*/
+		if (restart_file.fail()) {
+			cout << "There is no adjoint restart file!! " << filename.data() << "."<< endl;
+			cout << "Press any key to exit..." << endl;
+			cin.get(); exit(1);
+		}
+
+		/*--- In case this is a parallel simulation, we need to perform the
+     Global2Local index transformation first. ---*/
+		long *Global2Local;
+		Global2Local = new long[geometry->GetGlobal_nPointDomain()];
+		/*--- First, set all indices to a negative value by default ---*/
+		for(iPoint = 0; iPoint < geometry->GetGlobal_nPointDomain(); iPoint++) {
+			Global2Local[iPoint] = -1;
+		}
+		/*--- Now fill array with the transform values only for local points ---*/
+		for(iPoint = 0; iPoint < nPointDomain; iPoint++) {
+			Global2Local[geometry->node[iPoint]->GetGlobalIndex()] = iPoint;
+		}
+
+		/*--- Read all lines in the restart file ---*/
+		long iPoint_Local; unsigned long iPoint_Global = 0;
+
+		/*--- The first line is the header ---*/
+		getline (restart_file, text_line);
+
+		while (getline (restart_file, text_line)) {
+			istringstream point_line(text_line);
+
+			/*--- Retrieve local index. If this node from the restart file lives
+       on a different processor, the value of iPoint_Local will be -1.
+       Otherwise, the local index for this node on the current processor
+       will be returned and used to instantiate the vars. ---*/
+			iPoint_Local = Global2Local[iPoint_Global];
+			if (iPoint_Local >= 0) {
+				if (incompressible) {
+					if (nDim == 2) point_line >> index >> Solution[0] >> Solution[1] >> Solution[2];
+					if (nDim == 3) point_line >> index >> Solution[0] >> Solution[1] >> Solution[2] >> Solution[3];
+				}
+				else {
+					if (nDim == 2) point_line >> index >> Solution[0] >> Solution[1] >> Solution[2] >> Solution[3];
+					if (nDim == 3) point_line >> index >> Solution[0] >> Solution[1] >> Solution[2] >> Solution[3] >> Solution[4];
+				}
+				node[iPoint_Local] = new CAdjNSVariable(Solution, nDim, nVar, config);
+			}
+			iPoint_Global++;
+		}
+
+		/*--- Instantiate the variable class with an arbitrary solution
+     at any halo/periodic nodes. The initial solution can be arbitrary,
+     because a send/recv is performed immediately in the solver. ---*/
+		for(iPoint = nPointDomain; iPoint < nPoint; iPoint++) {
+			node[iPoint] = new CAdjNSVariable(Solution, nDim, nVar, config);
+		}
+
+		/*--- Close the restart file ---*/
+		restart_file.close();
+
+		/*--- Free memory needed for the transformation ---*/
+		delete [] Global2Local;
+	}
+  
+  /*--- MPI solution ---*/
+  Set_MPI_Solution(geometry, config);
+
+}
+
+CAdjNSSolver::~CAdjNSSolver(void) {
+
+}
+
+
+void CAdjNSSolver::Preprocessing(CGeometry *geometry, CSolver **solver_container, CConfig *config, unsigned short iMesh, unsigned short iRKStep, unsigned short RunTime_EqSystem) {
+  
+	unsigned long iPoint, ErrorCounter = 0;
+  double SharpEdge_Distance;
+  bool RightSol;
+
+#ifdef NO_MPI
+	int rank = MASTER_NODE;
+#else
+	int rank = MPI::COMM_WORLD.Get_rank();
+#endif
+  
+  /*--- Retrieve information about the spatial and temporal integration for the
+   adjoint equations (note that the flow problem may use different methods). ---*/
+  bool implicit       = (config->GetKind_TimeIntScheme_AdjFlow() == EULER_IMPLICIT);
+  bool upwind_2nd     = (config->GetKind_Upwind_AdjFlow() == ROE_2ND) || (config->GetKind_Upwind_AdjFlow() == SW_2ND);
+  bool center         = (config->GetKind_ConvNumScheme_AdjFlow() == SPACE_CENTERED);
+  bool center_jst     = (config->GetKind_Centered_AdjFlow() == JST);
+  bool limiter        = (config->GetKind_SlopeLimit() != NONE);
+  bool incompressible = config->GetIncompressible();
+
+  /*--- Compute nacelle inflow and exhaust properties ---*/
+  GetNacelle_Properties(geometry, config, iMesh);
+  
+	/*--- Residual initialization ---*/
+	for (iPoint = 0; iPoint < nPoint; iPoint ++) {
+    
+    /*--- Get the distance form a sharp edge ---*/
+    SharpEdge_Distance = geometry->node[iPoint]->GetSharpEdge_Distance();
+    
+    /*--- Set the primitive variables incompressible and compressible
+     adjoint variables ---*/
+		if (incompressible) RightSol = node[iPoint]->SetPrimVar_Incompressible(SharpEdge_Distance, false, config);
+		else RightSol = node[iPoint]->SetPrimVar_Compressible(SharpEdge_Distance, false, config);
+    if (!RightSol) ErrorCounter++;
+
+		/*--- Initialize the convective residual vector ---*/
+		LinSysRes.SetBlock_Zero(iPoint);
+    
+	}
+  
+  /*--- Compute gradients for upwind second-order reconstruction ---*/
+  if ((upwind_2nd) && (iMesh == MESH_0)) {
+		if (config->GetKind_Gradient_Method() == GREEN_GAUSS) SetSolution_Gradient_GG(geometry, config);
+		if (config->GetKind_Gradient_Method() == WEIGHTED_LEAST_SQUARES) SetSolution_Gradient_LS(geometry, config);
+    
+    /*--- Limiter computation ---*/
+		if (limiter) SetSolution_Limiter(geometry, config);
+	}
+  
+  /*--- Artificial dissipation for centered schemes ---*/
+  if (center) {
+    if ((center_jst) && (iMesh == MESH_0)) {
+      SetDissipation_Switch(geometry, config);
+      SetUndivided_Laplacian(geometry, config);
+      if (config->GetKind_Gradient_Method() == GREEN_GAUSS) SetSolution_Gradient_GG(geometry, config);
+      if (config->GetKind_Gradient_Method() == WEIGHTED_LEAST_SQUARES) SetSolution_Gradient_LS(geometry, config);
+    }
+  }
+  
+	/*--- Compute gradients for solution reconstruction and viscous term
+   (be careful, if an upwind strategy is used, then we compute the gradient twice) ---*/
+	switch (config->GetKind_Gradient_Method()) {
+    case GREEN_GAUSS :
+      SetSolution_Gradient_GG(geometry, config);
+      if ((config->GetKind_Solver() == ADJ_RANS) && (!config->GetFrozen_Visc()))
+        solver_container[ADJTURB_SOL]->SetSolution_Gradient_GG(geometry, config);
+      break;
+    case WEIGHTED_LEAST_SQUARES :
+      SetSolution_Gradient_LS(geometry, config);
+      if ((config->GetKind_Solver() == ADJ_RANS) && (!config->GetFrozen_Visc()))
+        solver_container[ADJTURB_SOL]->SetSolution_Gradient_LS(geometry, config);
+      break;
+	}
+  
+	/*--- Initialize the Jacobian for implicit integration ---*/
+	if (implicit) Jacobian.SetValZero();
+  
+  /*--- Error message ---*/
+#ifndef NO_MPI
+  double MyErrorCounter = ErrorCounter; ErrorCounter = 0.0;
+  MPI::COMM_WORLD.Allreduce(&MyErrorCounter, &ErrorCounter, 1, MPI::UNSIGNED_LONG, MPI::SUM);
+#endif
+  if ((ErrorCounter != 0) && (rank == MASTER_NODE))
+    cout <<"The solution contains "<< ErrorCounter << " non-physical points." << endl;
+  
+}
+
+void CAdjNSSolver::Viscous_Residual(CGeometry *geometry, CSolver **solver_container, CNumerics *numerics,
+		CConfig *config, unsigned short iMesh, unsigned short iRKStep) {
+	unsigned long iPoint, jPoint, iEdge;
+
+	bool implicit = (config->GetKind_TimeIntScheme_AdjFlow() == EULER_IMPLICIT);
+	bool incompressible = config->GetIncompressible();
+  
+	if (true) {
+
+		for (iEdge = 0; iEdge < geometry->GetnEdge(); iEdge++) {
+
+			/*--- Points in edge, coordinates and normal vector---*/
+			iPoint = geometry->edge[iEdge]->GetNode(0);
+			jPoint = geometry->edge[iEdge]->GetNode(1);
+			numerics->SetCoord(geometry->node[iPoint]->GetCoord(), geometry->node[jPoint]->GetCoord());
+			numerics->SetNormal(geometry->edge[iEdge]->GetNormal());
+
+			/*--- Conservative variables w/o reconstruction and adjoint variables w/o reconstruction---*/
+			numerics->SetConservative(solver_container[FLOW_SOL]->node[iPoint]->GetSolution(),
+					solver_container[FLOW_SOL]->node[jPoint]->GetSolution());
+			numerics->SetAdjointVar(node[iPoint]->GetSolution(), node[jPoint]->GetSolution());
+
+			/*--- Gradient of Adjoint Variables ---*/
+			numerics->SetAdjointVarGradient(node[iPoint]->GetGradient(), node[jPoint]->GetGradient());
+
+			/*--- Viscosity and eddy viscosity---*/
+			if (incompressible) {
+        numerics->SetDensityInc(solver_container[FLOW_SOL]->node[iPoint]->GetDensityInc(),
+                              solver_container[FLOW_SOL]->node[jPoint]->GetDensityInc());
+				numerics->SetLaminarViscosity(solver_container[FLOW_SOL]->node[iPoint]->GetLaminarViscosityInc(),
+						solver_container[FLOW_SOL]->node[jPoint]->GetLaminarViscosityInc());
+      }
+			else {
+				numerics->SetLaminarViscosity(solver_container[FLOW_SOL]->node[iPoint]->GetLaminarViscosity(),
+						solver_container[FLOW_SOL]->node[jPoint]->GetLaminarViscosity());
+      }
+
+			numerics->SetEddyViscosity(solver_container[FLOW_SOL]->node[iPoint]->GetEddyViscosity(),
+					solver_container[FLOW_SOL]->node[jPoint]->GetEddyViscosity());
+
+			/*--- Compute residual in a non-conservative way, and update ---*/
+			numerics->ComputeResidual(Residual_i, Residual_j, Jacobian_ii, Jacobian_ij, Jacobian_ji, Jacobian_jj, config);
+      
+      /*--- Update adjoint viscous residual ---*/
+			LinSysRes.SubtractBlock(iPoint, Residual_i);
+			LinSysRes.AddBlock(jPoint, Residual_j);
+
+			if (implicit) {
+				Jacobian.SubtractBlock(iPoint, iPoint, Jacobian_ii);
+				Jacobian.SubtractBlock(iPoint, jPoint, Jacobian_ij);
+				Jacobian.AddBlock(jPoint, iPoint, Jacobian_ji);
+				Jacobian.AddBlock(jPoint, jPoint, Jacobian_jj);
+			}
+
+		}
+	}
+
+}
+
+void CAdjNSSolver::Source_Residual(CGeometry *geometry, CSolver **solver_container, CNumerics *numerics, CNumerics *second_numerics,
+		CConfig *config, unsigned short iMesh) {
+	unsigned long iPoint;
+  unsigned short iVar, iDim;
+  
+  bool rotating_frame = config->GetRotating_Frame();
+    bool freesurface = config->GetFreeSurface();
+  
+  for (iVar = 0; iVar < nVar; iVar++) Residual[iVar] = 0.0;
+
+	/*--- Loop over all the points, note that we are supposing that primitive and
+	 adjoint gradients have been computed previously ---*/
+	for (iPoint = 0; iPoint < nPointDomain; iPoint++) {
+ 
+		/*--- Conservative variables w/o reconstruction ---*/
+		numerics->SetConservative(solver_container[FLOW_SOL]->node[iPoint]->GetSolution(), NULL);
+
+		/*--- Gradient of primitive and adjoint variables ---*/
+		numerics->SetPrimVarGradient(solver_container[FLOW_SOL]->node[iPoint]->GetGradient_Primitive(), NULL);
+		numerics->SetAdjointVarGradient(node[iPoint]->GetGradient(), NULL);
+
+		/*--- Laminar viscosity, and eddy viscosity (adjoint with frozen viscosity) ---*/
+		numerics->SetLaminarViscosity(solver_container[FLOW_SOL]->node[iPoint]->GetLaminarViscosity(), 0.0);
+		numerics->SetEddyViscosity(solver_container[FLOW_SOL]->node[iPoint]->GetEddyViscosity(), 0.0);
+
+		/*--- Set temperature of the fluid ---*/
+		numerics->SetTemperature(solver_container[FLOW_SOL]->node[iPoint]->GetTemperature(), 0.0);
+
+		/*--- Set volume ---*/
+		numerics->SetVolume(geometry->node[iPoint]->GetVolume());
+
+		/*--- If turbulence computation we must add some coupling terms to the NS adjoint eq. ---*/
+		if ((config->GetKind_Solver() == ADJ_RANS) && (!config->GetFrozen_Visc())) {
+
+			/*--- Turbulent variables w/o reconstruction ---*/
+			numerics->SetTurbVar(solver_container[TURB_SOL]->node[iPoint]->GetSolution(), NULL);
+
+			/*--- Gradient of Turbulent Variables w/o reconstruction ---*/
+			numerics->SetTurbVarGradient(solver_container[TURB_SOL]->node[iPoint]->GetGradient(), NULL);
+
+			/*--- Turbulent adjoint variables w/o reconstruction ---*/
+			numerics->SetTurbAdjointVar(solver_container[ADJTURB_SOL]->node[iPoint]->GetSolution(), NULL);
+
+			/*--- Gradient of Adjoint turbulent variables w/o reconstruction ---*/
+			numerics->SetTurbAdjointGradient(solver_container[ADJTURB_SOL]->node[iPoint]->GetGradient(), NULL);
+
+			/*--- Set distance to the surface ---*/
+			numerics->SetDistance(geometry->node[iPoint]->GetWall_Distance(), 0.0);
+
+		}
+
+		/*--- Compute residual ---*/
+		numerics->ComputeResidual(Residual, config);
+    
+    /*--- Add and substract to the residual ---*/
+		LinSysRes.AddBlock(iPoint, Residual);
+	}
+
+  // WARNING: The rotating frame source term has been placed in the second
+  // source term container since the section below is commented. This needs a
+  // permanent fix asap!
+  
+  if (rotating_frame) {
+    
+		/*--- loop over points ---*/
+		for (iPoint = 0; iPoint < nPointDomain; iPoint++) {
+      
+			/*--- Set solution  ---*/
+			second_numerics->SetConservative(node[iPoint]->GetSolution(),
+                                       node[iPoint]->GetSolution());
+      
+			/*--- Set control volume ---*/
+			second_numerics->SetVolume(geometry->node[iPoint]->GetVolume());
+      
+			/*--- Set rotational velocity ---*/
+			second_numerics->SetGridVel(geometry->node[iPoint]->GetGridVel(),
+                                  geometry->node[iPoint]->GetGridVel());
+      
+			/*--- Compute Residual ---*/
+			second_numerics->ComputeResidual(Residual, Jacobian_i, config);
+      
+			/*--- Add Residual ---*/
+			LinSysRes.AddBlock(iPoint, Residual);
+		}
+	}
+  
+	if (freesurface) {
+    for (iPoint = 0; iPoint < nPointDomain; iPoint++) {
+      
+      double Volume = geometry->node[iPoint]->GetVolume();
+      double **Gradient = solver_container[ADJLEVELSET_SOL]->node[iPoint]->GetGradient();
+      double coeff = solver_container[LEVELSET_SOL]->node[iPoint]->GetSolution(0) / solver_container[FLOW_SOL]->node[iPoint]->GetDensityInc();
+      
+      Residual[0] = 0.0;
+      for (iDim = 0; iDim < nDim; iDim++) {
+        Residual[iDim+1] = coeff*Gradient[0][iDim]*Volume;
+      }
+      
+      LinSysRes.AddBlock(iPoint, Residual);
+      
+		}
+	}
+  
+//  if ((config->GetKind_Solver() == ADJ_RANS) && (!config->GetFrozen_Visc()) && (config->GetKind_Adjoint() == CONTINUOUS)) {
+//    unsigned long jPoint, iEdge;
+//
+//    /*--- Gradient of primitive variables already computed in the previous step ---*/
+//    for (iEdge = 0; iEdge < geometry->GetnEdge(); iEdge++) {
+//      
+//      /*--- Points in edge, and normal vector ---*/
+//      iPoint = geometry->edge[iEdge]->GetNode(0);
+//      jPoint = geometry->edge[iEdge]->GetNode(1);
+//      second_numerics->SetNormal(geometry->edge[iEdge]->GetNormal());
+//      
+//      /*--- Conservative variables w/o reconstruction ---*/
+//      second_numerics->SetConservative(solver_container[FLOW_SOL]->node[iPoint]->GetSolution(),
+//                                     solver_container[FLOW_SOL]->node[jPoint]->GetSolution());
+//      
+//      /*--- Gradient of primitive variables w/o reconstruction ---*/
+//      second_numerics->SetPrimVarGradient(solver_container[FLOW_SOL]->node[iPoint]->GetGradient_Primitive(),
+//                                        solver_container[FLOW_SOL]->node[jPoint]->GetGradient_Primitive());
+//      
+//      /*--- Viscosity ---*/
+//      second_numerics->SetLaminarViscosity(solver_container[FLOW_SOL]->node[iPoint]->GetLaminarViscosity(),
+//                                         solver_container[FLOW_SOL]->node[jPoint]->GetLaminarViscosity());
+//      
+//      /*--- Turbulent variables w/o reconstruction ---*/
+//      second_numerics->SetTurbVar(solver_container[TURB_SOL]->node[iPoint]->GetSolution(),
+//                                solver_container[TURB_SOL]->node[jPoint]->GetSolution());
+//      
+//      /*--- Turbulent adjoint variables w/o reconstruction ---*/
+//      second_numerics->SetTurbAdjointVar(solver_container[ADJTURB_SOL]->node[iPoint]->GetSolution(),
+//                                       solver_container[ADJTURB_SOL]->node[jPoint]->GetSolution());
+//      
+//      /*--- Set distance to the surface ---*/
+//      second_numerics->SetDistance(geometry->node[iPoint]->GetWall_Distance(), geometry->node[jPoint]->GetWall_Distance());
+//      
+//      /*--- Add and Subtract Residual ---*/
+//      for (iVar = 0; iVar < nVar; iVar++) Residual[iVar] = 0.0;
+//      second_numerics->ComputeResidual(Residual, config);
+//      LinSysRes.AddBlock(iPoint, Residual);
+//      LinSysRes.SubtractBlock(jPoint, Residual);
+//    }
+//    
+//  }
+  
+}
+
+void CAdjNSSolver::Viscous_Sensitivity(CGeometry *geometry, CSolver **solver_container, CNumerics *numerics, CConfig *config) {
+	unsigned long iVertex, iPoint;
+	unsigned short iDim, jDim, iMarker;
+	double **PsiVar_Grad, **PrimVar_Grad, div_phi, *Normal, Area,
+	normal_grad_psi5, normal_grad_T, sigma_partial,
+  cp, Laminar_Viscosity, heat_flux_factor, LevelSet, Target_LevelSet, temp_sens;
+  
+  double *Psi, *U, Enthalpy, **GridVel_Grad, gradPsi5_v, psi5_tau_partial, psi5_tau_grad_vel, source_v;
+  double Density, Pressure, div_vel, val_turb_ke, vartheta, vartheta_partial, psi5_p_div_vel, Omega[3], rho_v[3], CrossProduct[3];
+  double delta[3][3] = {{1.0, 0.0, 0.0},{0.0,1.0,0.0},{0.0,0.0,1.0}};
+  
+	double Gas_Constant = config->GetGas_ConstantND();
+	bool incompressible = config->GetIncompressible();
+  bool rotating_frame = config->GetRotating_Frame();
+  bool grid_movement  = config->GetGrid_Movement();
+  bool freesurface    = config->GetFreeSurface();
+  
+	cp = (Gamma / Gamma_Minus_One) * Gas_Constant;
+  
+	double *UnitaryNormal = new double[nDim];
+	double *normal_grad_vel = new double[nDim];
+	double *tang_deriv_psi5 = new double[nDim];
+	double *tang_deriv_T = new double[nDim];
+	double **Sigma = new double* [nDim];
+  
+	for (iDim = 0; iDim < nDim; iDim++)
+		Sigma[iDim] = new double [nDim];
+  
+  double *normal_grad_gridvel = new double[nDim];
+  double *normal_grad_v_ux =new double[nDim];
+  double **Sigma_Psi5v = new double* [nDim];
+	for (iDim = 0; iDim < nDim; iDim++)
+		Sigma_Psi5v[iDim] = new double [nDim];
+  double **tau = new double* [nDim];
+	for (iDim = 0; iDim < nDim; iDim++)
+		tau[iDim] = new double [nDim];
+  double *Velocity = new double[nDim];
+  
+  /*--- Compute gradient of adjoint variables on the surface ---*/
+  SetSurface_Gradient(geometry, config);
+  
+  /*--- Compute gradient of the grid velocity, if applicable ---*/
+  if (grid_movement)
+    SetGridVel_Gradient(geometry, config);
+  
+  Total_Sens_Geo = 0.0;
+  for (iMarker = 0; iMarker < nMarker; iMarker++) {
+    
+    Sens_Geo[iMarker] = 0.0;
+    
+    if ((config->GetMarker_All_Boundary(iMarker) == HEAT_FLUX) ||
+        (config->GetMarker_All_Boundary(iMarker) == ISOTHERMAL)) {
+      
+      for (iVertex = 0; iVertex < geometry->nVertex[iMarker]; iVertex++) {
+        
+        iPoint = geometry->vertex[iMarker][iVertex]->GetNode();
+        if (geometry->node[iPoint]->GetDomain()) {
+          
+          PsiVar_Grad = node[iPoint]->GetGradient();
+          PrimVar_Grad = solver_container[FLOW_SOL]->node[iPoint]->GetGradient_Primitive();
+          
+          if (incompressible) Laminar_Viscosity  = solver_container[FLOW_SOL]->node[iPoint]->GetLaminarViscosityInc();
+          else Laminar_Viscosity  = solver_container[FLOW_SOL]->node[iPoint]->GetLaminarViscosity();
+          
+          heat_flux_factor = cp * Laminar_Viscosity / PRANDTL;
+          
+          /*--- Compute face area and the nondimensional normal to the surface ---*/
+          Normal = geometry->vertex[iMarker][iVertex]->GetNormal();
+          Area = 0.0; for (iDim = 0; iDim < nDim; iDim++) { Area += Normal[iDim]*Normal[iDim]; } Area = sqrt(Area);
+          for (iDim = 0; iDim < nDim; iDim++) { UnitaryNormal[iDim] = Normal[iDim] / Area; }
+          
+          /*--- Compute the sensitivity related to the temperature ---*/
+          if (!incompressible) {
+            normal_grad_psi5 = 0.0; normal_grad_T = 0.0;
+            for (iDim = 0; iDim < nDim; iDim++) {
+              normal_grad_psi5 += PsiVar_Grad[nVar-1][iDim]*UnitaryNormal[iDim];
+              normal_grad_T += PrimVar_Grad[0][iDim]*UnitaryNormal[iDim];
+            }
+            
+            temp_sens = 0.0;
+            if (config->GetMarker_All_Boundary(iMarker) == HEAT_FLUX) {
+              
+              /*--- Heat Flux Term: temp_sens = (\partial_tg \psi_5)\cdot (k \partial_tg T) ---*/
+              for (iDim = 0; iDim < nDim; iDim++) {
+                tang_deriv_psi5[iDim] = PsiVar_Grad[nVar-1][iDim] - normal_grad_psi5*UnitaryNormal[iDim];
+                tang_deriv_T[iDim] = PrimVar_Grad[0][iDim] - normal_grad_T*UnitaryNormal[iDim];
+              }
+              for (iDim = 0; iDim < nDim; iDim++)
+                temp_sens += heat_flux_factor * tang_deriv_psi5[iDim] * tang_deriv_T[iDim];
+              
+            } else if (config->GetMarker_All_Boundary(iMarker) == ISOTHERMAL) {
+              
+              /*--- Isothermal Term: temp_sens = - k * \partial_n(\psi_5) * \partial_n(T) ---*/
+              temp_sens = - heat_flux_factor * normal_grad_psi5 * normal_grad_T;
+              
+            }
+          } else {
+            
+            /*--- Incompressible case ---*/
+            temp_sens = 0.0;
+          }
+          
+          /*--- Term: sigma_partial = \Sigma_{ji} n_i \partial_n v_j ---*/
+          if (!incompressible) {
+            div_phi = 0.0;
+            for (iDim = 0; iDim < nDim; iDim++) {
+              div_phi += PsiVar_Grad[iDim+1][iDim];
+              for (jDim = 0; jDim < nDim; jDim++)
+                Sigma[iDim][jDim] = Laminar_Viscosity * (PsiVar_Grad[iDim+1][jDim]+PsiVar_Grad[jDim+1][iDim]);
+            }
+            for (iDim = 0; iDim < nDim; iDim++)
+              Sigma[iDim][iDim] -= TWO3*Laminar_Viscosity * div_phi;
+          }
+          else {
+            for (iDim = 0; iDim < nDim; iDim++) {
+              for (jDim = 0; jDim < nDim; jDim++)
+                Sigma[iDim][jDim] = Laminar_Viscosity * PsiVar_Grad[jDim+1][iDim];
+            }
+          }
+          
+          for (iDim = 0; iDim < nDim; iDim++) {
+            normal_grad_vel[iDim] = 0.0;
+            for (jDim = 0; jDim < nDim; jDim++)
+              normal_grad_vel[iDim] += PrimVar_Grad[iDim+1][jDim]*UnitaryNormal[jDim];
+          }
+          
+          sigma_partial = 0.0;
+          for (iDim = 0; iDim < nDim; iDim++)
+            for (jDim = 0; jDim < nDim; jDim++)
+              sigma_partial += UnitaryNormal[iDim]*Sigma[iDim][jDim]*normal_grad_vel[jDim];
+          
+          /*--- Compute additional terms in the surface sensitivity for
+           moving walls in a rotating frame or dynamic mesh problem. ---*/
+          if (grid_movement) {
+            
+            Psi = node[iPoint]->GetSolution();
+            U = solver_container[FLOW_SOL]->node[iPoint]->GetSolution();
+            Density = U[0];
+            Pressure = solver_container[FLOW_SOL]->node[iPoint]->GetPressure(incompressible);
+            Enthalpy = solver_container[FLOW_SOL]->node[iPoint]->GetEnthalpy();
+            
+            /*--- Turbulent kinetic energy ---*/
+            if (config->GetKind_Turb_Model() == SST)
+              val_turb_ke = solver_container[TURB_SOL]->node[iPoint]->GetSolution(0);
+            else
+              val_turb_ke = 0.0;
+            
+            div_vel = 0.0;
+            for (iDim = 0 ; iDim < nDim; iDim++) {
+              Velocity[iDim] = U[iDim+1]/Density;
+              div_vel += PrimVar_Grad[iDim+1][iDim];
+            }
+            
+            for (iDim = 0 ; iDim < nDim; iDim++)
+              for (jDim = 0 ; jDim < nDim; jDim++)
+                tau[iDim][jDim] = Laminar_Viscosity*(PrimVar_Grad[jDim+1][iDim] + PrimVar_Grad[iDim+1][jDim])
+                - TWO3*Laminar_Viscosity*div_vel*delta[iDim][jDim]
+                - TWO3*Density*val_turb_ke*delta[iDim][jDim];
+            
+            /*--- Form normal_grad_gridvel = \partial_n (u_x) ---*/
+            GridVel_Grad = geometry->node[iPoint]->GetGridVel_Grad();
+            for (iDim = 0; iDim < nDim; iDim++) {
+              normal_grad_gridvel[iDim] = 0.0;
+              for (jDim = 0; jDim < nDim; jDim++)
+                normal_grad_gridvel[iDim] += GridVel_Grad[iDim][jDim]*UnitaryNormal[jDim];
+            }
+            
+            /*--- Form normal_grad_v_ux = \partial_n (v - u_x) ---*/
+            for (iDim = 0; iDim < nDim; iDim++)
+              normal_grad_v_ux[iDim] = normal_grad_vel[iDim] - normal_grad_gridvel[iDim];
+            
+            //if (iVertex == 10) cout << normal_grad_gridvel[0] << "  "<<normal_grad_vel[0]<<endl;
+            /*--- Form Sigma_Psi5v ---*/
+            gradPsi5_v = 0.0;
+            for (iDim = 0; iDim < nDim; iDim++) {
+              gradPsi5_v += PsiVar_Grad[nDim+1][iDim]*Velocity[iDim];
+              for (jDim = 0; jDim < nDim; jDim++)
+                Sigma_Psi5v[iDim][jDim] = Laminar_Viscosity * (PsiVar_Grad[nDim+1][iDim]*Velocity[jDim]+PsiVar_Grad[nDim+1][jDim]*Velocity[iDim]);
+            }
+            for (iDim = 0; iDim < nDim; iDim++)
+              Sigma_Psi5v[iDim][iDim] -= TWO3*Laminar_Viscosity * gradPsi5_v;
+            
+            
+            /*--- Now compute various terms of surface sensitivity ---*/
+            
+            /*--- Form vartheta_partial = \vartheta * \partial_n (v - u_x) . n ---*/
+            vartheta = Density*Psi[0] + Density*Enthalpy*Psi[nDim+1];
+            for (iDim = 0; iDim < nDim; iDim++) {
+              vartheta += U[iDim+1]*Psi[iDim+1];
+            }
+            vartheta_partial = 0.0;
+            for (iDim = 0; iDim < nDim; iDim++)
+              vartheta_partial += vartheta * normal_grad_v_ux[iDim] * UnitaryNormal[iDim];
+            
+            //              /*--- Form sigma_partial = n_i ( \Sigma_Phi_{ij} + \Sigma_Psi5v_{ij} ) \partial_n (v - u_x)_j ---*/
+            //              sigma_partial = 0.0;
+            //              for (iDim = 0; iDim < nDim; iDim++)
+            //                for (jDim = 0; jDim < nDim; jDim++)
+            //                  sigma_partial += UnitaryNormal[iDim]*(Sigma[iDim][jDim]+Sigma_Psi5v[iDim][jDim])*normal_grad_v_ux[jDim];
+            
+            /*--- Form psi5_tau_partial = \Psi_5 * \partial_n (v - u_x)_i * tau_{ij} * n_j ---*/
+            psi5_tau_partial = 0.0;
+            for (iDim = 0; iDim < nDim; iDim++)
+              for (jDim = 0; jDim < nDim; jDim++)
+                psi5_tau_partial -= Psi[nDim+1]*normal_grad_v_ux[iDim]*tau[iDim][jDim]*UnitaryNormal[jDim];
+            
+            /*--- Form psi5_p_div_vel = ---*/
+            psi5_p_div_vel = -Psi[nDim+1]*Pressure*div_vel;
+            
+            /*--- Form psi5_tau_grad_vel = \Psi_5 * tau_{ij} : \nabla( v ) ---*/
+            psi5_tau_grad_vel = 0.0;
+            for (iDim = 0; iDim < nDim; iDim++)
+              for (jDim = 0; jDim < nDim; jDim++)
+                psi5_tau_grad_vel += Psi[nDim+1]*tau[iDim][jDim]*PrimVar_Grad[iDim+1][jDim];
+            
+            /*--- Retrieve the angular velocity vector ---*/
+            if (rotating_frame) {
+              
+              Omega[0]  = (config->GetRotation_Rate_X(ZONE_0)/config->GetOmega_Ref());
+              Omega[1]  = (config->GetRotation_Rate_Y(ZONE_0)/config->GetOmega_Ref());
+              Omega[2]  = (config->GetRotation_Rate_Z(ZONE_0)/config->GetOmega_Ref());
+              
+              /*--- Calculate momentum source terms as: rho * ( Omega X V ) ---*/
+              for(iDim = 0; iDim < nDim; iDim++)
+                rho_v[iDim] = U[iDim+1];
+              
+              CrossProduct[0] = Omega[1]*rho_v[2] - Omega[2]*rho_v[1];
+              CrossProduct[1] = Omega[2]*rho_v[0] - Omega[0]*rho_v[2];
+              CrossProduct[2] = Omega[0]*rho_v[1] - Omega[1]*rho_v[0];
+              
+              source_v = 0.0;
+              for(iDim = 0; iDim < nDim; iDim++)
+                source_v -= Psi[nDim+1]*CrossProduct[iDim]*Velocity[iDim];
+            }
+            
+            /*--- For simplicity, store all additional terms within sigma_partial ---*/
+            //if (iVertex==10)cout << sigma_partial << "\t" << vartheta_partial << "\t" << psi5_tau_partial << "\t" << psi5_p_div_vel << "\t" << psi5_tau_grad_vel << "\t" <<tang_psi_5<<endl;
+            //sigma_partial = sigma_partial + vartheta_partial + psi5_tau_partial + psi5_p_div_vel + psi5_tau_grad_vel + source_v;
+            //sigma_partial = sigma_partial + vartheta_partial + psi5_p_div_vel + psi5_tau_grad_vel;
+            
+          }
+          
+          /*--- Compute additional term in the surface sensitivity for
+           free surface problem. ---*/
+          if (freesurface) {
+            LevelSet = solver_container[LEVELSET_SOL]->node[iPoint]->GetSolution(0);
+            Target_LevelSet = geometry->node[iPoint]->GetCoord(nDim-1);
+            sigma_partial += 0.5*(Target_LevelSet - LevelSet)*(Target_LevelSet - LevelSet);
+          }
+          
+          /*--- Compute sensitivity for each surface point ---*/
+          CSensitivity[iMarker][iVertex] = (sigma_partial - temp_sens)*Area;
+          Sens_Geo[iMarker] -= CSensitivity[iMarker][iVertex]*Area;
+        }
+      }
+      Total_Sens_Geo += Sens_Geo[iMarker];
+    }
+  }
+  
+	delete [] UnitaryNormal;
+	delete [] normal_grad_vel;
+	delete [] tang_deriv_psi5;
+	delete [] tang_deriv_T;
+	for (iDim = 0; iDim < nDim; iDim++)
+		delete Sigma[iDim];
+	delete [] Sigma;
+  
+  delete [] normal_grad_gridvel;
+  delete [] normal_grad_v_ux;
+  for (iDim = 0; iDim < nDim; iDim++)
+		delete Sigma_Psi5v[iDim];
+  for (iDim = 0; iDim < nDim; iDim++)
+		delete tau[iDim];
+	delete [] tau;
+  delete [] Velocity;
+}
+
+void CAdjNSSolver::BC_HeatFlux_Wall(CGeometry *geometry, CSolver **solver_container, CNumerics *conv_numerics, CNumerics *visc_numerics, CConfig *config, unsigned short val_marker) {
+	unsigned long iVertex, iPoint, total_index, Point_Normal;
+	unsigned short iDim, iVar, jVar, jDim;
+	double *d, *U, l1psi, mu_dyn, Temp, dVisc_T, rho, pressure, div_phi,
+    force_stress, Sigma_5, **PsiVar_Grad, phi[3];
+    double phis1, phis2, sq_vel, ProjVel, Enthalpy, *GridVel, phi_u, d_n;
+    double Energy, ViscDens, XiDens, Density, SoundSpeed, Pressure, dPhiE_dn, Laminar_Viscosity, Eddy_Viscosity,
+    Sigma_xx, Sigma_yy, Sigma_zz, Sigma_xy, Sigma_xz, Sigma_yz,
+    Sigma_xx5, Sigma_yy5, Sigma_zz5, Sigma_xy5, Sigma_xz5,
+    Sigma_yz5, eta_xx, eta_yy, eta_zz, eta_xy, eta_xz, eta_yz;
+    
+    
+    double *Psi = new double[nVar];
+	double **Tau = new double* [nDim];
+	for (iDim = 0; iDim < nDim; iDim++)
+		Tau[iDim] = new double [nDim];
+    double *Velocity = new double[nDim];
+    double *Normal = new double[nDim];
+    
+    double **GradPhi = new double* [nDim];
+    for (iDim = 0; iDim < nDim; iDim++)
+        GradPhi[iDim] = new double [nDim];
+    double *GradPsiE = new double [nDim];
+    
+	bool implicit = (config->GetKind_TimeIntScheme_AdjFlow() == EULER_IMPLICIT);
+	bool incompressible = config->GetIncompressible();
+  bool grid_movement  = config->GetGrid_Movement();
+    
+	double Gas_Constant = config->GetGas_ConstantND();
+	double Cp = (Gamma / Gamma_Minus_One) * Gas_Constant;
+    
+	for (iVertex = 0; iVertex < geometry->nVertex[val_marker]; iVertex++) {
+        
+		iPoint = geometry->vertex[val_marker][iVertex]->GetNode();
+        Point_Normal = geometry->vertex[val_marker][iVertex]->GetNormal_Neighbor();
+        
+		if (geometry->node[iPoint]->GetDomain()) {
+            
+            /*--- Retrieve adjoint solution at the wall boundary node ---*/
+			for (iVar = 0; iVar < nVar; iVar++)
+				Psi[iVar] = node[iPoint]->GetSolution(iVar);
+            
+			/*--- Normal vector for this vertex (negate for outward convention) ---*/
+			geometry->vertex[val_marker][iVertex]->GetNormal(Normal);
+			for (iDim = 0; iDim < nDim; iDim++) Normal[iDim] = -Normal[iDim];
+            
+      /*--- Get the force projection vector (based on the objective function) ---*/
+			d = node[iPoint]->GetForceProj_Vector();
+      
+      /*--- Initialize the convective & viscous residuals to zero ---*/
+      for (iVar = 0; iVar < nVar; iVar++) {
+        Res_Conv_i[iVar] = 0.0;
+        Res_Visc_i[iVar] = 0.0;
+        if (implicit) {
+          for (jVar = 0; jVar < nVar; jVar ++)
+            Jacobian_ii[iVar][jVar] = 0.0;
+        }
+      }
+      
+      /*--- Adjustments to strong boundary condition for dynamic meshes ---*/
+      if ( grid_movement) {
+        GridVel = geometry->node[iPoint]->GetGridVel();
+        for (iDim = 0; iDim < nDim; iDim++) {
+          phi[iDim] = d[iDim] - Psi[nVar-1]*GridVel[iDim];
+        }
+      } else {
+        for (iDim = 0; iDim < nDim; iDim++) {
+          phi[iDim] = d[iDim];
+        }
+      }
+      
+			/*--- Strong BC imposition for the adjoint velocity equations ---*/
+      for (iDim = 0; iDim < nDim; iDim++)
+            LinSysRes.SetBlock_Zero(iPoint, iDim+1);
+      
+            node[iPoint]->SetVel_ResTruncError_Zero();
+			for (iDim = 0; iDim < nDim; iDim++)
+				node[iPoint]->SetSolution_Old(iDim+1, phi[iDim]);
+            
+			/*--- Modify the velocity rows of the Jacobian ---*/
+			if (implicit) {
+				for (iVar = 1; iVar <= nDim; iVar++) {
+					total_index = iPoint*nVar+iVar;
+					Jacobian.DeleteValsRowi(total_index);
+				}
+			}
+            
+            /*--- Additional contributions to adjoint density and energy (weak imposition) ---*/
+            if (incompressible) {
+                
+                /*--- Pressure residual due to the convective term ---*/
+                l1psi = 0.0;
+                for (iDim = 0; iDim < nDim; iDim++)
+                    l1psi += Normal[iDim]*d[iDim];
+                Res_Conv_i[0] = l1psi;
+                
+            } else {
+                
+                /*--- Energy resiudal due to the convective term ---*/
+                l1psi = 0.0;
+                for (iDim = 0; iDim < nDim; iDim++)
+                    l1psi += Normal[iDim]*d[iDim];
+                Res_Conv_i[nVar-1] = l1psi*Gamma_Minus_One;
+                
+                /*--- Components of the effective and adjoint stress tensors ---*/
+                PsiVar_Grad = node[iPoint]->GetGradient();
+                div_phi = 0;
+                for (iDim = 0; iDim < nDim; iDim++) {
+                    div_phi += PsiVar_Grad[iDim+1][iDim];
+                    for (jDim = 0; jDim < nDim; jDim++)
+                        Tau[iDim][jDim] = (PsiVar_Grad[iDim+1][jDim]+PsiVar_Grad[jDim+1][iDim]);
+                }
+                for (iDim = 0; iDim < nDim; iDim++)
+                    Tau[iDim][iDim] -= TWO3*div_phi;
+                
+                /*--- force_stress = n_i \Tau_{ij} d_j ---*/
+                force_stress = 0.0;
+                for (iDim = 0; iDim < nDim; iDim++)
+                    for (jDim = 0; jDim < nDim; jDim++)
+                        force_stress += Normal[iDim]*Tau[iDim][jDim]*d[jDim];
+                
+                /*--- \partial \mu_dyn \partial T ---*/
+                mu_dyn = solver_container[FLOW_SOL]->node[iPoint]->GetLaminarViscosity();
+                Temp = solver_container[FLOW_SOL]->node[iPoint]->GetTemperature();
+                dVisc_T = 0.0;  // dVisc_T = mu_dyn*(Temp+3.0*mu2)/(2.0*Temp*(Temp+mu2));
+                
+                /*--- \Sigma_5 ---*/
+                Sigma_5 = (Gamma/Cp)*dVisc_T*force_stress;
+                
+                /*--- Imposition of residuals ---*/
+                rho = solver_container[FLOW_SOL]->node[iPoint]->GetDensity();
+                pressure = solver_container[FLOW_SOL]->node[iPoint]->GetPressure(incompressible);
+                Res_Conv_i[0] = pressure*Sigma_5/(Gamma_Minus_One*rho*rho);
+                Res_Conv_i[nVar-1] -= Sigma_5/rho;
+                
+                /*--- Flux contribution and Jacobian contributions for moving
+                 walls. Note that these are only for the adjoint density and
+                 adjoint energy equations (the adjoint vel. uses a strong BC). ---*/
+                if (grid_movement) {
+                    
+                    /*--- Get the appropriate grid velocity at this node ---*/
+                        GridVel = geometry->node[iPoint]->GetGridVel();
+                    
+                    /*--- Get the enthalpy from the direct solution ---*/
+					Enthalpy = solver_container[FLOW_SOL]->node[iPoint]->GetEnthalpy();
+                    
+                    /*--- Compute projections, velocity squared divided by two, and
+                     other inner products. Note that we are imposing v = u_wall from
+                     the direct problem and that phi = d - \psi_5 * v ---*/
+                    ProjVel = 0.0; sq_vel = 0.0; phi_u = 0.0; d_n = 0.0;
+                    phis1 = 0.0; phis2 = Psi[0] + Enthalpy * Psi[nVar-1];
+                    for (iDim = 0; iDim < nDim; iDim++) {
+                        ProjVel += GridVel[iDim]*Normal[iDim];
+                        sq_vel  += 0.5*GridVel[iDim]*GridVel[iDim];
+                        phis1   += Normal[iDim]*phi[iDim];
+						phis2   += GridVel[iDim]*phi[iDim];
+                        phi_u   += GridVel[iDim]*phi[iDim];
+                        d_n     += d[iDim]*Normal[iDim];
+                    }
+                    phis1 += ProjVel * Psi[nVar-1];
+                    
+					/*--- Convective flux at the wall node (adjoint density & energy only) ---*/
+                    
+                    /*--- Version 1 (full) ---*/
+					//Res_Conv_i[0] = ProjVel * Psi[0] - phis2 * ProjVel + phis1 * Gamma_Minus_One * sq_vel - ProjVel*Psi[0];
+					//Res_Conv_i[nVar-1] = ProjVel * Psi[nVar-1] + phis1 * Gamma_Minus_One - ProjVel*Psi[nVar-1];
+                    
+                    /*--- Simplified version ---*/
+                    Res_Conv_i[0] = -(Psi[0] + phi_u + Psi[nVar-1]*Enthalpy)*ProjVel + d_n*Gamma_Minus_One*sq_vel;
+					Res_Conv_i[nVar-1] = d_n * Gamma_Minus_One;
+                    
+                    /*--- TO DO: Implicit contributions for convective part ---*/
+                    
+                    
+                    /*--- Viscous flux contributions at the wall node ---*/
+                    U = solver_container[FLOW_SOL]->node[iPoint]->GetSolution();
+                    Laminar_Viscosity = solver_container[FLOW_SOL]->node[iPoint]->GetLaminarViscosity();
+                    Eddy_Viscosity = solver_container[FLOW_SOL]->node[iPoint]->GetEddyViscosity(); // Should be zero at the wall
+                    Density = U[0];
+                    for (iDim = 0; iDim < nDim; iDim++) {
+                        Velocity[iDim] = GridVel[iDim];
+                    }
+                    Energy = U[nDim+1] / Density;
+                    SoundSpeed = sqrt(Gamma*Gamma_Minus_One*(Energy-sq_vel));
+                    Pressure = (SoundSpeed * SoundSpeed * Density) / Gamma;
+                    ViscDens = (Laminar_Viscosity + Eddy_Viscosity) / Density;
+                    XiDens = Gamma * (Laminar_Viscosity/PRANDTL + Eddy_Viscosity/PRANDTL_TURB) / Density;
+                    
+                    /*--- Average of the derivatives of the adjoint variables ---*/
+                    PsiVar_Grad = node[iPoint]->GetGradient();
+                    
+                    for (iDim = 0; iDim < nDim; iDim++) {
+                        GradPsiE[iDim] =  PsiVar_Grad[nVar-1][iDim];
+                        for (jDim = 0; jDim < nDim; jDim++)
+                            GradPhi[iDim][jDim] =  PsiVar_Grad[iDim+1][jDim];
+                    }
+                    
+                    /*--- Impose dPhiE_dn = 0 (adiabatic walls with frozen viscosity). Note
+                     that this is where a different adjoint boundary condition for temperature
+                     could be imposed. ---*/
+                    dPhiE_dn = 0.0;
+                    
+                    if (nDim ==2) {
+                        
+                        /*--- Compute the adjoint stress tensor ---*/
+                        Sigma_xx  = ViscDens * (FOUR3 * GradPhi[0][0] -  TWO3 * GradPhi[1][1]);
+                        Sigma_yy  = ViscDens * (-TWO3 * GradPhi[0][0] + FOUR3 * GradPhi[1][1]);
+                        Sigma_xy  = ViscDens * (GradPhi[1][0] + GradPhi[0][1]);
+                        Sigma_xx5 = ViscDens * ( FOUR3 * Velocity[0] * GradPsiE[0] -  TWO3 * Velocity[1] * GradPsiE[1]);
+                        Sigma_yy5 = ViscDens * (- TWO3 * Velocity[0] * GradPsiE[0] + FOUR3 * Velocity[1] * GradPsiE[1]);
+                        Sigma_xy5 = ViscDens * (Velocity[0] * GradPsiE[1] + Velocity[1] * GradPsiE[0]);
+                        Sigma_5   = XiDens * dPhiE_dn;
+                        eta_xx    = Sigma_xx + Sigma_xx5;
+                        eta_yy    = Sigma_yy + Sigma_yy5;
+                        eta_xy    = Sigma_xy + Sigma_xy5;
+                        
+                        /*--- Viscous flux at the wall node (adjoint density & energy only) ---*/
+                        Res_Visc_i[0] = - (Velocity[0] * Normal[0] * eta_xx  + Velocity[1] * Normal[1] * eta_yy
+                                           + (Velocity[0] * Normal[1] + Velocity[1] * Normal[0]) * eta_xy
+                                           - (sq_vel - Pressure/(Density*Gamma_Minus_One)) * Sigma_5);
+                        Res_Visc_i[1] = 0.0;
+                        Res_Visc_i[2] = 0.0;
+                        Res_Visc_i[3] = Sigma_5;
+                        
+                    } else if (nDim == 3) {
+                        
+                        /*--- Compute the adjoint stress tensor ---*/
+                        Sigma_xx  = ViscDens * (FOUR3 * GradPhi[0][0] -  TWO3 * GradPhi[1][1] - TWO3  * GradPhi[2][2]);
+                        Sigma_yy  = ViscDens * (-TWO3 * GradPhi[0][0] + FOUR3 * GradPhi[1][1] - TWO3  * GradPhi[2][2]);
+                        Sigma_zz  = ViscDens * (-TWO3 * GradPhi[0][0] -  TWO3 * GradPhi[1][1] + FOUR3 * GradPhi[2][2]);
+                        Sigma_xy  = ViscDens * (GradPhi[1][0] + GradPhi[0][1]);
+                        Sigma_xz  = ViscDens * (GradPhi[2][0] + GradPhi[0][2]);
+                        Sigma_yz  = ViscDens * (GradPhi[2][1] + GradPhi[1][2]);
+                        Sigma_xx5 = ViscDens * ( FOUR3 * Velocity[0] * GradPsiE[0] -  TWO3 * Velocity[1] * GradPsiE[1] -  TWO3 * Velocity[2] * GradPsiE[2]);
+                        Sigma_yy5 = ViscDens * (- TWO3 * Velocity[0] * GradPsiE[0] + FOUR3 * Velocity[1] * GradPsiE[1] -  TWO3 * Velocity[2] * GradPsiE[2]);
+                        Sigma_zz5 = ViscDens * (- TWO3 * Velocity[0] * GradPsiE[0] -  TWO3 * Velocity[1] * GradPsiE[1] + FOUR3 * Velocity[2] * GradPsiE[2]);
+                        Sigma_xy5 = ViscDens * (Velocity[0] * GradPsiE[1] + Velocity[1] * GradPsiE[0]);
+                        Sigma_xz5 = ViscDens * (Velocity[0] * GradPsiE[2] + Velocity[2] * GradPsiE[0]);
+                        Sigma_yz5 = ViscDens * (Velocity[1] * GradPsiE[2] + Velocity[2] * GradPsiE[1]);
+                        Sigma_5   = XiDens * dPhiE_dn;
+                        eta_xx    = Sigma_xx + Sigma_xx5; eta_yy = Sigma_yy + Sigma_yy5; eta_zz = Sigma_zz + Sigma_zz5;
+                        eta_xy    = Sigma_xy + Sigma_xy5; eta_xz = Sigma_xz + Sigma_xz5; eta_yz = Sigma_yz + Sigma_yz5;
+                        
+                        /*--- Viscous flux at the wall node (adjoint density & energy only) ---*/
+                        Res_Visc_i[0] = - (Velocity[0] * Normal[0] * eta_xx  + Velocity[1] * Normal[1] * eta_yy + Velocity[2] * Normal[2] * eta_zz
+                                           + (Velocity[0] * Normal[1] + Velocity[1] * Normal[0]) * eta_xy
+                                           + (Velocity[0] * Normal[2] + Velocity[2] * Normal[0]) * eta_xz
+                                           + (Velocity[2] * Normal[1] + Velocity[1] * Normal[2]) * eta_yz
+                                           - (sq_vel - Pressure/(Density*Gamma_Minus_One)) * Sigma_5);
+                        Res_Visc_i[1] = 0.0;
+                        Res_Visc_i[2] = 0.0;
+                        Res_Visc_i[3] = 0.0;
+                        Res_Visc_i[4] = Sigma_5;
+                    }
+                }
+            }
+            
+            /*--- Update convective and viscous residuals ---*/
+            LinSysRes.SubtractBlock(iPoint, Res_Conv_i);
+            LinSysRes.SubtractBlock(iPoint, Res_Visc_i);
+            if (implicit) {
+                Jacobian.SubtractBlock(iPoint, iPoint, Jacobian_ii);
+            }
+            
+		}
+        
+	}
+    
+	for (iDim = 0; iDim < nDim; iDim++)
+		delete [] Tau[iDim];
+	delete [] Tau;
+    delete [] Psi;
+    delete [] Velocity;
+    delete [] Normal;
+    delete [] GradPsiE;
+    for (iDim = 0; iDim < nDim; iDim++)
+        delete [] GradPhi[iDim];
+    delete [] GradPhi;
+    
+}
+
+
+void CAdjNSSolver::BC_Isothermal_Wall(CGeometry *geometry, CSolver **solver_container, CNumerics *conv_numerics, CNumerics *visc_numerics, CConfig *config, unsigned short val_marker) {
+	unsigned long iVertex, iPoint, total_index, Point_Normal;
+	unsigned short iDim, iVar, jVar, jDim;
+	double *d, q, *U, l1psi, mu_dyn, Temp, dVisc_T, rho, pressure, div_phi,
+  force_stress, Sigma_5, **PsiVar_Grad, phi[3];
+  double phis1, phis2, sq_vel, ProjVel, Enthalpy, *GridVel, phi_u, d_n;
+  double Energy, ViscDens, XiDens, Density, SoundSpeed, Pressure, dPhiE_dn, Laminar_Viscosity, Eddy_Viscosity,
+  Sigma_xx, Sigma_yy, Sigma_zz, Sigma_xy, Sigma_xz, Sigma_yz,
+  Sigma_xx5, Sigma_yy5, Sigma_zz5, Sigma_xy5, Sigma_xz5,
+  Sigma_yz5, eta_xx, eta_yy, eta_zz, eta_xy, eta_xz, eta_yz;
+  
+  double *Psi = new double[nVar];
+	double **Tau = new double* [nDim];
+	for (iDim = 0; iDim < nDim; iDim++)
+		Tau[iDim] = new double [nDim];
+  double *Velocity = new double[nDim];
+  double *Normal = new double[nDim];
+  
+  double **GradPhi = new double* [nDim];
+  for (iDim = 0; iDim < nDim; iDim++)
+    GradPhi[iDim] = new double [nDim];
+  double *GradPsiE = new double [nDim];
+  
+	bool implicit = (config->GetKind_TimeIntScheme_AdjFlow() == EULER_IMPLICIT);
+	bool incompressible = config->GetIncompressible();
+  bool grid_movement  = config->GetGrid_Movement();
+  bool heat_flux_obj  = (config->GetKind_ObjFunc() == HEAT_FLUX);
+  
+	double Gas_Constant = config->GetGas_ConstantND();
+	double Cp = (Gamma / Gamma_Minus_One) * Gas_Constant;
+  
+	for (iVertex = 0; iVertex < geometry->nVertex[val_marker]; iVertex++) {
+    
+		iPoint = geometry->vertex[val_marker][iVertex]->GetNode();
+    Point_Normal = geometry->vertex[val_marker][iVertex]->GetNormal_Neighbor();
+    
+		if (geometry->node[iPoint]->GetDomain()) {
+      
+      /*--- Retrieve adjoint solution at the wall boundary node ---*/
+			for (iVar = 0; iVar < nVar; iVar++)
+				Psi[iVar] = node[iPoint]->GetSolution(iVar);
+      
+			/*--- Normal vector for this vertex (negate for outward convention) ---*/
+			geometry->vertex[val_marker][iVertex]->GetNormal(Normal);
+			for (iDim = 0; iDim < nDim; iDim++) Normal[iDim] = -Normal[iDim];
+      
+      /*--- Get the force projection vector (based on the objective function) ---*/
+			d = node[iPoint]->GetForceProj_Vector();
+      
+      /*--- Initialize the convective & viscous residuals to zero ---*/
+      for (iVar = 0; iVar < nVar; iVar++) {
+        Res_Conv_i[iVar] = 0.0;
+        Res_Visc_i[iVar] = 0.0;
+        if (implicit) {
+          for (jVar = 0; jVar < nVar; jVar ++)
+            Jacobian_ii[iVar][jVar] = 0.0;
+        }
+      }
+      
+      /*--- Adjustments to strong boundary condition for dynamic meshes ---*/
+      if ( grid_movement) {
+        GridVel = geometry->node[iPoint]->GetGridVel();
+        for (iDim = 0; iDim < nDim; iDim++) {
+          phi[iDim] = d[iDim] - Psi[nVar-1]*GridVel[iDim];
+        }
+      } else {
+        for (iDim = 0; iDim < nDim; iDim++) {
+          phi[iDim] = d[iDim];
+        }
+      }
+      
+			/*--- Strong BC imposition for the adjoint velocity equations ---*/
+      for (iDim = 0; iDim < nDim; iDim++)
+        LinSysRes.SetBlock_Zero(iPoint, iDim+1);
+      node[iPoint]->SetVel_ResTruncError_Zero();
+			for (iDim = 0; iDim < nDim; iDim++)
+				node[iPoint]->SetSolution_Old(iDim+1, phi[iDim]);
+      
+			/*--- Modify the velocity rows of the Jacobian ---*/
+			if (implicit) {
+				for (iVar = 1; iVar <= nDim; iVar++) {
+					total_index = iPoint*nVar+iVar;
+					Jacobian.DeleteValsRowi(total_index);
+				}
+			}
+      
+      /*--- Strong enforcement of the adjoint energy equation for temperature-based objectives ---*/
+      if (heat_flux_obj) {
+        // This is the derivative of our objective function j = kdndT for heat flux with a negative sign from the formulation of the adjoint boundary conditions.
+        q = -1.0;
+      } else {
+        q = 0.0;
+      }
+      
+      /*--- Strong enforcement of the energy equations ---*/
+      LinSysRes.SetBlock_Zero(iPoint, nVar-1);
+      node[iPoint]->SetEnergy_ResTruncError_Zero();
+      node[iPoint]->SetSolution_Old(nDim+1, q);
+      
+      /*--- Modify the energy rows of the Jacobian ---*/
+      if (implicit) {
+        iVar = nDim+1;
+        total_index = iPoint*nVar+iVar;
+        Jacobian.DeleteValsRowi(total_index);
+      }
+      
+      /*--- Additional contributions to adjoint density and energy (weak imposition) ---*/
+      if (incompressible) {
+        
+        /*--- Pressure residual due to the convective term ---*/
+        l1psi = 0.0;
+        for (iDim = 0; iDim < nDim; iDim++)
+          l1psi += Normal[iDim]*d[iDim];
+        Res_Conv_i[0] = l1psi;
+        
+      } else {
+        
+        /*--- Components of the effective and adjoint stress tensors ---*/
+        PsiVar_Grad = node[iPoint]->GetGradient();
+        div_phi = 0;
+        for (iDim = 0; iDim < nDim; iDim++) {
+          div_phi += PsiVar_Grad[iDim+1][iDim];
+          for (jDim = 0; jDim < nDim; jDim++)
+            Tau[iDim][jDim] = (PsiVar_Grad[iDim+1][jDim]+PsiVar_Grad[jDim+1][iDim]);
+        }
+        for (iDim = 0; iDim < nDim; iDim++)
+          Tau[iDim][iDim] -= TWO3*div_phi;
+        
+        /*--- force_stress = n_i \Tau_{ij} d_j ---*/
+        force_stress = 0.0;
+        for (iDim = 0; iDim < nDim; iDim++)
+          for (jDim = 0; jDim < nDim; jDim++)
+            force_stress += Normal[iDim]*Tau[iDim][jDim]*d[jDim];
+        
+        /*--- \partial \mu_dyn \partial T ---*/
+        mu_dyn = solver_container[FLOW_SOL]->node[iPoint]->GetLaminarViscosity();
+        Temp = solver_container[FLOW_SOL]->node[iPoint]->GetTemperature();
+        dVisc_T = 0.0;  // dVisc_T = mu_dyn*(Temp+3.0*mu2)/(2.0*Temp*(Temp+mu2));
+        
+        /*--- \Sigma_5 ---*/
+        Sigma_5 = (Gamma/Cp)*dVisc_T*force_stress;
+        
+        /*--- Imposition of residuals ---*/
+        rho = solver_container[FLOW_SOL]->node[iPoint]->GetDensity();
+        pressure = solver_container[FLOW_SOL]->node[iPoint]->GetPressure(incompressible);
+        Res_Conv_i[0] = pressure*Sigma_5/(Gamma_Minus_One*rho*rho);
+        
+        /*--- Flux contribution and Jacobian contributions for moving
+         walls. Note that these are only for the adjoint density and
+         adjoint energy equations (the adjoint vel. uses a strong BC). ---*/
+        if (grid_movement) {
+          
+          /*--- Get the appropriate grid velocity at this node ---*/
+          GridVel = geometry->node[iPoint]->GetGridVel();
+          
+          /*--- Get the enthalpy from the direct solution ---*/
+					Enthalpy = solver_container[FLOW_SOL]->node[iPoint]->GetEnthalpy();
+          
+          /*--- Compute projections, velocity squared divided by two, and
+           other inner products. Note that we are imposing v = u_wall from
+           the direct problem and that phi = d - \psi_5 * v ---*/
+          ProjVel = 0.0; sq_vel = 0.0; phi_u = 0.0; d_n = 0.0;
+          phis1 = 0.0; phis2 = Psi[0] + Enthalpy * Psi[nVar-1];
+          for (iDim = 0; iDim < nDim; iDim++) {
+            ProjVel += GridVel[iDim]*Normal[iDim];
+            sq_vel  += 0.5*GridVel[iDim]*GridVel[iDim];
+            phis1   += Normal[iDim]*phi[iDim];
+						phis2   += GridVel[iDim]*phi[iDim];
+            phi_u   += GridVel[iDim]*phi[iDim];
+            d_n     += d[iDim]*Normal[iDim];
+          }
+          phis1 += ProjVel * Psi[nVar-1];
+          
+					/*--- Convective flux at the wall node (adjoint density & energy only) ---*/
+          
+          /*--- Version 1 (full) ---*/
+					//Res_Conv_i[0] = ProjVel * Psi[0] - phis2 * ProjVel + phis1 * Gamma_Minus_One * sq_vel - ProjVel*Psi[0];
+					//Res_Conv_i[nVar-1] = ProjVel * Psi[nVar-1] + phis1 * Gamma_Minus_One - ProjVel*Psi[nVar-1];
+          
+          /*--- Simplified version ---*/
+          Res_Conv_i[0] = -(Psi[0] + phi_u + Psi[nVar-1]*Enthalpy)*ProjVel + d_n*Gamma_Minus_One*sq_vel;
+          
+          /*--- TO DO: Implicit contributions for convective part ---*/
+          
+          
+          /*--- Viscous flux contributions at the wall node ---*/
+          U = solver_container[FLOW_SOL]->node[iPoint]->GetSolution();
+          Laminar_Viscosity = solver_container[FLOW_SOL]->node[iPoint]->GetLaminarViscosity();
+          Eddy_Viscosity = solver_container[FLOW_SOL]->node[iPoint]->GetEddyViscosity(); // Should be zero at the wall
+          Density = U[0];
+          for (iDim = 0; iDim < nDim; iDim++) {
+            Velocity[iDim] = GridVel[iDim];
+          }
+          Energy = U[nDim+1] / Density;
+          SoundSpeed = sqrt(Gamma*Gamma_Minus_One*(Energy-sq_vel));
+          Pressure = (SoundSpeed * SoundSpeed * Density) / Gamma;
+          ViscDens = (Laminar_Viscosity + Eddy_Viscosity) / Density;
+          XiDens = Gamma * (Laminar_Viscosity/PRANDTL + Eddy_Viscosity/PRANDTL_TURB) / Density;
+          
+          /*--- Average of the derivatives of the adjoint variables ---*/
+          PsiVar_Grad = node[iPoint]->GetGradient();
+          
+          for (iDim = 0; iDim < nDim; iDim++) {
+            GradPsiE[iDim] =  PsiVar_Grad[nVar-1][iDim];
+            for (jDim = 0; jDim < nDim; jDim++)
+              GradPhi[iDim][jDim] =  PsiVar_Grad[iDim+1][jDim];
+          }
+          
+          /*--- Impose dPhiE_dn = 0 (adiabatic walls with frozen viscosity). Note
+           that this is where a different adjoint boundary condition for temperature
+           could be imposed. ---*/
+          dPhiE_dn = 0.0;
+          
+          if (nDim ==2) {
+            
+            /*--- Compute the adjoint stress tensor ---*/
+            Sigma_xx  = ViscDens * (FOUR3 * GradPhi[0][0] -  TWO3 * GradPhi[1][1]);
+            Sigma_yy  = ViscDens * (-TWO3 * GradPhi[0][0] + FOUR3 * GradPhi[1][1]);
+            Sigma_xy  = ViscDens * (GradPhi[1][0] + GradPhi[0][1]);
+            Sigma_xx5 = ViscDens * ( FOUR3 * Velocity[0] * GradPsiE[0] -  TWO3 * Velocity[1] * GradPsiE[1]);
+            Sigma_yy5 = ViscDens * (- TWO3 * Velocity[0] * GradPsiE[0] + FOUR3 * Velocity[1] * GradPsiE[1]);
+            Sigma_xy5 = ViscDens * (Velocity[0] * GradPsiE[1] + Velocity[1] * GradPsiE[0]);
+            Sigma_5   = XiDens * dPhiE_dn;
+            eta_xx    = Sigma_xx + Sigma_xx5;
+            eta_yy    = Sigma_yy + Sigma_yy5;
+            eta_xy    = Sigma_xy + Sigma_xy5;
+            
+            /*--- Viscous flux at the wall node (adjoint density & energy only) ---*/
+            Res_Visc_i[0] = - (Velocity[0] * Normal[0] * eta_xx  + Velocity[1] * Normal[1] * eta_yy
+                               + (Velocity[0] * Normal[1] + Velocity[1] * Normal[0]) * eta_xy
+                               - (sq_vel - Pressure/(Density*Gamma_Minus_One)) * Sigma_5);
+            Res_Visc_i[1] = 0.0;
+            Res_Visc_i[2] = 0.0;
+            
+          } else if (nDim == 3) {
+            
+            /*--- Compute the adjoint stress tensor ---*/
+            Sigma_xx  = ViscDens * (FOUR3 * GradPhi[0][0] -  TWO3 * GradPhi[1][1] - TWO3  * GradPhi[2][2]);
+            Sigma_yy  = ViscDens * (-TWO3 * GradPhi[0][0] + FOUR3 * GradPhi[1][1] - TWO3  * GradPhi[2][2]);
+            Sigma_zz  = ViscDens * (-TWO3 * GradPhi[0][0] -  TWO3 * GradPhi[1][1] + FOUR3 * GradPhi[2][2]);
+            Sigma_xy  = ViscDens * (GradPhi[1][0] + GradPhi[0][1]);
+            Sigma_xz  = ViscDens * (GradPhi[2][0] + GradPhi[0][2]);
+            Sigma_yz  = ViscDens * (GradPhi[2][1] + GradPhi[1][2]);
+            Sigma_xx5 = ViscDens * ( FOUR3 * Velocity[0] * GradPsiE[0] -  TWO3 * Velocity[1] * GradPsiE[1] -  TWO3 * Velocity[2] * GradPsiE[2]);
+            Sigma_yy5 = ViscDens * (- TWO3 * Velocity[0] * GradPsiE[0] + FOUR3 * Velocity[1] * GradPsiE[1] -  TWO3 * Velocity[2] * GradPsiE[2]);
+            Sigma_zz5 = ViscDens * (- TWO3 * Velocity[0] * GradPsiE[0] -  TWO3 * Velocity[1] * GradPsiE[1] + FOUR3 * Velocity[2] * GradPsiE[2]);
+            Sigma_xy5 = ViscDens * (Velocity[0] * GradPsiE[1] + Velocity[1] * GradPsiE[0]);
+            Sigma_xz5 = ViscDens * (Velocity[0] * GradPsiE[2] + Velocity[2] * GradPsiE[0]);
+            Sigma_yz5 = ViscDens * (Velocity[1] * GradPsiE[2] + Velocity[2] * GradPsiE[1]);
+            Sigma_5   = XiDens * dPhiE_dn;
+            eta_xx    = Sigma_xx + Sigma_xx5; eta_yy = Sigma_yy + Sigma_yy5; eta_zz = Sigma_zz + Sigma_zz5;
+            eta_xy    = Sigma_xy + Sigma_xy5; eta_xz = Sigma_xz + Sigma_xz5; eta_yz = Sigma_yz + Sigma_yz5;
+            
+            /*--- Viscous flux at the wall node (adjoint density & energy only) ---*/
+            Res_Visc_i[0] = - (Velocity[0] * Normal[0] * eta_xx  + Velocity[1] * Normal[1] * eta_yy + Velocity[2] * Normal[2] * eta_zz
+                               + (Velocity[0] * Normal[1] + Velocity[1] * Normal[0]) * eta_xy
+                               + (Velocity[0] * Normal[2] + Velocity[2] * Normal[0]) * eta_xz
+                               + (Velocity[2] * Normal[1] + Velocity[1] * Normal[2]) * eta_yz
+                               - (sq_vel - Pressure/(Density*Gamma_Minus_One)) * Sigma_5);
+            Res_Visc_i[1] = 0.0;
+            Res_Visc_i[2] = 0.0;
+            Res_Visc_i[3] = 0.0;
+          }
+        }
+      }
+      
+      /*--- Update convective and viscous residuals ---*/
+      LinSysRes.SubtractBlock(iPoint, Res_Conv_i);      
+      LinSysRes.SubtractBlock(iPoint, Res_Visc_i);
+      if (implicit) {
+        Jacobian.SubtractBlock(iPoint, iPoint, Jacobian_ii);
+      }
+      
+		}
+    
+	}
+  
+	for (iDim = 0; iDim < nDim; iDim++)
+		delete [] Tau[iDim];
+	delete [] Tau;
+  delete [] Psi;
+  delete [] Velocity;
+  delete [] Normal;
+  delete [] GradPsiE;
+  for (iDim = 0; iDim < nDim; iDim++)
+    delete [] GradPhi[iDim];
+  delete [] GradPhi;
+  
+}
+