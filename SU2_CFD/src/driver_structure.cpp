/*!
 * \file driver_structure.cpp
 * \brief The main subroutines for driving single or multi-zone problems.
 * \author T. Economon, H. Kline, R. Sanchez, F. Palacios
 * \version 6.0.1 "Falcon"
 *
 * The current SU2 release has been coordinated by the
 * SU2 International Developers Society <www.su2devsociety.org>
 * with selected contributions from the open-source community.
 *
 * The main research teams contributing to the current release are:
 *  - Prof. Juan J. Alonso's group at Stanford University.
 *  - Prof. Piero Colonna's group at Delft University of Technology.
 *  - Prof. Nicolas R. Gauger's group at Kaiserslautern University of Technology.
 *  - Prof. Alberto Guardone's group at Polytechnic University of Milan.
 *  - Prof. Rafael Palacios' group at Imperial College London.
 *  - Prof. Vincent Terrapon's group at the University of Liege.
 *  - Prof. Edwin van der Weide's group at the University of Twente.
 *  - Lab. of New Concepts in Aeronautics at Tech. Institute of Aeronautics.
 *
 * Copyright 2012-2018, Francisco D. Palacios, Thomas D. Economon,
 *                      Tim Albring, and the SU2 contributors.
 *
 * SU2 is free software; you can redistribute it and/or
 * modify it under the terms of the GNU Lesser General Public
 * License as published by the Free Software Foundation; either
 * version 2.1 of the License, or (at your option) any later version.
 *
 * SU2 is distributed in the hope that it will be useful,
 * but WITHOUT ANY WARRANTY; without even the implied warranty of
 * MERCHANTABILITY or FITNESS FOR A PARTICULAR PURPOSE. See the GNU
 * Lesser General Public License for more details.
 *
 * You should have received a copy of the GNU Lesser General Public
 * License along with SU2. If not, see <http://www.gnu.org/licenses/>.
 */

#include "../include/driver_structure.hpp"
#include "../include/definition_structure.hpp"

CDriver::CDriver(char* confFile,
                 unsigned short val_nZone,
                 unsigned short val_nDim,
                 bool val_periodic,
                 SU2_Comm MPICommunicator):config_file_name(confFile), StartTime(0.0), StopTime(0.0), UsedTime(0.0), ExtIter(0), nZone(val_nZone), nDim(val_nDim), StopCalc(false), fsi(false) {


  unsigned short jZone, iSol;
  unsigned short Kind_Grid_Movement;
  bool initStaticMovement;

  SU2_MPI::SetComm(MPICommunicator);

  rank = SU2_MPI::GetRank();
  size = SU2_MPI::GetSize();

  /*--- Create pointers to all of the classes that may be used throughout
   the SU2_CFD code. In general, the pointers are instantiated down a
   hierarchy over all zones, multigrid levels, equation sets, and equation
   terms as described in the comments below. ---*/

  iteration_container            = NULL;
  output                         = NULL;
  integration_container          = NULL;
  geometry_container             = NULL;
  solver_container               = NULL;
  numerics_container             = NULL;
  config_container               = NULL;
  surface_movement               = NULL;
  grid_movement                  = NULL;
  FFDBox                         = NULL;
  interpolator_container         = NULL;
  transfer_container             = NULL;
  transfer_types                 = NULL;
  nInst                          = NULL;


  /*--- Definition and of the containers for all possible zones. ---*/

  iteration_container            = new CIteration**[nZone];
  solver_container               = new CSolver****[nZone];
  integration_container          = new CIntegration***[nZone];
  numerics_container             = new CNumerics*****[nZone];
  config_container               = new CConfig*[nZone];
  geometry_container             = new CGeometry***[nZone];
  surface_movement               = new CSurfaceMovement*[nZone];
  grid_movement                  = new CVolumetricMovement**[nZone];
  FFDBox                         = new CFreeFormDefBox**[nZone];
  interpolator_container         = new CInterpolator**[nZone];
  transfer_container             = new CTransfer**[nZone];
  transfer_types                 = new unsigned short*[nZone];
  nInst                          = new unsigned short[nZone];


  for (iZone = 0; iZone < nZone; iZone++) {
    solver_container[iZone]               = NULL;
    integration_container[iZone]          = NULL;
    numerics_container[iZone]             = NULL;
    config_container[iZone]               = NULL;
    geometry_container[iZone]             = NULL;
    surface_movement[iZone]               = NULL;
    grid_movement[iZone]                  = NULL;
    FFDBox[iZone]                         = NULL;
    interpolator_container[iZone]         = NULL;
    transfer_container[iZone]             = NULL;
    transfer_types[iZone]                 = new unsigned short[nZone];
    nInst[iZone]                          = 1;
  }

  /*--- Loop over all zones to initialize the various classes. In most
   cases, nZone is equal to one. This represents the solution of a partial
   differential equation on a single block, unstructured mesh. ---*/

  for (iZone = 0; iZone < nZone; iZone++) {

    /*--- Definition of the configuration option class for all zones. In this
     constructor, the input configuration file is parsed and all options are
     read and stored. ---*/

    config_container[iZone] = new CConfig(config_file_name, SU2_CFD, iZone, nZone, nDim, VERB_HIGH);

    /*--- Set the MPI communicator ---*/

    config_container[iZone]->SetMPICommunicator(MPICommunicator);

    /*--- Read the number of instances for each zone ---*/

    nInst[iZone] = config_container[iZone]->GetnTimeInstances();

    geometry_container[iZone] = new CGeometry** [nInst[iZone]];

    for (iInst = 0; iInst < nInst[iZone]; iInst++){

      config_container[iZone]->SetiInst(iInst);

      /*--- Definition of the geometry class to store the primal grid in the
     partitioning process. ---*/

      CGeometry *geometry_aux = NULL;

      /*--- All ranks process the grid and call ParMETIS for partitioning ---*/

      geometry_aux = new CPhysicalGeometry(config_container[iZone], iZone, nZone);

      /*--- Color the initial grid and set the send-receive domains (ParMETIS) ---*/

      geometry_aux->SetColorGrid_Parallel(config_container[iZone]);

      /*--- Allocate the memory of the current domain, and divide the grid
     between the ranks. ---*/

<<<<<<< HEAD
      geometry_container[iZone][iInst] = NULL;

      geometry_container[iZone][iInst] = new CGeometry *[config_container[iZone]->GetnMGLevels()+1];
      geometry_container[iZone][iInst][MESH_0] = new CPhysicalGeometry(geometry_aux, config_container[iZone]);

      /*--- Deallocate the memory of geometry_aux ---*/
=======
    geometry_container[iZone] = new CGeometry *[config_container[iZone]->GetnMGLevels()+1];

    /*--- Until we finish the new periodic BC implementation, use the old
     partitioning routines for cases with periodic BCs. The old routines 
     will be entirely removed eventually in favor of the new methods. ---*/

    if (val_periodic) {
      geometry_container[iZone][MESH_0] = new CPhysicalGeometry(geometry_aux, config_container[iZone]);
    } else {
      geometry_container[iZone][MESH_0] = new CPhysicalGeometry(geometry_aux, config_container[iZone], val_periodic);
    }
>>>>>>> 39fa18d1

      delete geometry_aux;

      /*--- Set the transfer information between processors ---*/

      /*--- Add the Send/Receive boundaries ---*/

      geometry_container[iZone][iInst][MESH_0]->SetSendReceive(config_container[iZone]);

      /*--- Add the Send/Receive boundaries ---*/

      geometry_container[iZone][iInst][MESH_0]->SetBoundaries(config_container[iZone]);

    }

  }

  /*--- Preprocessing of the geometry for all zones. In this routine, the edge-
   based data structure is constructed, i.e. node and cell neighbors are
   identified and linked, face areas and volumes of the dual mesh cells are
   computed, and the multigrid levels are created using an agglomeration procedure. ---*/

  if (rank == MASTER_NODE)
    cout << endl <<"------------------------- Geometry Preprocessing ------------------------" << endl;

  Geometrical_Preprocessing();

  for (iZone = 0; iZone < nZone; iZone++) {

    for (iInst = 0; iInst < nInst[iZone]; iInst++){

      /*--- Computation of wall distances for turbulence modeling ---*/

      if (rank == MASTER_NODE)
        cout << "Computing wall distances." << endl;

      if ((config_container[iZone]->GetKind_Solver() == RANS) ||
          (config_container[iZone]->GetKind_Solver() == ADJ_RANS) ||
          (config_container[iZone]->GetKind_Solver() == DISC_ADJ_RANS))
        geometry_container[iZone][iInst][MESH_0]->ComputeWall_Distance(config_container[iZone]);

      /*--- Computation of positive surface area in the z-plane which is used for
     the calculation of force coefficient (non-dimensionalization). ---*/

      geometry_container[iZone][iInst][MESH_0]->SetPositive_ZArea(config_container[iZone]);

      /*--- Set the near-field, interface and actuator disk boundary conditions, if necessary. ---*/

      for (iMesh = 0; iMesh <= config_container[iZone]->GetnMGLevels(); iMesh++) {
        geometry_container[iZone][iInst][iMesh]->MatchNearField(config_container[iZone]);
        geometry_container[iZone][iInst][iMesh]->MatchInterface(config_container[iZone]);
        geometry_container[iZone][iInst][iMesh]->MatchActuator_Disk(config_container[iZone]);
      }

    }

  }

  /*--- If activated by the compile directive, perform a partition analysis. ---*/
#if PARTITION
  Partition_Analysis(geometry_container[ZONE_0][INST_0][MESH_0], config_container[ZONE_0]);
#endif

  /*--- Output some information about the driver that has been instantiated for the problem. ---*/

  if (rank == MASTER_NODE)
    cout << endl <<"------------------------- Driver information --------------------------" << endl;

  fsi = config_container[ZONE_0]->GetFSI_Simulation();
  bool stat_fsi = ((config_container[ZONE_0]->GetDynamic_Analysis() == STATIC) && (config_container[ZONE_0]->GetUnsteady_Simulation() == STEADY));
  bool disc_adj_fsi = (config_container[ZONE_0]->GetDiscrete_Adjoint());

  if ( (config_container[ZONE_0]->GetKind_Solver() == FEM_ELASTICITY ||
        config_container[ZONE_0]->GetKind_Solver() == DISC_ADJ_FEM ||
        config_container[ZONE_0]->GetKind_Solver() == POISSON_EQUATION ||
        config_container[ZONE_0]->GetKind_Solver() == WAVE_EQUATION ||
        config_container[ZONE_0]->GetKind_Solver() == HEAT_EQUATION) ) {
    if (rank == MASTER_NODE) cout << "A General driver has been instantiated." << endl;
  }
  else if (config_container[ZONE_0]->GetUnsteady_Simulation() == HARMONIC_BALANCE) {
    if (rank == MASTER_NODE) cout << "A Harmonic Balance driver has been instantiated." << endl;
  }
  else if (nZone == 2 && fsi) {
    if (disc_adj_fsi) {
      if (stat_fsi)
        if (rank == MASTER_NODE) cout << "A Discrete-Adjoint driver for Fluid-Structure Interaction has been instantiated." << endl;
    }
    else{
      if (stat_fsi){if (rank == MASTER_NODE) cout << "A Static Fluid-Structure Interaction driver has been instantiated." << endl;}
      else{if (rank == MASTER_NODE) cout << "A Dynamic Fluid-Structure Interaction driver has been instantiated." << endl;}
    }

  }
  else if (config_container[ZONE_0]->GetBoolZoneSpecific()) {
    if (rank == MASTER_NODE) {
      cout << "A multi physical zones driver has been instantiated." << endl;
      for(unsigned short iZone = 0; iZone < nZone; iZone++) {

        unsigned short Kind_Regime = config_container[iZone]->GetKind_Regime();
        cout << "   Zone " << (iZone+1) << ": ";

        switch (config_container[iZone]->GetKind_Solver()) {
          case EULER: case DISC_ADJ_EULER:
            if (Kind_Regime == COMPRESSIBLE) cout << "Compressible Euler equations." << endl;
            if (Kind_Regime == INCOMPRESSIBLE) cout << "Incompressible Euler equations." << endl;
            break;
          case NAVIER_STOKES: case DISC_ADJ_NAVIER_STOKES:
            if (Kind_Regime == COMPRESSIBLE) cout << "Compressible Laminar Navier-Stokes' equations." << endl;
            if (Kind_Regime == INCOMPRESSIBLE) cout << "Incompressible Laminar Navier-Stokes' equations." << endl;
            break;
          case RANS: case DISC_ADJ_RANS:
            if (Kind_Regime == COMPRESSIBLE) cout << "Compressible RANS equations." << endl;
            if (Kind_Regime == INCOMPRESSIBLE) cout << "Incompressible RANS equations." << endl;
            break;
          case POISSON_EQUATION: cout << "Poisson equation." << endl; break;
          case WAVE_EQUATION: cout << "Wave equation." << endl; break;
          case HEAT_EQUATION: case HEAT_EQUATION_FVM: cout << "Heat equation." << endl; break;
          case FEM_ELASTICITY: case DISC_ADJ_FEM: cout << "Geometrically linear elasticity solver." << endl; break;
          case ADJ_EULER: cout << "Continuous Euler adjoint equations." << endl; break;
          case ADJ_NAVIER_STOKES: cout << "Continuous Navier-Stokes adjoint equations." << endl; break;
          case ADJ_RANS: cout << "Continuous RANS adjoint equations." << endl; break;
        }
      }
    }
  }
  else {
    if (rank == MASTER_NODE) cout << "A Fluid driver has been instantiated." << endl;
  }

  for (iZone = 0; iZone < nZone; iZone++) {

    /*--- Instantiate the type of physics iteration to be executed within each zone. For
     example, one can execute the same physics across multiple zones (mixing plane),
     different physics in different zones (fluid-structure interaction), or couple multiple
     systems tightly within a single zone by creating a new iteration class (e.g., RANS). ---*/
    
    if (rank == MASTER_NODE) {
      cout << endl <<"------------------------ Iteration Preprocessing ------------------------" << endl;
    }

    iteration_container[iZone] = new CIteration* [nInst[iZone]];
    for (iInst = 0; iInst < nInst[iZone]; iInst++){
      iteration_container[iZone][iInst] = NULL;
    }

    Iteration_Preprocessing();

    /*--- Definition of the solver class: solver_container[#ZONES][#INSTANCES][#MG_GRIDS][#EQ_SYSTEMS].
     The solver classes are specific to a particular set of governing equations,
     and they contain the subroutines with instructions for computing each spatial
     term of the PDE, i.e. loops over the edges to compute convective and viscous
     fluxes, loops over the nodes to compute source terms, and routines for
     imposing various boundary condition type for the PDE. ---*/

    solver_container[iZone] = new CSolver*** [nInst[iZone]];

    for (iInst = 0; iInst < nInst[iZone]; iInst++){
      solver_container[iZone][iInst] = NULL;

      if (rank == MASTER_NODE)
        cout << endl <<"------------------------- Solver Preprocessing --------------------------" << endl;

      solver_container[iZone][iInst] = new CSolver** [config_container[iZone]->GetnMGLevels()+1];
      for (iMesh = 0; iMesh <= config_container[iZone]->GetnMGLevels(); iMesh++)
        solver_container[iZone][iInst][iMesh] = NULL;

      for (iMesh = 0; iMesh <= config_container[iZone]->GetnMGLevels(); iMesh++) {
        solver_container[iZone][iInst][iMesh] = new CSolver* [MAX_SOLS];
        for (iSol = 0; iSol < MAX_SOLS; iSol++)
          solver_container[iZone][iInst][iMesh][iSol] = NULL;
      }

      Solver_Preprocessing(solver_container[iZone], geometry_container[iZone],
          config_container[iZone], iInst);

    } // End of loop over iInst

    if (rank == MASTER_NODE)
      cout << endl <<"----------------- Integration and Numerics Preprocessing ----------------" << endl;

    /*--- Definition of the integration class: integration_container[#ZONES][#INSTANCES][#EQ_SYSTEMS].
     The integration class orchestrates the execution of the spatial integration
     subroutines contained in the solver class (including multigrid) for computing
     the residual at each node, R(U) and then integrates the equations to a
     steady state or time-accurately. ---*/

    integration_container[iZone] = new CIntegration** [nInst[iZone]];
    for (iInst = 0; iInst < nInst[iZone]; iInst++){
      integration_container[iZone][iInst] = NULL;

      integration_container[iZone][iInst] = new CIntegration*[MAX_SOLS];
      Integration_Preprocessing(integration_container[iZone], geometry_container[iZone],
          config_container[iZone], iInst);
    }
    
    if (rank == MASTER_NODE) cout << "Integration Preprocessing." << endl;

    /*--- Definition of the numerical method class:
     numerics_container[#ZONES][#INSTANCES][#MG_GRIDS][#EQ_SYSTEMS][#EQ_TERMS].
     The numerics class contains the implementation of the numerical methods for
     evaluating convective or viscous fluxes between any two nodes in the edge-based
     data structure (centered, upwind, galerkin), as well as any source terms
     (piecewise constant reconstruction) evaluated in each dual mesh volume. ---*/

    numerics_container[iZone] = new CNumerics****[nInst[iZone]];
    for (iInst = 0; iInst < nInst[iZone]; iInst++){
      numerics_container[iZone][iInst] = NULL;

      numerics_container[iZone][iInst] = new CNumerics***[config_container[iZone]->GetnMGLevels()+1];

      Numerics_Preprocessing(numerics_container[iZone], solver_container[iZone],
          geometry_container[iZone], config_container[iZone], iInst);
    }

    if (rank == MASTER_NODE) cout << "Numerics Preprocessing." << endl;

  }

  /*--- Definition of the interface and transfer conditions between different zones.
   *--- The transfer container is defined for zones paired one to one.
   *--- This only works for a multizone FSI problem (nZone > 1).
   *--- Also, at the moment this capability is limited to two zones (nZone < 3).
   *--- This will change in the future. ---*/

  if ((rank == MASTER_NODE) && nZone > 1)
    cout << endl <<"------------------- Multizone Interface Preprocessing -------------------" << endl;

  if ( nZone > 1 ) {
    for (iZone = 0; iZone < nZone; iZone++){
      transfer_container[iZone] = new CTransfer*[nZone];
      interpolator_container[iZone] = new CInterpolator*[nZone];
      for (jZone = 0; jZone < nZone; jZone++){
        transfer_container[iZone][jZone]             = NULL;
        interpolator_container[iZone][jZone]         = NULL;
      }
    }
    Interface_Preprocessing();
  }

  /*--- Instantiate the geometry movement classes for the solution of unsteady
   flows on dynamic meshes, including rigid mesh transformations, dynamically
   deforming meshes, and preprocessing of harmonic balance. ---*/

  for (iZone = 0; iZone < nZone; iZone++) {

    grid_movement[iZone] = new CVolumetricMovement*[nInst[iZone]];
    for (iInst = 0; iInst < nInst[iZone]; iInst++)
      grid_movement[iZone][iInst] = NULL;

    if (config_container[iZone]->GetGrid_Movement() ||
        (config_container[iZone]->GetDirectDiff() == D_DESIGN)) {
      if (rank == MASTER_NODE)
        cout << "Setting dynamic mesh structure for zone "<< iZone + 1<<"." << endl;
      for (iInst = 0; iInst < nInst[iZone]; iInst++){
        grid_movement[iZone][iInst] = new CVolumetricMovement(geometry_container[iZone][iInst][MESH_0], config_container[iZone]);
      }
      FFDBox[iZone] = new CFreeFormDefBox*[MAX_NUMBER_FFD];
      surface_movement[iZone] = new CSurfaceMovement();
      surface_movement[iZone]->CopyBoundary(geometry_container[iZone][INST_0][MESH_0], config_container[iZone]);
      if (config_container[iZone]->GetUnsteady_Simulation() == HARMONIC_BALANCE){
        for (iInst = 0; iInst < nInst[iZone]; iInst++){
          if (rank == MASTER_NODE) cout << endl <<  "Instance "<< iInst + 1 <<":" << endl;
          iteration_container[ZONE_0][iInst]->SetGrid_Movement(geometry_container, surface_movement, grid_movement, FFDBox, solver_container, config_container, ZONE_0, iInst, 0, 0);
        }
      }
    }

    if (config_container[iZone]->GetDirectDiff() == D_DESIGN) {
      if (rank == MASTER_NODE)
        cout << "Setting surface/volume derivatives." << endl;

      /*--- Set the surface derivatives, i.e. the derivative of the surface mesh nodes with respect to the design variables ---*/

      surface_movement[iZone]->SetSurface_Derivative(geometry_container[iZone][INST_0][MESH_0],config_container[iZone]);

      /*--- Call the volume deformation routine with derivative mode enabled.
       This computes the derivative of the volume mesh with respect to the surface nodes ---*/

      for (iInst = 0; iInst < nInst[iZone]; iInst++){
        grid_movement[iZone][iInst]->SetVolume_Deformation(geometry_container[iZone][iInst][MESH_0],config_container[iZone], true, true);

        /*--- Update the multi-grid structure to propagate the derivative information to the coarser levels ---*/

        geometry_container[iZone][iInst][MESH_0]->UpdateGeometry(geometry_container[iZone][INST_0],config_container[iZone]);

        /*--- Set the derivative of the wall-distance with respect to the surface nodes ---*/

        if ( (config_container[iZone]->GetKind_Solver() == RANS) ||
            (config_container[iZone]->GetKind_Solver() == ADJ_RANS) ||
            (config_container[iZone]->GetKind_Solver() == DISC_ADJ_RANS))
          geometry_container[iZone][iInst][MESH_0]->ComputeWall_Distance(config_container[iZone]);
      }
    }

    if (config_container[iZone]->GetKind_GridMovement(iZone) == FLUID_STRUCTURE_STATIC){
      if (rank == MASTER_NODE)
        cout << "Setting moving mesh structure for static FSI problems." << endl;
      /*--- Instantiate the container for the grid movement structure ---*/
      for (iInst = 0; iInst < nInst[iZone]; iInst++)
        grid_movement[iZone][iInst] = new CElasticityMovement(geometry_container[iZone][iInst][MESH_0], config_container[iZone]);
    }

  }

  if(fsi && (config_container[ZONE_0]->GetRestart() || config_container[ZONE_0]->GetDiscrete_Adjoint())){
    if (rank == MASTER_NODE)cout << endl <<"Restarting Fluid and Structural Solvers." << endl;

    for (iZone = 0; iZone < nZone; iZone++) {
    	for (iInst = 0; iInst < nInst[iZone]; iInst++){
        Solver_Restart(solver_container[iZone], geometry_container[iZone],
                       config_container[iZone], true, iInst);
    	}
    }

  }

  /*---If the Grid Movement is static initialize the static mesh movment ---*/
  Kind_Grid_Movement = config_container[ZONE_0]->GetKind_GridMovement(ZONE_0);
  initStaticMovement = (config_container[ZONE_0]->GetGrid_Movement() && (Kind_Grid_Movement == MOVING_WALL
                        || Kind_Grid_Movement == ROTATING_FRAME || Kind_Grid_Movement == STEADY_TRANSLATION));


  if(initStaticMovement){
    if (rank == MASTER_NODE)cout << endl <<"--------------------- Initialize Static Mesh Movement --------------------" << endl;

      InitStaticMeshMovement();
  }

 if (config_container[ZONE_0]->GetBoolTurbomachinery()){
   if (rank == MASTER_NODE)cout << endl <<"---------------------- Turbomachinery Preprocessing ---------------------" << endl;
      TurbomachineryPreprocessing();
  }


  if (rank == MASTER_NODE) cout << endl << "---------------------- Python Interface Preprocessing ---------------------" << endl;
  PythonInterface_Preprocessing();

  /*--- Definition of the output class (one for all zones). The output class
   manages the writing of all restart, volume solution, surface solution,
   surface comma-separated value, and convergence history files (both in serial
   and in parallel). ---*/

  output = new COutput(config_container[ZONE_0]);

  /*--- Open the convergence history file ---*/
  ConvHist_file = NULL;
  ConvHist_file = new ofstream*[nZone];
  for (iZone = 0; iZone < nZone; iZone++) {
    ConvHist_file[iZone] = NULL;
    if (rank == MASTER_NODE){
      ConvHist_file[iZone] = new ofstream[nInst[iZone]];
      for (iInst = 0; iInst < nInst[iZone]; iInst++) {
        output->SetConvHistory_Header(&ConvHist_file[iZone][iInst], config_container[iZone], iZone, iInst);
        config_container[iZone]->SetHistFile(&ConvHist_file[iZone][INST_0]);
      }
    }
  }
  /*--- Check for an unsteady restart. Update ExtIter if necessary. ---*/
  if (config_container[ZONE_0]->GetWrt_Unsteady() && config_container[ZONE_0]->GetRestart())
    ExtIter = config_container[ZONE_0]->GetUnst_RestartIter();

  /*--- Check for a dynamic restart (structural analysis). Update ExtIter if necessary. ---*/
  if (config_container[ZONE_0]->GetKind_Solver() == FEM_ELASTICITY
      && config_container[ZONE_0]->GetWrt_Dynamic() && config_container[ZONE_0]->GetRestart())
    ExtIter = config_container[ZONE_0]->GetDyn_RestartIter();

  /*--- Open the FSI convergence history file ---*/

  if (fsi){
      if (rank == MASTER_NODE) cout << endl <<"Opening FSI history file." << endl;
      unsigned short ZONE_FLOW = 0, ZONE_STRUCT = 1;
      output->SpecialOutput_FSI(&FSIHist_file, geometry_container, solver_container,
                                config_container, integration_container, 0,
                                ZONE_FLOW, ZONE_STRUCT, true);
  }

  /*--- Set up a timer for performance benchmarking (preprocessing time is not included) ---*/

#ifndef HAVE_MPI
  StartTime = su2double(clock())/su2double(CLOCKS_PER_SEC);
#else
  StartTime = MPI_Wtime();
#endif

}

void CDriver::Postprocessing() {

    /*--- Output some information to the console. ---*/

  if (rank == MASTER_NODE) {

    /*--- Print out the number of non-physical points and reconstructions ---*/

    if (config_container[ZONE_0]->GetNonphysical_Points() > 0)
      cout << "Warning: there are " << config_container[ZONE_0]->GetNonphysical_Points() << " non-physical points in the solution." << endl;
    if (config_container[ZONE_0]->GetNonphysical_Reconstr() > 0)
      cout << "Warning: " << config_container[ZONE_0]->GetNonphysical_Reconstr() << " reconstructed states for upwinding are non-physical." << endl;

    /*--- Close the convergence history file. ---*/
    for (iZone = 0; iZone < nZone; iZone++) {
      for (iInst = 0; iInst < nInst[iZone]; iInst++) {
        ConvHist_file[iZone][iInst].close();
      }
      delete [] ConvHist_file[iZone];
    }
    delete [] ConvHist_file;

  }

  if (rank == MASTER_NODE)
    cout << endl <<"------------------------- Solver Postprocessing -------------------------" << endl;

  for (iZone = 0; iZone < nZone; iZone++) {
    for (iInst = 0; iInst < nInst[iZone]; iInst++){
      Numerics_Postprocessing(numerics_container[iZone], solver_container[iZone][iInst],
          geometry_container[iZone][iInst], config_container[iZone], iInst);
    }
    delete [] numerics_container[iZone];
  }
  delete [] numerics_container;
  if (rank == MASTER_NODE) cout << "Deleted CNumerics container." << endl;
  
  for (iZone = 0; iZone < nZone; iZone++) {
    for (iInst = 0; iInst < nInst[iZone]; iInst++){
      Integration_Postprocessing(integration_container[iZone],
          geometry_container[iZone][iInst],
          config_container[iZone],
          iInst);
    }
    delete [] integration_container[iZone];
  }
  delete [] integration_container;
  if (rank == MASTER_NODE) cout << "Deleted CIntegration container." << endl;
  
  for (iZone = 0; iZone < nZone; iZone++) {
    for (iInst = 0; iInst < nInst[iZone]; iInst++){
      Solver_Postprocessing(solver_container[iZone],
          geometry_container[iZone][iInst],
          config_container[iZone],
          iInst);
    }
    delete [] solver_container[iZone];
  }
  delete [] solver_container;
  if (rank == MASTER_NODE) cout << "Deleted CSolver container." << endl;
  
  for (iZone = 0; iZone < nZone; iZone++) {
	for (iInst = 0; iInst < nInst[iZone]; iInst++)
    delete iteration_container[iZone][iInst];
    delete iteration_container[iZone];
  }
  delete [] iteration_container;
  if (rank == MASTER_NODE) cout << "Deleted CIteration container." << endl;
  
  if (interpolator_container != NULL) {
    for (iZone = 0; iZone < nZone; iZone++) {
      if (interpolator_container[iZone] != NULL){
        delete [] interpolator_container[iZone];
      }
    }
    delete [] interpolator_container;
    if (rank == MASTER_NODE) cout << "Deleted CInterpolator container." << endl;
  }
  
  if (transfer_container != NULL) {
    for (iZone = 0; iZone < nZone; iZone++) {
      if (transfer_container[iZone] != NULL) {
        for (unsigned short jZone = 0; jZone < nZone; jZone++)
          if (transfer_container[iZone][jZone] != NULL)
            delete transfer_container[iZone][jZone];
        delete [] transfer_container[iZone];
      }
    }
    delete [] transfer_container;
    if (rank == MASTER_NODE) cout << "Deleted CTransfer container." << endl;
  }
  
  if (transfer_types != NULL) {
    for (iZone = 0; iZone < nZone; iZone++) {
      if (transfer_types[iZone] != NULL)
      delete [] transfer_types[iZone];
    }
    delete [] transfer_types;
  }
  
  for (iZone = 0; iZone < nZone; iZone++) {
    if (geometry_container[iZone] != NULL) {
      for (iInst = 0; iInst < nInst[iZone]; iInst++){
        for (unsigned short iMGlevel = 0; iMGlevel < config_container[iZone]->GetnMGLevels()+1; iMGlevel++) {
          if (geometry_container[iZone][iInst][iMGlevel] != NULL) delete geometry_container[iZone][iInst][iMGlevel];
        }
        if (geometry_container[iZone][iInst] != NULL) delete geometry_container[iZone][iInst];
      }
      delete [] geometry_container[iZone];
    }
  }
  delete [] geometry_container;
  if (rank == MASTER_NODE) cout << "Deleted CGeometry container." << endl;

  for (iZone = 0; iZone < nZone; iZone++) {
    delete [] FFDBox[iZone];
  }
  delete [] FFDBox;
  if (rank == MASTER_NODE) cout << "Deleted CFreeFormDefBox class." << endl;

  for (iZone = 0; iZone < nZone; iZone++) {
    delete surface_movement[iZone];
  }
  delete [] surface_movement;
  if (rank == MASTER_NODE) cout << "Deleted CSurfaceMovement class." << endl;

  for (iZone = 0; iZone < nZone; iZone++) {
    for (iInst = 0; iInst < nInst[iZone]; iInst++){
      if (grid_movement[iZone][iInst] != NULL) delete grid_movement[iZone][iInst];
    }
    if (grid_movement[iZone] != NULL) delete grid_movement[iZone];
  }
  delete [] grid_movement;
  if (rank == MASTER_NODE) cout << "Deleted CVolumetricMovement class." << endl;

  if (config_container!= NULL) {
    for (iZone = 0; iZone < nZone; iZone++) {
      if (config_container[iZone] != NULL) {
        delete config_container[iZone];
      }
    }
    delete [] config_container;
  }
  if (rank == MASTER_NODE) cout << "Deleted CConfig container." << endl;

  /*--- Deallocate output container ---*/
  if (output!= NULL) delete output;
  if (rank == MASTER_NODE) cout << "Deleted COutput class." << endl;

  if (rank == MASTER_NODE) cout << "-------------------------------------------------------------------------" << endl;


  /*--- Synchronization point after a single solver iteration. Compute the
   wall clock time required. ---*/

#ifndef HAVE_MPI
  StopTime = su2double(clock())/su2double(CLOCKS_PER_SEC);
#else
  StopTime = MPI_Wtime();
#endif

  /*--- Compute/print the total time for performance benchmarking. ---*/

  UsedTime = StopTime-StartTime;
  if (rank == MASTER_NODE) {
    cout << "\nCompleted in " << fixed << UsedTime << " seconds on "<< size;
    if (size == 1) cout << " core." << endl; else cout << " cores." << endl;
  }

  /*--- Exit the solver cleanly ---*/

  if (rank == MASTER_NODE)
    cout << endl <<"------------------------- Exit Success (SU2_CFD) ------------------------" << endl << endl;

}

void CDriver::Geometrical_Preprocessing() {

  unsigned short iMGlevel;
  unsigned short requestedMGlevels = config_container[ZONE_0]->GetnMGLevels();
  unsigned long iPoint;
  bool fea = false;

  for (iZone = 0; iZone < nZone; iZone++) {

    fea = ((config_container[iZone]->GetKind_Solver() == FEM_ELASTICITY) ||
        (config_container[iZone]->GetKind_Solver() == DISC_ADJ_FEM));

    for (iInst = 0; iInst < nInst[iZone]; iInst++){

      /*--- Compute elements surrounding points, points surrounding points ---*/

      if (rank == MASTER_NODE) cout << "Setting point connectivity." << endl;
      geometry_container[iZone][iInst][MESH_0]->SetPoint_Connectivity();

      /*--- Renumbering points using Reverse Cuthill McKee ordering ---*/

      if (rank == MASTER_NODE) cout << "Renumbering points (Reverse Cuthill McKee Ordering)." << endl;
      geometry_container[iZone][iInst][MESH_0]->SetRCM_Ordering(config_container[iZone]);

      /*--- recompute elements surrounding points, points surrounding points ---*/

      if (rank == MASTER_NODE) cout << "Recomputing point connectivity." << endl;
      geometry_container[iZone][iInst][MESH_0]->SetPoint_Connectivity();

      /*--- Compute elements surrounding elements ---*/

      if (rank == MASTER_NODE) cout << "Setting element connectivity." << endl;
      geometry_container[iZone][iInst][MESH_0]->SetElement_Connectivity();

      /*--- Check the orientation before computing geometrical quantities ---*/

      geometry_container[iZone][iInst][MESH_0]->SetBoundVolume();
      if (config_container[iZone]->GetReorientElements()) {
        if (rank == MASTER_NODE) cout << "Checking the numerical grid orientation." << endl;
        geometry_container[iZone][iInst][MESH_0]->Check_IntElem_Orientation(config_container[iZone]);
        geometry_container[iZone][iInst][MESH_0]->Check_BoundElem_Orientation(config_container[iZone]);
      }

      /*--- Create the edge structure ---*/

      if (rank == MASTER_NODE) cout << "Identifying edges and vertices." << endl;
      geometry_container[iZone][iInst][MESH_0]->SetEdges();
      geometry_container[iZone][iInst][MESH_0]->SetVertex(config_container[iZone]);

      /*--- Compute cell center of gravity ---*/

      if ((rank == MASTER_NODE) && (!fea)) cout << "Computing centers of gravity." << endl;
      geometry_container[iZone][iInst][MESH_0]->SetCoord_CG();

      /*--- Create the control volume structures ---*/

      if ((rank == MASTER_NODE) && (!fea)) cout << "Setting the control volume structure." << endl;
      geometry_container[iZone][iInst][MESH_0]->SetControlVolume(config_container[iZone], ALLOCATE);
      geometry_container[iZone][iInst][MESH_0]->SetBoundControlVolume(config_container[iZone], ALLOCATE);

      /*--- Visualize a dual control volume if requested ---*/

      if ((config_container[iZone]->GetVisualize_CV() >= 0) &&
          (config_container[iZone]->GetVisualize_CV() < (long)geometry_container[iZone][iInst][MESH_0]->GetnPointDomain()))
        geometry_container[iZone][iInst][MESH_0]->VisualizeControlVolume(config_container[iZone], UPDATE);

      /*--- Identify closest normal neighbor ---*/

      if (rank == MASTER_NODE) cout << "Searching for the closest normal neighbors to the surfaces." << endl;
      geometry_container[iZone][iInst][MESH_0]->FindNormal_Neighbor(config_container[iZone]);

      /*--- Store the global to local mapping. ---*/

      if (rank == MASTER_NODE) cout << "Storing a mapping from global to local point index." << endl;
      geometry_container[iZone][iInst][MESH_0]->SetGlobal_to_Local_Point();

      /*--- Compute the surface curvature ---*/

      if ((rank == MASTER_NODE) && (!fea)) cout << "Compute the surface curvature." << endl;
      geometry_container[iZone][iInst][MESH_0]->ComputeSurf_Curvature(config_container[iZone]);

      /*--- Check for periodicity and disable MG if necessary. ---*/

      if (rank == MASTER_NODE) cout << "Checking for periodicity." << endl;
      geometry_container[iZone][iInst][MESH_0]->Check_Periodicity(config_container[iZone]);

      if ((config_container[iZone]->GetnMGLevels() != 0) && (rank == MASTER_NODE))
        cout << "Setting the multigrid structure." << endl;

    }

  }

  /*--- Loop over all zones at each grid level. ---*/

  for (iZone = 0; iZone < nZone; iZone++) {

    /*--- Loop over all the instances ---*/

    for (iInst = 0; iInst < nInst[iZone]; iInst++){

      /*--- Loop over all the new grid ---*/

      for (iMGlevel = 1; iMGlevel <= config_container[iZone]->GetnMGLevels(); iMGlevel++) {

        /*--- Create main agglomeration structure ---*/

        geometry_container[iZone][iInst][iMGlevel] = new CMultiGridGeometry(geometry_container, config_container, iMGlevel, iZone, iInst);

        /*--- Compute points surrounding points. ---*/

        geometry_container[iZone][iInst][iMGlevel]->SetPoint_Connectivity(geometry_container[iZone][iInst][iMGlevel-1]);

        /*--- Create the edge structure ---*/

        geometry_container[iZone][iInst][iMGlevel]->SetEdges();
        geometry_container[iZone][iInst][iMGlevel]->SetVertex(geometry_container[iZone][iInst][iMGlevel-1], config_container[iZone]);

        /*--- Create the control volume structures ---*/

        geometry_container[iZone][iInst][iMGlevel]->SetControlVolume(config_container[iZone], geometry_container[iZone][iInst][iMGlevel-1], ALLOCATE);
        geometry_container[iZone][iInst][iMGlevel]->SetBoundControlVolume(config_container[iZone], geometry_container[iZone][iInst][iMGlevel-1], ALLOCATE);
        geometry_container[iZone][iInst][iMGlevel]->SetCoord(geometry_container[iZone][iInst][iMGlevel-1]);

        /*--- Find closest neighbor to a surface point ---*/

        geometry_container[iZone][iInst][iMGlevel]->FindNormal_Neighbor(config_container[iZone]);

        /*--- Protect against the situation that we were not able to complete
       the agglomeration for this level, i.e., there weren't enough points.
       We need to check if we changed the total number of levels and delete
       the incomplete CMultiGridGeometry object. ---*/

        if (config_container[iZone]->GetnMGLevels() != requestedMGlevels) {
          delete geometry_container[iZone][iInst][iMGlevel];
          break;
        }

      }

    }

  }

  /*--- For unsteady simulations, initialize the grid volumes
   and coordinates for previous solutions. Loop over all zones/grids ---*/

  for (iZone = 0; iZone < nZone; iZone++) {
    for (iInst = 0; iInst < nInst[iZone]; iInst++){
      if (config_container[iZone]->GetUnsteady_Simulation() && config_container[iZone]->GetGrid_Movement()) {
        for (iMGlevel = 0; iMGlevel <= config_container[iZone]->GetnMGLevels(); iMGlevel++) {
          for (iPoint = 0; iPoint < geometry_container[iZone][iInst][iMGlevel]->GetnPoint(); iPoint++) {

            /*--- Update cell volume ---*/

            geometry_container[iZone][iInst][iMGlevel]->node[iPoint]->SetVolume_n();
            geometry_container[iZone][iInst][iMGlevel]->node[iPoint]->SetVolume_nM1();

            /*--- Update point coordinates ---*/
            geometry_container[iZone][iInst][iMGlevel]->node[iPoint]->SetCoord_n();
            geometry_container[iZone][iInst][iMGlevel]->node[iPoint]->SetCoord_n1();

          }
        }
      }
    }
  }

}

void CDriver::Solver_Preprocessing(CSolver ****solver_container, CGeometry ***geometry,
                                   CConfig *config, unsigned short val_iInst) {
  
  unsigned short iMGlevel;
  bool euler, ns, turbulent,
  adj_euler, adj_ns, adj_turb,
  poisson, wave, heat, heat_fvm,
  fem, disc_adj_fem,
  spalart_allmaras, neg_spalart_allmaras, menter_sst, transition,
  template_solver, disc_adj, disc_adj_turb,
  e_spalart_allmaras, comp_spalart_allmaras, e_comp_spalart_allmaras;
  
  /*--- Initialize some useful booleans ---*/
  
  euler            = false;  ns              = false;  turbulent = false;
  adj_euler        = false;  adj_ns          = false;  adj_turb  = false;
  spalart_allmaras = false;  menter_sst      = false;  disc_adj_turb = false;
  poisson          = false;  neg_spalart_allmaras = false;
  wave             = false;	 disc_adj         = false;
  fem              = false;  disc_adj_fem     = false;
  heat             = false;  heat_fvm         = false;
  transition       = false;
  template_solver  = false;
  e_spalart_allmaras = false; comp_spalart_allmaras = false; e_comp_spalart_allmaras = false;
  
  bool compressible   = (config->GetKind_Regime() == COMPRESSIBLE);
  bool incompressible = (config->GetKind_Regime() == INCOMPRESSIBLE);

  /*--- Assign booleans ---*/
  
  switch (config->GetKind_Solver()) {
    case TEMPLATE_SOLVER: template_solver = true; break;
    case EULER : euler = true; break;
    case NAVIER_STOKES: ns = true; heat_fvm = config->GetWeakly_Coupled_Heat(); break;
    case RANS : ns = true; turbulent = true; if (config->GetKind_Trans_Model() == LM) transition = true; heat_fvm = config->GetWeakly_Coupled_Heat(); break;
    case POISSON_EQUATION: poisson = true; break;
    case WAVE_EQUATION: wave = true; break;
    case HEAT_EQUATION_FVM: heat_fvm = true; break;
    case HEAT_EQUATION: heat = true; break;
    case FEM_ELASTICITY: fem = true; break;
    case ADJ_EULER : euler = true; adj_euler = true; break;
    case ADJ_NAVIER_STOKES : ns = true; turbulent = (config->GetKind_Turb_Model() != NONE); adj_ns = true; break;
    case ADJ_RANS : ns = true; turbulent = true; adj_ns = true; adj_turb = (!config->GetFrozen_Visc_Cont()); break;
    case DISC_ADJ_EULER: euler = true; disc_adj = true; break;
    case DISC_ADJ_NAVIER_STOKES: ns = true; disc_adj = true; heat_fvm = config->GetWeakly_Coupled_Heat(); break;
    case DISC_ADJ_RANS: ns = true; turbulent = true; disc_adj = true; disc_adj_turb = (!config->GetFrozen_Visc_Disc()); heat_fvm = config->GetWeakly_Coupled_Heat(); break;
    case DISC_ADJ_FEM: fem = true; disc_adj_fem = true; break;
  }
  
  /*--- Assign turbulence model booleans ---*/
  
  if (turbulent)
    switch (config->GetKind_Turb_Model()) {
      case SA:     spalart_allmaras = true;     break;
      case SA_NEG: neg_spalart_allmaras = true; break;
      case SST:    menter_sst = true;           break;
      case SA_E:   e_spalart_allmaras = true;   break;
      case SA_COMP: comp_spalart_allmaras = true; break;
      case SA_E_COMP: e_comp_spalart_allmaras = true; break;
      default: SU2_MPI::Error("Specified turbulence model unavailable or none selected", CURRENT_FUNCTION); break;
    }
  
  /*--- Definition of the Class for the solution: solver_container[DOMAIN][INSTANCE][MESH_LEVEL][EQUATION]. Note that euler, ns
   and potential are incompatible, they use the same position in sol container ---*/

  for (iMGlevel = 0; iMGlevel <= config->GetnMGLevels(); iMGlevel++) {
    
    /*--- Allocate solution for a template problem ---*/
    
    if (template_solver) {
      solver_container[val_iInst][iMGlevel][TEMPLATE_SOL] = new CTemplateSolver(geometry[val_iInst][iMGlevel], config);
    }
    
    /*--- Allocate solution for direct problem, and run the preprocessing and postprocessing ---*/
    
    if (euler) {
      if (compressible) {
        solver_container[val_iInst][iMGlevel][FLOW_SOL] = new CEulerSolver(geometry[val_iInst][iMGlevel], config, iMGlevel);
        solver_container[val_iInst][iMGlevel][FLOW_SOL]->Preprocessing(geometry[val_iInst][iMGlevel], solver_container[val_iInst][iMGlevel], config, iMGlevel, NO_RK_ITER, RUNTIME_FLOW_SYS, false);
      }
      if (incompressible) {
        solver_container[val_iInst][iMGlevel][FLOW_SOL] = new CIncEulerSolver(geometry[val_iInst][iMGlevel], config, iMGlevel);
        solver_container[val_iInst][iMGlevel][FLOW_SOL]->Preprocessing(geometry[val_iInst][iMGlevel], solver_container[val_iInst][iMGlevel], config, iMGlevel, NO_RK_ITER, RUNTIME_FLOW_SYS, false);
      }
    }
    if (ns) {
      if (compressible) {
        solver_container[val_iInst][iMGlevel][FLOW_SOL] = new CNSSolver(geometry[val_iInst][iMGlevel], config, iMGlevel);
      }
      if (incompressible) {
        solver_container[val_iInst][iMGlevel][FLOW_SOL] = new CIncNSSolver(geometry[val_iInst][iMGlevel], config, iMGlevel);
      }
    }
    if (turbulent) {
      if (spalart_allmaras || e_spalart_allmaras || comp_spalart_allmaras || e_comp_spalart_allmaras || neg_spalart_allmaras) {
        solver_container[val_iInst][iMGlevel][TURB_SOL] = new CTurbSASolver(geometry[val_iInst][iMGlevel], config, iMGlevel, solver_container[val_iInst][iMGlevel][FLOW_SOL]->GetFluidModel() );
        solver_container[val_iInst][iMGlevel][FLOW_SOL]->Preprocessing(geometry[val_iInst][iMGlevel], solver_container[val_iInst][iMGlevel], config, iMGlevel, NO_RK_ITER, RUNTIME_FLOW_SYS, false);
        solver_container[val_iInst][iMGlevel][TURB_SOL]->Postprocessing(geometry[val_iInst][iMGlevel], solver_container[val_iInst][iMGlevel], config, iMGlevel);
      }
      else if (menter_sst) {
        solver_container[val_iInst][iMGlevel][TURB_SOL] = new CTurbSSTSolver(geometry[val_iInst][iMGlevel], config, iMGlevel);
        solver_container[val_iInst][iMGlevel][FLOW_SOL]->Preprocessing(geometry[val_iInst][iMGlevel], solver_container[val_iInst][iMGlevel], config, iMGlevel, NO_RK_ITER, RUNTIME_FLOW_SYS, false);
        solver_container[val_iInst][iMGlevel][TURB_SOL]->Postprocessing(geometry[val_iInst][iMGlevel], solver_container[val_iInst][iMGlevel], config, iMGlevel);
        solver_container[val_iInst][iMGlevel][FLOW_SOL]->Preprocessing(geometry[val_iInst][iMGlevel], solver_container[val_iInst][iMGlevel], config, iMGlevel, NO_RK_ITER, RUNTIME_FLOW_SYS, false);
      }
      if (transition) {
        solver_container[val_iInst][iMGlevel][TRANS_SOL] = new CTransLMSolver(geometry[val_iInst][iMGlevel], config, iMGlevel);
      }
    }
    if (poisson) {
      solver_container[val_iInst][iMGlevel][POISSON_SOL] = new CPoissonSolver(geometry[val_iInst][iMGlevel], config);
    }
    if (wave) {
      solver_container[val_iInst][iMGlevel][WAVE_SOL] = new CWaveSolver(geometry[val_iInst][iMGlevel], config);
    }
    if (heat) {
      solver_container[val_iInst][iMGlevel][HEAT_SOL] = new CHeatSolver(geometry[val_iInst][iMGlevel], config);
    }
    if (heat_fvm) {
      solver_container[val_iInst][iMGlevel][HEAT_SOL] = new CHeatSolverFVM(geometry[val_iInst][iMGlevel], config, iMGlevel);
    }
    if (fem) {
      solver_container[val_iInst][iMGlevel][FEA_SOL] = new CFEASolver(geometry[val_iInst][iMGlevel], config);
    }
    
    /*--- Allocate solution for adjoint problem ---*/
    
    if (adj_euler) {
      if (compressible) {
        solver_container[val_iInst][iMGlevel][ADJFLOW_SOL] = new CAdjEulerSolver(geometry[val_iInst][iMGlevel], config, iMGlevel);
      }
      if (incompressible) {
<<<<<<< HEAD
        solver_container[val_iInst][iMGlevel][ADJFLOW_SOL] = new CAdjIncEulerSolver(geometry[val_iInst][iMGlevel], config, iMGlevel);
=======
        SU2_MPI::Error("Continuous adjoint for the incompressible solver is not currently available.", CURRENT_FUNCTION);
>>>>>>> 39fa18d1
      }
    }
    if (adj_ns) {
      if (compressible) {
        solver_container[val_iInst][iMGlevel][ADJFLOW_SOL] = new CAdjNSSolver(geometry[val_iInst][iMGlevel], config, iMGlevel);
      }
      if (incompressible) {
<<<<<<< HEAD
        solver_container[val_iInst][iMGlevel][ADJFLOW_SOL] = new CAdjIncNSSolver(geometry[val_iInst][iMGlevel], config, iMGlevel);
=======
        SU2_MPI::Error("Continuous adjoint for the incompressible solver is not currently available.", CURRENT_FUNCTION);
>>>>>>> 39fa18d1
      }
    }
    if (adj_turb) {
      solver_container[val_iInst][iMGlevel][ADJTURB_SOL] = new CAdjTurbSolver(geometry[val_iInst][iMGlevel], config, iMGlevel);
    }
    
    if (disc_adj) {
      solver_container[val_iInst][iMGlevel][ADJFLOW_SOL] = new CDiscAdjSolver(geometry[val_iInst][iMGlevel], config, solver_container[val_iInst][iMGlevel][FLOW_SOL], RUNTIME_FLOW_SYS, iMGlevel);
      if (disc_adj_turb)
        solver_container[val_iInst][iMGlevel][ADJTURB_SOL] = new CDiscAdjSolver(geometry[val_iInst][iMGlevel], config, solver_container[val_iInst][iMGlevel][TURB_SOL], RUNTIME_TURB_SYS, iMGlevel);
    }

    if (disc_adj_fem) {
      solver_container[val_iInst][iMGlevel][ADJFEA_SOL] = new CDiscAdjFEASolver(geometry[val_iInst][iMGlevel], config, solver_container[val_iInst][iMGlevel][FEA_SOL], RUNTIME_FEA_SYS, iMGlevel);
    }
  }


  /*--- Check for restarts and use the LoadRestart() routines. ---*/

  bool update_geo = true;
  if (config->GetFSI_Simulation()) update_geo = false;

  Solver_Restart(solver_container, geometry, config, update_geo, val_iInst);

}

void CDriver::Solver_Restart(CSolver ****solver_container, CGeometry ***geometry,
                             CConfig *config, bool update_geo, unsigned short val_iInst) {

  bool euler, ns, turbulent,
  adj_euler, adj_ns, adj_turb,
  poisson, wave, heat, heat_fvm,
  fem,
  template_solver, disc_adj, disc_adj_fem, disc_adj_turb;
  int val_iter = 0;

  /*--- Initialize some useful booleans ---*/

  euler            = false;  ns              = false;  turbulent = false;
  adj_euler        = false;  adj_ns          = false;  adj_turb  = false;
  poisson          = false;
  wave             = false;  disc_adj         = false;
  fem              = false;  disc_adj_fem     = false;
  heat             = false;  disc_adj_turb    = false;
  heat_fvm         = false;  template_solver  = false;

  /*--- Check for restarts and use the LoadRestart() routines. ---*/

  bool restart      = config->GetRestart();
  bool restart_flow = config->GetRestart_Flow();
  bool no_restart   = false;

  /*--- Adjust iteration number for unsteady restarts. ---*/

  bool dual_time = ((config->GetUnsteady_Simulation() == DT_STEPPING_1ST) ||
                    (config->GetUnsteady_Simulation() == DT_STEPPING_2ND));
  bool time_stepping = config->GetUnsteady_Simulation() == TIME_STEPPING;
  bool adjoint = (config->GetDiscrete_Adjoint() || config->GetContinuous_Adjoint());
  bool dynamic = (config->GetDynamic_Analysis() == DYNAMIC); // Dynamic simulation (FSI).

  if (dual_time) {
    if (adjoint) val_iter = SU2_TYPE::Int(config->GetUnst_AdjointIter())-1;
    else if (config->GetUnsteady_Simulation() == DT_STEPPING_1ST)
      val_iter = SU2_TYPE::Int(config->GetUnst_RestartIter())-1;
    else val_iter = SU2_TYPE::Int(config->GetUnst_RestartIter())-2;
  }

  if (time_stepping) {
    if (adjoint) val_iter = SU2_TYPE::Int(config->GetUnst_AdjointIter())-1;
    else val_iter = SU2_TYPE::Int(config->GetUnst_RestartIter())-1;
  }

  /*--- Assign booleans ---*/

  switch (config->GetKind_Solver()) {
    case TEMPLATE_SOLVER: template_solver = true; break;
    case EULER : euler = true; break;
    case NAVIER_STOKES: ns = true; heat_fvm = config->GetWeakly_Coupled_Heat(); break;
    case RANS : ns = true; turbulent = true; heat_fvm = config->GetWeakly_Coupled_Heat(); break;
    case POISSON_EQUATION: poisson = true; break;
    case WAVE_EQUATION: wave = true; break;
    case HEAT_EQUATION_FVM: heat_fvm = true; break;
    case HEAT_EQUATION: heat = true; break;
    case FEM_ELASTICITY: fem = true; break;
    case ADJ_EULER : euler = true; adj_euler = true; break;
    case ADJ_NAVIER_STOKES : ns = true; turbulent = (config->GetKind_Turb_Model() != NONE); adj_ns = true; break;
    case ADJ_RANS : ns = true; turbulent = true; adj_ns = true; adj_turb = (!config->GetFrozen_Visc_Cont()); break;
    case DISC_ADJ_EULER: euler = true; disc_adj = true; break;
    case DISC_ADJ_NAVIER_STOKES: ns = true; disc_adj = true; heat_fvm = config->GetWeakly_Coupled_Heat(); break;
    case DISC_ADJ_RANS: ns = true; turbulent = true; disc_adj = true; disc_adj_turb = (!config->GetFrozen_Visc_Disc()); heat_fvm = config->GetWeakly_Coupled_Heat(); break;
    case DISC_ADJ_FEM: fem = true; disc_adj_fem = true; break;
  }


  /*--- Load restarts for any of the active solver containers. Note that
   these restart routines fill the fine grid and interpolate to all MG levels. ---*/

  if (restart || restart_flow) {
    if (euler || ns) {
      solver_container[val_iInst][MESH_0][FLOW_SOL]->LoadRestart(geometry[val_iInst], solver_container[val_iInst], config, val_iter, update_geo);
    }
    if (turbulent) {
      solver_container[val_iInst][MESH_0][TURB_SOL]->LoadRestart(geometry[val_iInst], solver_container[val_iInst], config, val_iter, update_geo);
    }
    if (fem) {
      if (dynamic) val_iter = SU2_TYPE::Int(config->GetDyn_RestartIter())-1;
      solver_container[val_iInst][MESH_0][FEA_SOL]->LoadRestart(geometry[val_iInst], solver_container[val_iInst], config, val_iter, update_geo);
    }
  }

  if (restart) {
    if (template_solver) {
      no_restart = true;
    }
    if (poisson) {
      no_restart = true;
    }
    if (wave) {
      no_restart = true;
    }
    if (heat_fvm) {
      solver_container[val_iInst][MESH_0][HEAT_SOL]->LoadRestart(geometry[val_iInst], solver_container[val_iInst], config, val_iter, update_geo);
    }
    if (heat) {
      no_restart = true;
    }
    if (adj_euler || adj_ns) {
      solver_container[val_iInst][MESH_0][ADJFLOW_SOL]->LoadRestart(geometry[val_iInst], solver_container[val_iInst], config, val_iter, update_geo);
    }
    if (adj_turb) {
      no_restart = true;
    }
    if (disc_adj) {
      solver_container[val_iInst][MESH_0][ADJFLOW_SOL]->LoadRestart(geometry[val_iInst], solver_container[val_iInst], config, val_iter, update_geo);
      if (disc_adj_turb)
        solver_container[val_iInst][MESH_0][ADJTURB_SOL]->LoadRestart(geometry[val_iInst], solver_container[val_iInst], config, val_iter, update_geo);
    }
    if (disc_adj_fem) {
        if (dynamic) val_iter = SU2_TYPE::Int(config->GetDyn_RestartIter())-1;
        solver_container[val_iInst][MESH_0][ADJFEA_SOL]->LoadRestart(geometry[val_iInst], solver_container[val_iInst], config, val_iter, update_geo);
    }
  }

  /*--- Exit if a restart was requested for a solver that is not available. ---*/

  if (no_restart) {
    SU2_MPI::Error(string("A restart capability has not been implemented yet for this solver.\n") +
                   string("Please set RESTART_SOL= NO and try again."), CURRENT_FUNCTION);
  }

  /*--- Think about calls to pre / post-processing here, plus realizability checks. ---*/
  

}

void CDriver::Solver_Postprocessing(CSolver ****solver_container, CGeometry **geometry,
                                    CConfig *config, unsigned short val_iInst) {
  unsigned short iMGlevel;
  bool euler, ns, turbulent,
  adj_euler, adj_ns, adj_turb,
  poisson, wave, heat, heat_fvm, fem,
  spalart_allmaras, neg_spalart_allmaras, menter_sst, transition,
  template_solver, disc_adj, disc_adj_turb, disc_adj_fem,
  e_spalart_allmaras, comp_spalart_allmaras, e_comp_spalart_allmaras;

  /*--- Initialize some useful booleans ---*/
  
  euler            = false;  ns              = false;  turbulent = false;
  adj_euler        = false;  adj_ns          = false;  adj_turb  = false;
  spalart_allmaras = false;  menter_sst      = false;  disc_adj_turb = false;
  poisson          = false;  neg_spalart_allmaras = false;
  wave             = false;  disc_adj        = false;
  fem              = false;  disc_adj_fem    = false;
  heat             = false;  heat_fvm        = false;
  transition       = false;
  template_solver  = false;
  e_spalart_allmaras = false; comp_spalart_allmaras = false; e_comp_spalart_allmaras = false;

  /*--- Assign booleans ---*/
  
  switch (config->GetKind_Solver()) {
    case TEMPLATE_SOLVER: template_solver = true; break;
    case EULER : euler = true; break;
    case NAVIER_STOKES: ns = true; heat_fvm = config->GetWeakly_Coupled_Heat(); break;
    case RANS : ns = true; turbulent = true; if (config->GetKind_Trans_Model() == LM) transition = true; heat_fvm = config->GetWeakly_Coupled_Heat(); break;
    case POISSON_EQUATION: poisson = true; break;
    case WAVE_EQUATION: wave = true; break;
    case HEAT_EQUATION_FVM: heat_fvm = true; break;
    case HEAT_EQUATION: heat = true; break;
    case FEM_ELASTICITY: fem = true; break;
    case ADJ_EULER : euler = true; adj_euler = true; break;
    case ADJ_NAVIER_STOKES : ns = true; turbulent = (config->GetKind_Turb_Model() != NONE); adj_ns = true; break;
    case ADJ_RANS : ns = true; turbulent = true; adj_ns = true; adj_turb = (!config->GetFrozen_Visc_Cont()); break;
    case DISC_ADJ_EULER: euler = true; disc_adj = true; break;
    case DISC_ADJ_NAVIER_STOKES: ns = true; disc_adj = true; heat_fvm = config->GetWeakly_Coupled_Heat(); break;
    case DISC_ADJ_RANS: ns = true; turbulent = true; disc_adj = true; disc_adj_turb = (!config->GetFrozen_Visc_Disc()); heat_fvm = config->GetWeakly_Coupled_Heat(); break;
    case DISC_ADJ_FEM: fem = true; disc_adj_fem = true; break;
  }
  
  /*--- Assign turbulence model booleans ---*/
  
  if (turbulent)
    switch (config->GetKind_Turb_Model()) {
    case SA:     spalart_allmaras = true;     break;
    case SA_NEG: neg_spalart_allmaras = true; break;
    case SST:    menter_sst = true;           break;
    case SA_E: e_spalart_allmaras = true; break;
    case SA_COMP: comp_spalart_allmaras = true; break;
    case SA_E_COMP: e_comp_spalart_allmaras = true; break;
    }
  
  /*--- Definition of the Class for the solution: solver_container[DOMAIN][MESH_LEVEL][EQUATION]. Note that euler, ns
   and potential are incompatible, they use the same position in sol container ---*/
  
  for (iMGlevel = 0; iMGlevel <= config->GetnMGLevels(); iMGlevel++) {
    
    /*--- DeAllocate solution for a template problem ---*/
    
    if (template_solver) {
      delete solver_container[val_iInst][iMGlevel][TEMPLATE_SOL];
    }

    /*--- DeAllocate solution for adjoint problem ---*/
    
    if (adj_euler || adj_ns || disc_adj) {
      delete solver_container[val_iInst][iMGlevel][ADJFLOW_SOL];
      if (disc_adj_turb || adj_turb) {
        delete solver_container[val_iInst][iMGlevel][ADJTURB_SOL];
      }
    }

    /*--- DeAllocate solution for direct problem ---*/
    
    if (euler || ns) {
      delete solver_container[val_iInst][iMGlevel][FLOW_SOL];
    }

    if (turbulent) {
      if (spalart_allmaras || neg_spalart_allmaras || menter_sst || e_spalart_allmaras || comp_spalart_allmaras || e_comp_spalart_allmaras) {
        delete solver_container[val_iInst][iMGlevel][TURB_SOL];
      }
      if (transition) {
        delete solver_container[val_iInst][iMGlevel][TRANS_SOL];
      }
    }
    if (poisson) {
      delete solver_container[val_iInst][iMGlevel][POISSON_SOL];
    }
    if (wave) {
      delete solver_container[val_iInst][iMGlevel][WAVE_SOL];
    }
    if (heat || heat_fvm) {
      delete solver_container[val_iInst][iMGlevel][HEAT_SOL];
    }
    if (fem) {
      delete solver_container[val_iInst][iMGlevel][FEA_SOL];
    }
    if (disc_adj_fem) {
      delete solver_container[val_iInst][iMGlevel][ADJFEA_SOL];
    }
    
    delete solver_container[val_iInst][iMGlevel];
  }
  
  delete solver_container[val_iInst];

}

void CDriver::Integration_Preprocessing(CIntegration ***integration_container,
    CGeometry ***geometry, CConfig *config, unsigned short val_iInst) {

  bool euler, adj_euler, ns, adj_ns, turbulent, adj_turb, poisson, wave, fem,
      heat, heat_fvm, template_solver, transition, disc_adj, disc_adj_fem;
  /*--- Initialize some useful booleans ---*/
  euler            = false; adj_euler        = false;
  ns               = false; adj_ns           = false;
  turbulent        = false; adj_turb         = false;
  poisson          = false; disc_adj         = false;
  wave             = false;
  heat             = false; heat_fvm         = false;
  fem 			       = false; disc_adj_fem     = false;
  transition       = false;
  template_solver  = false;

  /*--- Assign booleans ---*/
  switch (config->GetKind_Solver()) {
    case TEMPLATE_SOLVER: template_solver = true; break;
    case EULER : euler = true; break;
    case NAVIER_STOKES: ns = true;  heat_fvm = config->GetWeakly_Coupled_Heat(); break;
    case RANS : ns = true; turbulent = true; if (config->GetKind_Trans_Model() == LM) transition = true; heat_fvm = config->GetWeakly_Coupled_Heat(); break;
    case POISSON_EQUATION: poisson = true; break;
    case WAVE_EQUATION: wave = true; break;
    case HEAT_EQUATION_FVM: heat_fvm = true; break;
    case HEAT_EQUATION: heat = true; break;
    case FEM_ELASTICITY: fem = true; break;
    case ADJ_EULER : euler = true; adj_euler = true; break;
    case ADJ_NAVIER_STOKES : ns = true; turbulent = (config->GetKind_Turb_Model() != NONE); adj_ns = true; break;
    case ADJ_RANS : ns = true; turbulent = true; adj_ns = true; adj_turb = (!config->GetFrozen_Visc_Cont()); break;
    case DISC_ADJ_EULER : euler = true; disc_adj = true; break;
    case DISC_ADJ_NAVIER_STOKES: ns = true; disc_adj = true; heat_fvm = config->GetWeakly_Coupled_Heat(); break;
    case DISC_ADJ_RANS : ns = true; turbulent = true; disc_adj = true; heat_fvm = config->GetWeakly_Coupled_Heat(); break;
    case DISC_ADJ_FEM: fem = true; disc_adj_fem = true; break;
  }

  /*--- Allocate solution for a template problem ---*/
  if (template_solver) integration_container[val_iInst][TEMPLATE_SOL] = new CSingleGridIntegration(config);

  /*--- Allocate solution for direct problem ---*/
  if (euler) integration_container[val_iInst][FLOW_SOL] = new CMultiGridIntegration(config);
  if (ns) integration_container[val_iInst][FLOW_SOL] = new CMultiGridIntegration(config);
  if (turbulent) integration_container[val_iInst][TURB_SOL] = new CSingleGridIntegration(config);
  if (transition) integration_container[val_iInst][TRANS_SOL] = new CSingleGridIntegration(config);
  if (poisson) integration_container[val_iInst][POISSON_SOL] = new CSingleGridIntegration(config);
  if (wave) integration_container[val_iInst][WAVE_SOL] = new CSingleGridIntegration(config);
  if (heat || heat_fvm) integration_container[val_iInst][HEAT_SOL] = new CSingleGridIntegration(config);
  if (fem) integration_container[val_iInst][FEA_SOL] = new CStructuralIntegration(config);

  /*--- Allocate solution for adjoint problem ---*/
  if (adj_euler) integration_container[val_iInst][ADJFLOW_SOL] = new CMultiGridIntegration(config);
  if (adj_ns) integration_container[val_iInst][ADJFLOW_SOL] = new CMultiGridIntegration(config);
  if (adj_turb) integration_container[val_iInst][ADJTURB_SOL] = new CSingleGridIntegration(config);

  if (disc_adj) integration_container[val_iInst][ADJFLOW_SOL] = new CIntegration(config);
  if (disc_adj_fem) integration_container[val_iInst][ADJFEA_SOL] = new CIntegration(config);

}

void CDriver::Integration_Postprocessing(CIntegration ***integration_container,
    CGeometry **geometry, CConfig *config, unsigned short val_iInst) {
  bool euler, adj_euler, ns, adj_ns, turbulent, adj_turb, poisson, wave, fem,
      heat, heat_fvm, template_solver, transition, disc_adj, disc_adj_fem;

  /*--- Initialize some useful booleans ---*/
  euler            = false; adj_euler        = false;
  ns               = false; adj_ns           = false;
  turbulent        = false; adj_turb         = false;
  poisson          = false; disc_adj         = false;
  wave             = false;
  heat             = false; heat_fvm         = false;
  fem              = false; disc_adj_fem     = false;
  transition       = false;
  template_solver  = false;

  /*--- Assign booleans ---*/
  switch (config->GetKind_Solver()) {
    case TEMPLATE_SOLVER: template_solver = true; break;
    case EULER : euler = true; break;
    case NAVIER_STOKES: ns = true; heat_fvm = config->GetWeakly_Coupled_Heat(); break;
    case RANS : ns = true; turbulent = true; if (config->GetKind_Trans_Model() == LM) transition = true; heat_fvm = config->GetWeakly_Coupled_Heat(); break;
    case POISSON_EQUATION: poisson = true; break;
    case WAVE_EQUATION: wave = true; break;
    case HEAT_EQUATION_FVM: heat_fvm = true; break;
    case HEAT_EQUATION: heat = true; break;
    case FEM_ELASTICITY: fem = true; break;
    case ADJ_EULER : euler = true; adj_euler = true; break;
    case ADJ_NAVIER_STOKES : ns = true; turbulent = (config->GetKind_Turb_Model() != NONE); adj_ns = true; break;
    case ADJ_RANS : ns = true; turbulent = true; adj_ns = true; adj_turb = (!config->GetFrozen_Visc_Cont()); break;
    case DISC_ADJ_EULER : euler = true; disc_adj = true; break;
    case DISC_ADJ_NAVIER_STOKES: ns = true; disc_adj = true; heat_fvm = config->GetWeakly_Coupled_Heat(); break;
    case DISC_ADJ_RANS : ns = true; turbulent = true; disc_adj = true; heat_fvm = config->GetWeakly_Coupled_Heat(); break;
    case DISC_ADJ_FEM: fem = true; disc_adj_fem = true; break;
  }

  /*--- DeAllocate solution for a template problem ---*/
  if (template_solver) integration_container[val_iInst][TEMPLATE_SOL] = new CSingleGridIntegration(config);

  /*--- DeAllocate solution for direct problem ---*/
  if (euler || ns) delete integration_container[val_iInst][FLOW_SOL];
  if (turbulent) delete integration_container[val_iInst][TURB_SOL];
  if (transition) delete integration_container[val_iInst][TRANS_SOL];
  if (poisson) delete integration_container[val_iInst][POISSON_SOL];
  if (wave) delete integration_container[val_iInst][WAVE_SOL];
  if (heat || heat_fvm) delete integration_container[val_iInst][HEAT_SOL];
  if (fem) delete integration_container[val_iInst][FEA_SOL];
  if (disc_adj_fem) delete integration_container[val_iInst][ADJFEA_SOL];

  /*--- DeAllocate solution for adjoint problem ---*/
  if (adj_euler || adj_ns || disc_adj) delete integration_container[val_iInst][ADJFLOW_SOL];
  if (adj_turb) delete integration_container[val_iInst][ADJTURB_SOL];

  delete integration_container[val_iInst];
  

}

void CDriver::Numerics_Preprocessing(CNumerics *****numerics_container,
                                     CSolver ****solver_container, CGeometry ***geometry,
                                     CConfig *config, unsigned short val_iInst) {

  unsigned short iMGlevel, iSol, nDim,
  
  nVar_Template         = 0,
  nVar_Flow             = 0,
  nVar_Trans            = 0,
  nVar_Turb             = 0,
  nVar_Adj_Flow         = 0,
  nVar_Adj_Turb         = 0,
  nVar_Poisson          = 0,
  nVar_FEM              = 0,
  nVar_Wave             = 0,
  nVar_Heat             = 0;
  
  su2double *constants = NULL;
  
  bool
  euler, adj_euler,
  ns, adj_ns,
  turbulent, adj_turb,
  spalart_allmaras, neg_spalart_allmaras, menter_sst,
  poisson,
  wave,
  fem,
  heat, heat_fvm,
  transition,
  template_solver;
  bool e_spalart_allmaras, comp_spalart_allmaras, e_comp_spalart_allmaras;
  
  bool compressible = (config->GetKind_Regime() == COMPRESSIBLE);
  bool incompressible = (config->GetKind_Regime() == INCOMPRESSIBLE);
  bool ideal_gas = (config->GetKind_FluidModel() == STANDARD_AIR || config->GetKind_FluidModel() == IDEAL_GAS );
  bool roe_low_dissipation = config->GetKind_RoeLowDiss() != NO_ROELOWDISS;
  
  /*--- Initialize some useful booleans ---*/
  euler            = false;   ns               = false;   turbulent        = false;
  poisson          = false;
  adj_euler        = false;   adj_ns           = false;   adj_turb         = false;
  wave             = false;   heat             = false;   heat_fvm         = false;
  fem              = false;
  spalart_allmaras = false; neg_spalart_allmaras = false;	menter_sst       = false;
  transition       = false;
  template_solver  = false;
  e_spalart_allmaras = false; comp_spalart_allmaras = false; e_comp_spalart_allmaras = false;
  
  /*--- Assign booleans ---*/
  switch (config->GetKind_Solver()) {
    case TEMPLATE_SOLVER: template_solver = true; break;
    case EULER : case DISC_ADJ_EULER: euler = true; break;
    case NAVIER_STOKES: case DISC_ADJ_NAVIER_STOKES: ns = true; heat_fvm = config->GetWeakly_Coupled_Heat(); break;
    case RANS : case DISC_ADJ_RANS:  ns = true; turbulent = true; if (config->GetKind_Trans_Model() == LM) transition = true; heat_fvm = config->GetWeakly_Coupled_Heat(); break;
    case POISSON_EQUATION: poisson = true; break;
    case WAVE_EQUATION: wave = true; break;
    case HEAT_EQUATION_FVM: heat_fvm = true; break;
    case HEAT_EQUATION: heat = true; break;
    case FEM_ELASTICITY: case DISC_ADJ_FEM: fem = true; break;
    case ADJ_EULER : euler = true; adj_euler = true; break;
    case ADJ_NAVIER_STOKES : ns = true; turbulent = (config->GetKind_Turb_Model() != NONE); adj_ns = true; break;
    case ADJ_RANS : ns = true; turbulent = true; adj_ns = true; adj_turb = (!config->GetFrozen_Visc_Cont()); break;
  }
  
  /*--- Assign turbulence model booleans ---*/
  
  if (turbulent)
    switch (config->GetKind_Turb_Model()) {
      case SA:     spalart_allmaras = true;     break;
      case SA_NEG: neg_spalart_allmaras = true; break;
      case SA_E:   e_spalart_allmaras = true; break;
      case SA_COMP:   comp_spalart_allmaras = true; break;
      case SA_E_COMP:   e_comp_spalart_allmaras = true; break;
      case SST:    menter_sst = true; constants = solver_container[val_iInst][MESH_0][TURB_SOL]->GetConstants(); break;
      default: SU2_MPI::Error("Specified turbulence model unavailable or none selected", CURRENT_FUNCTION); break;
    }
  
  /*--- Number of variables for the template ---*/
  
  if (template_solver) nVar_Flow = solver_container[val_iInst][MESH_0][FLOW_SOL]->GetnVar();
  
  /*--- Number of variables for direct problem ---*/

  if (euler)        nVar_Flow = solver_container[val_iInst][MESH_0][FLOW_SOL]->GetnVar();
  if (ns)           nVar_Flow = solver_container[val_iInst][MESH_0][FLOW_SOL]->GetnVar();
  if (turbulent)    nVar_Turb = solver_container[val_iInst][MESH_0][TURB_SOL]->GetnVar();
  if (transition)   nVar_Trans = solver_container[val_iInst][MESH_0][TRANS_SOL]->GetnVar();
  if (poisson)      nVar_Poisson = solver_container[val_iInst][MESH_0][POISSON_SOL]->GetnVar();
  
  if (wave)         nVar_Wave = solver_container[val_iInst][MESH_0][WAVE_SOL]->GetnVar();
  if (fem)          nVar_FEM = solver_container[val_iInst][MESH_0][FEA_SOL]->GetnVar();
  if (heat)         nVar_Heat = solver_container[val_iInst][MESH_0][HEAT_SOL]->GetnVar();
  if (heat_fvm)     nVar_Heat = solver_container[val_iInst][MESH_0][HEAT_SOL]->GetnVar();

  /*--- Number of variables for adjoint problem ---*/
  
  if (adj_euler)        nVar_Adj_Flow = solver_container[val_iInst][MESH_0][ADJFLOW_SOL]->GetnVar();
  if (adj_ns)           nVar_Adj_Flow = solver_container[val_iInst][MESH_0][ADJFLOW_SOL]->GetnVar();
  if (adj_turb)         nVar_Adj_Turb = solver_container[val_iInst][MESH_0][ADJTURB_SOL]->GetnVar();
  
  /*--- Number of dimensions ---*/
  
  nDim = geometry[val_iInst][MESH_0]->GetnDim();
  
  /*--- Definition of the Class for the numerical method: numerics_container[INSTANCE_LEVEL][MESH_LEVEL][EQUATION][EQ_TERM] ---*/
  if (fem){
    for (iMGlevel = 0; iMGlevel <= config->GetnMGLevels(); iMGlevel++) {
      numerics_container[val_iInst][iMGlevel] = new CNumerics** [MAX_SOLS];
      for (iSol = 0; iSol < MAX_SOLS; iSol++)
        numerics_container[val_iInst][iMGlevel][iSol] = new CNumerics* [MAX_TERMS_FEA];
    }
  }
  else{
    for (iMGlevel = 0; iMGlevel <= config->GetnMGLevels(); iMGlevel++) {
      numerics_container[val_iInst][iMGlevel] = new CNumerics** [MAX_SOLS];
      for (iSol = 0; iSol < MAX_SOLS; iSol++)
        numerics_container[val_iInst][iMGlevel][iSol] = new CNumerics* [MAX_TERMS];
    }
  }
  
  /*--- Solver definition for the template problem ---*/
  if (template_solver) {
    
    /*--- Definition of the convective scheme for each equation and mesh level ---*/
    switch (config->GetKind_ConvNumScheme_Template()) {
      case SPACE_CENTERED : case SPACE_UPWIND :
        for (iMGlevel = 0; iMGlevel <= config->GetnMGLevels(); iMGlevel++)
          numerics_container[val_iInst][iMGlevel][TEMPLATE_SOL][CONV_TERM] = new CConvective_Template(nDim, nVar_Template, config);
        break;
      default : SU2_MPI::Error("Convective scheme not implemented (template_solver).", CURRENT_FUNCTION); break;
    }
    
    /*--- Definition of the viscous scheme for each equation and mesh level ---*/
    for (iMGlevel = 0; iMGlevel <= config->GetnMGLevels(); iMGlevel++)
      numerics_container[val_iInst][iMGlevel][TEMPLATE_SOL][VISC_TERM] = new CViscous_Template(nDim, nVar_Template, config);
    
    /*--- Definition of the source term integration scheme for each equation and mesh level ---*/
    for (iMGlevel = 0; iMGlevel <= config->GetnMGLevels(); iMGlevel++)
      numerics_container[val_iInst][iMGlevel][TEMPLATE_SOL][SOURCE_FIRST_TERM] = new CSource_Template(nDim, nVar_Template, config);
    
    /*--- Definition of the boundary condition method ---*/
    for (iMGlevel = 0; iMGlevel <= config->GetnMGLevels(); iMGlevel++) {
      numerics_container[val_iInst][iMGlevel][TEMPLATE_SOL][CONV_BOUND_TERM] = new CConvective_Template(nDim, nVar_Template, config);
    }
    
  }
  
  /*--- Solver definition for the Potential, Euler, Navier-Stokes problems ---*/
  if ((euler) || (ns)) {
    
    /*--- Definition of the convective scheme for each equation and mesh level ---*/
    switch (config->GetKind_ConvNumScheme_Flow()) {
      case NO_CONVECTIVE :
        SU2_MPI::Error("No convective scheme.", CURRENT_FUNCTION);
        break;
        
      case SPACE_CENTERED :
        if (compressible) {
          /*--- Compressible flow ---*/
          switch (config->GetKind_Centered_Flow()) {
            case NO_CENTERED : cout << "No centered scheme." << endl; break;
            case LAX : numerics_container[val_iInst][MESH_0][FLOW_SOL][CONV_TERM] = new CCentLax_Flow(nDim, nVar_Flow, config); break;
            case JST : numerics_container[val_iInst][MESH_0][FLOW_SOL][CONV_TERM] = new CCentJST_Flow(nDim, nVar_Flow, config); break;
            case JST_KE : numerics_container[val_iInst][MESH_0][FLOW_SOL][CONV_TERM] = new CCentJST_KE_Flow(nDim, nVar_Flow, config); break;
            default : SU2_MPI::Error("Centered scheme not implemented.", CURRENT_FUNCTION); break;
          }
          
          for (iMGlevel = 1; iMGlevel <= config->GetnMGLevels(); iMGlevel++)
            numerics_container[val_iInst][iMGlevel][FLOW_SOL][CONV_TERM] = new CCentLax_Flow(nDim, nVar_Flow, config);
          
          /*--- Definition of the boundary condition method ---*/
          for (iMGlevel = 0; iMGlevel <= config->GetnMGLevels(); iMGlevel++)
            numerics_container[val_iInst][iMGlevel][FLOW_SOL][CONV_BOUND_TERM] = new CUpwRoe_Flow(nDim, nVar_Flow, config, false);
          
        }
        if (incompressible) {
          /*--- Incompressible flow, use artificial compressibility method ---*/
          switch (config->GetKind_Centered_Flow()) {
            case NO_CENTERED : cout << "No centered scheme." << endl; break;
            case LAX : numerics_container[val_iInst][MESH_0][FLOW_SOL][CONV_TERM] = new CCentLaxArtComp_Flow(nDim, nVar_Flow, config); break;
            case JST : numerics_container[val_iInst][MESH_0][FLOW_SOL][CONV_TERM] = new CCentJSTArtComp_Flow(nDim, nVar_Flow, config); break;
            default : SU2_MPI::Error("Centered scheme not implemented.", CURRENT_FUNCTION); break;
          }
          for (iMGlevel = 1; iMGlevel <= config->GetnMGLevels(); iMGlevel++)
            numerics_container[val_iInst][iMGlevel][FLOW_SOL][CONV_TERM] = new CCentLaxArtComp_Flow(nDim, nVar_Flow, config);
          
          /*--- Definition of the boundary condition method ---*/
          for (iMGlevel = 0; iMGlevel <= config->GetnMGLevels(); iMGlevel++)
            numerics_container[val_iInst][iMGlevel][FLOW_SOL][CONV_BOUND_TERM] = new CUpwArtComp_Flow(nDim, nVar_Flow, config);
          
        }
        break;
      case SPACE_UPWIND :
        if (compressible) {
          /*--- Compressible flow ---*/
          switch (config->GetKind_Upwind_Flow()) {
            case NO_UPWIND : cout << "No upwind scheme." << endl; break;
            case ROE:
              if (ideal_gas) {
                
                for (iMGlevel = 0; iMGlevel <= config->GetnMGLevels(); iMGlevel++) {
                  numerics_container[val_iInst][iMGlevel][FLOW_SOL][CONV_TERM] = new CUpwRoe_Flow(nDim, nVar_Flow, config, roe_low_dissipation);
                  numerics_container[val_iInst][iMGlevel][FLOW_SOL][CONV_BOUND_TERM] = new CUpwRoe_Flow(nDim, nVar_Flow, config, false);
                }
              } else {
                
                for (iMGlevel = 0; iMGlevel <= config->GetnMGLevels(); iMGlevel++) {
                  numerics_container[val_iInst][iMGlevel][FLOW_SOL][CONV_TERM] = new CUpwGeneralRoe_Flow(nDim, nVar_Flow, config);
                  numerics_container[val_iInst][iMGlevel][FLOW_SOL][CONV_BOUND_TERM] = new CUpwGeneralRoe_Flow(nDim, nVar_Flow, config);
                }
              }
              break;
              
            case AUSM:
              for (iMGlevel = 0; iMGlevel <= config->GetnMGLevels(); iMGlevel++) {
                numerics_container[val_iInst][iMGlevel][FLOW_SOL][CONV_TERM] = new CUpwAUSM_Flow(nDim, nVar_Flow, config);
                numerics_container[val_iInst][iMGlevel][FLOW_SOL][CONV_BOUND_TERM] = new CUpwAUSM_Flow(nDim, nVar_Flow, config);
              }
              break;
              
            case TURKEL:
              for (iMGlevel = 0; iMGlevel <= config->GetnMGLevels(); iMGlevel++) {
                numerics_container[val_iInst][iMGlevel][FLOW_SOL][CONV_TERM] = new CUpwTurkel_Flow(nDim, nVar_Flow, config);
                numerics_container[val_iInst][iMGlevel][FLOW_SOL][CONV_BOUND_TERM] = new CUpwTurkel_Flow(nDim, nVar_Flow, config);
              }
              break;
                  
            case L2ROE:
              for (iMGlevel = 0; iMGlevel <= config->GetnMGLevels(); iMGlevel++) {
                numerics_container[val_iInst][iMGlevel][FLOW_SOL][CONV_TERM] = new CUpwL2Roe_Flow(nDim, nVar_Flow, config);
                numerics_container[val_iInst][iMGlevel][FLOW_SOL][CONV_BOUND_TERM] = new CUpwL2Roe_Flow(nDim, nVar_Flow, config);
              }
              break;
            case LMROE:
              for (iMGlevel = 0; iMGlevel <= config->GetnMGLevels(); iMGlevel++) {
                numerics_container[val_iInst][iMGlevel][FLOW_SOL][CONV_TERM] = new CUpwLMRoe_Flow(nDim, nVar_Flow, config);
                numerics_container[val_iInst][iMGlevel][FLOW_SOL][CONV_BOUND_TERM] = new CUpwLMRoe_Flow(nDim, nVar_Flow, config);
              }
              break;

            case SLAU:
              for (iMGlevel = 0; iMGlevel <= config->GetnMGLevels(); iMGlevel++) {
                numerics_container[val_iInst][iMGlevel][FLOW_SOL][CONV_TERM] = new CUpwSLAU_Flow(nDim, nVar_Flow, config, roe_low_dissipation);
                numerics_container[val_iInst][iMGlevel][FLOW_SOL][CONV_BOUND_TERM] = new CUpwSLAU_Flow(nDim, nVar_Flow, config, false);
              }
              break;
              
            case SLAU2:
              for (iMGlevel = 0; iMGlevel <= config->GetnMGLevels(); iMGlevel++) {
                numerics_container[val_iInst][iMGlevel][FLOW_SOL][CONV_TERM] = new CUpwSLAU2_Flow(nDim, nVar_Flow, config, roe_low_dissipation);
                numerics_container[val_iInst][iMGlevel][FLOW_SOL][CONV_BOUND_TERM] = new CUpwSLAU2_Flow(nDim, nVar_Flow, config, false);
              }
              break;
              
            case HLLC:
              if (ideal_gas) {
                for (iMGlevel = 0; iMGlevel <= config->GetnMGLevels(); iMGlevel++) {
                  numerics_container[val_iInst][iMGlevel][FLOW_SOL][CONV_TERM] = new CUpwHLLC_Flow(nDim, nVar_Flow, config);
                  numerics_container[val_iInst][iMGlevel][FLOW_SOL][CONV_BOUND_TERM] = new CUpwHLLC_Flow(nDim, nVar_Flow, config);
                }
              }
              else {
                for (iMGlevel = 0; iMGlevel <= config->GetnMGLevels(); iMGlevel++) {
                  numerics_container[val_iInst][iMGlevel][FLOW_SOL][CONV_TERM] = new CUpwGeneralHLLC_Flow(nDim, nVar_Flow, config);
                  numerics_container[val_iInst][iMGlevel][FLOW_SOL][CONV_BOUND_TERM] = new CUpwGeneralHLLC_Flow(nDim, nVar_Flow, config);
                }
              }
              break;
              
            case MSW:
              for (iMGlevel = 0; iMGlevel <= config->GetnMGLevels(); iMGlevel++) {
                numerics_container[val_iInst][iMGlevel][FLOW_SOL][CONV_TERM] = new CUpwMSW_Flow(nDim, nVar_Flow, config);
                numerics_container[val_iInst][iMGlevel][FLOW_SOL][CONV_BOUND_TERM] = new CUpwMSW_Flow(nDim, nVar_Flow, config);
              }
              break;
              
            case CUSP:
              for (iMGlevel = 0; iMGlevel <= config->GetnMGLevels(); iMGlevel++) {
                numerics_container[val_iInst][iMGlevel][FLOW_SOL][CONV_TERM] = new CUpwCUSP_Flow(nDim, nVar_Flow, config);
                numerics_container[val_iInst][iMGlevel][FLOW_SOL][CONV_BOUND_TERM] = new CUpwCUSP_Flow(nDim, nVar_Flow, config);
              }
              break;
              
            default : SU2_MPI::Error("Upwind scheme not implemented.", CURRENT_FUNCTION); break;
          }
          
        }
        if (incompressible) {
          /*--- Incompressible flow, use artificial compressibility method ---*/
          switch (config->GetKind_Upwind_Flow()) {
            case NO_UPWIND : cout << "No upwind scheme." << endl; break;
            case ROE:
              for (iMGlevel = 0; iMGlevel <= config->GetnMGLevels(); iMGlevel++) {
                numerics_container[val_iInst][iMGlevel][FLOW_SOL][CONV_TERM] = new CUpwArtComp_Flow(nDim, nVar_Flow, config);
                numerics_container[val_iInst][iMGlevel][FLOW_SOL][CONV_BOUND_TERM] = new CUpwArtComp_Flow(nDim, nVar_Flow, config);
              }
              break;
            default : SU2_MPI::Error("Upwind scheme not implemented.", CURRENT_FUNCTION); break;
          }
        }
        break;
        
      default :
        SU2_MPI::Error("Convective scheme not implemented (euler and ns).", CURRENT_FUNCTION);
        break;
    }
    
    /*--- Definition of the viscous scheme for each equation and mesh level ---*/
    if (compressible) {
      if (ideal_gas) {
        
        /*--- Compressible flow Ideal gas ---*/
        numerics_container[val_iInst][MESH_0][FLOW_SOL][VISC_TERM] = new CAvgGradCorrected_Flow(nDim, nVar_Flow, config);
        for (iMGlevel = 1; iMGlevel <= config->GetnMGLevels(); iMGlevel++)
          numerics_container[val_iInst][iMGlevel][FLOW_SOL][VISC_TERM] = new CAvgGrad_Flow(nDim, nVar_Flow, config);
        
        /*--- Definition of the boundary condition method ---*/
        for (iMGlevel = 0; iMGlevel <= config->GetnMGLevels(); iMGlevel++)
          numerics_container[val_iInst][iMGlevel][FLOW_SOL][VISC_BOUND_TERM] = new CAvgGrad_Flow(nDim, nVar_Flow, config);
        
      } else {
        
        /*--- Compressible flow Realgas ---*/
        numerics_container[val_iInst][MESH_0][FLOW_SOL][VISC_TERM] = new CGeneralAvgGradCorrected_Flow(nDim, nVar_Flow, config);
        for (iMGlevel = 1; iMGlevel <= config->GetnMGLevels(); iMGlevel++)
          numerics_container[val_iInst][iMGlevel][FLOW_SOL][VISC_TERM] = new CGeneralAvgGrad_Flow(nDim, nVar_Flow, config);
        
        /*--- Definition of the boundary condition method ---*/
        for (iMGlevel = 0; iMGlevel <= config->GetnMGLevels(); iMGlevel++)
          numerics_container[val_iInst][iMGlevel][FLOW_SOL][VISC_BOUND_TERM] = new CGeneralAvgGrad_Flow(nDim, nVar_Flow, config);
        
      }
    }
    if (incompressible) {
      /*--- Incompressible flow, use artificial compressibility method ---*/
      numerics_container[val_iInst][MESH_0][FLOW_SOL][VISC_TERM] = new CAvgGradCorrectedArtComp_Flow(nDim, nVar_Flow, config);
      for (iMGlevel = 1; iMGlevel <= config->GetnMGLevels(); iMGlevel++)
        numerics_container[val_iInst][iMGlevel][FLOW_SOL][VISC_TERM] = new CAvgGradArtComp_Flow(nDim, nVar_Flow, config);
      
      /*--- Definition of the boundary condition method ---*/
      for (iMGlevel = 0; iMGlevel <= config->GetnMGLevels(); iMGlevel++)
        numerics_container[val_iInst][iMGlevel][FLOW_SOL][VISC_BOUND_TERM] = new CAvgGradArtComp_Flow(nDim, nVar_Flow, config);
    }
    
    /*--- Definition of the source term integration scheme for each equation and mesh level ---*/
    for (iMGlevel = 0; iMGlevel <= config->GetnMGLevels(); iMGlevel++) {
      
      if (config->GetBody_Force() == YES)
<<<<<<< HEAD
        numerics_container[val_iInst][iMGlevel][FLOW_SOL][SOURCE_FIRST_TERM] = new CSourceBodyForce(nDim, nVar_Flow, config);
=======
        if (incompressible) numerics_container[iMGlevel][FLOW_SOL][SOURCE_FIRST_TERM] = new CSourceIncBodyForce(nDim, nVar_Flow, config);
        else numerics_container[iMGlevel][FLOW_SOL][SOURCE_FIRST_TERM] = new CSourceBodyForce(nDim, nVar_Flow, config);
      else if (incompressible && (config->GetKind_DensityModel() == BOUSSINESQ))
        numerics_container[iMGlevel][FLOW_SOL][SOURCE_FIRST_TERM] = new CSourceBoussinesq(nDim, nVar_Flow, config);
>>>>>>> 39fa18d1
      else if (config->GetRotating_Frame() == YES)
        numerics_container[val_iInst][iMGlevel][FLOW_SOL][SOURCE_FIRST_TERM] = new CSourceRotatingFrame_Flow(nDim, nVar_Flow, config);
      else if (config->GetAxisymmetric() == YES)
<<<<<<< HEAD
        numerics_container[val_iInst][iMGlevel][FLOW_SOL][SOURCE_FIRST_TERM] = new CSourceAxisymmetric_Flow(nDim, nVar_Flow, config);
=======
        if (incompressible) numerics_container[iMGlevel][FLOW_SOL][SOURCE_FIRST_TERM] = new CSourceIncAxisymmetric_Flow(nDim, nVar_Flow, config);
      else numerics_container[iMGlevel][FLOW_SOL][SOURCE_FIRST_TERM] = new CSourceAxisymmetric_Flow(nDim, nVar_Flow, config);
>>>>>>> 39fa18d1
      else if (config->GetGravityForce() == YES)
        numerics_container[val_iInst][iMGlevel][FLOW_SOL][SOURCE_FIRST_TERM] = new CSourceGravity(nDim, nVar_Flow, config);
      else if (config->GetWind_Gust() == YES)
        numerics_container[val_iInst][iMGlevel][FLOW_SOL][SOURCE_FIRST_TERM] = new CSourceWindGust(nDim, nVar_Flow, config);
      else
        numerics_container[val_iInst][iMGlevel][FLOW_SOL][SOURCE_FIRST_TERM] = new CSourceNothing(nDim, nVar_Flow, config);
      
      numerics_container[val_iInst][iMGlevel][FLOW_SOL][SOURCE_SECOND_TERM] = new CSourceNothing(nDim, nVar_Flow, config);
    }
    
  }
  
  /*--- Solver definition for the turbulent model problem ---*/
  
  if (turbulent) {
    
    /*--- Definition of the convective scheme for each equation and mesh level ---*/
    
    switch (config->GetKind_ConvNumScheme_Turb()) {
      case NONE :
        break;
      case SPACE_UPWIND :
        for (iMGlevel = 0; iMGlevel <= config->GetnMGLevels(); iMGlevel++) {
          if (spalart_allmaras || neg_spalart_allmaras || e_spalart_allmaras || comp_spalart_allmaras || e_comp_spalart_allmaras ) {
            numerics_container[val_iInst][iMGlevel][TURB_SOL][CONV_TERM] = new CUpwSca_TurbSA(nDim, nVar_Turb, config);
          }
          else if (menter_sst) numerics_container[val_iInst][iMGlevel][TURB_SOL][CONV_TERM] = new CUpwSca_TurbSST(nDim, nVar_Turb, config);
        }
        break;
      default :
        SU2_MPI::Error("Convective scheme not implemented (turbulent).", CURRENT_FUNCTION);
        break;
    }
    
    /*--- Definition of the viscous scheme for each equation and mesh level ---*/
    
    for (iMGlevel = 0; iMGlevel <= config->GetnMGLevels(); iMGlevel++) {
      if (spalart_allmaras || e_spalart_allmaras || comp_spalart_allmaras || e_comp_spalart_allmaras){
        numerics_container[val_iInst][iMGlevel][TURB_SOL][VISC_TERM] = new CAvgGrad_TurbSA(nDim, nVar_Turb, true, config);
      }
      else if (neg_spalart_allmaras) numerics_container[val_iInst][iMGlevel][TURB_SOL][VISC_TERM] = new CAvgGrad_TurbSA_Neg(nDim, nVar_Turb, true, config);
      else if (menter_sst) numerics_container[val_iInst][iMGlevel][TURB_SOL][VISC_TERM] = new CAvgGrad_TurbSST(nDim, nVar_Turb, constants, true, config);
    }
    
    /*--- Definition of the source term integration scheme for each equation and mesh level ---*/
    
    for (iMGlevel = 0; iMGlevel <= config->GetnMGLevels(); iMGlevel++) {
      if (spalart_allmaras) numerics_container[val_iInst][iMGlevel][TURB_SOL][SOURCE_FIRST_TERM] = new CSourcePieceWise_TurbSA(nDim, nVar_Turb, config);
      else if (e_spalart_allmaras) numerics_container[val_iInst][iMGlevel][TURB_SOL][SOURCE_FIRST_TERM] = new CSourcePieceWise_TurbSA_E(nDim, nVar_Turb, config);
      else if (comp_spalart_allmaras) numerics_container[val_iInst][iMGlevel][TURB_SOL][SOURCE_FIRST_TERM] = new CSourcePieceWise_TurbSA_COMP(nDim, nVar_Turb, config);
      else if (e_comp_spalart_allmaras) numerics_container[val_iInst][iMGlevel][TURB_SOL][SOURCE_FIRST_TERM] = new CSourcePieceWise_TurbSA_E_COMP(nDim, nVar_Turb, config);
      else if (neg_spalart_allmaras) numerics_container[val_iInst][iMGlevel][TURB_SOL][SOURCE_FIRST_TERM] = new CSourcePieceWise_TurbSA_Neg(nDim, nVar_Turb, config);
      else if (menter_sst) numerics_container[val_iInst][iMGlevel][TURB_SOL][SOURCE_FIRST_TERM] = new CSourcePieceWise_TurbSST(nDim, nVar_Turb, constants, config);
      numerics_container[val_iInst][iMGlevel][TURB_SOL][SOURCE_SECOND_TERM] = new CSourceNothing(nDim, nVar_Turb, config);
    }
    
    /*--- Definition of the boundary condition method ---*/
    
    for (iMGlevel = 0; iMGlevel <= config->GetnMGLevels(); iMGlevel++) {
      if (spalart_allmaras || e_spalart_allmaras || comp_spalart_allmaras || e_comp_spalart_allmaras) {
        numerics_container[val_iInst][iMGlevel][TURB_SOL][CONV_BOUND_TERM] = new CUpwSca_TurbSA(nDim, nVar_Turb, config);
        numerics_container[val_iInst][iMGlevel][TURB_SOL][VISC_BOUND_TERM] = new CAvgGrad_TurbSA(nDim, nVar_Turb, false, config);
      }
      else if (neg_spalart_allmaras) {
        numerics_container[val_iInst][iMGlevel][TURB_SOL][CONV_BOUND_TERM] = new CUpwSca_TurbSA(nDim, nVar_Turb, config);
        numerics_container[val_iInst][iMGlevel][TURB_SOL][VISC_BOUND_TERM] = new CAvgGrad_TurbSA_Neg(nDim, nVar_Turb, false, config);
      }
      else if (menter_sst) {
        numerics_container[val_iInst][iMGlevel][TURB_SOL][CONV_BOUND_TERM] = new CUpwSca_TurbSST(nDim, nVar_Turb, config);
        numerics_container[val_iInst][iMGlevel][TURB_SOL][VISC_BOUND_TERM] = new CAvgGrad_TurbSST(nDim, nVar_Turb, constants, false, config);
      }
    }
  }
  
  /*--- Solver definition for the transition model problem ---*/
  if (transition) {
    
    /*--- Definition of the convective scheme for each equation and mesh level ---*/
    switch (config->GetKind_ConvNumScheme_Turb()) {
      case NONE :
        break;
      case SPACE_UPWIND :
        for (iMGlevel = 0; iMGlevel <= config->GetnMGLevels(); iMGlevel++) {
          numerics_container[val_iInst][iMGlevel][TRANS_SOL][CONV_TERM] = new CUpwSca_TransLM(nDim, nVar_Trans, config);
        }
        break;
      default :
        SU2_MPI::Error("Convective scheme not implemented (transition).", CURRENT_FUNCTION);
        break;
    }
    
    /*--- Definition of the viscous scheme for each equation and mesh level ---*/
    for (iMGlevel = 0; iMGlevel <= config->GetnMGLevels(); iMGlevel++) {
      numerics_container[val_iInst][iMGlevel][TRANS_SOL][VISC_TERM] = new CAvgGradCorrected_TransLM(nDim, nVar_Trans, config);
    }
    
    /*--- Definition of the source term integration scheme for each equation and mesh level ---*/
    for (iMGlevel = 0; iMGlevel <= config->GetnMGLevels(); iMGlevel++) {
      numerics_container[val_iInst][iMGlevel][TRANS_SOL][SOURCE_FIRST_TERM] = new CSourcePieceWise_TransLM(nDim, nVar_Trans, config);
      numerics_container[val_iInst][iMGlevel][TRANS_SOL][SOURCE_SECOND_TERM] = new CSourceNothing(nDim, nVar_Trans, config);
    }
    
    /*--- Definition of the boundary condition method ---*/
    for (iMGlevel = 0; iMGlevel <= config->GetnMGLevels(); iMGlevel++) {
      numerics_container[val_iInst][iMGlevel][TRANS_SOL][CONV_BOUND_TERM] = new CUpwLin_TransLM(nDim, nVar_Trans, config);
    }
  }
  
  /*--- Solver definition for the poisson potential problem ---*/
  if (poisson) {
    
    /*--- Definition of the viscous scheme for each equation and mesh level ---*/
    numerics_container[val_iInst][MESH_0][POISSON_SOL][VISC_TERM] = new CGalerkin_Flow(nDim, nVar_Poisson, config);
    
    /*--- Definition of the source term integration scheme for each equation and mesh level ---*/
    numerics_container[val_iInst][MESH_0][POISSON_SOL][SOURCE_FIRST_TERM] = new CSourceNothing(nDim, nVar_Poisson, config);
    numerics_container[val_iInst][MESH_0][POISSON_SOL][SOURCE_SECOND_TERM] = new CSourceNothing(nDim, nVar_Poisson, config);
    
  }
  
  /*--- Solver definition of the finite volume heat solver  ---*/
  if (heat_fvm) {

    /*--- Definition of the viscous scheme for each equation and mesh level ---*/
    for (iMGlevel = 0; iMGlevel <= config->GetnMGLevels(); iMGlevel++) {

      numerics_container[val_iInst][iMGlevel][HEAT_SOL][VISC_TERM] = new CAvgGradCorrected_Heat(nDim, nVar_Heat, config);
      numerics_container[val_iInst][iMGlevel][HEAT_SOL][VISC_BOUND_TERM] = new CAvgGrad_Heat(nDim, nVar_Heat, config);

      switch (config->GetKind_ConvNumScheme_Heat()) {

        case SPACE_UPWIND :
          numerics_container[val_iInst][iMGlevel][HEAT_SOL][CONV_TERM] = new CUpwSca_Heat(nDim, nVar_Heat, config);
          numerics_container[val_iInst][iMGlevel][HEAT_SOL][CONV_BOUND_TERM] = new CUpwSca_Heat(nDim, nVar_Heat, config);
          break;

        case SPACE_CENTERED :
          numerics_container[val_iInst][iMGlevel][HEAT_SOL][CONV_TERM] = new CCentSca_Heat(nDim, nVar_Heat, config);
          numerics_container[val_iInst][iMGlevel][HEAT_SOL][CONV_BOUND_TERM] = new CUpwSca_Heat(nDim, nVar_Heat, config);
        break;

        default :
          cout << "Convective scheme not implemented (heat)." << endl; exit(EXIT_FAILURE);
        break;
      }
    }
  }

  /*--- Solver definition for the poisson potential problem ---*/
  if (heat) {
    
    /*--- Definition of the viscous scheme for each equation and mesh level ---*/
    numerics_container[val_iInst][MESH_0][HEAT_SOL][VISC_TERM] = new CGalerkin_Flow(nDim, nVar_Heat, config);
    
    /*--- Definition of the source term integration scheme for each equation and mesh level ---*/
    numerics_container[val_iInst][MESH_0][HEAT_SOL][SOURCE_FIRST_TERM] = new CSourceNothing(nDim, nVar_Heat, config);
    numerics_container[val_iInst][MESH_0][HEAT_SOL][SOURCE_SECOND_TERM] = new CSourceNothing(nDim, nVar_Heat, config);
    
  }
  
  /*--- Solver definition for the flow adjoint problem ---*/
  
  if (adj_euler || adj_ns) {
    
    /*--- Definition of the convective scheme for each equation and mesh level ---*/
    
    switch (config->GetKind_ConvNumScheme_AdjFlow()) {
      case NO_CONVECTIVE :
        SU2_MPI::Error("No convective scheme.", CURRENT_FUNCTION);
        break;
        
      case SPACE_CENTERED :
        
        if (compressible) {
          
          /*--- Compressible flow ---*/
          
          switch (config->GetKind_Centered_AdjFlow()) {
            case NO_CENTERED : cout << "No centered scheme." << endl; break;
            case LAX : numerics_container[val_iInst][MESH_0][ADJFLOW_SOL][CONV_TERM] = new CCentLax_AdjFlow(nDim, nVar_Adj_Flow, config); break;
            case JST : numerics_container[val_iInst][MESH_0][ADJFLOW_SOL][CONV_TERM] = new CCentJST_AdjFlow(nDim, nVar_Adj_Flow, config); break;
            default : SU2_MPI::Error("Centered scheme not implemented.", CURRENT_FUNCTION); break;
          }
          
          for (iMGlevel = 1; iMGlevel <= config->GetnMGLevels(); iMGlevel++)
            numerics_container[val_iInst][iMGlevel][ADJFLOW_SOL][CONV_TERM] = new CCentLax_AdjFlow(nDim, nVar_Adj_Flow, config);
          
          for (iMGlevel = 0; iMGlevel <= config->GetnMGLevels(); iMGlevel++)
            numerics_container[val_iInst][iMGlevel][ADJFLOW_SOL][CONV_BOUND_TERM] = new CUpwRoe_AdjFlow(nDim, nVar_Adj_Flow, config);
          
        }
        
        if (incompressible) {
<<<<<<< HEAD
          
          /*--- Incompressible flow, use artificial compressibility method ---*/
          
          switch (config->GetKind_Centered_AdjFlow()) {
            case NO_CENTERED : cout << "No centered scheme." << endl; break;
            case LAX : numerics_container[val_iInst][MESH_0][ADJFLOW_SOL][CONV_TERM] = new CCentLaxArtComp_AdjFlow(nDim, nVar_Adj_Flow, config); break;
            case JST : numerics_container[val_iInst][MESH_0][ADJFLOW_SOL][CONV_TERM] = new CCentJSTArtComp_AdjFlow(nDim, nVar_Adj_Flow, config); break;
            default : SU2_MPI::Error("Centered scheme not implemented.", CURRENT_FUNCTION); break;
          }
          
          for (iMGlevel = 1; iMGlevel <= config->GetnMGLevels(); iMGlevel++)
            numerics_container[val_iInst][iMGlevel][ADJFLOW_SOL][CONV_TERM] = new CCentLaxArtComp_AdjFlow(nDim, nVar_Adj_Flow, config);
          
          for (iMGlevel = 0; iMGlevel <= config->GetnMGLevels(); iMGlevel++)
            numerics_container[val_iInst][iMGlevel][ADJFLOW_SOL][CONV_BOUND_TERM] = new CUpwRoeArtComp_AdjFlow(nDim, nVar_Adj_Flow, config);
          
=======

          SU2_MPI::Error("Schemes not implemented for incompressible continuous adjoint.", CURRENT_FUNCTION);

>>>>>>> 39fa18d1
        }
        
        break;
        
      case SPACE_UPWIND :
        
        if (compressible) {
          
          /*--- Compressible flow ---*/
          
          switch (config->GetKind_Upwind_AdjFlow()) {
            case NO_UPWIND : cout << "No upwind scheme." << endl; break;
            case ROE:
              for (iMGlevel = 0; iMGlevel <= config->GetnMGLevels(); iMGlevel++) {
                numerics_container[val_iInst][iMGlevel][ADJFLOW_SOL][CONV_TERM] = new CUpwRoe_AdjFlow(nDim, nVar_Adj_Flow, config);
                numerics_container[val_iInst][iMGlevel][ADJFLOW_SOL][CONV_BOUND_TERM] = new CUpwRoe_AdjFlow(nDim, nVar_Adj_Flow, config);
              }
              break;
            default : SU2_MPI::Error("Upwind scheme not implemented.", CURRENT_FUNCTION); break;
          }
        }
        
        if (incompressible) {
          
<<<<<<< HEAD
          /*--- Incompressible flow, use artificial compressibility method ---*/
          
          switch (config->GetKind_Upwind_AdjFlow()) {
            case NO_UPWIND : cout << "No upwind scheme." << endl; break;
            case ROE:
              for (iMGlevel = 0; iMGlevel <= config->GetnMGLevels(); iMGlevel++) {
                numerics_container[val_iInst][iMGlevel][ADJFLOW_SOL][CONV_TERM] = new CUpwRoeArtComp_AdjFlow(nDim, nVar_Adj_Flow, config);
                numerics_container[val_iInst][iMGlevel][ADJFLOW_SOL][CONV_BOUND_TERM] = new CUpwRoeArtComp_AdjFlow(nDim, nVar_Adj_Flow, config);
              }
              break;
            default : SU2_MPI::Error("Upwind scheme not implemented.", CURRENT_FUNCTION); break;
          }
=======
          SU2_MPI::Error("Schemes not implemented for incompressible continuous adjoint.", CURRENT_FUNCTION);

>>>>>>> 39fa18d1
        }
        
        break;
        
      default :
        SU2_MPI::Error("Convective scheme not implemented (adj_euler and adj_ns).", CURRENT_FUNCTION);
        break;
    }
    
    /*--- Definition of the viscous scheme for each equation and mesh level ---*/
    
    if (compressible) {
      
      /*--- Compressible flow ---*/
      
      numerics_container[val_iInst][MESH_0][ADJFLOW_SOL][VISC_TERM] = new CAvgGradCorrected_AdjFlow(nDim, nVar_Adj_Flow, config);
      numerics_container[val_iInst][MESH_0][ADJFLOW_SOL][VISC_BOUND_TERM] = new CAvgGrad_AdjFlow(nDim, nVar_Adj_Flow, config);
      
      for (iMGlevel = 1; iMGlevel <= config->GetnMGLevels(); iMGlevel++) {
        numerics_container[val_iInst][iMGlevel][ADJFLOW_SOL][VISC_TERM] = new CAvgGrad_AdjFlow(nDim, nVar_Adj_Flow, config);
        numerics_container[val_iInst][iMGlevel][ADJFLOW_SOL][VISC_BOUND_TERM] = new CAvgGrad_AdjFlow(nDim, nVar_Adj_Flow, config);
      }
      
    }
    
    if (incompressible) {
      
<<<<<<< HEAD
      /*--- Incompressible flow, use artificial compressibility method ---*/
      
      numerics_container[val_iInst][MESH_0][ADJFLOW_SOL][VISC_TERM] = new CAvgGradCorrectedArtComp_AdjFlow(nDim, nVar_Adj_Flow, config);
      numerics_container[val_iInst][MESH_0][ADJFLOW_SOL][VISC_BOUND_TERM] = new CAvgGradArtComp_AdjFlow(nDim, nVar_Adj_Flow, config);
      
      for (iMGlevel = 1; iMGlevel <= config->GetnMGLevels(); iMGlevel++) {
        numerics_container[val_iInst][iMGlevel][ADJFLOW_SOL][VISC_TERM] = new CAvgGradArtComp_AdjFlow(nDim, nVar_Adj_Flow, config);
        numerics_container[val_iInst][iMGlevel][ADJFLOW_SOL][VISC_BOUND_TERM] = new CAvgGradArtComp_AdjFlow(nDim, nVar_Adj_Flow, config);
      }
      
=======
      SU2_MPI::Error("Schemes not implemented for incompressible continuous adjoint.", CURRENT_FUNCTION);

>>>>>>> 39fa18d1
    }
    
    /*--- Definition of the source term integration scheme for each equation and mesh level ---*/
    
    for (iMGlevel = 0; iMGlevel <= config->GetnMGLevels(); iMGlevel++) {
      
      /*--- Note that RANS is incompatible with Axisymmetric or Rotational (Fix it!) ---*/
      
      if (compressible) {
        
        if (adj_ns) {
          
          numerics_container[val_iInst][iMGlevel][ADJFLOW_SOL][SOURCE_FIRST_TERM] = new CSourceViscous_AdjFlow(nDim, nVar_Adj_Flow, config);
          
          if (config->GetRotating_Frame() == YES)
            numerics_container[val_iInst][iMGlevel][ADJFLOW_SOL][SOURCE_SECOND_TERM] = new CSourceRotatingFrame_AdjFlow(nDim, nVar_Adj_Flow, config);
          else
            numerics_container[val_iInst][iMGlevel][ADJFLOW_SOL][SOURCE_SECOND_TERM] = new CSourceConservative_AdjFlow(nDim, nVar_Adj_Flow, config);
          
        }
        
        else {
          
          if (config->GetRotating_Frame() == YES)
            numerics_container[val_iInst][iMGlevel][ADJFLOW_SOL][SOURCE_FIRST_TERM] = new CSourceRotatingFrame_AdjFlow(nDim, nVar_Adj_Flow, config);
          else if (config->GetAxisymmetric() == YES)
            numerics_container[val_iInst][iMGlevel][ADJFLOW_SOL][SOURCE_FIRST_TERM] = new CSourceAxisymmetric_AdjFlow(nDim, nVar_Adj_Flow, config);
          else
            numerics_container[val_iInst][iMGlevel][ADJFLOW_SOL][SOURCE_FIRST_TERM] = new CSourceNothing(nDim, nVar_Adj_Flow, config);
          
          numerics_container[val_iInst][iMGlevel][ADJFLOW_SOL][SOURCE_SECOND_TERM] = new CSourceNothing(nDim, nVar_Adj_Flow, config);
          
        }
        
      }
      
      if (incompressible) {
        
<<<<<<< HEAD
        numerics_container[val_iInst][iMGlevel][ADJFLOW_SOL][SOURCE_FIRST_TERM] = new CSourceNothing(nDim, nVar_Adj_Flow, config);
        numerics_container[val_iInst][iMGlevel][ADJFLOW_SOL][SOURCE_SECOND_TERM] = new CSourceNothing(nDim, nVar_Adj_Flow, config);
        
=======
        SU2_MPI::Error("Schemes not implemented for incompressible continuous adjoint.", CURRENT_FUNCTION);

>>>>>>> 39fa18d1
      }
      
    }
    
  }
  
  /*--- Solver definition for the turbulent adjoint problem ---*/
  if (adj_turb) {
    /*--- Definition of the convective scheme for each equation and mesh level ---*/
    switch (config->GetKind_ConvNumScheme_AdjTurb()) {
      case NONE :
        break;
      case SPACE_UPWIND :
        for (iMGlevel = 0; iMGlevel <= config->GetnMGLevels(); iMGlevel++)
          if (spalart_allmaras) {
            numerics_container[val_iInst][iMGlevel][ADJTURB_SOL][CONV_TERM] = new CUpwSca_AdjTurb(nDim, nVar_Adj_Turb, config);
          }
          else if (neg_spalart_allmaras) {SU2_MPI::Error("Adjoint Neg SA turbulence model not implemented.", CURRENT_FUNCTION);}
          else if (menter_sst) {SU2_MPI::Error("Adjoint SST turbulence model not implemented.", CURRENT_FUNCTION);}
          else if (e_spalart_allmaras) {SU2_MPI::Error("Adjoint Edward's SA turbulence model not implemented.", CURRENT_FUNCTION);}
          else if (comp_spalart_allmaras) {SU2_MPI::Error("Adjoint CC SA turbulence model not implemented.", CURRENT_FUNCTION);}
          else if (e_comp_spalart_allmaras) {SU2_MPI::Error("Adjoint CC Edward's SA turbulence model not implemented.", CURRENT_FUNCTION);}
        break;
      default :
        SU2_MPI::Error("Convective scheme not implemented (adj_turb).", CURRENT_FUNCTION);
        break;
    }
    
    /*--- Definition of the viscous scheme for each equation and mesh level ---*/
    for (iMGlevel = 0; iMGlevel <= config->GetnMGLevels(); iMGlevel++) {
      if (spalart_allmaras) {
        numerics_container[val_iInst][iMGlevel][ADJTURB_SOL][VISC_TERM] = new CAvgGradCorrected_AdjTurb(nDim, nVar_Adj_Turb, config);
      }

      else if (neg_spalart_allmaras) {SU2_MPI::Error("Adjoint Neg SA turbulence model not implemented.", CURRENT_FUNCTION);}
      else if (menter_sst) {SU2_MPI::Error("Adjoint SST turbulence model not implemented.", CURRENT_FUNCTION);}
      else if (e_spalart_allmaras) {SU2_MPI::Error("Adjoint Edward's SA turbulence model not implemented.", CURRENT_FUNCTION);}
      else if (comp_spalart_allmaras) {SU2_MPI::Error("Adjoint CC SA turbulence model not implemented.", CURRENT_FUNCTION);}
      else if (e_comp_spalart_allmaras) {SU2_MPI::Error("Adjoint CC Edward's SA turbulence model not implemented.", CURRENT_FUNCTION);}
    }
    
    /*--- Definition of the source term integration scheme for each equation and mesh level ---*/
    for (iMGlevel = 0; iMGlevel <= config->GetnMGLevels(); iMGlevel++) {
      if (spalart_allmaras) {
        numerics_container[val_iInst][iMGlevel][ADJTURB_SOL][SOURCE_FIRST_TERM] = new CSourcePieceWise_AdjTurb(nDim, nVar_Adj_Turb, config);
        numerics_container[val_iInst][iMGlevel][ADJTURB_SOL][SOURCE_SECOND_TERM] = new CSourceConservative_AdjTurb(nDim, nVar_Adj_Turb, config);
      }
      else if (neg_spalart_allmaras) {SU2_MPI::Error("Adjoint Neg SA turbulence model not implemented.", CURRENT_FUNCTION);}
      else if (menter_sst) {SU2_MPI::Error("Adjoint SST turbulence model not implemented.", CURRENT_FUNCTION);}
      else if (e_spalart_allmaras) {SU2_MPI::Error("Adjoint Edward's SA turbulence model not implemented.", CURRENT_FUNCTION);}
      else if (comp_spalart_allmaras) {SU2_MPI::Error("Adjoint CC SA turbulence model not implemented.", CURRENT_FUNCTION);}
      else if (e_comp_spalart_allmaras) {SU2_MPI::Error("Adjoint CC Edward's SA turbulence model not implemented.", CURRENT_FUNCTION);}
    }
    
    /*--- Definition of the boundary condition method ---*/
    for (iMGlevel = 0; iMGlevel <= config->GetnMGLevels(); iMGlevel++) {
      if (spalart_allmaras) numerics_container[val_iInst][iMGlevel][ADJTURB_SOL][CONV_BOUND_TERM] = new CUpwLin_AdjTurb(nDim, nVar_Adj_Turb, config);
      else if (neg_spalart_allmaras) {SU2_MPI::Error("Adjoint Neg SA turbulence model not implemented.", CURRENT_FUNCTION);}
      else if (menter_sst) {SU2_MPI::Error("Adjoint SST turbulence model not implemented.", CURRENT_FUNCTION);}
      else if (e_spalart_allmaras) {SU2_MPI::Error("Adjoint Edward's SA turbulence model not implemented.", CURRENT_FUNCTION);}
      else if (comp_spalart_allmaras) {SU2_MPI::Error("Adjoint CC SA turbulence model not implemented.", CURRENT_FUNCTION);}
      else if (e_comp_spalart_allmaras) {SU2_MPI::Error("Adjoint CC Edward's SA turbulence model not implemented.", CURRENT_FUNCTION);}
    }
    
  }

  /*--- Solver definition for the wave problem ---*/
  if (wave) {

    /*--- Definition of the viscous scheme for each equation and mesh level ---*/
    numerics_container[val_iInst][MESH_0][WAVE_SOL][VISC_TERM] = new CGalerkin_Flow(nDim, nVar_Wave, config);

  }

  /*--- Solver definition for the FEM problem ---*/
  if (fem) {

  /*--- Initialize the container for FEA_TERM. This will be the only one for most of the cases ---*/
  switch (config->GetGeometricConditions()) {
      case SMALL_DEFORMATIONS :
        switch (config->GetMaterialModel()) {
          case LINEAR_ELASTIC: numerics_container[val_iInst][MESH_0][FEA_SOL][FEA_TERM] = new CFEALinearElasticity(nDim, nVar_FEM, config); break;
          case NEO_HOOKEAN : SU2_MPI::Error("Material model does not correspond to geometric conditions.", CURRENT_FUNCTION); break;
          default: SU2_MPI::Error("Material model not implemented.", CURRENT_FUNCTION); break;
        }
        break;
      case LARGE_DEFORMATIONS :
        switch (config->GetMaterialModel()) {
          case LINEAR_ELASTIC: SU2_MPI::Error("Material model does not correspond to geometric conditions.", CURRENT_FUNCTION); break;
          case NEO_HOOKEAN :
            switch (config->GetMaterialCompressibility()) {
              case COMPRESSIBLE_MAT : numerics_container[val_iInst][MESH_0][FEA_SOL][FEA_TERM] = new CFEM_NeoHookean_Comp(nDim, nVar_FEM, config); break;
              case INCOMPRESSIBLE_MAT : numerics_container[val_iInst][MESH_0][FEA_SOL][FEA_TERM] = new CFEM_NeoHookean_Incomp(nDim, nVar_FEM, config); break;
              default: SU2_MPI::Error("Material model not implemented.", CURRENT_FUNCTION); break;
            }
            break;
          case KNOWLES:
            switch (config->GetMaterialCompressibility()) {
              case NEARLY_INCOMPRESSIBLE_MAT : numerics_container[val_iInst][MESH_0][FEA_SOL][FEA_TERM] = new CFEM_Knowles_NearInc(nDim, nVar_FEM, config); break;
              case INCOMPRESSIBLE_MAT : numerics_container[val_iInst][MESH_0][FEA_SOL][FEA_TERM] = new CFEM_Knowles_NearInc(nDim, nVar_FEM, config); break;
              default:  SU2_MPI::Error("Material model not implemented.", CURRENT_FUNCTION); break;
            }
            break;
          case IDEAL_DE:
            switch (config->GetMaterialCompressibility()) {
              case NEARLY_INCOMPRESSIBLE_MAT : numerics_container[val_iInst][MESH_0][FEA_SOL][FEA_TERM] = new CFEM_IdealDE(nDim, nVar_FEM, config); break;
              default:  SU2_MPI::Error("Material model not implemented.", CURRENT_FUNCTION); break;
            }
            break;
          default:  SU2_MPI::Error("Material model not implemented.", CURRENT_FUNCTION); break;
        }
        break;
      default:  SU2_MPI::Error("Solver not implemented.", CURRENT_FUNCTION);  break;
    }

  /*--- The following definitions only make sense if we have a non-linear solution ---*/
  if (config->GetGeometricConditions() == LARGE_DEFORMATIONS){

      /*--- This allocates a container for electromechanical effects ---*/

      bool de_effects = config->GetDE_Effects();
      if (de_effects) numerics_container[val_iInst][MESH_0][FEA_SOL][DE_TERM] = new CFEM_DielectricElastomer(nDim, nVar_FEM, config);

      string filename;
      ifstream properties_file;

      filename = config->GetFEA_FileName();
      if (nZone > 1)
        filename = config->GetMultizone_FileName(filename, iZone);

      properties_file.open(filename.data(), ios::in);

      /*--- In case there is a properties file, containers are allocated for a number of material models ---*/

      if (!(properties_file.fail())) {

          numerics_container[val_iInst][MESH_0][FEA_SOL][MAT_NHCOMP]  = new CFEM_NeoHookean_Comp(nDim, nVar_FEM, config);
          numerics_container[val_iInst][MESH_0][FEA_SOL][MAT_NHINC]   = new CFEM_NeoHookean_Incomp(nDim, nVar_FEM, config);
          numerics_container[val_iInst][MESH_0][FEA_SOL][MAT_IDEALDE] = new CFEM_IdealDE(nDim, nVar_FEM, config);
          numerics_container[val_iInst][MESH_0][FEA_SOL][MAT_KNOWLES] = new CFEM_Knowles_NearInc(nDim, nVar_FEM, config);

          properties_file.close();
      }
  }

  }

}

void CDriver::Numerics_Postprocessing(CNumerics *****numerics_container,
                                      CSolver ***solver_container, CGeometry **geometry,
                                      CConfig *config, unsigned short val_iInst) {
  
  unsigned short iMGlevel, iSol;
  
  
  bool
  euler, adj_euler,
  ns, adj_ns,
  turbulent, adj_turb,
  spalart_allmaras, neg_spalart_allmaras, menter_sst,
  poisson,
  wave,
  fem,
  heat, heat_fvm,
  transition,
  template_solver;

  bool e_spalart_allmaras, comp_spalart_allmaras, e_comp_spalart_allmaras;

  bool compressible = (config->GetKind_Regime() == COMPRESSIBLE);
  bool incompressible = (config->GetKind_Regime() == INCOMPRESSIBLE);
  
  /*--- Initialize some useful booleans ---*/
  euler            = false;   ns               = false;   turbulent        = false;
  poisson          = false;
  adj_euler        = false;   adj_ns           = false;   adj_turb         = false;
  wave             = false;   heat             = false;   fem        = false;
  spalart_allmaras = false;   neg_spalart_allmaras = false; menter_sst       = false;
  transition       = false;   heat_fvm         = false;
  template_solver  = false;
    
  e_spalart_allmaras = false; comp_spalart_allmaras = false; e_comp_spalart_allmaras = false;

  /*--- Assign booleans ---*/
  switch (config->GetKind_Solver()) {
    case TEMPLATE_SOLVER: template_solver = true; break;
    case EULER : case DISC_ADJ_EULER: euler = true;  heat_fvm = config->GetWeakly_Coupled_Heat(); break;
    case NAVIER_STOKES: case DISC_ADJ_NAVIER_STOKES: ns = true;  heat_fvm = config->GetWeakly_Coupled_Heat(); break;
    case RANS : case DISC_ADJ_RANS:  ns = true; turbulent = true; if (config->GetKind_Trans_Model() == LM) transition = true; break;
    case POISSON_EQUATION: poisson = true; break;
    case WAVE_EQUATION: wave = true; break;
    case HEAT_EQUATION_FVM: heat_fvm = true; break;
    case HEAT_EQUATION: heat = true; break;
    case FEM_ELASTICITY: case DISC_ADJ_FEM: fem = true; break;
    case ADJ_EULER : euler = true; adj_euler = true; break;
    case ADJ_NAVIER_STOKES : ns = true; turbulent = (config->GetKind_Turb_Model() != NONE); adj_ns = true; break;
    case ADJ_RANS : ns = true; turbulent = true; adj_ns = true; adj_turb = (!config->GetFrozen_Visc_Cont()); break;
  }
  
  /*--- Assign turbulence model booleans ---*/
  
  if (turbulent)
    switch (config->GetKind_Turb_Model()) {
      case SA:     spalart_allmaras = true;     break;
      case SA_NEG: neg_spalart_allmaras = true; break;
      case SST:    menter_sst = true;  break;
      case SA_COMP: comp_spalart_allmaras = true; break;
      case SA_E: e_spalart_allmaras = true; break;
      case SA_E_COMP: e_comp_spalart_allmaras = true; break;

    }
  
  /*--- Solver definition for the template problem ---*/
  if (template_solver) {
    
    /*--- Definition of the convective scheme for each equation and mesh level ---*/
    switch (config->GetKind_ConvNumScheme_Template()) {
      case SPACE_CENTERED : case SPACE_UPWIND :
        for (iMGlevel = 0; iMGlevel <= config->GetnMGLevels(); iMGlevel++)
          delete numerics_container[val_iInst][iMGlevel][TEMPLATE_SOL][CONV_TERM];
        break;
    }
    
    for (iMGlevel = 0; iMGlevel <= config->GetnMGLevels(); iMGlevel++) {
      /*--- Definition of the viscous scheme for each equation and mesh level ---*/
      delete numerics_container[val_iInst][iMGlevel][TEMPLATE_SOL][VISC_TERM];
      /*--- Definition of the source term integration scheme for each equation and mesh level ---*/
      delete numerics_container[val_iInst][iMGlevel][TEMPLATE_SOL][SOURCE_FIRST_TERM];
      /*--- Definition of the boundary condition method ---*/
      delete numerics_container[val_iInst][iMGlevel][TEMPLATE_SOL][CONV_BOUND_TERM];
    }
    
  }
  
  /*--- Solver definition for the Potential, Euler, Navier-Stokes problems ---*/
  if ((euler) || (ns)) {
    
    /*--- Definition of the convective scheme for each equation and mesh level ---*/
    switch (config->GetKind_ConvNumScheme_Flow()) {
        
      case SPACE_CENTERED :
        if (compressible) {
          
          /*--- Compressible flow ---*/
          switch (config->GetKind_Centered_Flow()) {
            case LAX : case JST :  case JST_KE : delete numerics_container[val_iInst][MESH_0][FLOW_SOL][CONV_TERM]; break;
          }
          for (iMGlevel = 1; iMGlevel <= config->GetnMGLevels(); iMGlevel++)
            delete numerics_container[val_iInst][iMGlevel][FLOW_SOL][CONV_TERM];
          
          /*--- Definition of the boundary condition method ---*/
          for (iMGlevel = 0; iMGlevel <= config->GetnMGLevels(); iMGlevel++)
            delete numerics_container[val_iInst][iMGlevel][FLOW_SOL][CONV_BOUND_TERM];
          
        }
        if (incompressible) {
          /*--- Incompressible flow, use artificial compressibility method ---*/
          switch (config->GetKind_Centered_Flow()) {
              
            case LAX : case JST : delete numerics_container[val_iInst][MESH_0][FLOW_SOL][CONV_TERM]; break;
              
          }
          for (iMGlevel = 1; iMGlevel <= config->GetnMGLevels(); iMGlevel++)
            delete numerics_container[val_iInst][iMGlevel][FLOW_SOL][CONV_TERM];
          
          /*--- Definition of the boundary condition method ---*/
          for (iMGlevel = 0; iMGlevel <= config->GetnMGLevels(); iMGlevel++)
            delete numerics_container[val_iInst][iMGlevel][FLOW_SOL][CONV_BOUND_TERM];
          
        }
        break;
      case SPACE_UPWIND :
        
        if (compressible) {
          /*--- Compressible flow ---*/
          switch (config->GetKind_Upwind_Flow()) {
            case ROE: case AUSM : case TURKEL: case HLLC: case MSW:  case CUSP: case L2ROE: case LMROE: case SLAU: case SLAU2:
              for (iMGlevel = 0; iMGlevel <= config->GetnMGLevels(); iMGlevel++) {
                delete numerics_container[val_iInst][iMGlevel][FLOW_SOL][CONV_TERM];
                delete numerics_container[val_iInst][iMGlevel][FLOW_SOL][CONV_BOUND_TERM];
              }
              
              break;
          }
          
        }
        if (incompressible) {
          /*--- Incompressible flow, use artificial compressibility method ---*/
          switch (config->GetKind_Upwind_Flow()) {
            case ROE:
              for (iMGlevel = 0; iMGlevel <= config->GetnMGLevels(); iMGlevel++) {
                delete numerics_container[val_iInst][iMGlevel][FLOW_SOL][CONV_TERM];
                delete numerics_container[val_iInst][iMGlevel][FLOW_SOL][CONV_BOUND_TERM];
              }
              break;
          }
        }
        
        break;
    }
    
    /*--- Definition of the viscous scheme for each equation and mesh level ---*/
    if (compressible||incompressible) {
      /*--- Compressible flow Ideal gas ---*/
      delete numerics_container[val_iInst][MESH_0][FLOW_SOL][VISC_TERM];
      for (iMGlevel = 1; iMGlevel <= config->GetnMGLevels(); iMGlevel++)
        delete numerics_container[val_iInst][iMGlevel][FLOW_SOL][VISC_TERM];
      
      /*--- Definition of the boundary condition method ---*/
      for (iMGlevel = 0; iMGlevel <= config->GetnMGLevels(); iMGlevel++)
        delete numerics_container[val_iInst][iMGlevel][FLOW_SOL][VISC_BOUND_TERM];
      
    }
    
    /*--- Definition of the source term integration scheme for each equation and mesh level ---*/
    for (iMGlevel = 0; iMGlevel <= config->GetnMGLevels(); iMGlevel++) {
      delete numerics_container[val_iInst][iMGlevel][FLOW_SOL][SOURCE_FIRST_TERM];
      delete numerics_container[val_iInst][iMGlevel][FLOW_SOL][SOURCE_SECOND_TERM];
    }
    
  }
  
  
  /*--- Solver definition for the turbulent model problem ---*/
  
  if (turbulent) {
    
    /*--- Definition of the convective scheme for each equation and mesh level ---*/
    
    switch (config->GetKind_ConvNumScheme_Turb()) {
      case SPACE_UPWIND :
        for (iMGlevel = 0; iMGlevel <= config->GetnMGLevels(); iMGlevel++) {
          if (spalart_allmaras || neg_spalart_allmaras ||menter_sst|| comp_spalart_allmaras || e_spalart_allmaras || e_comp_spalart_allmaras)
            delete numerics_container[val_iInst][iMGlevel][TURB_SOL][CONV_TERM];
        }
        break;
    }
    
    /*--- Definition of the viscous scheme for each equation and mesh level ---*/
    
      if (spalart_allmaras || neg_spalart_allmaras ||menter_sst|| comp_spalart_allmaras || e_spalart_allmaras || e_comp_spalart_allmaras){
        for (iMGlevel = 0; iMGlevel <= config->GetnMGLevels(); iMGlevel++) {
          delete numerics_container[val_iInst][iMGlevel][TURB_SOL][VISC_TERM];
          delete numerics_container[val_iInst][iMGlevel][TURB_SOL][SOURCE_FIRST_TERM];
          delete numerics_container[val_iInst][iMGlevel][TURB_SOL][SOURCE_SECOND_TERM];
          /*--- Definition of the boundary condition method ---*/
          delete numerics_container[val_iInst][iMGlevel][TURB_SOL][CONV_BOUND_TERM];
          delete numerics_container[val_iInst][iMGlevel][TURB_SOL][VISC_BOUND_TERM];

      }
    }
    
  }
  
  /*--- Solver definition for the transition model problem ---*/
  if (transition) {
    
    /*--- Definition of the convective scheme for each equation and mesh level ---*/
    switch (config->GetKind_ConvNumScheme_Turb()) {
      case SPACE_UPWIND :
        for (iMGlevel = 0; iMGlevel <= config->GetnMGLevels(); iMGlevel++) {
          delete numerics_container[val_iInst][iMGlevel][TRANS_SOL][CONV_TERM];
        }
        break;
    }
    
    for (iMGlevel = 0; iMGlevel <= config->GetnMGLevels(); iMGlevel++) {
      /*--- Definition of the viscous scheme for each equation and mesh level ---*/
      delete numerics_container[val_iInst][iMGlevel][TRANS_SOL][VISC_TERM];
      /*--- Definition of the source term integration scheme for each equation and mesh level ---*/
      delete numerics_container[val_iInst][iMGlevel][TRANS_SOL][SOURCE_FIRST_TERM];
      delete numerics_container[val_iInst][iMGlevel][TRANS_SOL][SOURCE_SECOND_TERM];
      /*--- Definition of the boundary condition method ---*/
      delete numerics_container[val_iInst][iMGlevel][TRANS_SOL][CONV_BOUND_TERM];
    }
  }

  if (heat_fvm) {

    /*--- Definition of the viscous scheme for each equation and mesh level ---*/
    for (iMGlevel = 0; iMGlevel <= config->GetnMGLevels(); iMGlevel++) {

      delete numerics_container[val_iInst][iMGlevel][HEAT_SOL][VISC_TERM];
      delete numerics_container[val_iInst][iMGlevel][HEAT_SOL][VISC_BOUND_TERM];

      switch (config->GetKind_ConvNumScheme_Heat()) {
        case SPACE_UPWIND :

          delete numerics_container[val_iInst][iMGlevel][HEAT_SOL][CONV_TERM];
          delete numerics_container[val_iInst][iMGlevel][HEAT_SOL][CONV_BOUND_TERM];
          break;

        case SPACE_CENTERED :

          delete numerics_container[val_iInst][iMGlevel][HEAT_SOL][CONV_TERM];
          delete numerics_container[val_iInst][iMGlevel][HEAT_SOL][CONV_BOUND_TERM];
        break;
      }
    }
  }
  
  /*--- Solver definition for the poisson potential problem ---*/
  if (poisson || heat) {
    
    /*--- Definition of the viscous scheme for each equation and mesh level ---*/
    delete numerics_container[val_iInst][MESH_0][POISSON_SOL][VISC_TERM];
    
    /*--- Definition of the source term integration scheme for each equation and mesh level ---*/
    delete numerics_container[val_iInst][MESH_0][POISSON_SOL][SOURCE_FIRST_TERM];
    delete numerics_container[val_iInst][MESH_0][POISSON_SOL][SOURCE_SECOND_TERM];
    
  }
  
  /*--- Solver definition for the flow adjoint problem ---*/
  
  if (adj_euler || adj_ns ) {
    
    /*--- Definition of the convective scheme for each equation and mesh level ---*/
    
    switch (config->GetKind_ConvNumScheme_AdjFlow()) {
      case SPACE_CENTERED :
        
        if (compressible) {
          
          /*--- Compressible flow ---*/
          
          switch (config->GetKind_Centered_AdjFlow()) {
            case LAX : case JST:
              delete numerics_container[val_iInst][MESH_0][ADJFLOW_SOL][CONV_TERM];
              break;
          }
          
          for (iMGlevel = 1; iMGlevel <= config->GetnMGLevels(); iMGlevel++)
            delete numerics_container[val_iInst][iMGlevel][ADJFLOW_SOL][CONV_TERM];
          
          for (iMGlevel = 0; iMGlevel <= config->GetnMGLevels(); iMGlevel++)
            delete numerics_container[val_iInst][iMGlevel][ADJFLOW_SOL][CONV_BOUND_TERM];
          
        }
        
        if (incompressible) {
          
          /*--- Incompressible flow, use artificial compressibility method ---*/
          
          switch (config->GetKind_Centered_AdjFlow()) {
            case LAX : case JST:
              delete numerics_container[val_iInst][MESH_0][ADJFLOW_SOL][CONV_TERM]; break;
          }
          
          for (iMGlevel = 1; iMGlevel <= config->GetnMGLevels(); iMGlevel++)
            delete numerics_container[val_iInst][iMGlevel][ADJFLOW_SOL][CONV_TERM];
          
          for (iMGlevel = 0; iMGlevel <= config->GetnMGLevels(); iMGlevel++)
            delete numerics_container[val_iInst][iMGlevel][ADJFLOW_SOL][CONV_BOUND_TERM];
          
        }
        
        break;
        
      case SPACE_UPWIND :
        
        if (compressible || incompressible) {
          
          /*--- Compressible flow ---*/
          
          switch (config->GetKind_Upwind_AdjFlow()) {
            case ROE:
              for (iMGlevel = 0; iMGlevel <= config->GetnMGLevels(); iMGlevel++) {
                delete numerics_container[val_iInst][iMGlevel][ADJFLOW_SOL][CONV_TERM];
                delete numerics_container[val_iInst][iMGlevel][ADJFLOW_SOL][CONV_BOUND_TERM];
              }
              break;
          }
        }
        
        break;
    }
    
    /*--- Definition of the viscous scheme for each equation and mesh level ---*/
    
    if (compressible || incompressible) {
      
      /*--- Compressible flow ---*/
      for (iMGlevel = 0; iMGlevel <= config->GetnMGLevels(); iMGlevel++) {
        delete numerics_container[val_iInst][iMGlevel][ADJFLOW_SOL][VISC_TERM];
        delete numerics_container[val_iInst][iMGlevel][ADJFLOW_SOL][VISC_BOUND_TERM];
      }
    }
    
    /*--- Definition of the source term integration scheme for each equation and mesh level ---*/
    
    for (iMGlevel = 0; iMGlevel <= config->GetnMGLevels(); iMGlevel++) {
      
      
      if (compressible || incompressible) {
        
        delete numerics_container[val_iInst][iMGlevel][ADJFLOW_SOL][SOURCE_FIRST_TERM];
        delete numerics_container[val_iInst][iMGlevel][ADJFLOW_SOL][SOURCE_SECOND_TERM];
        
      }
    }
    
  }
  
  
  /*--- Solver definition for the turbulent adjoint problem ---*/
  if (adj_turb) {
    /*--- Definition of the convective scheme for each equation and mesh level ---*/
    switch (config->GetKind_ConvNumScheme_AdjTurb()) {
        
      case SPACE_UPWIND :
        for (iMGlevel = 0; iMGlevel <= config->GetnMGLevels(); iMGlevel++)
          if (spalart_allmaras) {
            delete numerics_container[val_iInst][iMGlevel][ADJTURB_SOL][CONV_TERM];
          }
        break;
    }
    
    
    for (iMGlevel = 0; iMGlevel <= config->GetnMGLevels(); iMGlevel++) {
      if (spalart_allmaras) {
        /*--- Definition of the viscous scheme for each equation and mesh level ---*/
        delete numerics_container[val_iInst][iMGlevel][ADJTURB_SOL][VISC_TERM];
        /*--- Definition of the source term integration scheme for each equation and mesh level ---*/
        delete numerics_container[val_iInst][iMGlevel][ADJTURB_SOL][SOURCE_FIRST_TERM];
        delete numerics_container[val_iInst][iMGlevel][ADJTURB_SOL][SOURCE_SECOND_TERM];
        /*--- Definition of the boundary condition method ---*/
        delete numerics_container[val_iInst][iMGlevel][ADJTURB_SOL][CONV_BOUND_TERM];
      }
    }
  }
  
  /*--- Solver definition for the wave problem ---*/
  if (wave) {
    
    /*--- Definition of the viscous scheme for each equation and mesh level ---*/
    delete numerics_container[val_iInst][MESH_0][WAVE_SOL][VISC_TERM];
    
  }
  
  /*--- Solver definition for the FEA problem ---*/
  if (fem) {
    
    /*--- Definition of the viscous scheme for each equation and mesh level ---*/
    delete numerics_container[val_iInst][MESH_0][FEA_SOL][FEA_TERM];
    
  }
  
  /*--- Definition of the Class for the numerical method: numerics_container[INST_LEVEL][MESH_LEVEL][EQUATION][EQ_TERM] ---*/
  for (iMGlevel = 0; iMGlevel <= config->GetnMGLevels(); iMGlevel++) {
    for (iSol = 0; iSol < MAX_SOLS; iSol++) {
      delete [] numerics_container[val_iInst][iMGlevel][iSol];
    }
    delete[] numerics_container[val_iInst][iMGlevel];
  }
  
  delete[] numerics_container[val_iInst];

}

void CDriver::Iteration_Preprocessing() {

  for (iInst = 0; iInst < nInst[iZone]; iInst++)  {

    /*--- Initial print to console for this zone. ---*/

    if (rank == MASTER_NODE) cout << "Zone " << iZone+1;
    if ((rank == MASTER_NODE) && (nInst[iZone] > 1)) cout << ", instance: " << iInst+1;

    /*--- Loop over all zones and instantiate the physics iteration. ---*/

    switch (config_container[iZone]->GetKind_Solver()) {

    case EULER: case NAVIER_STOKES: case RANS:

      if(config_container[iZone]->GetBoolTurbomachinery()){
        if (rank == MASTER_NODE)
          cout << ": Euler/Navier-Stokes/RANS turbomachinery fluid iteration." << endl;
        iteration_container[iZone][iInst] = new CTurboIteration(config_container[iZone]);

      }
      else{
        if (rank == MASTER_NODE)
          cout << ": Euler/Navier-Stokes/RANS fluid iteration." << endl;
        iteration_container[iZone][iInst] = new CFluidIteration(config_container[iZone]);
      }
      break;

    case WAVE_EQUATION:
      if (rank == MASTER_NODE)
        cout << ": wave iteration." << endl;
      iteration_container[iZone][iInst] = new CWaveIteration(config_container[iZone]);
      break;

    case HEAT_EQUATION:
      if (rank == MASTER_NODE)
        cout << ": heat iteration." << endl;
      iteration_container[iZone][iInst] = new CHeatIteration(config_container[iZone]);
      break;

    case HEAT_EQUATION_FVM:
      if (rank == MASTER_NODE)
        cout << ": heat iteration (finite volume method)." << endl;
      iteration_container[iZone][iInst] = new CHeatIteration(config_container[iZone]);
      break;

    case POISSON_EQUATION:
      if (rank == MASTER_NODE)
        cout << ": poisson iteration." << endl;
      iteration_container[iZone][iInst] = new CPoissonIteration(config_container[iZone]);
      break;

    case FEM_ELASTICITY:
      if (rank == MASTER_NODE)
        cout << ": FEM iteration." << endl;
      iteration_container[iZone][iInst] = new CFEAIteration(config_container[iZone]);
      break;

    case ADJ_EULER: case ADJ_NAVIER_STOKES: case ADJ_RANS:
      if (rank == MASTER_NODE)
        cout << ": adjoint Euler/Navier-Stokes/RANS fluid iteration." << endl;
      iteration_container[iZone][iInst] = new CAdjFluidIteration(config_container[iZone]);
      break;

    case DISC_ADJ_EULER: case DISC_ADJ_NAVIER_STOKES: case DISC_ADJ_RANS:
      if (rank == MASTER_NODE)
        cout << ": discrete adjoint Euler/Navier-Stokes/RANS fluid iteration." << endl;
      iteration_container[iZone][iInst] = new CDiscAdjFluidIteration(config_container[iZone]);
      break;

    case DISC_ADJ_FEM:
      if (rank == MASTER_NODE)
        cout << ": discrete adjoint FEM structural iteration." << endl;
      iteration_container[iZone][iInst] = new CDiscAdjFEAIteration(config_container[iZone]);
      break;
    }

  }

}

void CDriver::Interface_Preprocessing() {

  unsigned short donorZone, targetZone;
  unsigned short nVar, nVarTransfer;

  unsigned short nMarkerTarget, iMarkerTarget, nMarkerDonor, iMarkerDonor;

  /*--- Initialize some useful booleans ---*/
  bool fluid_donor, structural_donor, heat_donor;
  bool fluid_target, structural_target, heat_target;

  bool discrete_adjoint = config_container[ZONE_0]->GetDiscrete_Adjoint();

  int markDonor, markTarget, Donor_check, Target_check, iMarkerInt, nMarkerInt;

#ifdef HAVE_MPI
  int *Buffer_Recv_mark = NULL, iRank, nProcessor = size;

  if (rank == MASTER_NODE)
    Buffer_Recv_mark = new int[nProcessor];
#endif

  if (config_container[ZONE_0]->GetFSI_Simulation() && nZone != 2 && rank == MASTER_NODE) {
    SU2_MPI::Error("Error, cannot run the FSI solver on more than 2 zones!", CURRENT_FUNCTION);
  }

  /*--- Coupling between zones ---*/
  // There's a limit here, the interface boundary must connect only 2 zones

  /*--- Loops over all target and donor zones to find which ones are connected through an interface boundary (fsi or sliding mesh) ---*/
  for (targetZone = 0; targetZone < nZone; targetZone++) {

    for (donorZone = 0; donorZone < nZone; donorZone++) {

      transfer_types[donorZone][targetZone] = NO_TRANSFER;

      if ( donorZone == targetZone ) {
        transfer_types[donorZone][targetZone] = ZONES_ARE_EQUAL;
        // We're processing the same zone, so skip the following
        continue;
      }

      nMarkerInt = (int) ( config_container[donorZone]->GetMarker_n_ZoneInterface() / 2 );

      /*--- Loops on Interface markers to find if the 2 zones are sharing the boundary and to determine donor and target marker tag ---*/
      for (iMarkerInt = 1; iMarkerInt <= nMarkerInt; iMarkerInt++) {

        markDonor  = -1;
        markTarget = -1;

        /*--- On the donor side ---*/
        nMarkerDonor = config_container[donorZone]->GetnMarker_All();

        for (iMarkerDonor = 0; iMarkerDonor < nMarkerDonor; iMarkerDonor++) {

          /*--- If the tag GetMarker_All_ZoneInterface(iMarker) equals the index we are looping at ---*/
          if ( config_container[donorZone]->GetMarker_All_ZoneInterface(iMarkerDonor) == iMarkerInt ) {
            /*--- We have identified the identifier for the interface marker ---*/
            markDonor = iMarkerDonor;

            break;
          }
        }

        /*--- On the target side ---*/
        nMarkerTarget = config_container[targetZone]->GetnMarker_All();

      for (iMarkerTarget = 0; iMarkerTarget < nMarkerTarget; iMarkerTarget++) {

          /*--- If the tag GetMarker_All_ZoneInterface(iMarker) equals the index we are looping at ---*/
        if ( config_container[targetZone]->GetMarker_All_ZoneInterface(iMarkerTarget) == iMarkerInt ) {
            /*--- We have identified the identifier for the interface marker ---*/
            markTarget = iMarkerTarget;

            break;
        } 
        }

#ifdef HAVE_MPI

      Donor_check  = -1;
      Target_check = -1;

        /*--- We gather a vector in MASTER_NODE that determines if the boundary is not on the processor because of the partition or because the zone does not include it ---*/

        SU2_MPI::Gather(&markDonor , 1, MPI_INT, Buffer_Recv_mark, 1, MPI_INT, MASTER_NODE, MPI_COMM_WORLD);

      if (rank == MASTER_NODE) {
        for (iRank = 0; iRank < nProcessor; iRank++) {
          if( Buffer_Recv_mark[iRank] != -1 ) {
              Donor_check = Buffer_Recv_mark[iRank];

              break;
            }
          }
        }

        SU2_MPI::Bcast(&Donor_check , 1, MPI_INT, MASTER_NODE, MPI_COMM_WORLD);

        SU2_MPI::Gather(&markTarget, 1, MPI_INT, Buffer_Recv_mark, 1, MPI_INT, MASTER_NODE, MPI_COMM_WORLD);

      if (rank == MASTER_NODE){
        for (iRank = 0; iRank < nProcessor; iRank++){
          if( Buffer_Recv_mark[iRank] != -1 ){
              Target_check = Buffer_Recv_mark[iRank];

              break;
            }
          }
        }

        SU2_MPI::Bcast(&Target_check, 1, MPI_INT, MASTER_NODE, MPI_COMM_WORLD);

#else
      Donor_check  = markDonor;
      Target_check = markTarget;  
#endif

      /* --- Check ifzones are actually sharing the interface boundary, if not skip ---*/        
      if(Target_check == -1 || Donor_check == -1) {
        transfer_types[donorZone][targetZone] = NO_COMMON_INTERFACE;
        continue;
      }

        /*--- Set some boolean to properly allocate data structure later ---*/
      fluid_target      = false; 
      structural_target = false;

      fluid_donor       = false; 
      structural_donor  = false;

      heat_donor        = false;
      heat_target       = false;

      switch ( config_container[targetZone]->GetKind_Solver() ) {

        case EULER : case NAVIER_STOKES: case RANS: 
        case DISC_ADJ_EULER: case DISC_ADJ_NAVIER_STOKES: case DISC_ADJ_RANS:
          fluid_target  = true;   

          break;

        case FEM_ELASTICITY: case DISC_ADJ_FEM:
          structural_target = true;   

          break;

        case HEAT_EQUATION_FVM:
          heat_target = true;
        }


      switch ( config_container[donorZone]->GetKind_Solver() ) {

      case EULER : case NAVIER_STOKES: case RANS: 
      case DISC_ADJ_EULER: case DISC_ADJ_NAVIER_STOKES: case DISC_ADJ_RANS:
        fluid_donor  = true;   

          break;

      case FEM_ELASTICITY: case DISC_ADJ_FEM:
        structural_donor = true;  

          break;

      case HEAT_EQUATION_FVM :
        heat_donor = true;
        }

        /*--- Begin the creation of the communication pattern among zones ---*/

        /*--- Retrieve the number of conservative variables (for problems not involving structural analysis ---*/
        if (fluid_donor && fluid_target)
          nVar = solver_container[donorZone][INST_0][MESH_0][FLOW_SOL]->GetnVar();
        else
          /*--- If at least one of the components is structural ---*/
          nVar = nDim;

      if (rank == MASTER_NODE) cout << "From zone " << donorZone << " to zone " << targetZone << ": ";

        /*--- Match Zones ---*/
      if (rank == MASTER_NODE) cout << "Setting coupling "<<endl;

        /*--- If the mesh is matching: match points ---*/
      if ( config_container[donorZone]->GetMatchingMesh() ) {
        if (rank == MASTER_NODE) 
            cout << "between matching meshes. " << endl;
        geometry_container[donorZone][INST_0][MESH_0]->MatchZone(config_container[donorZone], geometry_container[targetZone][INST_0][MESH_0], config_container[targetZone], donorZone, nZone);
        }
        /*--- Else: interpolate ---*/
        else {
        switch (config_container[donorZone]->GetKindInterpolation()) {

          case NEAREST_NEIGHBOR:
            interpolator_container[donorZone][targetZone] = new CNearestNeighbor(geometry_container, config_container, donorZone, targetZone);
            if (rank == MASTER_NODE) cout << "using a nearest-neighbor approach." << endl;

            break;

          case ISOPARAMETRIC:
            interpolator_container[donorZone][targetZone] = new CIsoparametric(geometry_container, config_container, donorZone, targetZone);
            if (rank == MASTER_NODE) cout << "using an isoparametric approach." << endl;

            break;

          case WEIGHTED_AVERAGE:
            interpolator_container[donorZone][targetZone] = new CSlidingMesh(geometry_container, config_container, donorZone, targetZone);
            if (rank == MASTER_NODE) cout << "using an sliding mesh approach." << endl;

            break;

          case CONSISTCONSERVE:
            if ( targetZone > 0 && structural_target ) {
              interpolator_container[donorZone][targetZone] = new CMirror(geometry_container, config_container, donorZone, targetZone);
              if (rank == MASTER_NODE) cout << "using a mirror approach: matching coefficients from opposite mesh." << endl;
            }
            else{
              interpolator_container[donorZone][targetZone] = new CIsoparametric(geometry_container, config_container, donorZone, targetZone);
              if (rank == MASTER_NODE) cout << "using an isoparametric approach." << endl;
            }
            if ( targetZone == 0 && structural_target ) {
              if (rank == MASTER_NODE) cout << "Consistent and conservative interpolation assumes the structure model mesh is evaluated second. Somehow this has not happened. The isoparametric coefficients will be calculated for both meshes, and are not guaranteed to be consistent." << endl;
            }


            break;

          }
        }

        /*--- Initialize the appropriate transfer strategy ---*/
      if (rank == MASTER_NODE) cout << "Transferring ";

      if (fluid_donor && structural_target && (!discrete_adjoint)) {
        transfer_types[donorZone][targetZone] = FLOW_TRACTION;
        nVarTransfer = 2;
        transfer_container[donorZone][targetZone] = new CTransfer_FlowTraction(nVar, nVarTransfer, config_container[donorZone]);
        if (rank == MASTER_NODE) cout << "flow tractions. "<< endl;
      }
      else if (structural_donor && fluid_target && (!discrete_adjoint)) {
        transfer_types[donorZone][targetZone] = STRUCTURAL_DISPLACEMENTS;
        nVarTransfer = 0;
        transfer_container[donorZone][targetZone] = new CTransfer_StructuralDisplacements(nVar, nVarTransfer, config_container[donorZone]);
        if (rank == MASTER_NODE) cout << "structural displacements. "<< endl;
      }
      else if (fluid_donor && structural_target && discrete_adjoint) {
        transfer_types[donorZone][targetZone] = FLOW_TRACTION;
        nVarTransfer = 2;
        transfer_container[donorZone][targetZone] = new CTransfer_FlowTraction_DiscAdj(nVar, nVarTransfer, config_container[donorZone]);

        if (rank == MASTER_NODE) cout << "flow tractions. "<< endl;
      }
      else if (structural_donor && fluid_target && discrete_adjoint){
        transfer_types[donorZone][targetZone] = STRUCTURAL_DISPLACEMENTS_DISC_ADJ;
        nVarTransfer = 0;
        transfer_container[donorZone][targetZone] = new CTransfer_StructuralDisplacements_DiscAdj(nVar, nVarTransfer, config_container[donorZone]);
        if (rank == MASTER_NODE) cout << "structural displacements. "<< endl;
      }
      else if (fluid_donor && fluid_target) {
        transfer_types[donorZone][targetZone] = SLIDING_INTERFACE;
        nVarTransfer = 0;
        nVar = solver_container[donorZone][INST_0][MESH_0][FLOW_SOL]->GetnPrimVar();
        transfer_container[donorZone][targetZone] = new CTransfer_SlidingInterface(nVar, nVarTransfer, config_container[donorZone]);
        if (rank == MASTER_NODE) cout << "sliding interface. " << endl;
      }
      else if (fluid_donor && heat_target) {
        nVarTransfer = 0;
        nVar = 4;
        if(config_container[donorZone]->GetEnergy_Equation())
          transfer_types[donorZone][targetZone] = CONJUGATE_HEAT_FS;
        else if (config_container[donorZone]->GetWeakly_Coupled_Heat())
          transfer_types[donorZone][targetZone] = CONJUGATE_HEAT_WEAKLY_FS;
        else { }
        transfer_container[donorZone][targetZone] = new CTransfer_ConjugateHeatVars(nVar, nVarTransfer, config_container[donorZone]);
        if (rank == MASTER_NODE) cout << "conjugate heat variables. " << endl;
      }
      else if (heat_donor && fluid_target) {
        nVarTransfer = 0;
        nVar = 4;
        if(config_container[targetZone]->GetEnergy_Equation())
          transfer_types[donorZone][targetZone] = CONJUGATE_HEAT_SF;
        else if (config_container[targetZone]->GetWeakly_Coupled_Heat())
          transfer_types[donorZone][targetZone] = CONJUGATE_HEAT_WEAKLY_SF;
        else { }
        transfer_container[donorZone][targetZone] = new CTransfer_ConjugateHeatVars(nVar, nVarTransfer, config_container[donorZone]);
        if (rank == MASTER_NODE) cout << "conjugate heat variables. " << endl;
      }
      else if (heat_donor && heat_target) {
        SU2_MPI::Error("Conjugate heat transfer between solids not implemented yet.", CURRENT_FUNCTION);
      }
      else {
        transfer_types[donorZone][targetZone] = CONSERVATIVE_VARIABLES;
        nVarTransfer = 0;
        transfer_container[donorZone][targetZone] = new CTransfer_ConservativeVars(nVar, nVarTransfer, config_container[donorZone]);
        if (rank == MASTER_NODE) cout << "generic conservative variables. " << endl;  
      }

      break;

      }

      if (config_container[donorZone]->GetBoolMixingPlaneInterface()){
        transfer_types[donorZone][targetZone] = MIXING_PLANE;
      	nVarTransfer = 0;
      	nVar = solver_container[donorZone][INST_0][MESH_0][FLOW_SOL]->GetnVar();
      	transfer_container[donorZone][targetZone] = new CTransfer_MixingPlaneInterface(nVar, nVarTransfer, config_container[donorZone], config_container[targetZone]);
        if (rank == MASTER_NODE) cout << "Set mixing-plane interface from donor zone "<< donorZone << " to target zone " << targetZone <<"."<<endl;
      }

    }

  }

#ifdef HAVE_MPI
  if (rank == MASTER_NODE) 
  delete [] Buffer_Recv_mark;
#endif

}

void CDriver::InitStaticMeshMovement(){

  unsigned short iMGlevel;
  unsigned short Kind_Grid_Movement;

  for (iZone = 0; iZone < nZone; iZone++) {
    Kind_Grid_Movement = config_container[iZone]->GetKind_GridMovement(iZone);

    switch (Kind_Grid_Movement) {

    case MOVING_WALL:

      /*--- Fixed wall velocities: set the grid velocities only one time
         before the first iteration flow solver. ---*/
      if (rank == MASTER_NODE)
        cout << endl << " Setting the moving wall velocities." << endl;

      surface_movement[iZone]->Moving_Walls(geometry_container[iZone][INST_0][MESH_0],
          config_container[iZone], iZone, 0);

      /*--- Update the grid velocities on the coarser multigrid levels after
           setting the moving wall velocities for the finest mesh. ---*/
      for (iInst = 0; iInst < nInst[iZone]; iInst++)
        grid_movement[iZone][iInst]->UpdateMultiGrid(geometry_container[iZone][iInst], config_container[iZone]);
      break;


    case ROTATING_FRAME:

      /*--- Steadily rotating frame: set the grid velocities just once
         before the first iteration flow solver. ---*/

      if (rank == MASTER_NODE) {
        cout << endl << " Setting rotating frame grid velocities";
        cout << " for zone " << iZone << "." << endl;
      }

      /*--- Set the grid velocities on all multigrid levels for a steadily
           rotating reference frame. ---*/

      for (iMGlevel = 0; iMGlevel <= config_container[ZONE_0]->GetnMGLevels(); iMGlevel++){
        geometry_container[iZone][INST_0][iMGlevel]->SetRotationalVelocity(config_container[iZone], iZone, true);
        geometry_container[iZone][INST_0][iMGlevel]->SetShroudVelocity(config_container[iZone]);
      }

      break;

    case STEADY_TRANSLATION:

      /*--- Set the translational velocity and hold the grid fixed during
         the calculation (similar to rotating frame, but there is no extra
         source term for translation). ---*/

      if (rank == MASTER_NODE)
        cout << endl << " Setting translational grid velocities." << endl;

      /*--- Set the translational velocity on all grid levels. ---*/

      for (iMGlevel = 0; iMGlevel <= config_container[ZONE_0]->GetnMGLevels(); iMGlevel++)
        geometry_container[iZone][INST_0][iMGlevel]->SetTranslationalVelocity(config_container[iZone], iZone, true);



      break;
    }
  }
}

void CDriver::TurbomachineryPreprocessing(){

  unsigned short donorZone,targetZone, nMarkerInt, iMarkerInt;
  unsigned short nSpanMax = 0;
  bool restart   = (config_container[ZONE_0]->GetRestart() || config_container[ZONE_0]->GetRestart_Flow());
  mixingplane = config_container[ZONE_0]->GetBoolMixingPlaneInterface();
  bool discrete_adjoint = config_container[ZONE_0]->GetDiscrete_Adjoint();
  su2double areaIn, areaOut, nBlades, flowAngleIn, flowAngleOut;

  /*--- Create turbovertex structure ---*/
  if (rank == MASTER_NODE) cout<<endl<<"Initialize Turbo Vertex Structure." << endl;
  for (iZone = 0; iZone < nZone; iZone++) {
    if (config_container[iZone]->GetBoolTurbomachinery()){
      geometry_container[iZone][INST_0][MESH_0]->ComputeNSpan(config_container[iZone], iZone, INFLOW, true);
      geometry_container[iZone][INST_0][MESH_0]->ComputeNSpan(config_container[iZone], iZone, OUTFLOW, true);
      if (rank == MASTER_NODE) cout <<"Number of span-wise sections in Zone "<< iZone<<": "<< config_container[iZone]->GetnSpanWiseSections() <<"."<< endl;
      if (config_container[iZone]->GetnSpanWiseSections() > nSpanMax){
        nSpanMax = config_container[iZone]->GetnSpanWiseSections();
      }

      config_container[ZONE_0]->SetnSpan_iZones(config_container[iZone]->GetnSpanWiseSections(), iZone);

      geometry_container[iZone][INST_0][MESH_0]->SetTurboVertex(config_container[iZone], iZone, INFLOW, true);
      geometry_container[iZone][INST_0][MESH_0]->SetTurboVertex(config_container[iZone], iZone, OUTFLOW, true);
    }
  }

  /*--- Set maximum number of Span among all zones ---*/
  for (iZone = 0; iZone < nZone; iZone++) {
    if (config_container[iZone]->GetBoolTurbomachinery()){
      config_container[iZone]->SetnSpanMaxAllZones(nSpanMax);
    }
  }
  if (rank == MASTER_NODE) cout<<"Max number of span-wise sections among all zones: "<< nSpanMax<<"."<< endl;


  if (rank == MASTER_NODE) cout<<"Initialize solver containers for average and performance quantities." << endl;
  for (iZone = 0; iZone < nZone; iZone++) {
    solver_container[iZone][INST_0][MESH_0][FLOW_SOL]->InitTurboContainers(geometry_container[iZone][INST_0][MESH_0],config_container[iZone]);
  }

//TODO(turbo) make it general for turbo HB
  if (rank == MASTER_NODE) cout<<"Compute inflow and outflow average geometric quantities." << endl;
  for (iZone = 0; iZone < nZone; iZone++) {
    geometry_container[iZone][INST_0][MESH_0]->SetAvgTurboValue(config_container[iZone], iZone, INFLOW, true);
    geometry_container[iZone][INST_0][MESH_0]->SetAvgTurboValue(config_container[iZone],iZone, OUTFLOW, true);
    geometry_container[iZone][INST_0][MESH_0]->GatherInOutAverageValues(config_container[iZone], true);
  }


  if(mixingplane){
    if (rank == MASTER_NODE) cout << "Set span-wise sections between zones on Mixing-Plane interface." << endl;
    for (donorZone = 0; donorZone < nZone; donorZone++) {
      for (targetZone = 0; targetZone < nZone; targetZone++) {
        if (targetZone != donorZone){
          transfer_container[donorZone][targetZone]->SetSpanWiseLevels(config_container[donorZone], config_container[targetZone]);
        }
      }
    }
  }

  if (rank == MASTER_NODE) cout << "Transfer average geometric quantities to zone 0." << endl;
  for (iZone = 1; iZone < nZone; iZone++) {
    transfer_container[iZone][ZONE_0]->GatherAverageTurboGeoValues(geometry_container[iZone][INST_0][MESH_0],geometry_container[ZONE_0][INST_0][MESH_0], iZone);
  }

  /*--- Transfer number of blade to ZONE_0 to correctly compute turbo performance---*/
  for (iZone = 1; iZone < nZone; iZone++) {
    nBlades = config_container[iZone]->GetnBlades(iZone);
    config_container[ZONE_0]->SetnBlades(iZone, nBlades);
  }

  if (rank == MASTER_NODE){
    for (iZone = 0; iZone < nZone; iZone++) {
    areaIn  = geometry_container[iZone][INST_0][MESH_0]->GetSpanAreaIn(iZone, config_container[iZone]->GetnSpanWiseSections());
    areaOut = geometry_container[iZone][INST_0][MESH_0]->GetSpanAreaOut(iZone, config_container[iZone]->GetnSpanWiseSections());
    nBlades = config_container[iZone]->GetnBlades(iZone);
    cout << "Inlet area for Row "<< iZone + 1<< ": " << areaIn*10000.0 <<" cm^2."  <<endl;
    cout << "Oulet area for Row "<< iZone + 1<< ": " << areaOut*10000.0 <<" cm^2."  <<endl;
    cout << "Recomputed number of blades for Row "<< iZone + 1 << ": " << nBlades<<"."  <<endl;
    }
  }


  if(mixingplane){
    if (rank == MASTER_NODE) cout<<"Preprocessing of the Mixing-Plane Interface." << endl;
    for (donorZone = 0; donorZone < nZone; donorZone++) {
      nMarkerInt     = config_container[donorZone]->GetnMarker_MixingPlaneInterface()/2;
      for (iMarkerInt = 1; iMarkerInt <= nMarkerInt; iMarkerInt++){
        for (targetZone = 0; targetZone < nZone; targetZone++) {
          if (targetZone != donorZone){
            transfer_container[donorZone][targetZone]->Preprocessing_InterfaceAverage(geometry_container[donorZone][INST_0][MESH_0], geometry_container[targetZone][INST_0][MESH_0],
                config_container[donorZone], config_container[targetZone],
                iMarkerInt);
          }
        }
      }
    }
  }

  if(!restart && !discrete_adjoint){
    if (rank == MASTER_NODE) cout<<"Initialize turbomachinery solution quantities." << endl;
    for(iZone = 0; iZone < nZone; iZone++) {
      solver_container[iZone][INST_0][MESH_0][FLOW_SOL]->SetFreeStream_TurboSolution(config_container[iZone]);
    }
  }

  if (rank == MASTER_NODE) cout<<"Initialize inflow and outflow average solution quantities." << endl;
  for(iZone = 0; iZone < nZone; iZone++) {
    solver_container[iZone][INST_0][MESH_0][FLOW_SOL]->PreprocessAverage(solver_container[iZone][INST_0][MESH_0], geometry_container[iZone][INST_0][MESH_0],config_container[iZone],INFLOW);
    solver_container[iZone][INST_0][MESH_0][FLOW_SOL]->PreprocessAverage(solver_container[iZone][INST_0][MESH_0], geometry_container[iZone][INST_0][MESH_0],config_container[iZone],OUTFLOW);
    solver_container[iZone][INST_0][MESH_0][FLOW_SOL]->TurboAverageProcess(solver_container[iZone][INST_0][MESH_0], geometry_container[iZone][INST_0][MESH_0],config_container[iZone],INFLOW);
    solver_container[iZone][INST_0][MESH_0][FLOW_SOL]->TurboAverageProcess(solver_container[iZone][INST_0][MESH_0], geometry_container[iZone][INST_0][MESH_0],config_container[iZone],OUTFLOW);
    solver_container[iZone][INST_0][MESH_0][FLOW_SOL]->GatherInOutAverageValues(config_container[iZone], geometry_container[iZone][INST_0][MESH_0]);
    if (rank == MASTER_NODE){
      flowAngleIn = solver_container[iZone][INST_0][MESH_0][FLOW_SOL]->GetTurboVelocityIn(iZone, config_container[iZone]->GetnSpanWiseSections())[1];
      flowAngleIn /= solver_container[iZone][INST_0][MESH_0][FLOW_SOL]->GetTurboVelocityIn(iZone, config_container[iZone]->GetnSpanWiseSections())[0];
      flowAngleIn = atan(flowAngleIn)*180.0/PI_NUMBER;
      cout << "Inlet flow angle for Row "<< iZone + 1<< ": "<< flowAngleIn <<"°."  <<endl;
      flowAngleOut = solver_container[iZone][INST_0][MESH_0][FLOW_SOL]->GetTurboVelocityOut(iZone, config_container[iZone]->GetnSpanWiseSections())[1];
      flowAngleOut /= solver_container[iZone][INST_0][MESH_0][FLOW_SOL]->GetTurboVelocityOut(iZone, config_container[iZone]->GetnSpanWiseSections())[0];
      flowAngleOut = atan(flowAngleOut)*180.0/PI_NUMBER;
      cout << "Outlet flow angle for Row "<< iZone + 1<< ": "<< flowAngleOut <<"°."  <<endl;

    }
  }

}

void CDriver::StartSolver() {

  /*--- Main external loop of the solver. Within this loop, each iteration ---*/

  if (rank == MASTER_NODE)
    cout << endl <<"------------------------------ Begin Solver -----------------------------" << endl;

  while ( ExtIter < config_container[ZONE_0]->GetnExtIter() ) {

    /*--- Perform some external iteration preprocessing. ---*/

    PreprocessExtIter(ExtIter);

    /*--- Perform a single iteration of the chosen PDE solver. ---*/

    if (!fsi) {

      /*--- Perform a dynamic mesh update if required. ---*/

      DynamicMeshUpdate(ExtIter);

      /*--- Run a single iteration of the problem (fluid, elasticity, wave, heat, ...). ---*/

      Run();

      /*--- Update the solution for dual time stepping strategy ---*/

      Update();

    }
    
    /*--- In the FSIDriver case, mesh and solution updates are already included into the Run function ---*/
    
    else {
      
      Run();
      
    }

    /*--- Monitor the computations after each iteration. ---*/

    Monitor(ExtIter);

    /*--- Output the solution in files. ---*/

    Output(ExtIter);

    /*--- If the convergence criteria has been met, terminate the simulation. ---*/

    if (StopCalc) break;

    ExtIter++;

  }

}

void CDriver::PreprocessExtIter(unsigned long ExtIter) {

  /*--- Set the value of the external iteration. ---*/

  for (iZone = 0; iZone < nZone; iZone++) config_container[iZone]->SetExtIter(ExtIter);
  

  /*--- Read the target pressure ---*/

  if (config_container[ZONE_0]->GetInvDesign_Cp() == YES)
    output->SetCp_InverseDesign(solver_container[ZONE_0][INST_0][MESH_0][FLOW_SOL],
        geometry_container[ZONE_0][INST_0][MESH_0], config_container[ZONE_0], ExtIter);

  /*--- Read the target heat flux ---*/

  if (config_container[ZONE_0]->GetInvDesign_HeatFlux() == YES)
    output->SetHeatFlux_InverseDesign(solver_container[ZONE_0][INST_0][MESH_0][FLOW_SOL],
        geometry_container[ZONE_0][INST_0][MESH_0], config_container[ZONE_0], ExtIter);

  /*--- Set the initial condition for EULER/N-S/RANS and for a non FSI simulation ---*/

  if(!fsi) {
    for (iZone = 0; iZone < nZone; iZone++) {
      if ((config_container[iZone]->GetKind_Solver() ==  EULER) ||
          (config_container[iZone]->GetKind_Solver() ==  NAVIER_STOKES) ||
          (config_container[iZone]->GetKind_Solver() ==  RANS) ) {
        for (iInst = 0; iInst < nInst[iZone]; iInst++)
          solver_container[iZone][iInst][MESH_0][FLOW_SOL]->SetInitialCondition(geometry_container[iZone][INST_0], solver_container[iZone][iInst], config_container[iZone], ExtIter);
      }
    }
  }

#ifdef HAVE_MPI
  SU2_MPI::Barrier(MPI_COMM_WORLD);
#endif

}

bool CDriver::Monitor(unsigned long ExtIter) {

  /*--- Synchronization point after a single solver iteration. Compute the
   wall clock time required. ---*/

#ifndef HAVE_MPI
  StopTime = su2double(clock())/su2double(CLOCKS_PER_SEC);
#else
  StopTime = MPI_Wtime();
#endif
  
  UsedTime = (StopTime - StartTime);
  
  
  /*--- Check if there is any change in the runtime parameters ---*/
  
  CConfig *runtime = NULL;
  strcpy(runtime_file_name, "runtime.dat");
  runtime = new CConfig(runtime_file_name, config_container[ZONE_0]);
  runtime->SetExtIter(ExtIter);
  delete runtime;
  
  /*--- Update the convergence history file (serial and parallel computations). ---*/
  
  if (!fsi) {
    for (iZone = 0; iZone < nZone; iZone++) {
      for (iInst = 0; iInst < nInst[iZone]; iInst++)
        output->SetConvHistory_Body(&ConvHist_file[iZone][iInst], geometry_container, solver_container,
            config_container, integration_container, false, UsedTime, iZone, iInst);
    }
  }

  /*--- Evaluate the new CFL number (adaptive). ---*/

  if (config_container[ZONE_0]->GetCFL_Adapt() == YES) {
    for (iZone = 0; iZone < nZone; iZone++){
      output->SetCFL_Number(solver_container, config_container, iZone);
    }
  }

  /*--- Check whether the current simulation has reached the specified
   convergence criteria, and set StopCalc to true, if so. ---*/
  
  switch (config_container[ZONE_0]->GetKind_Solver()) {
    case EULER: case NAVIER_STOKES: case RANS:
      StopCalc = integration_container[ZONE_0][INST_0][FLOW_SOL]->GetConvergence(); break;
    case WAVE_EQUATION:
<<<<<<< HEAD
      StopCalc = integration_container[ZONE_0][INST_0][WAVE_SOL]->GetConvergence(); break;
    case HEAT_EQUATION:
      StopCalc = integration_container[ZONE_0][INST_0][HEAT_SOL]->GetConvergence(); break;
=======
      StopCalc = integration_container[ZONE_0][WAVE_SOL]->GetConvergence(); break;
    case HEAT_EQUATION: case HEAT_EQUATION_FVM:
      StopCalc = integration_container[ZONE_0][HEAT_SOL]->GetConvergence(); break;
>>>>>>> 39fa18d1
    case FEM_ELASTICITY:
      StopCalc = integration_container[ZONE_0][INST_0][FEA_SOL]->GetConvergence(); break;
    case ADJ_EULER: case ADJ_NAVIER_STOKES: case ADJ_RANS:
    case DISC_ADJ_EULER: case DISC_ADJ_NAVIER_STOKES: case DISC_ADJ_RANS:
      StopCalc = integration_container[ZONE_0][INST_0][ADJFLOW_SOL]->GetConvergence(); break;
  }
  
  return StopCalc;
  
}

void CDriver::Output(unsigned long ExtIter) {
  
  unsigned long nExtIter = config_container[ZONE_0]->GetnExtIter();
  bool output_files = false;
  
  /*--- Determine whether a solution needs to be written
   after the current iteration ---*/
  
  if (
      
      /*--- General if statements to print output statements ---*/
      
      (ExtIter+1 >= nExtIter) || (StopCalc) ||
      
      /*--- Fixed CL problem ---*/
      
      ((config_container[ZONE_0]->GetFixed_CL_Mode()) &&
       (config_container[ZONE_0]->GetnExtIter()-config_container[ZONE_0]->GetIter_dCL_dAlpha() - 1 == ExtIter)) ||
      
      /*--- Steady problems ---*/
      
      ((ExtIter % config_container[ZONE_0]->GetWrt_Sol_Freq() == 0) && (ExtIter != 0) &&
       ((config_container[ZONE_0]->GetUnsteady_Simulation() == STEADY) ||
        (config_container[ZONE_0]->GetUnsteady_Simulation() == HARMONIC_BALANCE) ||
        (config_container[ZONE_0]->GetUnsteady_Simulation() == ROTATIONAL_FRAME))) ||
      
      /*--- Unsteady problems ---*/
      
      (((config_container[ZONE_0]->GetUnsteady_Simulation() == DT_STEPPING_1ST) ||
        (config_container[ZONE_0]->GetUnsteady_Simulation() == TIME_STEPPING)) &&
       ((ExtIter == 0) || (ExtIter % config_container[ZONE_0]->GetWrt_Sol_Freq_DualTime() == 0))) ||
      
      ((config_container[ZONE_0]->GetUnsteady_Simulation() == DT_STEPPING_2ND) && (!fsi) &&
       ((ExtIter == 0) || ((ExtIter % config_container[ZONE_0]->GetWrt_Sol_Freq_DualTime() == 0) ||
                           ((ExtIter-1) % config_container[ZONE_0]->GetWrt_Sol_Freq_DualTime() == 0)))) ||
      
      ((config_container[ZONE_0]->GetUnsteady_Simulation() == DT_STEPPING_2ND) && (fsi) &&
       ((ExtIter == 0) || ((ExtIter % config_container[ZONE_0]->GetWrt_Sol_Freq_DualTime() == 0)))) ||
      
      ((config_container[ZONE_0]->GetDynamic_Analysis() == DYNAMIC) &&
       ((ExtIter == 0) || (ExtIter % config_container[ZONE_0]->GetWrt_Sol_Freq_DualTime() == 0)))
      
      ) {
    
    output_files = true;
    
  }
  
  /*--- Determine whether a solution doesn't need to be written
   after the current iteration ---*/
  
  if (config_container[ZONE_0]->GetFixed_CL_Mode()) {
    if (config_container[ZONE_0]->GetnExtIter()-config_container[ZONE_0]->GetIter_dCL_dAlpha() - 1 < ExtIter) output_files = false;
    if (config_container[ZONE_0]->GetnExtIter() - 1 == ExtIter) output_files = true;
  }
  
  /*--- write the solution ---*/
  
  if (output_files) {
    
    if (rank == MASTER_NODE) cout << endl << "-------------------------- File Output Summary --------------------------";
    
    /*--- Execute the routine for writing restart, volume solution,
     surface solution, and surface comma-separated value files. ---*/
    
    output->SetResult_Files_Parallel(solver_container, geometry_container, config_container, ExtIter, nZone, nInst);
    
    
    if (rank == MASTER_NODE) cout << "-------------------------------------------------------------------------" << endl << endl;
    
  }

  /*--- Export Surface Solution File for Unsteady Simulations ---*/
  /*--- When calculate mean/fluctuation option will be available, delete the following part ---*/
  if ((config_container[ZONE_0]->GetUnsteady_Simulation() == DT_STEPPING_2ND) && (ExtIter % config_container[ZONE_0]->GetWrt_Surf_Freq_DualTime() == 0)) {
      output->SetSurfaceCSV_Flow(config_container[ZONE_0], geometry_container[ZONE_0][INST_0][MESH_0], solver_container[ZONE_0][INST_0][MESH_0][FLOW_SOL], ExtIter, ZONE_0, INST_0);}

}

CDriver::~CDriver(void) {}



CGeneralDriver::CGeneralDriver(char* confFile, unsigned short val_nZone,
                               unsigned short val_nDim, bool val_periodic,
                               SU2_Comm MPICommunicator) : CDriver(confFile,
                                                                   val_nZone,
                                                                   val_nDim,
                                                                   val_periodic,
                                                                   MPICommunicator) { }

CGeneralDriver::~CGeneralDriver(void) { }

void CGeneralDriver::Run() {

  unsigned short iZone;

  /*--- Run a single iteration of a fem problem by looping over all
   zones and executing the iterations. Note that data transers between zones
   and other intermediate procedures may be required. ---*/

  for (iZone = 0; iZone < nZone; iZone++) {

    iteration_container[iZone][INST_0]->Preprocess(output, integration_container, geometry_container,
                                           solver_container, numerics_container, config_container,
                                           surface_movement, grid_movement, FFDBox, iZone, INST_0);

    iteration_container[iZone][INST_0]->Iterate(output, integration_container, geometry_container,
                                        solver_container, numerics_container, config_container,
                                        surface_movement, grid_movement, FFDBox, iZone, INST_0);
  }

}

void CGeneralDriver::Update() {

  for (iZone = 0; iZone < nZone; iZone++)
    iteration_container[iZone][INST_0]->Update(output, integration_container, geometry_container,
                                      solver_container, numerics_container, config_container,
                                      surface_movement, grid_movement, FFDBox, iZone, INST_0);

  if (config_container[ZONE_0]->GetKind_Solver() == DISC_ADJ_FEM){
      iteration_container[ZONE_0][INST_0]->Postprocess(output, integration_container, geometry_container,
                                      solver_container, numerics_container, config_container,
                                      surface_movement, grid_movement, FFDBox, ZONE_0, INST_0);
  }

}

void CGeneralDriver::DynamicMeshUpdate(unsigned long ExtIter) {

  bool harmonic_balance;

  for (iZone = 0; iZone < nZone; iZone++) {
   harmonic_balance = (config_container[iZone]->GetUnsteady_Simulation() == HARMONIC_BALANCE);
    /*--- Dynamic mesh update ---*/
    if ((config_container[iZone]->GetGrid_Movement()) && (!harmonic_balance)) {
      iteration_container[iZone][INST_0]->SetGrid_Movement(geometry_container, surface_movement, grid_movement, FFDBox, solver_container, config_container, iZone, INST_0, 0, ExtIter );
    }
  }
}

CFluidDriver::CFluidDriver(char* confFile, unsigned short val_nZone, unsigned short val_nDim, bool val_periodic, SU2_Comm MPICommunicator) : CDriver(confFile, val_nZone, val_nDim, val_periodic, MPICommunicator) { }

CFluidDriver::~CFluidDriver(void) { }

void CFluidDriver::Run() {

  unsigned short iZone, jZone, checkConvergence;
  unsigned long IntIter, nIntIter;
  bool unsteady;

  /*--- Run a single iteration of a multi-zone problem by looping over all
   zones and executing the iterations. Note that data transers between zones
   and other intermediate procedures may be required. ---*/

  unsteady = (config_container[MESH_0]->GetUnsteady_Simulation() == DT_STEPPING_1ST) || (config_container[MESH_0]->GetUnsteady_Simulation() == DT_STEPPING_2ND);

  /*--- Zone preprocessing ---*/

  for (iZone = 0; iZone < nZone; iZone++)
    iteration_container[iZone][INST_0]->Preprocess(output, integration_container, geometry_container, solver_container, numerics_container, config_container, surface_movement, grid_movement, FFDBox, iZone, INST_0);

  /*--- Updating zone interface communication patterns,
   needed only for unsteady simulation since for steady problems
   this is done once in the interpolator_container constructor 
   at the beginning of the computation ---*/

  if ( unsteady ) {
    for (iZone = 0; iZone < nZone; iZone++) {   
      for (jZone = 0; jZone < nZone; jZone++)
        if(jZone != iZone && interpolator_container[iZone][jZone] != NULL)
        interpolator_container[iZone][jZone]->Set_TransferCoeff(config_container);
    }
  }

  /*--- Begin Unsteady pseudo-time stepping internal loop, if not unsteady it does only one step --*/

  if (unsteady) 
    nIntIter = config_container[MESH_0]->GetUnst_nIntIter();
  else
    nIntIter = 1;

  for (IntIter = 0; IntIter < nIntIter; IntIter++) {

    /*--- At each pseudo time-step updates transfer data ---*/
    for (iZone = 0; iZone < nZone; iZone++)   
      for (jZone = 0; jZone < nZone; jZone++)
        if(jZone != iZone && transfer_container[iZone][jZone] != NULL)
          Transfer_Data(iZone, jZone);

    /*--- For each zone runs one single iteration ---*/

    for (iZone = 0; iZone < nZone; iZone++) {
      config_container[iZone]->SetIntIter(IntIter);
      iteration_container[iZone][INST_0]->Iterate(output, integration_container, geometry_container, solver_container, numerics_container, config_container, surface_movement, grid_movement, FFDBox, iZone, INST_0);
    }

    /*--- Check convergence in each zone --*/

    checkConvergence = 0;
    for (iZone = 0; iZone < nZone; iZone++)
    checkConvergence += (int) integration_container[iZone][INST_0][FLOW_SOL]->GetConvergence();

    /*--- If convergence was reached in every zone --*/

  if (checkConvergence == nZone) break;
  }

}

void CFluidDriver::Transfer_Data(unsigned short donorZone, unsigned short targetZone) {

  bool MatchingMesh = config_container[targetZone]->GetMatchingMesh();

  /*--- Select the transfer method and the appropriate mesh properties (matching or nonmatching mesh) ---*/

  switch (config_container[targetZone]->GetKind_TransferMethod()) {

  case BROADCAST_DATA:
      if (MatchingMesh) {
        transfer_container[donorZone][targetZone]->Broadcast_InterfaceData_Matching(solver_container[donorZone][INST_0][MESH_0][FLOW_SOL],solver_container[targetZone][INST_0][MESH_0][FLOW_SOL],
            geometry_container[donorZone][INST_0][MESH_0],geometry_container[targetZone][INST_0][MESH_0],
            config_container[donorZone], config_container[targetZone]);
        if (config_container[targetZone]->GetKind_Solver() == RANS)
          transfer_container[donorZone][targetZone]->Broadcast_InterfaceData_Matching(solver_container[donorZone][INST_0][MESH_0][TURB_SOL],solver_container[targetZone][INST_0][MESH_0][TURB_SOL],
              geometry_container[donorZone][INST_0][MESH_0],geometry_container[targetZone][INST_0][MESH_0],
              config_container[donorZone], config_container[targetZone]);
      }
      else {
        transfer_container[donorZone][targetZone]->Broadcast_InterfaceData_Interpolate(solver_container[donorZone][INST_0][MESH_0][FLOW_SOL],solver_container[targetZone][INST_0][MESH_0][FLOW_SOL],
            geometry_container[donorZone][INST_0][MESH_0],geometry_container[targetZone][INST_0][MESH_0],
            config_container[donorZone], config_container[targetZone]);
        if (config_container[targetZone]->GetKind_Solver() == RANS)
          transfer_container[donorZone][targetZone]->Broadcast_InterfaceData_Interpolate(solver_container[donorZone][INST_0][MESH_0][TURB_SOL],solver_container[targetZone][INST_0][MESH_0][TURB_SOL],
              geometry_container[donorZone][INST_0][MESH_0],geometry_container[targetZone][INST_0][MESH_0],
              config_container[donorZone], config_container[targetZone]);
    }
    break;

  case SCATTER_DATA:
    if (MatchingMesh) {
      transfer_container[donorZone][targetZone]->Scatter_InterfaceData(solver_container[donorZone][INST_0][MESH_0][FLOW_SOL],solver_container[targetZone][INST_0][MESH_0][FLOW_SOL],
          geometry_container[donorZone][INST_0][MESH_0],geometry_container[targetZone][INST_0][MESH_0],
          config_container[donorZone], config_container[targetZone]);
      if (config_container[targetZone]->GetKind_Solver() == RANS)
        transfer_container[donorZone][targetZone]->Scatter_InterfaceData(solver_container[donorZone][INST_0][MESH_0][TURB_SOL],solver_container[targetZone][INST_0][MESH_0][TURB_SOL],
            geometry_container[donorZone][INST_0][MESH_0],geometry_container[targetZone][INST_0][MESH_0],
            config_container[donorZone], config_container[targetZone]);
    }
    else {
      SU2_MPI::Error("Scatter method not implemented for non-matching meshes. ", CURRENT_FUNCTION);
    }
    break;

  case ALLGATHER_DATA:
    if (MatchingMesh) {
      SU2_MPI::Error("Allgather method not implemented for matching meshes. ", CURRENT_FUNCTION);
    }
    else {
      transfer_container[donorZone][targetZone]->Allgather_InterfaceData(solver_container[donorZone][INST_0][MESH_0][FLOW_SOL],solver_container[targetZone][INST_0][MESH_0][FLOW_SOL],
          geometry_container[donorZone][INST_0][MESH_0],geometry_container[targetZone][INST_0][MESH_0],
          config_container[donorZone], config_container[targetZone]);
      if (config_container[targetZone]->GetKind_Solver() == RANS)
        transfer_container[donorZone][targetZone]->Allgather_InterfaceData(solver_container[donorZone][INST_0][MESH_0][TURB_SOL],solver_container[targetZone][INST_0][MESH_0][TURB_SOL],
            geometry_container[donorZone][INST_0][MESH_0],geometry_container[targetZone][INST_0][MESH_0],
            config_container[donorZone], config_container[targetZone]);
    }
    break;
  }

}

void CFluidDriver::Update() {

  for(iZone = 0; iZone < nZone; iZone++)
    iteration_container[iZone][INST_0]->Update(output, integration_container, geometry_container,
         solver_container, numerics_container, config_container,
         surface_movement, grid_movement, FFDBox, iZone, INST_0);
}

void CFluidDriver::DynamicMeshUpdate(unsigned long ExtIter) {

  bool harmonic_balance;

  for (iZone = 0; iZone < nZone; iZone++) {
   harmonic_balance = (config_container[iZone]->GetUnsteady_Simulation() == HARMONIC_BALANCE);
    /*--- Dynamic mesh update ---*/
    if ((config_container[iZone]->GetGrid_Movement()) && (!harmonic_balance)) {
      iteration_container[iZone][INST_0]->SetGrid_Movement(geometry_container, surface_movement, grid_movement, FFDBox, solver_container, config_container, iZone, INST_0, 0, ExtIter );
    }
  }

}

CTurbomachineryDriver::CTurbomachineryDriver(char* confFile,
    unsigned short val_nZone,
    unsigned short val_nDim, bool val_periodic, SU2_Comm MPICommunicator) : CFluidDriver(confFile,
        val_nZone,
        val_nDim,
        val_periodic,
        MPICommunicator) { }

CTurbomachineryDriver::~CTurbomachineryDriver(void) { }

void CTurbomachineryDriver::Run() {

  /*--- Run a single iteration of a multi-zone problem by looping over all
   zones and executing the iterations. Note that data transers between zones
   and other intermediate procedures may be required. ---*/

  for (iZone = 0; iZone < nZone; iZone++) {
    iteration_container[iZone][INST_0]->Preprocess(output, integration_container, geometry_container,
                                           solver_container, numerics_container, config_container,
                                           surface_movement, grid_movement, FFDBox, iZone, INST_0);
  }

  /* --- Update the mixing-plane interface ---*/
  for (iZone = 0; iZone < nZone; iZone++) {
    if(mixingplane)SetMixingPlane(iZone);
  }

  for (iZone = 0; iZone < nZone; iZone++) {
    iteration_container[iZone][INST_0]->Iterate(output, integration_container, geometry_container,
                                        solver_container, numerics_container, config_container,
                                        surface_movement, grid_movement, FFDBox, iZone, INST_0);
  }

  for (iZone = 0; iZone < nZone; iZone++) {
    iteration_container[iZone][INST_0]->Postprocess(output, integration_container, geometry_container,
                                      solver_container, numerics_container, config_container,
                                      surface_movement, grid_movement, FFDBox, iZone, INST_0);
  }

  if (rank == MASTER_NODE){
    SetTurboPerformance(ZONE_0);
  }


}

void CTurbomachineryDriver::SetMixingPlane(unsigned short donorZone){

  unsigned short targetZone, nMarkerInt, iMarkerInt ;
  nMarkerInt     = config_container[donorZone]->GetnMarker_MixingPlaneInterface()/2;

  /* --- transfer the average value from the donorZone to the targetZone*/
  for (iMarkerInt = 1; iMarkerInt <= nMarkerInt; iMarkerInt++){
    for (targetZone = 0; targetZone < nZone; targetZone++) {
      if (targetZone != donorZone){
        transfer_container[donorZone][targetZone]->Allgather_InterfaceAverage(solver_container[donorZone][INST_0][MESH_0][FLOW_SOL],solver_container[targetZone][INST_0][MESH_0][FLOW_SOL],
            geometry_container[donorZone][INST_0][MESH_0],geometry_container[targetZone][INST_0][MESH_0],
            config_container[donorZone], config_container[targetZone], iMarkerInt );
      }
    }
  }
}

void CTurbomachineryDriver::SetTurboPerformance(unsigned short targetZone){

  unsigned short donorZone;
  //IMPORTANT this approach of multi-zone performances rely upon the fact that turbomachinery markers follow the natural (stator-rotor) development of the real machine.
  /* --- transfer the local turboperfomance quantities (for each blade)  from all the donorZones to the targetZone (ZONE_0) ---*/
  for (donorZone = 1; donorZone < nZone; donorZone++) {
    transfer_container[donorZone][targetZone]->GatherAverageValues(solver_container[donorZone][INST_0][MESH_0][FLOW_SOL],solver_container[targetZone][INST_0][MESH_0][FLOW_SOL], donorZone);
  }

  /* --- compute turboperformance for each stage and the global machine ---*/

  output->ComputeTurboPerformance(solver_container[targetZone][INST_0][MESH_0][FLOW_SOL], geometry_container[targetZone][INST_0][MESH_0], config_container[targetZone]);

}


bool CTurbomachineryDriver::Monitor(unsigned long ExtIter) {

  su2double CFL;
  su2double rot_z_ini, rot_z_final ,rot_z;
  su2double outPres_ini, outPres_final, outPres;
  unsigned long rampFreq, finalRamp_Iter;
  unsigned short iMarker, KindBC, KindBCOption;
  string Marker_Tag;

  bool print;

  /*--- Synchronization point after a single solver iteration. Compute the
   wall clock time required. ---*/

#ifndef HAVE_MPI
  StopTime = su2double(clock())/su2double(CLOCKS_PER_SEC);
#else
  StopTime = MPI_Wtime();
#endif

  UsedTime = (StopTime - StartTime);


  /*--- Check if there is any change in the runtime parameters ---*/
  CConfig *runtime = NULL;
  strcpy(runtime_file_name, "runtime.dat");
  runtime = new CConfig(runtime_file_name, config_container[ZONE_0]);
  runtime->SetExtIter(ExtIter);
  delete runtime;

  /*--- Update the convergence history file (serial and parallel computations). ---*/

  for (iZone = 0; iZone < nZone; iZone++) {
    for (iInst = 0; iInst < nInst[iZone]; iInst++)
      output->SetConvHistory_Body(&ConvHist_file[iZone][iInst], geometry_container, solver_container,
          config_container, integration_container, false, UsedTime, iZone, iInst);
  }


  /*--- Evaluate the new CFL number (adaptive). ---*/
  if (config_container[ZONE_0]->GetCFL_Adapt() == YES) {
    if(mixingplane){
      CFL = 0;
      for (iZone = 0; iZone < nZone; iZone++){
        output->SetCFL_Number(solver_container, config_container, iZone);
        CFL += config_container[iZone]->GetCFL(MESH_0);
      }
      /*--- For fluid-multizone the new CFL number is the same for all the zones and it is equal to the zones' minimum value. ---*/
      for (iZone = 0; iZone < nZone; iZone++){
        config_container[iZone]->SetCFL(MESH_0, CFL/nZone);
      }
    }
    else{
      output->SetCFL_Number(solver_container, config_container, ZONE_0);
    }
  }


  /*--- ROTATING FRAME Ramp: Compute the updated rotational velocity. ---*/
  if (config_container[ZONE_0]->GetGrid_Movement() && config_container[ZONE_0]->GetRampRotatingFrame()) {
    rampFreq       = SU2_TYPE::Int(config_container[ZONE_0]->GetRampRotatingFrame_Coeff(1));
    finalRamp_Iter = SU2_TYPE::Int(config_container[ZONE_0]->GetRampRotatingFrame_Coeff(2));
    rot_z_ini = config_container[ZONE_0]->GetRampRotatingFrame_Coeff(0);
    print = false;
    if(ExtIter % rampFreq == 0 &&  ExtIter <= finalRamp_Iter){

      for (iZone = 0; iZone < nZone; iZone++) {
        rot_z_final = config_container[iZone]->GetFinalRotation_Rate_Z(iZone);
        if(abs(rot_z_final) > 0.0){
          rot_z = rot_z_ini + ExtIter*( rot_z_final - rot_z_ini)/finalRamp_Iter;
          config_container[iZone]->SetRotation_Rate_Z(rot_z, iZone);
          if(rank == MASTER_NODE && print && ExtIter > 0) {
            cout << endl << " Updated rotating frame grid velocities";
            cout << " for zone " << iZone << "." << endl;
          }
          geometry_container[iZone][INST_0][MESH_0]->SetRotationalVelocity(config_container[iZone], iZone, print);
          geometry_container[iZone][INST_0][MESH_0]->SetShroudVelocity(config_container[iZone]);
        }
      }

      for (iZone = 0; iZone < nZone; iZone++) {
        geometry_container[iZone][INST_0][MESH_0]->SetAvgTurboValue(config_container[iZone], iZone, INFLOW, false);
        geometry_container[iZone][INST_0][MESH_0]->SetAvgTurboValue(config_container[iZone],iZone, OUTFLOW, false);
        geometry_container[iZone][INST_0][MESH_0]->GatherInOutAverageValues(config_container[iZone], false);

      }

      for (iZone = 1; iZone < nZone; iZone++) {
        transfer_container[iZone][ZONE_0]->GatherAverageTurboGeoValues(geometry_container[iZone][INST_0][MESH_0],geometry_container[ZONE_0][INST_0][MESH_0], iZone);
      }

    }
  }


  /*--- Outlet Pressure Ramp: Compute the updated rotational velocity. ---*/
  if (config_container[ZONE_0]->GetRampOutletPressure()) {
    rampFreq       = SU2_TYPE::Int(config_container[ZONE_0]->GetRampOutletPressure_Coeff(1));
    finalRamp_Iter = SU2_TYPE::Int(config_container[ZONE_0]->GetRampOutletPressure_Coeff(2));
    outPres_ini    = config_container[ZONE_0]->GetRampOutletPressure_Coeff(0);
    outPres_final  = config_container[ZONE_0]->GetFinalOutletPressure();

    if(ExtIter % rampFreq == 0 &&  ExtIter <= finalRamp_Iter){
      outPres = outPres_ini + ExtIter*(outPres_final - outPres_ini)/finalRamp_Iter;
      if(rank == MASTER_NODE) config_container[ZONE_0]->SetMonitotOutletPressure(outPres);

      for (iZone = 0; iZone < nZone; iZone++) {
        for (iMarker = 0; iMarker < config_container[iZone]->GetnMarker_All(); iMarker++) {
          KindBC = config_container[iZone]->GetMarker_All_KindBC(iMarker);
          switch (KindBC) {
          case RIEMANN_BOUNDARY:
            Marker_Tag         = config_container[iZone]->GetMarker_All_TagBound(iMarker);
            KindBCOption       = config_container[iZone]->GetKind_Data_Riemann(Marker_Tag);
            if(KindBCOption == STATIC_PRESSURE || KindBCOption == RADIAL_EQUILIBRIUM ){
              SU2_MPI::Error("Outlet pressure ramp only implemented for NRBC", CURRENT_FUNCTION);
            }
            break;
          case GILES_BOUNDARY:
            Marker_Tag         = config_container[iZone]->GetMarker_All_TagBound(iMarker);
            KindBCOption       = config_container[iZone]->GetKind_Data_Giles(Marker_Tag);
            if(KindBCOption == STATIC_PRESSURE || KindBCOption == STATIC_PRESSURE_1D || KindBCOption == RADIAL_EQUILIBRIUM ){
              config_container[iZone]->SetGiles_Var1(outPres, Marker_Tag);
            }
            break;
          }
        }
      }
    }
  }


  /*--- Check whether the current simulation has reached the specified
   convergence criteria, and set StopCalc to true, if so. ---*/

  switch (config_container[ZONE_0]->GetKind_Solver()) {
  case EULER: case NAVIER_STOKES: case RANS:
    StopCalc = integration_container[ZONE_0][INST_0][FLOW_SOL]->GetConvergence(); break;
  case DISC_ADJ_EULER: case DISC_ADJ_NAVIER_STOKES: case DISC_ADJ_RANS:
    StopCalc = integration_container[ZONE_0][INST_0][ADJFLOW_SOL]->GetConvergence(); break;
  }

  return StopCalc;

}

CDiscAdjFluidDriver::CDiscAdjFluidDriver(char* confFile,
                                                 unsigned short val_nZone,
                                                 unsigned short val_nDim, bool val_periodic,
                                         SU2_Comm MPICommunicator) : CFluidDriver(confFile,
																										 	 	 	 	 	 	 	 	 	 	 	 	 	 	 	 	val_nZone,
                                                                                    val_nDim,
                                                                                    val_periodic,
                                                                                    MPICommunicator) {

  RecordingState = NONE;
  unsigned short iZone;

  direct_iteration = new CIteration*[nZone];

  for (iZone = 0; iZone < nZone; iZone++){
    if(config_container[iZone]->GetBoolTurbomachinery()){
      direct_iteration[iZone] = new CTurboIteration(config_container[iZone]);
    }
    else{
      direct_iteration[iZone] = new CFluidIteration(config_container[iZone]);
    }
  }

}

CDiscAdjFluidDriver::~CDiscAdjFluidDriver(){

  for (iZone = 0; iZone < nZone; iZone++){
    delete direct_iteration[iZone];
  }

  delete [] direct_iteration;

}

void CDiscAdjFluidDriver::Run() {

  unsigned short iZone = 0, checkConvergence;
  unsigned long IntIter, nIntIter;

  bool unsteady;

  unsteady = (config_container[MESH_0]->GetUnsteady_Simulation() == DT_STEPPING_1ST) || (config_container[MESH_0]->GetUnsteady_Simulation() == DT_STEPPING_2ND);

  /*--- Begin Unsteady pseudo-time stepping internal loop, if not unsteady it does only one step --*/

  if (unsteady)
    nIntIter = config_container[MESH_0]->GetUnst_nIntIter();
  else
    nIntIter = 1;

  for (iZone = 0; iZone < nZone; iZone++) {

    iteration_container[iZone][INST_0]->Preprocess(output, integration_container, geometry_container,
                                                     solver_container, numerics_container, config_container,
                                                     surface_movement, grid_movement, FFDBox, iZone, INST_0);
  }


  /*--- For the adjoint iteration we need the derivatives of the iteration function with
   *    respect to the conservative flow variables. Since these derivatives do not change in the steady state case
   *    we only have to record if the current recording is different from cons. variables. ---*/

  if (RecordingState != FLOW_CONS_VARS || unsteady){

    /*--- SetRecording stores the computational graph on one iteration of the direct problem. Calling it with NONE
     *    as argument ensures that all information from a previous recording is removed. ---*/

    SetRecording(NONE);

    /*--- Store the computational graph of one direct iteration with the conservative variables as input. ---*/

    SetRecording(FLOW_CONS_VARS);

  }

  for (IntIter = 0; IntIter < nIntIter; IntIter++) {


    /*--- Initialize the adjoint of the output variables of the iteration with the adjoint solution
   *    of the previous iteration. The values are passed to the AD tool. ---*/

    for (iZone = 0; iZone < nZone; iZone++) {

      config_container[iZone]->SetIntIter(IntIter);

      iteration_container[iZone][INST_0]->InitializeAdjoint(solver_container, geometry_container, config_container, iZone, INST_0);

    }

    /*--- Initialize the adjoint of the objective function with 1.0. ---*/

    SetAdj_ObjFunction();

    /*--- Interpret the stored information by calling the corresponding routine of the AD tool. ---*/

    AD::ComputeAdjoint();

    /*--- Extract the computed adjoint values of the input variables and store them for the next iteration. ---*/

    for (iZone = 0; iZone < nZone; iZone++) {
      iteration_container[iZone][INST_0]->Iterate(output, integration_container, geometry_container,
                                          solver_container, numerics_container, config_container,
                                          surface_movement, grid_movement, FFDBox, iZone, INST_0);
    }

    /*--- Clear the stored adjoint information to be ready for a new evaluation. ---*/

    AD::ClearAdjoints();

    /*--- Check convergence in each zone --*/

    checkConvergence = 0;
    for (iZone = 0; iZone < nZone; iZone++)
      checkConvergence += (int) integration_container[iZone][INST_0][ADJFLOW_SOL]->GetConvergence();

    /*--- If convergence was reached in every zone --*/

    if (checkConvergence == nZone) break;

    /*--- Write the convergence history (only screen output) ---*/

    if (unsteady)
      output->SetConvHistory_Body(NULL, geometry_container, solver_container, config_container, integration_container, true, 0.0, ZONE_0, INST_0);

  }

  /*--- Compute the geometrical sensitivities ---*/

  if ((ExtIter+1 >= config_container[ZONE_0]->GetnExtIter()) ||
      integration_container[ZONE_0][INST_0][ADJFLOW_SOL]->GetConvergence() ||
      (ExtIter % config_container[ZONE_0]->GetWrt_Sol_Freq() == 0) || unsteady){

    /*--- SetRecording stores the computational graph on one iteration of the direct problem. Calling it with NONE
     * as argument ensures that all information from a previous recording is removed. ---*/

    SetRecording(NONE);

    /*--- Store the computational graph of one direct iteration with the mesh coordinates as input. ---*/

    SetRecording(MESH_COORDS);

    /*--- Initialize the adjoint of the output variables of the iteration with the adjoint solution
     *    of the current iteration. The values are passed to the AD tool. ---*/

    for (iZone = 0; iZone < nZone; iZone++) {

      iteration_container[iZone][INST_0]->InitializeAdjoint(solver_container, geometry_container, config_container, iZone, INST_0);

    }

    /*--- Initialize the adjoint of the objective function with 1.0. ---*/

    SetAdj_ObjFunction();

    /*--- Interpret the stored information by calling the corresponding routine of the AD tool. ---*/

    AD::ComputeAdjoint();

    /*--- Extract the computed sensitivity values. ---*/

    for (iZone = 0; iZone < nZone; iZone++) {
      solver_container[iZone][INST_0][MESH_0][ADJFLOW_SOL]->SetSensitivity(geometry_container[iZone][INST_0][MESH_0],config_container[iZone]);
    }

    /*--- Clear the stored adjoint information to be ready for a new evaluation. ---*/

    AD::ClearAdjoints();
  }
}

void CDiscAdjFluidDriver::SetRecording(unsigned short kind_recording){
  unsigned short iZone, iMesh;

  AD::Reset();

  /*--- Prepare for recording by resetting the flow solution to the initial converged solution---*/

  for (iZone = 0; iZone < nZone; iZone++) {
    for (iMesh = 0; iMesh <= config_container[iZone]->GetnMGLevels(); iMesh++){
      solver_container[iZone][INST_0][iMesh][ADJFLOW_SOL]->SetRecording(geometry_container[iZone][INST_0][iMesh], config_container[iZone]);
    }
    if (config_container[iZone]->GetKind_Solver() == DISC_ADJ_RANS && !config_container[iZone]->GetFrozen_Visc_Disc()) {
      solver_container[iZone][INST_0][MESH_0][ADJTURB_SOL]->SetRecording(geometry_container[iZone][INST_0][MESH_0], config_container[iZone]);
    }
  }


  /*---Enable recording and register input of the flow iteration (conservative variables or node coordinates) --- */

  if (kind_recording != NONE){

    AD::StartRecording();

    if (rank == MASTER_NODE && ((ExtIter == 0)) && kind_recording == FLOW_CONS_VARS) {
      cout << endl << "-------------------------------------------------------------------------" << endl;
      cout << "Direct iteration to store computational graph." << endl;
      cout << "Compute residuals to check the convergence of the direct problem." << endl;
      cout << "-------------------------------------------------------------------------" << endl << endl;
    }
    for (iZone = 0; iZone < nZone; iZone++) {
      iteration_container[iZone][INST_0]->RegisterInput(solver_container, geometry_container, config_container, iZone, INST_0, kind_recording);
    }

  }

  for (iZone = 0; iZone < nZone; iZone++) {
    iteration_container[iZone][INST_0]->SetDependencies(solver_container, geometry_container, config_container, iZone, INST_0, kind_recording);
  }

  /*--- Do one iteration of the direct flow solver ---*/

  DirectRun();

  /*--- Print residuals in the first iteration ---*/

  for (iZone = 0; iZone < nZone; iZone++) {
    if (rank == MASTER_NODE && ((ExtIter == 0) || (config_container[iZone]->GetUnsteady_Simulation() != STEADY)) && (kind_recording == FLOW_CONS_VARS)) {
      cout << " Zone " << iZone << ": log10[Conservative 0]: "<< log10(solver_container[iZone][INST_0][MESH_0][FLOW_SOL]->GetRes_RMS(0)) << endl;
      if ( config_container[iZone]->GetKind_Turb_Model() != NONE && !config_container[iZone]->GetFrozen_Visc_Disc()) {
        cout <<"       log10[RMS k]: " << log10(solver_container[iZone][INST_0][MESH_0][TURB_SOL]->GetRes_RMS(0)) << endl;
      }
    }
  }

  RecordingState = kind_recording;

  for (iZone = 0; iZone < nZone; iZone++) {
    iteration_container[iZone][INST_0]->RegisterOutput(solver_container, geometry_container, config_container, output, iZone, INST_0);
  }

  /*--- Extract the objective function and store it --- */

  SetObjFunction();

  AD::StopRecording();

}

void CDiscAdjFluidDriver::SetAdj_ObjFunction(){

  bool time_stepping = config_container[ZONE_0]->GetUnsteady_Simulation() != STEADY;
  unsigned long IterAvg_Obj = config_container[ZONE_0]->GetIter_Avg_Objective();
  unsigned long ExtIter = config_container[ZONE_0]->GetExtIter();
  su2double seeding = 1.0;

  if (time_stepping){
    if (ExtIter < IterAvg_Obj){
      seeding = 1.0/((su2double)IterAvg_Obj);
    }
    else{
      seeding = 0.0;
    }
  }

  if (rank == MASTER_NODE){
    SU2_TYPE::SetDerivative(ObjFunc, SU2_TYPE::GetValue(seeding));
  } else {
    SU2_TYPE::SetDerivative(ObjFunc, 0.0);
  }

}

void CDiscAdjFluidDriver::SetObjFunction(){

  ObjFunc = 0.0;

  for (iZone = 0; iZone < nZone; iZone++){
    solver_container[iZone][INST_0][MESH_0][FLOW_SOL]->SetTotal_ComboObj(0.0);
  }

  /*--- Specific scalar objective functions ---*/

  for (iZone = 0; iZone < nZone; iZone++){
    switch (config_container[iZone]->GetKind_Solver()) {
      case EULER:                   case NAVIER_STOKES:                   case RANS:
      case DISC_ADJ_EULER:          case DISC_ADJ_NAVIER_STOKES:          case DISC_ADJ_RANS:
        
        if (config_container[ZONE_0]->GetnMarker_Analyze() != 0)
          output->SpecialOutput_AnalyzeSurface(solver_container[iZone][INST_0][MESH_0][FLOW_SOL], geometry_container[iZone][INST_0][MESH_0], config_container[iZone], false);
        
        if (config_container[ZONE_0]->GetnMarker_Analyze() != 0)
          output->SpecialOutput_Distortion(solver_container[ZONE_0][INST_0][MESH_0][FLOW_SOL], geometry_container[ZONE_0][INST_0][MESH_0], config_container[ZONE_0], false);
        
        if (config_container[ZONE_0]->GetnMarker_NearFieldBound() != 0)
          output->SpecialOutput_SonicBoom(solver_container[ZONE_0][INST_0][MESH_0][FLOW_SOL], geometry_container[ZONE_0][INST_0][MESH_0], config_container[ZONE_0], false);
          
        if (config_container[ZONE_0]->GetPlot_Section_Forces())
          output->SpecialOutput_SpanLoad(solver_container[ZONE_0][INST_0][MESH_0][FLOW_SOL], geometry_container[ZONE_0][INST_0][MESH_0], config_container[ZONE_0], false);
        
        break;
    }
  }

  /*--- Surface based obj. function ---*/

  for (iZone = 0; iZone < nZone; iZone++){
    solver_container[iZone][INST_0][MESH_0][FLOW_SOL]->Evaluate_ObjFunc(config_container[iZone]);
    ObjFunc += solver_container[iZone][INST_0][MESH_0][FLOW_SOL]->GetTotal_ComboObj();
  }

  if (rank == MASTER_NODE){
    AD::RegisterOutput(ObjFunc);
  }
  
}

void CDiscAdjFluidDriver::DirectRun(){


  unsigned short iZone, jZone;
  bool unsteady = config_container[ZONE_0]->GetUnsteady_Simulation() != STEADY;

  /*--- Run a single iteration of a multi-zone problem by looping over all
   zones and executing the iterations. Note that data transers between zones
   and other intermediate procedures may be required. ---*/

  unsteady = (config_container[MESH_0]->GetUnsteady_Simulation() == DT_STEPPING_1ST) || (config_container[MESH_0]->GetUnsteady_Simulation() == DT_STEPPING_2ND);

  /*--- Zone preprocessing ---*/

  for (iZone = 0; iZone < nZone; iZone++)
    direct_iteration[iZone]->Preprocess(output, integration_container, geometry_container, solver_container, numerics_container, config_container, surface_movement, grid_movement, FFDBox, iZone, INST_0);

  /*--- Updating zone interface communication patterns,
   needed only for unsteady simulation since for steady problems
  this is done once in the interpolator_container constructor
   at the beginning of the computation ---*/

  if ( unsteady ) {
  for (iZone = 0; iZone < nZone; iZone++) {
      for (jZone = 0; jZone < nZone; jZone++)
        if(jZone != iZone && interpolator_container[iZone][jZone] != NULL)
        interpolator_container[iZone][jZone]->Set_TransferCoeff(config_container);
    }
  }

  /*--- Do one iteration of the direct solver  --*/

  /*--- At each pseudo time-step updates transfer data ---*/
  for (iZone = 0; iZone < nZone; iZone++)
    for (jZone = 0; jZone < nZone; jZone++)
      if(jZone != iZone && transfer_container[iZone][jZone] != NULL)
        Transfer_Data(iZone, jZone);

  /*--- For each zone runs one single iteration ---*/

  for (iZone = 0; iZone < nZone; iZone++) {
    config_container[iZone]->SetIntIter(1);
    direct_iteration[iZone]->Iterate(output, integration_container, geometry_container, solver_container, numerics_container, config_container, surface_movement, grid_movement, FFDBox, iZone, INST_0);
  }

}

CDiscAdjTurbomachineryDriver::CDiscAdjTurbomachineryDriver(char* confFile,
                                                           unsigned short val_nZone,
                                                           unsigned short val_nDim,
                                                           bool val_periodic,
                                                           SU2_Comm MPICommunicator): CDiscAdjFluidDriver(confFile, val_nZone, val_nDim, val_periodic, MPICommunicator){ }
CDiscAdjTurbomachineryDriver::~CDiscAdjTurbomachineryDriver(){

}


void CDiscAdjTurbomachineryDriver::DirectRun(){

  /*--- Run a single iteration of a multi-zone problem by looping over all
   zones and executing the iterations. Note that data transers between zones
   and other intermediate procedures may be required. ---*/

  for (iZone = 0; iZone < nZone; iZone++) {

    direct_iteration[iZone]->Preprocess(output, integration_container, geometry_container,
        solver_container, numerics_container, config_container,
        surface_movement, grid_movement, FFDBox, iZone, INST_0);

  }


  /* --- Update the mixing-plane interface ---*/
  for (iZone = 0; iZone < nZone; iZone++) {
    if(mixingplane)SetMixingPlane(iZone);
  }

  for (iZone = 0; iZone < nZone; iZone++) {
    direct_iteration[iZone]->Iterate(output, integration_container, geometry_container,
                                     solver_container, numerics_container, config_container,
                                     surface_movement, grid_movement, FFDBox, iZone, INST_0);
  }

  for (iZone = 0; iZone < nZone; iZone++) {
    direct_iteration[iZone]->Postprocess(output, integration_container, geometry_container,
                                      solver_container, numerics_container, config_container,
                                      surface_movement, grid_movement, FFDBox, iZone, INST_0);
  }


  if (rank == MASTER_NODE){
    SetTurboPerformance(ZONE_0);
  }

}

void CDiscAdjTurbomachineryDriver::SetObjFunction(){

  solver_container[ZONE_0][INST_0][MESH_0][FLOW_SOL]->SetTotal_ComboObj(0.0);

  switch (config_container[ZONE_0]->GetKind_ObjFunc()){
  case ENTROPY_GENERATION:
    solver_container[ZONE_0][INST_0][MESH_0][FLOW_SOL]->AddTotal_ComboObj(output->GetEntropyGen(config_container[ZONE_0]->GetnMarker_TurboPerformance() - 1, config_container[ZONE_0]->GetnSpanWiseSections()));
    break;
  case FLOW_ANGLE_OUT:
      solver_container[ZONE_0][INST_0][MESH_0][FLOW_SOL]->AddTotal_ComboObj(output->GetFlowAngleOut(config_container[ZONE_0]->GetnMarker_TurboPerformance() - 1, config_container[ZONE_0]->GetnSpanWiseSections()));
      break;
  case MASS_FLOW_IN:
    solver_container[ZONE_0][INST_0][MESH_0][FLOW_SOL]->AddTotal_ComboObj(output->GetMassFlowIn(config_container[ZONE_0]->GetnMarker_TurboPerformance() - 1, config_container[ZONE_0]->GetnSpanWiseSections()));
    break;
  default:
    break;
  }

  ObjFunc = solver_container[ZONE_0][INST_0][MESH_0][FLOW_SOL]->GetTotal_ComboObj();

  if (rank == MASTER_NODE){
    AD::RegisterOutput(ObjFunc);
  }
}

void CDiscAdjTurbomachineryDriver::SetMixingPlane(unsigned short donorZone){

  unsigned short targetZone, nMarkerInt, iMarkerInt ;
  nMarkerInt     = config_container[donorZone]->GetnMarker_MixingPlaneInterface()/2;

  /* --- transfer the average value from the donorZone to the targetZone*/
  for (iMarkerInt = 1; iMarkerInt <= nMarkerInt; iMarkerInt++){
    for (targetZone = 0; targetZone < nZone; targetZone++) {
      if (targetZone != donorZone){
        transfer_container[donorZone][targetZone]->Allgather_InterfaceAverage(solver_container[donorZone][INST_0][MESH_0][FLOW_SOL],solver_container[targetZone][INST_0][MESH_0][FLOW_SOL],
            geometry_container[donorZone][INST_0][MESH_0],geometry_container[targetZone][INST_0][MESH_0],
            config_container[donorZone], config_container[targetZone], iMarkerInt );
      }
    }
  }
}


void CDiscAdjTurbomachineryDriver::SetTurboPerformance(unsigned short targetZone){

  unsigned short donorZone;
  //IMPORTANT this approach of multi-zone performances rely upon the fact that turbomachinery markers follow the natural (stator-rotor) development of the real machine.
  /* --- transfer the local turboperfomance quantities (for each blade)  from all the donorZones to the targetZone (ZONE_0) ---*/
  for (donorZone = 1; donorZone < nZone; donorZone++) {
    transfer_container[donorZone][targetZone]->GatherAverageValues(solver_container[donorZone][INST_0][MESH_0][FLOW_SOL],solver_container[targetZone][INST_0][MESH_0][FLOW_SOL], donorZone);
  }

  /* --- compute turboperformance for each stage and the global machine ---*/

  output->ComputeTurboPerformance(solver_container[targetZone][INST_0][MESH_0][FLOW_SOL], geometry_container[targetZone][INST_0][MESH_0], config_container[targetZone]);

}

CHBDriver::CHBDriver(char* confFile,
    unsigned short val_nZone,
    unsigned short val_nDim,
    bool val_periodic,
    SU2_Comm MPICommunicator) : CDriver(confFile,
        val_nZone,
        val_nDim,
        val_periodic,
        MPICommunicator) {
  unsigned short kInst;

  nInstHB = nInst[ZONE_0];

  D = NULL;
  /*--- allocate dynamic memory for the Harmonic Balance operator ---*/
  D = new su2double*[nInstHB]; for (kInst = 0; kInst < nInstHB; kInst++) D[kInst] = new su2double[nInstHB];

}

CHBDriver::~CHBDriver(void) {

  unsigned short kInst;

  /*--- delete dynamic memory for the Harmonic Balance operator ---*/
  for (kInst = 0; kInst < nInstHB; kInst++) if (D[kInst] != NULL) delete [] D[kInst];
  if (D[kInst] != NULL) delete [] D;

}

void CHBDriver::Run() {

  /*--- Run a single iteration of a Harmonic Balance problem. Preprocess all
   all zones before beginning the iteration. ---*/

  for (iInst = 0; iInst < nInstHB; iInst++)
    iteration_container[ZONE_0][iInst]->Preprocess(output, integration_container, geometry_container,
        solver_container, numerics_container, config_container,
        surface_movement, grid_movement, FFDBox, ZONE_0, iInst);

  for (iInst = 0; iInst < nInstHB; iInst++)
    iteration_container[ZONE_0][iInst]->Iterate(output, integration_container, geometry_container,
        solver_container, numerics_container, config_container,
        surface_movement, grid_movement, FFDBox, ZONE_0, iInst);

}

void CHBDriver::Update() {

  for (iInst = 0; iInst < nInstHB; iInst++) {
    /*--- Compute the harmonic balance terms across all zones ---*/
    SetHarmonicBalance(iInst);

  }

  /*--- Precondition the harmonic balance source terms ---*/
  if (config_container[ZONE_0]->GetHB_Precondition() == YES) {
    StabilizeHarmonicBalance();

  }

  for (iInst = 0; iInst < nInstHB; iInst++) {

    /*--- Update the harmonic balance terms across all zones ---*/
    iteration_container[ZONE_0][iInst]->Update(output, integration_container, geometry_container,
        solver_container, numerics_container, config_container,
        surface_movement, grid_movement, FFDBox, ZONE_0, iInst);

  }

}

void CHBDriver::ResetConvergence() {

  for(iInst = 0; iInst < nZone; iInst++) {
    switch (config_container[ZONE_0]->GetKind_Solver()) {

    case EULER: case NAVIER_STOKES: case RANS:
      integration_container[ZONE_0][iInst][FLOW_SOL]->SetConvergence(false);
      if (config_container[ZONE_0]->GetKind_Solver() == RANS) integration_container[ZONE_0][iInst][TURB_SOL]->SetConvergence(false);
      if(config_container[ZONE_0]->GetKind_Trans_Model() == LM) integration_container[ZONE_0][iInst][TRANS_SOL]->SetConvergence(false);
      break;

    case WAVE_EQUATION:
      integration_container[ZONE_0][iInst][WAVE_SOL]->SetConvergence(false);
      break;

    case HEAT_EQUATION:
      integration_container[ZONE_0][iInst][HEAT_SOL]->SetConvergence(false);
      break;

    case POISSON_EQUATION:
      break;

    case FEM_ELASTICITY:
      integration_container[ZONE_0][iInst][FEA_SOL]->SetConvergence(false);
      break;

    case ADJ_EULER: case ADJ_NAVIER_STOKES: case ADJ_RANS: case DISC_ADJ_EULER: case DISC_ADJ_NAVIER_STOKES: case DISC_ADJ_RANS:
      integration_container[ZONE_0][iInst][ADJFLOW_SOL]->SetConvergence(false);
      if( (config_container[ZONE_0]->GetKind_Solver() == ADJ_RANS) || (config_container[ZONE_0]->GetKind_Solver() == DISC_ADJ_RANS) )
        integration_container[ZONE_0][iInst][ADJTURB_SOL]->SetConvergence(false);
      break;
    }
  }

}

void CHBDriver::SetHarmonicBalance(unsigned short iInst) {

  unsigned short iVar, jInst, iMGlevel;
  unsigned short nVar = solver_container[ZONE_0][INST_0][MESH_0][FLOW_SOL]->GetnVar();
  unsigned long iPoint;
  bool implicit = (config_container[ZONE_0]->GetKind_TimeIntScheme_Flow() == EULER_IMPLICIT);
  bool adjoint = (config_container[ZONE_0]->GetContinuous_Adjoint());
  if (adjoint) {
    implicit = (config_container[ZONE_0]->GetKind_TimeIntScheme_AdjFlow() == EULER_IMPLICIT);
  }

  unsigned long ExtIter = config_container[ZONE_0]->GetExtIter();

  /*--- Retrieve values from the config file ---*/
  su2double *U = new su2double[nVar];
  su2double *U_old = new su2double[nVar];
  su2double *Psi = new su2double[nVar];
  su2double *Psi_old = new su2double[nVar];
  su2double *Source = new su2double[nVar];
  su2double deltaU, deltaPsi;

  /*--- Compute period of oscillation ---*/
  su2double period = config_container[ZONE_0]->GetHarmonicBalance_Period();

  /*--- Non-dimensionalize the input period, if necessary.  */
  period /= config_container[ZONE_0]->GetTime_Ref();

  if (ExtIter == 0)
    ComputeHB_Operator();

  /*--- Compute various source terms for explicit direct, implicit direct, and adjoint problems ---*/
  /*--- Loop over all grid levels ---*/
  for (iMGlevel = 0; iMGlevel <= config_container[ZONE_0]->GetnMGLevels(); iMGlevel++) {

    /*--- Loop over each node in the volume mesh ---*/
    for (iPoint = 0; iPoint < geometry_container[ZONE_0][iInst][iMGlevel]->GetnPoint(); iPoint++) {

      for (iVar = 0; iVar < nVar; iVar++) {
        Source[iVar] = 0.0;
      }

      /*--- Step across the columns ---*/
      for (jInst = 0; jInst < nInstHB; jInst++) {

        /*--- Retrieve solution at this node in current zone ---*/
        for (iVar = 0; iVar < nVar; iVar++) {

          if (!adjoint) {
            U[iVar] = solver_container[ZONE_0][jInst][iMGlevel][FLOW_SOL]->node[iPoint]->GetSolution(iVar);
            Source[iVar] += U[iVar]*D[iInst][jInst];

            if (implicit) {
              U_old[iVar] = solver_container[ZONE_0][jInst][iMGlevel][FLOW_SOL]->node[iPoint]->GetSolution_Old(iVar);
              deltaU = U[iVar] - U_old[iVar];
              Source[iVar] += deltaU*D[iInst][jInst];
            }

          }

          else {
            Psi[iVar] = solver_container[ZONE_0][jInst][iMGlevel][ADJFLOW_SOL]->node[iPoint]->GetSolution(iVar);
            Source[iVar] += Psi[iVar]*D[jInst][iInst];

            if (implicit) {
              Psi_old[iVar] = solver_container[ZONE_0][jInst][iMGlevel][ADJFLOW_SOL]->node[iPoint]->GetSolution_Old(iVar);
              deltaPsi = Psi[iVar] - Psi_old[iVar];
              Source[iVar] += deltaPsi*D[jInst][iInst];
            }
          }
        }

        /*--- Store sources for current row ---*/
        for (iVar = 0; iVar < nVar; iVar++) {
          if (!adjoint) {
            solver_container[ZONE_0][iInst][iMGlevel][FLOW_SOL]->node[iPoint]->SetHarmonicBalance_Source(iVar, Source[iVar]);
          }
          else {
            solver_container[ZONE_0][iInst][iMGlevel][ADJFLOW_SOL]->node[iPoint]->SetHarmonicBalance_Source(iVar, Source[iVar]);
          }
        }

      }
    }
  }

  /*--- Source term for a turbulence model ---*/
  if (config_container[ZONE_0]->GetKind_Solver() == RANS) {

    /*--- Extra variables needed if we have a turbulence model. ---*/
    unsigned short nVar_Turb = solver_container[ZONE_0][INST_0][MESH_0][TURB_SOL]->GetnVar();
    su2double *U_Turb = new su2double[nVar_Turb];
    su2double *Source_Turb = new su2double[nVar_Turb];

    /*--- Loop over only the finest mesh level (turbulence is always solved
     on the original grid only). ---*/
    for (iPoint = 0; iPoint < geometry_container[ZONE_0][INST_0][MESH_0]->GetnPoint(); iPoint++) {
      for (iVar = 0; iVar < nVar_Turb; iVar++) Source_Turb[iVar] = 0.0;
      for (jInst = 0; jInst < nInstHB; jInst++) {

        /*--- Retrieve solution at this node in current zone ---*/
        for (iVar = 0; iVar < nVar_Turb; iVar++) {
          U_Turb[iVar] = solver_container[ZONE_0][jInst][MESH_0][TURB_SOL]->node[iPoint]->GetSolution(iVar);
          Source_Turb[iVar] += U_Turb[iVar]*D[iInst][jInst];
        }
      }

      /*--- Store sources for current iZone ---*/
      for (iVar = 0; iVar < nVar_Turb; iVar++)
        solver_container[ZONE_0][iInst][MESH_0][TURB_SOL]->node[iPoint]->SetHarmonicBalance_Source(iVar, Source_Turb[iVar]);
    }

    delete [] U_Turb;
    delete [] Source_Turb;
  }

  delete [] Source;
  delete [] U;
  delete [] U_old;
  delete [] Psi;
  delete [] Psi_old;

}

void CHBDriver::StabilizeHarmonicBalance() {

  unsigned short i, j, k, iVar, iInst, jInst, iMGlevel;
  unsigned short nVar = solver_container[ZONE_0][INST_0][MESH_0][FLOW_SOL]->GetnVar();
  unsigned long iPoint;
  bool adjoint = (config_container[ZONE_0]->GetContinuous_Adjoint());

  /*--- Retrieve values from the config file ---*/
  su2double *Source     = new su2double[nInstHB];
  su2double *Source_old = new su2double[nInstHB];
  su2double Delta;

  su2double **Pinv     = new su2double*[nInstHB];
  su2double **P        = new su2double*[nInstHB];
  for (iInst = 0; iInst < nInstHB; iInst++) {
    Pinv[iInst]       = new su2double[nInstHB];
    P[iInst]          = new su2double[nInstHB];
  }

  /*--- Loop over all grid levels ---*/
  for (iMGlevel = 0; iMGlevel <= config_container[ZONE_0]->GetnMGLevels(); iMGlevel++) {

    /*--- Loop over each node in the volume mesh ---*/
    for (iPoint = 0; iPoint < geometry_container[ZONE_0][INST_0][iMGlevel]->GetnPoint(); iPoint++) {

      /*--- Get time step for current node ---*/
      Delta = solver_container[ZONE_0][INST_0][iMGlevel][FLOW_SOL]->node[iPoint]->GetDelta_Time();

      /*--- Setup stabilization matrix for this node ---*/
      for (iInst = 0; iInst < nInstHB; iInst++) {
        for (jInst = 0; jInst < nInstHB; jInst++) {
          if (jInst == iInst ) {
            Pinv[iInst][jInst] = 1.0 + Delta*D[iInst][jInst];
          }
          else {
            Pinv[iInst][jInst] = Delta*D[iInst][jInst];
          }
        }
      }

      /*--- Invert stabilization matrix Pinv with Gauss elimination---*/

      /*--  A temporary matrix to hold the inverse, dynamically allocated ---*/
      su2double **temp = new su2double*[nInstHB];
      for (i = 0; i < nInstHB; i++) {
        temp[i] = new su2double[2 * nInstHB];
      }

      /*---  Copy the desired matrix into the temporary matrix ---*/
      for (i = 0; i < nInstHB; i++) {
        for (j = 0; j < nInstHB; j++) {
          temp[i][j] = Pinv[i][j];
          temp[i][nInstHB + j] = 0;
        }
        temp[i][nInstHB + i] = 1;
      }

      su2double max_val;
      unsigned short max_idx;

      /*---  Pivot each column such that the largest number possible divides the other rows  ---*/
      for (k = 0; k < nInstHB - 1; k++) {
        max_idx = k;
        max_val = abs(temp[k][k]);
        /*---  Find the largest value (pivot) in the column  ---*/
        for (j = k; j < nInstHB; j++) {
          if (abs(temp[j][k]) > max_val) {
            max_idx = j;
            max_val = abs(temp[j][k]);
          }
        }

        /*---  Move the row with the highest value up  ---*/
        for (j = 0; j < (nInstHB * 2); j++) {
          su2double d = temp[k][j];
          temp[k][j] = temp[max_idx][j];
          temp[max_idx][j] = d;
        }
        /*---  Subtract the moved row from all other rows ---*/
        for (i = k + 1; i < nInstHB; i++) {
          su2double c = temp[i][k] / temp[k][k];
          for (j = 0; j < (nInstHB * 2); j++) {
            temp[i][j] = temp[i][j] - temp[k][j] * c;
          }
        }
      }

      /*---  Back-substitution  ---*/
      for (k = nInstHB - 1; k > 0; k--) {
        if (temp[k][k] != su2double(0.0)) {
          for (int i = k - 1; i > -1; i--) {
            su2double c = temp[i][k] / temp[k][k];
            for (j = 0; j < (nInstHB * 2); j++) {
              temp[i][j] = temp[i][j] - temp[k][j] * c;
            }
          }
        }
      }

      /*---  Normalize the inverse  ---*/
      for (i = 0; i < nInstHB; i++) {
        su2double c = temp[i][i];
        for (j = 0; j < nInstHB; j++) {
          temp[i][j + nInstHB] = temp[i][j + nInstHB] / c;
        }
      }

      /*---  Copy the inverse back to the main program flow ---*/
      for (i = 0; i < nInstHB; i++) {
        for (j = 0; j < nInstHB; j++) {
          P[i][j] = temp[i][j + nInstHB];
        }
      }

      /*---  Delete dynamic template  ---*/
      for (iInst = 0; iInst < nInstHB; iInst++) {
        delete[] temp[iInst];
      }
      delete[] temp;

      /*--- Loop through variables to precondition ---*/
      for (iVar = 0; iVar < nVar; iVar++) {

        /*--- Get current source terms (not yet preconditioned) and zero source array to prepare preconditioning ---*/
        for (iInst = 0; iInst < nInstHB; iInst++) {
          Source_old[iInst] = solver_container[ZONE_0][iInst][iMGlevel][FLOW_SOL]->node[iPoint]->GetHarmonicBalance_Source(iVar);
          Source[iInst] = 0;
        }

        /*--- Step through columns ---*/
        for (iInst = 0; iInst < nInstHB; iInst++) {
          for (jInst = 0; jInst < nInstHB; jInst++) {
            Source[iInst] += P[iInst][jInst]*Source_old[jInst];
          }

          /*--- Store updated source terms for current node ---*/
          if (!adjoint) {
            solver_container[ZONE_0][iInst][iMGlevel][FLOW_SOL]->node[iPoint]->SetHarmonicBalance_Source(iVar, Source[iInst]);
          }
          else {
            solver_container[ZONE_0][iInst][iMGlevel][ADJFLOW_SOL]->node[iPoint]->SetHarmonicBalance_Source(iVar, Source[iInst]);
          }
        }

      }
    }
  }

  /*--- Deallocate dynamic memory ---*/
  for (iInst = 0; iInst < nInstHB; iInst++){
    delete [] P[iInst];
    delete [] Pinv[iInst];
  }
  delete [] P;
  delete [] Pinv;
  delete [] Source;
  delete [] Source_old;

}

void CHBDriver::ComputeHB_Operator() {

  const   complex<su2double> J(0.0,1.0);
  unsigned short i, j, k, iInst;

  su2double *Omega_HB       = new su2double[nInstHB];
  complex<su2double> **E    = new complex<su2double>*[nInstHB];
  complex<su2double> **Einv = new complex<su2double>*[nInstHB];
  complex<su2double> **DD   = new complex<su2double>*[nInstHB];
  for (iInst = 0; iInst < nInstHB; iInst++) {
    E[iInst]    = new complex<su2double>[nInstHB];
    Einv[iInst] = new complex<su2double>[nInstHB];
    DD[iInst]   = new complex<su2double>[nInstHB];
  }

  /*--- Get simualation period from config file ---*/
  su2double Period = config_container[ZONE_0]->GetHarmonicBalance_Period();

  /*--- Non-dimensionalize the input period, if necessary.      */
  Period /= config_container[ZONE_0]->GetTime_Ref();

  /*--- Build the array containing the selected frequencies to solve ---*/
  for (iInst = 0; iInst < nInstHB; iInst++) {
    Omega_HB[iInst]  = config_container[ZONE_0]->GetOmega_HB()[iInst];
    Omega_HB[iInst] /= config_container[ZONE_0]->GetOmega_Ref(); //TODO: check
  }

  /*--- Build the diagonal matrix of the frequencies DD ---*/
  for (i = 0; i < nInstHB; i++) {
    for (k = 0; k < nInstHB; k++) {
      if (k == i ) {
        DD[i][k] = J*Omega_HB[k];
      }
    }
  }


  /*--- Build the harmonic balance inverse matrix ---*/
  for (i = 0; i < nInstHB; i++) {
    for (k = 0; k < nInstHB; k++) {
      Einv[i][k] = complex<su2double>(cos(Omega_HB[k]*(i*Period/nInstHB))) + J*complex<su2double>(sin(Omega_HB[k]*(i*Period/nInstHB)));
    }
  }

  /*---  Invert inverse harmonic balance Einv with Gauss elimination ---*/

  /*--  A temporary matrix to hold the inverse, dynamically allocated ---*/
  complex<su2double> **temp = new complex<su2double>*[nInstHB];
  for (i = 0; i < nInstHB; i++) {
    temp[i] = new complex<su2double>[2 * nInstHB];
  }

  /*---  Copy the desired matrix into the temporary matrix ---*/
  for (i = 0; i < nInstHB; i++) {
    for (j = 0; j < nInstHB; j++) {
      temp[i][j] = Einv[i][j];
      temp[i][nInstHB + j] = 0;
    }
    temp[i][nInstHB + i] = 1;
  }

  su2double max_val;
  unsigned short max_idx;

  /*---  Pivot each column such that the largest number possible divides the other rows  ---*/
  for (k = 0; k < nInstHB - 1; k++) {
    max_idx = k;
    max_val = abs(temp[k][k]);
    /*---  Find the largest value (pivot) in the column  ---*/
    for (j = k; j < nInstHB; j++) {
      if (abs(temp[j][k]) > max_val) {
        max_idx = j;
        max_val = abs(temp[j][k]);
      }
    }
    /*---  Move the row with the highest value up  ---*/
    for (j = 0; j < (nInstHB * 2); j++) {
      complex<su2double> d = temp[k][j];
      temp[k][j] = temp[max_idx][j];
      temp[max_idx][j] = d;
    }
    /*---  Subtract the moved row from all other rows ---*/
    for (i = k + 1; i < nInstHB; i++) {
      complex<su2double> c = temp[i][k] / temp[k][k];
      for (j = 0; j < (nInstHB * 2); j++) {
        temp[i][j] = temp[i][j] - temp[k][j] * c;
      }
    }
  }
  /*---  Back-substitution  ---*/
  for (k = nInstHB - 1; k > 0; k--) {
    if (temp[k][k] != complex<su2double>(0.0)) {
      for (int i = k - 1; i > -1; i--) {
        complex<su2double> c = temp[i][k] / temp[k][k];
        for (j = 0; j < (nInstHB * 2); j++) {
          temp[i][j] = temp[i][j] - temp[k][j] * c;
        }
      }
    }
  }
  /*---  Normalize the inverse  ---*/
  for (i = 0; i < nInstHB; i++) {
    complex<su2double> c = temp[i][i];
    for (j = 0; j < nInstHB; j++) {
      temp[i][j + nInstHB] = temp[i][j + nInstHB] / c;
    }
  }
  /*---  Copy the inverse back to the main program flow ---*/
  for (i = 0; i < nInstHB; i++) {
    for (j = 0; j < nInstHB; j++) {
      E[i][j] = temp[i][j + nInstHB];
    }
  }
  /*---  Delete dynamic template  ---*/
  for (i = 0; i < nInstHB; i++) {
    delete[] temp[i];
  }
  delete[] temp;


  /*---  Temporary matrix for performing product  ---*/
  complex<su2double> **Temp    = new complex<su2double>*[nInstHB];

  /*---  Temporary complex HB operator  ---*/
  complex<su2double> **Dcpx    = new complex<su2double>*[nInstHB];

  for (iInst = 0; iInst < nInstHB; iInst++){
    Temp[iInst]    = new complex<su2double>[nInstHB];
    Dcpx[iInst]   = new complex<su2double>[nInstHB];
  }


  /*---  Calculation of the HB operator matrix ---*/
  for (int row = 0; row < nInstHB; row++) {
    for (int col = 0; col < nInstHB; col++) {
      for (int inner = 0; inner < nInstHB; inner++) {
        Temp[row][col] += Einv[row][inner] * DD[inner][col];
      }
    }
  }

  unsigned short row, col, inner;

  for (row = 0; row < nInstHB; row++) {
    for (col = 0; col < nInstHB; col++) {
      for (inner = 0; inner < nInstHB; inner++) {
        Dcpx[row][col] += Temp[row][inner] * E[inner][col];
      }
    }
  }

  /*---  Take just the real part of the HB operator matrix ---*/
  for (i = 0; i < nInstHB; i++) {
    for (k = 0; k < nInstHB; k++) {
      D[i][k] = real(Dcpx[i][k]);
    }
  }

  /*--- Deallocate dynamic memory ---*/
  for (iInst = 0; iInst < nInstHB; iInst++){
    delete [] E[iInst];
    delete [] Einv[iInst];
    delete [] DD[iInst];
    delete [] Temp[iInst];
    delete [] Dcpx[iInst];
  }
  delete [] E;
  delete [] Einv;
  delete [] DD;
  delete [] Temp;
  delete [] Dcpx;
  delete [] Omega_HB;

}

CFSIDriver::CFSIDriver(char* confFile,
                       unsigned short val_nZone,
                       unsigned short val_nDim,
                       bool val_periodic,
                       SU2_Comm MPICommunicator) : CDriver(confFile,
                                                           val_nZone,
                                                           val_nDim,
                                                           val_periodic,
                                                           MPICommunicator) {
  unsigned short iVar;
  unsigned short nVar_Flow = 0, nVar_Struct = 0;

  unsigned short iZone;
  for (iZone = 0; iZone < nZone; iZone++){
    switch (config_container[iZone]->GetKind_Solver()) {
       case RANS: case EULER: case NAVIER_STOKES:
         nVar_Flow = solver_container[iZone][INST_0][MESH_0][FLOW_SOL]->GetnVar();
         flow_criteria = config_container[iZone]->GetMinLogResidual_BGS_F();
         flow_criteria_rel = config_container[iZone]->GetOrderMagResidual_BGS_F();
         break;
       case FEM_ELASTICITY:
         nVar_Struct = solver_container[iZone][INST_0][MESH_0][FEA_SOL]->GetnVar();
         structure_criteria    = config_container[iZone]->GetMinLogResidual_BGS_S();
         structure_criteria_rel = config_container[iZone]->GetOrderMagResidual_BGS_S();
         break;
    }
  }

  init_res_flow   = new su2double[nVar_Flow];
  init_res_struct = new su2double[nVar_Struct];

  residual_flow   = new su2double[nVar_Flow];
  residual_struct = new su2double[nVar_Struct];

  residual_flow_rel   = new su2double[nVar_Flow];
  residual_struct_rel = new su2double[nVar_Struct];

  for (iVar = 0; iVar < nVar_Flow; iVar++){
    init_res_flow[iVar] = 0.0;
    residual_flow[iVar] = 0.0;
    residual_flow_rel[iVar] = 0.0;
  }
  for (iVar = 0; iVar < nVar_Struct; iVar++){
    init_res_struct[iVar] = 0.0;
    residual_struct[iVar] = 0.0;
    residual_struct_rel[iVar] = 0.0;
  }

}

CFSIDriver::~CFSIDriver(void) {

  delete [] init_res_flow;
  delete [] init_res_struct;
  delete [] residual_flow;
  delete [] residual_struct;
  delete [] residual_flow_rel;
  delete [] residual_struct_rel;

}

void CFSIDriver::Run() {

  /*--- As of now, we are coding it for just 2 zones. ---*/
  /*--- This will become more general, but we need to modify the configuration for that ---*/
  unsigned short ZONE_FLOW = 0, ZONE_STRUCT = 1;
  unsigned short iZone;

  /*--- Boolean to determine if we are running a static or dynamic case ---*/
  bool stat_fsi = ((config_container[ZONE_FLOW]->GetUnsteady_Simulation() == STEADY) && (config_container[ZONE_STRUCT]->GetDynamic_Analysis() == STATIC));
  bool dyn_fsi = (((config_container[ZONE_FLOW]->GetUnsteady_Simulation() == DT_STEPPING_1ST) || (config_container[ZONE_FLOW]->GetUnsteady_Simulation() == DT_STEPPING_2ND))
                   && (config_container[ZONE_STRUCT]->GetDynamic_Analysis() == DYNAMIC));

  unsigned long IntIter = 0; for (iZone = 0; iZone < nZone; iZone++) config_container[iZone]->SetIntIter(IntIter);
  unsigned long FSIIter = 0; for (iZone = 0; iZone < nZone; iZone++) config_container[iZone]->SetFSIIter(FSIIter);
  unsigned long nFSIIter = config_container[ZONE_FLOW]->GetnIterFSI();
  unsigned long nIntIter;

  bool Convergence = false;

  bool StopCalc_Flow = false;

  /*--- Be careful with whether or not we load the coords and grid velocity
   from the restart files... this needs to be standardized for the different
   solvers, in particular with FSI. ---*/

  // TODO: Test this
  bool update_geo = false;
  //if (config->GetFSI_Simulation()) update_geo = false;

  /*--- If there is a restart, we need to get the old geometry from the fluid field ---*/
  bool restart = (config_container[ZONE_FLOW]->GetRestart() || config_container[ZONE_FLOW]->GetRestart_Flow());
  ExtIter = config_container[ZONE_FLOW]->GetExtIter();

  if (restart && dyn_fsi && (long)ExtIter == config_container[ZONE_FLOW]->GetUnst_RestartIter()) {
    solver_container[ZONE_FLOW][INST_0][MESH_0][FLOW_SOL]->Restart_OldGeometry(geometry_container[ZONE_FLOW][INST_0][MESH_0],config_container[ZONE_FLOW]);
  } else if (restart && stat_fsi){
    solver_container[ZONE_FLOW][INST_0][MESH_0][FLOW_SOL]->LoadRestart(geometry_container[ZONE_FLOW][INST_0], solver_container[ZONE_FLOW][INST_0], config_container[ZONE_FLOW], 0, update_geo);
  }

  /*-----------------------------------------------------------------*/
  /*---------------- Predict structural displacements ---------------*/
  /*-----------------------------------------------------------------*/

  Predict_Displacements(ZONE_STRUCT, ZONE_FLOW);

  while (FSIIter < nFSIIter) {

    /*-----------------------------------------------------------------*/
    /*------------------- Transfer Displacements ----------------------*/
    /*-----------------------------------------------------------------*/
  if(transfer_container[ZONE_STRUCT][ZONE_FLOW] != NULL)
      Transfer_Displacements(ZONE_STRUCT, ZONE_FLOW);

    /*-----------------------------------------------------------------*/
    /*--------------------- Mesh deformation --------------------------*/
    /*-----------------------------------------------------------------*/

  iteration_container[ZONE_FLOW][INST_0]->SetGrid_Movement(geometry_container,surface_movement, grid_movement, FFDBox, solver_container,
        config_container, ZONE_FLOW, INST_0, 0, ExtIter);

    /*-----------------------------------------------------------------*/
    /*-------------------- Fluid subiteration -------------------------*/
    /*-----------------------------------------------------------------*/

  iteration_container[ZONE_FLOW][INST_0]->Preprocess(output, integration_container, geometry_container,
      solver_container, numerics_container, config_container,
      surface_movement, grid_movement, FFDBox, ZONE_FLOW, INST_0);

  if ( stat_fsi ) {

    /*--- For steady-state flow simulations, we need to loop over ExtIter for the number of time steps ---*/
    /*--- However, ExtIter is the number of FSI iterations, so nIntIter is used in this case ---*/

    nIntIter = config_container[ZONE_FLOW]->GetUnst_nIntIter();

    for (IntIter = 0; IntIter < nIntIter; IntIter++){

      /*--- Set ExtIter to iExtIter_FLOW; this is a trick to loop on the steady-state flow solver ---*/
      config_container[ZONE_FLOW]->SetExtIter(IntIter);

      iteration_container[ZONE_FLOW][INST_0]->Iterate(output, integration_container, geometry_container,
          solver_container, numerics_container, config_container,
          surface_movement, grid_movement, FFDBox, ZONE_FLOW, INST_0);

      /*--- Write the convergence history for the fluid (only screen output) ---*/

      output->SetConvHistory_Body(&ConvHist_file[ZONE_0][INST_0], geometry_container, solver_container, config_container, integration_container, false, 0.0, ZONE_FLOW, INST_0);

      /*--- If the convergence criteria is met for the flow, break the loop ---*/
      StopCalc_Flow = integration_container[ZONE_FLOW][INST_0][FLOW_SOL]->GetConvergence();
      if (StopCalc_Flow) break;

    }

  }
  else if ( dyn_fsi ) {

    /*--- For unsteady flow simulations, we need to loop over nIntIter for the number of time steps ---*/

    nIntIter = config_container[ZONE_FLOW]->GetUnst_nIntIter();

    for (IntIter = 0; IntIter < nIntIter; IntIter++){

      config_container[ZONE_FLOW]->SetIntIter(IntIter);

      iteration_container[ZONE_FLOW][INST_0]->Iterate(output, integration_container, geometry_container, solver_container, numerics_container, config_container, surface_movement, grid_movement, FFDBox, ZONE_FLOW, INST_0);

      /*--- If convergence was reached in every zone --*/

      if (integration_container[ZONE_FLOW][INST_0][FLOW_SOL]->GetConvergence() == 1) break;
    }

    /*--- Write the convergence history for the fluid (only screen output) ---*/

     output->SetConvHistory_Body(NULL, geometry_container, solver_container, config_container, integration_container, true, 0.0, ZONE_FLOW, INST_0);

  } else {

    SU2_MPI::Error( "The definition of Fluid and Structural solvers is inconsistent for FSI applications ", CURRENT_FUNCTION);
    
  }

  /*--- Set the fluid convergence to false (to make sure FSI subiterations converge) ---*/

  integration_container[ZONE_FLOW][INST_0][FLOW_SOL]->SetConvergence(false);

  /*-----------------------------------------------------------------*/
  /*------------------- Set FEA loads from fluid --------------------*/
  /*-----------------------------------------------------------------*/
  if(transfer_container[ZONE_FLOW][ZONE_STRUCT] != NULL)
      Transfer_Tractions(ZONE_FLOW, ZONE_STRUCT);

    /*-----------------------------------------------------------------*/
    /*------------------ Structural subiteration ----------------------*/
    /*-----------------------------------------------------------------*/

  iteration_container[ZONE_STRUCT][INST_0]->Iterate(output, integration_container, geometry_container,
                                  solver_container, numerics_container, config_container,
                                  surface_movement, grid_movement, FFDBox, ZONE_STRUCT, INST_0);

    /*--- Write the convergence history for the structure (only screen output) ---*/

    output->SetConvHistory_Body(NULL, geometry_container, solver_container, config_container, integration_container, false, 0.0, ZONE_STRUCT, INST_0);

    /*--- Set the fluid convergence to false (to make sure FSI subiterations converge) ---*/

    integration_container[ZONE_STRUCT][INST_0][FEA_SOL]->SetConvergence(false);

    /*-----------------------------------------------------------------*/
    /*----------------- Displacements relaxation ----------------------*/
    /*-----------------------------------------------------------------*/

    Relaxation_Displacements(ZONE_STRUCT, ZONE_FLOW, FSIIter);

    /*-----------------------------------------------------------------*/
    /*-------------------- Check convergence --------------------------*/
    /*-----------------------------------------------------------------*/

    Convergence = BGSConvergence(FSIIter, ZONE_FLOW, ZONE_STRUCT);

    /*-----------------------------------------------------------------*/
    /*-------------------- Output FSI history -------------------------*/
    /*-----------------------------------------------------------------*/

    output->SpecialOutput_FSI(&FSIHist_file, geometry_container, solver_container,
                              config_container, integration_container, 0,
                              ZONE_FLOW, ZONE_STRUCT, false);

    if (Convergence) break;

    /*-----------------------------------------------------------------*/
    /*--------------------- Update FSIIter ---------------------------*/
    /*-----------------------------------------------------------------*/

    FSIIter++; for (iZone = 0; iZone < nZone; iZone++) config_container[iZone]->SetFSIIter(FSIIter);

  }

  /*-----------------------------------------------------------------*/
  /*------------------ Update coupled solver ------------------------*/
  /*-----------------------------------------------------------------*/

  Update(ZONE_FLOW, ZONE_STRUCT);

  /*-----------------------------------------------------------------*/
  /*-------------------- Update fluid solver ------------------------*/
  /*-----------------------------------------------------------------*/

  iteration_container[ZONE_FLOW][INST_0]->Update(output, integration_container, geometry_container,
                       solver_container, numerics_container, config_container,
                       surface_movement, grid_movement, FFDBox, ZONE_FLOW, INST_0);

  /*-----------------------------------------------------------------*/
  /*----------------- Update structural solver ----------------------*/
  /*-----------------------------------------------------------------*/

  iteration_container[ZONE_STRUCT][INST_0]->Update(output, integration_container, geometry_container,
                         solver_container, numerics_container, config_container,
                         surface_movement, grid_movement, FFDBox, ZONE_STRUCT, INST_0);


  /*-----------------------------------------------------------------*/
  /*--------------- Update convergence parameter --------------------*/
  /*-----------------------------------------------------------------*/
  integration_container[ZONE_STRUCT][INST_0][FEA_SOL]->SetConvergence_FSI(false);

}

void CFSIDriver::Predict_Displacements(unsigned short donorZone, unsigned short targetZone) {

  solver_container[donorZone][INST_0][MESH_0][FEA_SOL]->PredictStruct_Displacement(geometry_container[donorZone][INST_0], config_container[donorZone],
      solver_container[donorZone][INST_0]);

  /*--- For parallel simulations we need to communicate the predicted solution before updating the fluid mesh ---*/

  solver_container[donorZone][INST_0][MESH_0][FEA_SOL]->Set_MPI_Solution_Pred(geometry_container[donorZone][INST_0][MESH_0], config_container[donorZone]);
  

}

void CFSIDriver::Predict_Tractions(unsigned short donorZone, unsigned short targetZone) {

}

void CFSIDriver::Transfer_Displacements(unsigned short donorZone, unsigned short targetZone) {

  bool MatchingMesh = config_container[targetZone]->GetMatchingMesh();

  /*--- Select the transfer method and the appropriate mesh properties (matching or nonmatching mesh) ---*/

  switch (config_container[targetZone]->GetKind_TransferMethod()) {
  case BROADCAST_DATA:
    if (MatchingMesh) {
        transfer_container[donorZone][targetZone]->Broadcast_InterfaceData_Matching(solver_container[donorZone][INST_0][MESH_0][FEA_SOL],solver_container[targetZone][INST_0][MESH_0][FLOW_SOL],
                                                                                    geometry_container[donorZone][INST_0][MESH_0],geometry_container[targetZone][INST_0][MESH_0],
                                                                                    config_container[donorZone], config_container[targetZone]);
      /*--- Set the volume deformation for the fluid zone ---*/
      //      grid_movement[targetZone]->SetVolume_Deformation(geometry_container[targetZone][INST_0][MESH_0], config_container[targetZone], true);
        
      }
      else {
        transfer_container[donorZone][targetZone]->Broadcast_InterfaceData_Interpolate(solver_container[donorZone][INST_0][MESH_0][FEA_SOL],solver_container[targetZone][INST_0][MESH_0][FLOW_SOL],
                                                                                       geometry_container[donorZone][INST_0][MESH_0],geometry_container[targetZone][INST_0][MESH_0],
                                                                                       config_container[donorZone], config_container[targetZone]);
      /*--- Set the volume deformation for the fluid zone ---*/
      //      grid_movement[targetZone]->SetVolume_Deformation(geometry_container[targetZone][INST_0][MESH_0], config_container[targetZone], true);
    }
    break;
  case SCATTER_DATA:
    if (MatchingMesh) {
        transfer_container[donorZone][targetZone]->Scatter_InterfaceData(solver_container[donorZone][INST_0][MESH_0][FEA_SOL],solver_container[targetZone][INST_0][MESH_0][FLOW_SOL],
                                                                         geometry_container[donorZone][INST_0][MESH_0],geometry_container[targetZone][INST_0][MESH_0],
                                                                         config_container[donorZone], config_container[targetZone]);
      /*--- Set the volume deformation for the fluid zone ---*/
      //      grid_movement[targetZone]->SetVolume_Deformation(geometry_container[targetZone][INST_0][MESH_0], config_container[targetZone], true);
      }
      else {
        SU2_MPI::Error("Scatter method not implemented for non-matching meshes.", CURRENT_FUNCTION);
    }
    break;
  case ALLGATHER_DATA:
    if (MatchingMesh) {
        SU2_MPI::Error("Allgather method not yet implemented for matching meshes.", CURRENT_FUNCTION);
      }
      else {
        transfer_container[donorZone][targetZone]->Allgather_InterfaceData(solver_container[donorZone][INST_0][MESH_0][FEA_SOL],solver_container[targetZone][INST_0][MESH_0][FLOW_SOL],
                                                                           geometry_container[donorZone][INST_0][MESH_0],geometry_container[targetZone][INST_0][MESH_0],
                                                                           config_container[donorZone], config_container[targetZone]);
      /*--- Set the volume deformation for the fluid zone ---*/
      //      grid_movement[targetZone]->SetVolume_Deformation(geometry_container[targetZone][INST_0][MESH_0], config_container[targetZone], true);
    }
    break;
  }

}

void CFSIDriver::Transfer_Tractions(unsigned short donorZone, unsigned short targetZone) {

  bool MatchingMesh = config_container[donorZone]->GetMatchingMesh();

  /*--- FEA equations -- Necessary as the SetFEA_Load routine is as of now contained in the structural solver ---*/
  unsigned long ExtIter = config_container[targetZone]->GetExtIter();
  config_container[targetZone]->SetGlobalParam(FEM_ELASTICITY, RUNTIME_FEA_SYS, ExtIter);

  /*--- Select the transfer method and the appropriate mesh properties (matching or nonmatching mesh) ---*/

  switch (config_container[donorZone]->GetKind_TransferMethod()) {
  case BROADCAST_DATA:
    if (MatchingMesh) {
        transfer_container[donorZone][targetZone]->Broadcast_InterfaceData_Matching(solver_container[donorZone][INST_0][MESH_0][FLOW_SOL],solver_container[targetZone][INST_0][MESH_0][FEA_SOL],
                                                                                    geometry_container[donorZone][INST_0][MESH_0],geometry_container[targetZone][INST_0][MESH_0],
                                                                                    config_container[donorZone], config_container[targetZone]);
      }
      else {
        transfer_container[donorZone][targetZone]->Broadcast_InterfaceData_Interpolate(solver_container[donorZone][INST_0][MESH_0][FLOW_SOL],solver_container[targetZone][INST_0][MESH_0][FEA_SOL],
                                                                                       geometry_container[donorZone][INST_0][MESH_0],geometry_container[targetZone][INST_0][MESH_0],
                                                                                       config_container[donorZone], config_container[targetZone]);
    }
    break;
  case SCATTER_DATA:
    if (MatchingMesh) {
        transfer_container[donorZone][targetZone]->Scatter_InterfaceData(solver_container[donorZone][INST_0][MESH_0][FLOW_SOL],solver_container[targetZone][INST_0][MESH_0][FEA_SOL],
                                                                         geometry_container[donorZone][INST_0][MESH_0],geometry_container[targetZone][INST_0][MESH_0],
                                                                         config_container[donorZone], config_container[targetZone]);
      }
      else {
        SU2_MPI::Error("Scatter method not implemented for non-matching meshes.", CURRENT_FUNCTION);
    }
    break;
  case ALLGATHER_DATA:
    if (MatchingMesh) {
        SU2_MPI::Error("Allgather method not yet implemented for matching meshes.", CURRENT_FUNCTION);
      }
      else {
        transfer_container[donorZone][targetZone]->Allgather_InterfaceData(solver_container[donorZone][INST_0][MESH_0][FLOW_SOL],solver_container[targetZone][INST_0][MESH_0][FEA_SOL],
                                                                           geometry_container[donorZone][INST_0][MESH_0],geometry_container[targetZone][INST_0][MESH_0],
                                                                           config_container[donorZone], config_container[targetZone]);
    }
    break;
  }

}

void CFSIDriver::Relaxation_Displacements(unsigned short donorZone, unsigned short targetZone, unsigned long FSIIter) {

  /*-------------------- Aitken's relaxation ------------------------*/

  /*------------------- Compute the coefficient ---------------------*/

  solver_container[donorZone][INST_0][MESH_0][FEA_SOL]->ComputeAitken_Coefficient(geometry_container[donorZone][INST_0], config_container[donorZone],
      solver_container[donorZone][INST_0], FSIIter);

  /*----------------- Set the relaxation parameter ------------------*/

  solver_container[donorZone][INST_0][MESH_0][FEA_SOL]->SetAitken_Relaxation(geometry_container[donorZone][INST_0], config_container[donorZone],
      solver_container[donorZone][INST_0]);

  /*----------------- Communicate the predicted solution and the old one ------------------*/
  solver_container[donorZone][INST_0][MESH_0][FEA_SOL]->Set_MPI_Solution_Pred_Old(geometry_container[donorZone][INST_0][MESH_0], config_container[donorZone]);
  

}

void CFSIDriver::Relaxation_Tractions(unsigned short donorZone, unsigned short targetZone, unsigned long FSIIter) {

}

bool CFSIDriver::BGSConvergence(unsigned long IntIter, unsigned short ZONE_FLOW, unsigned short ZONE_STRUCT) {


  int rank = MASTER_NODE;
#ifdef HAVE_MPI
  int size;
  MPI_Comm_rank(MPI_COMM_WORLD, &rank);
  MPI_Comm_size(MPI_COMM_WORLD, &size);
#endif

  unsigned short iMarker;
  unsigned short nVar_Flow = solver_container[ZONE_FLOW][INST_0][MESH_0][FLOW_SOL]->GetnVar(),
                 nVar_Struct = solver_container[ZONE_STRUCT][INST_0][MESH_0][FEA_SOL]->GetnVar();
  unsigned short iRes;

//  bool flow_converged_absolute = false,
//        flow_converged_relative = false,
//        struct_converged_absolute = false,
//        struct_converged_relative = false;

  bool Convergence = false;

  /*--- Apply BC's to the structural adjoint - otherwise, clamped nodes have too values that make no sense... ---*/
  for (iMarker = 0; iMarker < config_container[ZONE_STRUCT]->GetnMarker_All(); iMarker++){
  switch (config_container[ZONE_STRUCT]->GetMarker_All_KindBC(iMarker)) {
    case CLAMPED_BOUNDARY:
    solver_container[ZONE_STRUCT][INST_0][MESH_0][FEA_SOL]->BC_Clamped_Post(geometry_container[ZONE_STRUCT][INST_0][MESH_0],
        solver_container[ZONE_STRUCT][INST_0][MESH_0], numerics_container[ZONE_STRUCT][INST_0][MESH_0][FEA_SOL][FEA_TERM],
        config_container[ZONE_STRUCT], iMarker);
    break;
  }
  }

  /*--- Compute the residual for the flow and structural zones ---*/

  /*--- Flow ---*/

  solver_container[ZONE_FLOW][INST_0][MESH_0][FLOW_SOL]->ComputeResidual_BGS(geometry_container[ZONE_FLOW][INST_0][MESH_0],
                                                                        config_container[ZONE_FLOW]);

  /*--- Structure ---*/

  solver_container[ZONE_STRUCT][INST_0][MESH_0][FEA_SOL]->ComputeResidual_BGS(geometry_container[ZONE_STRUCT][INST_0][MESH_0],
                                                                         config_container[ZONE_STRUCT]);


  /*--- Retrieve residuals ---*/

  /*--- Flow residuals ---*/

  for (iRes = 0; iRes < nVar_Flow; iRes++){
    residual_flow[iRes] = log10(solver_container[ZONE_FLOW][INST_0][MESH_0][FLOW_SOL]->GetRes_BGS(iRes));
    if (IntIter == 0) init_res_flow[iRes] = residual_flow[iRes];
    residual_flow_rel[iRes] = fabs(residual_flow[iRes] - init_res_flow[iRes]);
  }

  /*--- Structure residuals ---*/

  for (iRes = 0; iRes < nVar_Struct; iRes++){
    residual_struct[iRes] = log10(solver_container[ZONE_STRUCT][INST_0][MESH_0][FEA_SOL]->GetRes_BGS(iRes));
    if (IntIter == 0) init_res_struct[iRes] = residual_struct[iRes];
    residual_struct_rel[iRes] = fabs(residual_struct[iRes] - init_res_struct[iRes]);
  }

  /*--- Check convergence (this needs to be double checked before enabling it) ---*/
//  flow_converged_absolute = ((residual_flow[0] < flow_criteria) && (residual_flow[nVar_Flow-1] < flow_criteria));
//  flow_converged_relative = ((residual_flow_rel[0] > flow_criteria_rel) && (residual_flow_rel[nVar_Flow-1] > flow_criteria_rel));

//  struct_converged_absolute = ((residual_struct[0] < structure_criteria) && (residual_struct[nVar_Flow-1] < structure_criteria));
//  struct_converged_relative = ((residual_struct_rel[0] > structure_criteria_rel) && (residual_struct_rel[nVar_Flow-1] > structure_criteria_rel));

//  Convergence = ((flow_converged_absolute && struct_converged_absolute) ||
//                 (flow_converged_absolute && struct_converged_relative) ||
//                 (flow_converged_relative && struct_converged_relative) ||
//                 (flow_converged_relative && struct_converged_absolute));

  if (rank == MASTER_NODE){

    cout << endl << "-------------------------------------------------------------------------" << endl;
    cout << endl;
    cout << "Convergence summary for BGS iteration ";
    cout << IntIter << endl;
    cout << endl;
    /*--- TODO: This is a workaround until the TestCases.py script incorporates new classes for nested loops. ---*/
    cout << "Iter[ID]" << "    BGSRes[Rho]" << "   BGSRes[RhoE]" << "     BGSRes[Ux]" << "     BGSRes[Uy]" << endl;
    cout.precision(6); cout.setf(ios::fixed, ios::floatfield);
    cout.width(8); cout << IntIter*1000;
    cout.width(15); cout << residual_flow[0];
    cout.width(15); cout << residual_flow[nVar_Flow-1];
    cout.width(15); cout << residual_struct[0];
    cout.width(15); cout << residual_struct[1];
    cout << endl;

  }

  integration_container[ZONE_STRUCT][INST_0][FEA_SOL]->Convergence_Monitoring_FSI(geometry_container[ZONE_STRUCT][INST_0][MESH_0], config_container[ZONE_STRUCT], solver_container[ZONE_STRUCT][INST_0][MESH_0][FEA_SOL], IntIter);

  Convergence = integration_container[ZONE_STRUCT][INST_0][FEA_SOL]->GetConvergence_FSI();


  /*--- Flow ---*/

  solver_container[ZONE_FLOW][INST_0][MESH_0][FLOW_SOL]->UpdateSolution_BGS(geometry_container[ZONE_FLOW][INST_0][MESH_0],
                                                                       config_container[ZONE_FLOW]);

  /*--- Structure ---*/

  solver_container[ZONE_STRUCT][INST_0][MESH_0][FEA_SOL]->UpdateSolution_BGS(geometry_container[ZONE_STRUCT][INST_0][MESH_0],
                                                                       config_container[ZONE_STRUCT]);

  return Convergence;


}

void CFSIDriver::Update(unsigned short ZONE_FLOW, unsigned short ZONE_STRUCT) {

  unsigned long IntIter = 0; // This doesn't affect here but has to go into the function
  ExtIter = config_container[ZONE_FLOW]->GetExtIter();

  /*-----------------------------------------------------------------*/
  /*--------------------- Enforce continuity ------------------------*/
  /*-----------------------------------------------------------------*/

  /*--- Enforces that the geometry of the flow corresponds to the converged, relaxed solution ---*/

  /*-------------------- Transfer the displacements --------------------*/

  Transfer_Displacements(ZONE_STRUCT, ZONE_FLOW);

  /*-------------------- Set the grid movement -------------------------*/

  iteration_container[ZONE_FLOW][INST_0]->SetGrid_Movement(geometry_container, surface_movement,
                                                   grid_movement, FFDBox, solver_container,
      config_container, ZONE_FLOW, INST_0, IntIter, ExtIter);

  /*--- TODO: Temporary output of objective function for Flow OFs. Needs to be integrated into the refurbished output ---*/


  if (rank == MASTER_NODE){

  /*--- Choose the filename of the objective function ---*/

    ofstream myfile_res;
    bool of_output = false;
    su2double objective_function = 0.0;

    switch (config_container[ZONE_FLOW]->GetKind_ObjFunc()) {
      case DRAG_COEFFICIENT:
        myfile_res.open("of_drag.opt");
        objective_function = solver_container[ZONE_FLOW][INST_0][MESH_0][FLOW_SOL]->GetTotal_CD();
        of_output = true;
        break;
      case LIFT_COEFFICIENT:
        myfile_res.open("of_lift.opt");
        objective_function = solver_container[ZONE_FLOW][INST_0][MESH_0][FLOW_SOL]->GetTotal_CL();
        of_output = true;
      break;
      case EFFICIENCY:
        myfile_res.open("of_efficiency.opt");
        objective_function = solver_container[ZONE_FLOW][INST_0][MESH_0][FLOW_SOL]->GetTotal_CEff();
        of_output = true;
        break;
      default:
        of_output = false;
        break;
    }

    if (of_output){

        myfile_res.precision(15);
        myfile_res << scientific << objective_function << endl;
        myfile_res.close();

    }

  }


}

CDiscAdjFSIDriver::CDiscAdjFSIDriver(char* confFile,
                                     unsigned short val_nZone,
                                     unsigned short val_nDim,
                                     bool val_periodic,
                                     SU2_Comm MPICommunicator) : CFSIDriver(confFile,
                                                                            val_nZone,
                                                                            val_nDim,
                                                                            val_periodic,
                                                                            MPICommunicator) {

  unsigned short iVar;
  unsigned short nVar_Flow = 0, nVar_Struct = 0;
  RecordingState = 0;
  CurrentRecording = 0;

  switch (config_container[ZONE_0]->GetKind_ObjFunc()){
  case DRAG_COEFFICIENT:
  case LIFT_COEFFICIENT:
  case SIDEFORCE_COEFFICIENT:
  case EFFICIENCY:
  case MOMENT_X_COEFFICIENT:
  case MOMENT_Y_COEFFICIENT:
  case MOMENT_Z_COEFFICIENT:
  case EQUIVALENT_AREA:
    Kind_Objective_Function = FLOW_OBJECTIVE_FUNCTION;
    break;
  case REFERENCE_GEOMETRY:
  case REFERENCE_NODE:
    Kind_Objective_Function = FEM_OBJECTIVE_FUNCTION;
    break;
  default:
    Kind_Objective_Function = NO_OBJECTIVE_FUNCTION;
    break;
  }

  direct_iteration = new CIteration*[nZone];

  unsigned short iZone;
  for (iZone = 0; iZone < nZone; iZone++){
    switch (config_container[iZone]->GetKind_Solver()) {
       case DISC_ADJ_RANS: case DISC_ADJ_EULER: case DISC_ADJ_NAVIER_STOKES:
         direct_iteration[iZone] = new CFluidIteration(config_container[iZone]);
         nVar_Flow = solver_container[iZone][INST_0][MESH_0][ADJFLOW_SOL]->GetnVar();
         flow_criteria = config_container[iZone]->GetMinLogResidual_BGS_F();
         flow_criteria_rel = config_container[iZone]->GetOrderMagResidual_BGS_F();
         break;
       case DISC_ADJ_FEM:
         direct_iteration[iZone] = new CFEAIteration(config_container[iZone]);
         nVar_Struct = solver_container[iZone][INST_0][MESH_0][ADJFEA_SOL]->GetnVar();
         structure_criteria    = config_container[iZone]->GetMinLogResidual_BGS_S();
         structure_criteria_rel = config_container[iZone]->GetOrderMagResidual_BGS_S();
         break;
    }
  }

  init_res_flow   = new su2double[nVar_Flow];
  init_res_struct = new su2double[nVar_Struct];

  residual_flow   = new su2double[nVar_Flow];
  residual_struct = new su2double[nVar_Struct];

  residual_flow_rel   = new su2double[nVar_Flow];
  residual_struct_rel = new su2double[nVar_Struct];

  for (iVar = 0; iVar < nVar_Flow; iVar++){
    init_res_flow[iVar] = 0.0;
    residual_flow[iVar] = 0.0;
    residual_flow_rel[iVar] = 0.0;
  }
  for (iVar = 0; iVar < nVar_Struct; iVar++){
    init_res_struct[iVar] = 0.0;
    residual_struct[iVar] = 0.0;
    residual_struct_rel[iVar] = 0.0;
  }


  bool write_history = true;

  /*--- Header of the temporary output file ---*/
  if ((write_history) && (rank == MASTER_NODE)){
    ofstream myfile_res;
    myfile_res.open ("history_adjoint_FSI.csv");

    myfile_res << "BGS_Iter\t";

    for (iVar = 0; iVar < nVar_Flow; iVar++){
      myfile_res << "ResFlow[" << iVar << "]\t";
    }

    for (iVar = 0; iVar < nVar_Struct; iVar++){
      myfile_res << "ResFEA[" << iVar << "]\t";
    }


    bool de_effects = config_container[ZONE_0]->GetDE_Effects();
    for (iVar = 0; iVar < config_container[ZONE_0]->GetnElasticityMod(); iVar++)
        myfile_res << "Sens_E_" << iVar << "\t";

    for (iVar = 0; iVar < config_container[ZONE_0]->GetnPoissonRatio(); iVar++)
      myfile_res << "Sens_Nu_" << iVar << "\t";

    if (de_effects){
        for (iVar = 0; iVar < config_container[ZONE_0]->GetnElectric_Field(); iVar++)
          myfile_res << "Sens_EField_" << iVar << "\t";
    }

    myfile_res << endl;

    myfile_res.close();
  }

  // TEST: for implementation of python framework in standalone structural problems
  if ((config_container[ZONE_1]->GetDV_FEA() != NODV_FEA) && (rank == MASTER_NODE)){

    /*--- Header of the temporary output file ---*/
    ofstream myfile_res;

    switch (config_container[ZONE_1]->GetDV_FEA()) {
      case YOUNG_MODULUS:
        myfile_res.open("grad_young.opt");
        break;
      case POISSON_RATIO:
        myfile_res.open("grad_poisson.opt");
        break;
      case DENSITY_VAL:
      case DEAD_WEIGHT:
        myfile_res.open("grad_density.opt");
        break;
      case ELECTRIC_FIELD:
        myfile_res.open("grad_efield.opt");
        break;
      default:
        myfile_res.open("grad.opt");
        break;
    }

    unsigned short iDV;
    unsigned short nDV = solver_container[ZONE_1][INST_0][MESH_0][ADJFEA_SOL]->GetnDVFEA();

    myfile_res << "INDEX" << "\t" << "GRAD" << endl;

    myfile_res.precision(15);

    for (iDV = 0; iDV < nDV; iDV++){
      myfile_res << iDV;
      myfile_res << "\t";
      myfile_res << scientific << solver_container[ZONE_1][INST_0][MESH_0][ADJFEA_SOL]->GetGlobal_Sens_DVFEA(iDV);
      myfile_res << endl;
    }

    myfile_res.close();
  }

  /*--- TODO: This is a workaround until the TestCases.py script incorporates new classes for nested loops. ---*/
  config_container[ZONE_0]->SetnExtIter(1);
  config_container[ZONE_1]->SetnExtIter(1);

}

CDiscAdjFSIDriver::~CDiscAdjFSIDriver(void) {

  delete [] direct_iteration;
  delete [] init_res_flow;
  delete [] init_res_struct;
  delete [] residual_flow;
  delete [] residual_struct;
  delete [] residual_flow_rel;
  delete [] residual_struct_rel;

}


void CDiscAdjFSIDriver::Run( ) {

  /*--- As of now, we are coding it for just 2 zones. ---*/
  /*--- This will become more general, but we need to modify the configuration for that ---*/
  unsigned short ZONE_FLOW = 0, ZONE_STRUCT = 1;
  unsigned short iZone;

  unsigned long IntIter = 0; for (iZone = 0; iZone < nZone; iZone++) config_container[iZone]->SetIntIter(IntIter);
  unsigned long FSIIter = 0; for (iZone = 0; iZone < nZone; iZone++) config_container[iZone]->SetFSIIter(FSIIter);

  Preprocess(ZONE_FLOW, ZONE_STRUCT, ALL_VARIABLES);

  switch (Kind_Objective_Function){
  case FLOW_OBJECTIVE_FUNCTION:
    Iterate_Block_FlowOF(ZONE_FLOW, ZONE_STRUCT, ALL_VARIABLES);
    break;
  case FEM_OBJECTIVE_FUNCTION:
    Iterate_Block_StructuralOF(ZONE_FLOW, ZONE_STRUCT, ALL_VARIABLES);
    break;
  }

  Postprocess(ZONE_FLOW, ZONE_STRUCT);

}


void CDiscAdjFSIDriver::Preprocess(unsigned short ZONE_FLOW,
                  unsigned short ZONE_STRUCT,
                  unsigned short kind_recording){

  unsigned long IntIter = 0, iPoint;
  config_container[ZONE_0]->SetIntIter(IntIter);
  unsigned short ExtIter = config_container[ZONE_FLOW]->GetExtIter();

  bool dual_time_1st = (config_container[ZONE_FLOW]->GetUnsteady_Simulation() == DT_STEPPING_1ST);
  bool dual_time_2nd = (config_container[ZONE_FLOW]->GetUnsteady_Simulation() == DT_STEPPING_2ND);
  bool turbulent = (config_container[ZONE_FLOW]->GetKind_Solver() == DISC_ADJ_RANS);
  bool dual_time = (dual_time_1st || dual_time_2nd);
  unsigned short iMesh;
  int Direct_Iter_Flow;
  bool update_geo = false;

  /*----------------------------------------------------------------------------*/
  /*------------------------------ FLOW SOLUTION -------------------------------*/
  /*----------------------------------------------------------------------------*/

  /*--- For the unsteady adjoint, load direct solutions from restart files. ---*/

  if (config_container[ZONE_FLOW]->GetUnsteady_Simulation()) {

    Direct_Iter_Flow = SU2_TYPE::Int(config_container[ZONE_FLOW]->GetUnst_AdjointIter()) - SU2_TYPE::Int(ExtIter) - 2;

    /*--- For dual-time stepping we want to load the already converged solution at timestep n ---*/

    if (dual_time) {
      Direct_Iter_Flow += 1;
    }

    if (ExtIter == 0){

      if (dual_time_2nd) {

        /*--- Load solution at timestep n-2 ---*/

        iteration_container[ZONE_FLOW][INST_0]->LoadUnsteady_Solution(geometry_container, solver_container,config_container, ZONE_FLOW, INST_0, Direct_Iter_Flow-2);

        /*--- Push solution back to correct array ---*/

        for (iMesh=0; iMesh<=config_container[ZONE_FLOW]->GetnMGLevels();iMesh++) {
          for(iPoint=0; iPoint<geometry_container[ZONE_FLOW][INST_0][iMesh]->GetnPoint();iPoint++) {
            solver_container[ZONE_FLOW][INST_0][iMesh][FLOW_SOL]->node[iPoint]->Set_Solution_time_n();
            solver_container[ZONE_FLOW][INST_0][iMesh][FLOW_SOL]->node[iPoint]->Set_Solution_time_n1();
            if (turbulent) {
              solver_container[ZONE_FLOW][INST_0][iMesh][TURB_SOL]->node[iPoint]->Set_Solution_time_n();
              solver_container[ZONE_FLOW][INST_0][iMesh][TURB_SOL]->node[iPoint]->Set_Solution_time_n1();
            }
          }
        }
      }
      if (dual_time) {

        /*--- Load solution at timestep n-1 ---*/

        iteration_container[ZONE_FLOW][INST_0]->LoadUnsteady_Solution(geometry_container, solver_container,config_container, ZONE_FLOW, INST_0, Direct_Iter_Flow-1);

        /*--- Push solution back to correct array ---*/

        for (iMesh=0; iMesh<=config_container[ZONE_FLOW]->GetnMGLevels();iMesh++) {
          for(iPoint=0; iPoint<geometry_container[ZONE_FLOW][INST_0][iMesh]->GetnPoint();iPoint++) {
            solver_container[ZONE_FLOW][INST_0][iMesh][FLOW_SOL]->node[iPoint]->Set_Solution_time_n();
            if (turbulent) {
              solver_container[ZONE_FLOW][INST_0][iMesh][TURB_SOL]->node[iPoint]->Set_Solution_time_n();
            }
          }
        }
      }

      /*--- Load solution timestep n ---*/

      iteration_container[ZONE_FLOW][INST_0]->LoadUnsteady_Solution(geometry_container, solver_container,config_container, ZONE_FLOW, INST_0, Direct_Iter_Flow);

    }


    if ((ExtIter > 0) && dual_time){

      /*--- Load solution timestep n - 2 ---*/

      iteration_container[ZONE_FLOW][INST_0]->LoadUnsteady_Solution(geometry_container, solver_container,config_container, ZONE_FLOW, INST_0, Direct_Iter_Flow - 2);

      /*--- Temporarily store the loaded solution in the Solution_Old array ---*/

      for (iMesh=0; iMesh<=config_container[ZONE_FLOW]->GetnMGLevels();iMesh++) {
        for(iPoint=0; iPoint<geometry_container[ZONE_FLOW][INST_0][iMesh]->GetnPoint();iPoint++) {
           solver_container[ZONE_FLOW][INST_0][iMesh][FLOW_SOL]->node[iPoint]->Set_OldSolution();
           if (turbulent){
             solver_container[ZONE_FLOW][INST_0][iMesh][TURB_SOL]->node[iPoint]->Set_OldSolution();
           }
        }
      }

      /*--- Set Solution at timestep n to solution at n-1 ---*/

      for (iMesh=0; iMesh<=config_container[ZONE_FLOW]->GetnMGLevels();iMesh++) {
        for(iPoint=0; iPoint<geometry_container[ZONE_FLOW][INST_0][iMesh]->GetnPoint();iPoint++) {
          solver_container[ZONE_FLOW][INST_0][iMesh][FLOW_SOL]->node[iPoint]->SetSolution(solver_container[ZONE_FLOW][INST_0][iMesh][FLOW_SOL]->node[iPoint]->GetSolution_time_n());
          if (turbulent) {
            solver_container[ZONE_FLOW][INST_0][iMesh][TURB_SOL]->node[iPoint]->SetSolution(solver_container[ZONE_FLOW][INST_0][iMesh][TURB_SOL]->node[iPoint]->GetSolution_time_n());
          }
        }
      }
      if (dual_time_1st){
      /*--- Set Solution at timestep n-1 to the previously loaded solution ---*/
        for (iMesh=0; iMesh<=config_container[ZONE_FLOW]->GetnMGLevels();iMesh++) {
          for(iPoint=0; iPoint<geometry_container[ZONE_FLOW][INST_0][iMesh]->GetnPoint();iPoint++) {
            solver_container[ZONE_FLOW][INST_0][iMesh][FLOW_SOL]->node[iPoint]->Set_Solution_time_n(solver_container[ZONE_FLOW][INST_0][iMesh][FLOW_SOL]->node[iPoint]->GetSolution_time_n1());
            if (turbulent) {
              solver_container[ZONE_FLOW][INST_0][iMesh][TURB_SOL]->node[iPoint]->Set_Solution_time_n(solver_container[ZONE_FLOW][INST_0][iMesh][TURB_SOL]->node[iPoint]->GetSolution_time_n1());
            }
          }
        }
      }
      if (dual_time_2nd){
        /*--- Set Solution at timestep n-1 to solution at n-2 ---*/
        for (iMesh=0; iMesh<=config_container[ZONE_FLOW]->GetnMGLevels();iMesh++) {
          for(iPoint=0; iPoint<geometry_container[ZONE_FLOW][INST_0][iMesh]->GetnPoint();iPoint++) {
            solver_container[ZONE_FLOW][INST_0][iMesh][FLOW_SOL]->node[iPoint]->Set_Solution_time_n(solver_container[ZONE_FLOW][INST_0][iMesh][FLOW_SOL]->node[iPoint]->GetSolution_time_n1());
            if (turbulent) {
              solver_container[ZONE_FLOW][INST_0][iMesh][TURB_SOL]->node[iPoint]->Set_Solution_time_n(solver_container[ZONE_FLOW][INST_0][iMesh][TURB_SOL]->node[iPoint]->GetSolution_time_n1());
            }
          }
        }
        /*--- Set Solution at timestep n-2 to the previously loaded solution ---*/
        for (iMesh=0; iMesh<=config_container[ZONE_FLOW]->GetnMGLevels();iMesh++) {
          for(iPoint=0; iPoint<geometry_container[ZONE_FLOW][INST_0][iMesh]->GetnPoint();iPoint++) {
            solver_container[ZONE_FLOW][INST_0][iMesh][FLOW_SOL]->node[iPoint]->Set_Solution_time_n1(solver_container[ZONE_FLOW][INST_0][iMesh][FLOW_SOL]->node[iPoint]->GetSolution_Old());
            if (turbulent) {
              solver_container[ZONE_FLOW][INST_0][iMesh][TURB_SOL]->node[iPoint]->Set_Solution_time_n1(solver_container[ZONE_FLOW][INST_0][iMesh][TURB_SOL]->node[iPoint]->GetSolution_Old());
            }
          }
        }
      }
    }
  }
  else{

    /*--- Load the restart (we need to use the routine in order to get the GEOMETRY, otherwise it's restarted from the base mesh ---*/

    solver_container[ZONE_FLOW][INST_0][MESH_0][FLOW_SOL]->LoadRestart(geometry_container[ZONE_FLOW][INST_0], solver_container[ZONE_FLOW][INST_0], config_container[ZONE_FLOW], 0, true);

  if (ExtIter == 0 || dual_time) {

    for (iMesh=0; iMesh<=config_container[ZONE_FLOW]->GetnMGLevels();iMesh++) {
      for (iPoint = 0; iPoint < geometry_container[ZONE_FLOW][INST_0][iMesh]->GetnPoint(); iPoint++) {
        solver_container[ZONE_FLOW][INST_0][iMesh][ADJFLOW_SOL]->node[iPoint]->SetSolution_Direct(solver_container[ZONE_FLOW][INST_0][iMesh][FLOW_SOL]->node[iPoint]->GetSolution());
      }
    }
    if (turbulent && !config_container[ZONE_FLOW]->GetFrozen_Visc_Disc()) {
      for (iPoint = 0; iPoint < geometry_container[ZONE_FLOW][INST_0][MESH_0]->GetnPoint(); iPoint++) {
        solver_container[ZONE_FLOW][INST_0][MESH_0][ADJTURB_SOL]->node[iPoint]->SetSolution_Direct(solver_container[ZONE_FLOW][INST_0][MESH_0][TURB_SOL]->node[iPoint]->GetSolution());
      }
    }
  }

    /*--- Store geometry of the converged solution also in the adjoint solver in order to be able to reset it later ---*/

    for (iPoint = 0; iPoint < geometry_container[ZONE_FLOW][INST_0][MESH_0]->GetnPoint(); iPoint++){
      solver_container[ZONE_FLOW][INST_0][MESH_0][ADJFLOW_SOL]->node[iPoint]->SetGeometry_Direct(geometry_container[ZONE_FLOW][INST_0][MESH_0]->node[iPoint]->GetCoord());
    }

  }

  /*----------------------------------------------------------------------------*/
  /*-------------------------- STRUCTURAL SOLUTION -----------------------------*/
  /*----------------------------------------------------------------------------*/

  IntIter = 0;
  config_container[ZONE_STRUCT]->SetIntIter(IntIter);
  ExtIter = config_container[ZONE_STRUCT]->GetExtIter();
  bool dynamic = (config_container[ZONE_STRUCT]->GetDynamic_Analysis() == DYNAMIC);

  int Direct_Iter_FEA;

  /*--- For the dynamic adjoint, load direct solutions from restart files. ---*/

  if (dynamic) {

    Direct_Iter_FEA = SU2_TYPE::Int(config_container[ZONE_STRUCT]->GetUnst_AdjointIter()) - SU2_TYPE::Int(ExtIter) - 1;

    /*--- We want to load the already converged solution at timesteps n and n-1 ---*/

    /*--- Load solution at timestep n-1 ---*/

    iteration_container[ZONE_STRUCT][INST_0]->LoadDynamic_Solution(geometry_container, solver_container,config_container, ZONE_STRUCT, INST_0, Direct_Iter_FEA-1);

    /*--- Push solution back to correct array ---*/

    for(iPoint=0; iPoint<geometry_container[ZONE_STRUCT][INST_0][MESH_0]->GetnPoint();iPoint++){
      solver_container[ZONE_STRUCT][INST_0][MESH_0][FEA_SOL]->node[iPoint]->SetSolution_time_n();
    }

    /*--- Push solution back to correct array ---*/

    for(iPoint=0; iPoint<geometry_container[ZONE_STRUCT][INST_0][MESH_0]->GetnPoint();iPoint++){
      solver_container[ZONE_STRUCT][INST_0][MESH_0][FEA_SOL]->node[iPoint]->SetSolution_Accel_time_n();
    }

    /*--- Push solution back to correct array ---*/

    for(iPoint=0; iPoint<geometry_container[ZONE_STRUCT][INST_0][MESH_0]->GetnPoint();iPoint++){
      solver_container[ZONE_STRUCT][INST_0][MESH_0][FEA_SOL]->node[iPoint]->SetSolution_Vel_time_n();
    }

    /*--- Load solution timestep n ---*/

    iteration_container[ZONE_STRUCT][INST_0]->LoadDynamic_Solution(geometry_container, solver_container,config_container, ZONE_STRUCT, INST_0, Direct_Iter_FEA);

    /*--- Store FEA solution also in the adjoint solver in order to be able to reset it later ---*/

    for (iPoint = 0; iPoint < geometry_container[ZONE_STRUCT][INST_0][MESH_0]->GetnPoint(); iPoint++){
      solver_container[ZONE_STRUCT][INST_0][MESH_0][ADJFEA_SOL]->node[iPoint]->SetSolution_Direct(solver_container[ZONE_STRUCT][INST_0][MESH_0][FEA_SOL]->node[iPoint]->GetSolution());
    }

    for (iPoint = 0; iPoint < geometry_container[ZONE_STRUCT][INST_0][MESH_0]->GetnPoint(); iPoint++){
      solver_container[ZONE_STRUCT][INST_0][MESH_0][ADJFEA_SOL]->node[iPoint]->SetSolution_Accel_Direct(solver_container[ZONE_STRUCT][INST_0][MESH_0][FEA_SOL]->node[iPoint]->GetSolution_Accel());
    }

    for (iPoint = 0; iPoint < geometry_container[ZONE_STRUCT][INST_0][MESH_0]->GetnPoint(); iPoint++){
      solver_container[ZONE_STRUCT][INST_0][MESH_0][ADJFEA_SOL]->node[iPoint]->SetSolution_Vel_Direct(solver_container[ZONE_STRUCT][INST_0][MESH_0][FEA_SOL]->node[iPoint]->GetSolution_Vel());
    }

  }
  else {

    solver_container[ZONE_STRUCT][INST_0][MESH_0][FEA_SOL]->LoadRestart(geometry_container[ZONE_STRUCT][INST_0], solver_container[ZONE_STRUCT][INST_0], config_container[ZONE_STRUCT], 0, update_geo);

    /*--- Store FEA solution also in the adjoint solver in order to be able to reset it later ---*/

    for (iPoint = 0; iPoint < geometry_container[ZONE_STRUCT][INST_0][MESH_0]->GetnPoint(); iPoint++){
      solver_container[ZONE_STRUCT][INST_0][MESH_0][ADJFEA_SOL]->node[iPoint]->SetSolution_Direct(solver_container[ZONE_STRUCT][INST_0][MESH_0][FEA_SOL]->node[iPoint]->GetSolution());
    }

  }

  /*----------------------------------------------------------------------------*/
  /*--------------------- ADJOINT SOLVER PREPROCESSING -------------------------*/
  /*----------------------------------------------------------------------------*/

  solver_container[ZONE_FLOW][INST_0][MESH_0][ADJFLOW_SOL]->Preprocessing(geometry_container[ZONE_FLOW][INST_0][MESH_0], solver_container[ZONE_FLOW][INST_0][MESH_0],  config_container[ZONE_FLOW] , MESH_0, 0, RUNTIME_ADJFLOW_SYS, false);

  if (turbulent){
    solver_container[ZONE_FLOW][INST_0][MESH_0][ADJTURB_SOL]->Preprocessing(geometry_container[ZONE_FLOW][INST_0][MESH_0], solver_container[ZONE_FLOW][INST_0][MESH_0],  config_container[ZONE_FLOW] , MESH_0, 0, RUNTIME_ADJTURB_SYS, false);
  }

  solver_container[ZONE_STRUCT][INST_0][MESH_0][ADJFEA_SOL]->Preprocessing(geometry_container[ZONE_STRUCT][INST_0][MESH_0], solver_container[ZONE_STRUCT][INST_0][MESH_0],  config_container[ZONE_STRUCT] , MESH_0, 0, RUNTIME_ADJFEA_SYS, false);



}

void CDiscAdjFSIDriver::PrintDirect_Residuals(unsigned short ZONE_FLOW,
                                                          unsigned short ZONE_STRUCT,
                                                          unsigned short kind_recording){

  unsigned short ExtIter = config_container[ZONE_FLOW]->GetExtIter();
  bool turbulent = (config_container[ZONE_FLOW]->GetKind_Solver() == DISC_ADJ_RANS);
  bool nonlinear_analysis = (config_container[ZONE_STRUCT]->GetGeometricConditions() == LARGE_DEFORMATIONS);   // Nonlinear analysis.
  bool unsteady = config_container[ZONE_FLOW]->GetUnsteady_Simulation() != NONE;
  bool dynamic = (config_container[ZONE_STRUCT]->GetDynamic_Analysis() == DYNAMIC);

  su2double val_OFunction = 0.0;
  string kind_OFunction;

  cout.precision(6);
  cout.setf(ios::scientific, ios::floatfield);

  if ((kind_recording == FLOW_CONS_VARS) || (kind_recording == MESH_COORDS)) {

    /*--- Print residuals in the first iteration ---*/

    if (rank == MASTER_NODE && ((ExtIter == 0) || unsteady )){
      cout << "log10[RMS Density]: "<< log10(solver_container[ZONE_FLOW][INST_0][MESH_0][FLOW_SOL]->GetRes_RMS(0))
                     <<", Drag: " <<solver_container[ZONE_FLOW][INST_0][MESH_0][FLOW_SOL]->GetTotal_CD()
                     <<", Lift: " << solver_container[ZONE_FLOW][INST_0][MESH_0][FLOW_SOL]->GetTotal_CL() << "." << endl;

      if (turbulent){
        cout << "log10[RMS k]: " << log10(solver_container[ZONE_FLOW][INST_0][MESH_0][TURB_SOL]->GetRes_RMS(0)) << endl;
      }
      if (Kind_Objective_Function == FLOW_OBJECTIVE_FUNCTION){
        switch (config_container[ZONE_FLOW]->GetKind_ObjFunc()){
        case DRAG_COEFFICIENT:
          kind_OFunction = "(Drag coefficient): ";
          val_OFunction = solver_container[ZONE_FLOW][INST_0][MESH_0][FLOW_SOL]->GetTotal_CD();
          break;
        case LIFT_COEFFICIENT:
          kind_OFunction = "(Lift coefficient): ";
          val_OFunction = solver_container[ZONE_FLOW][INST_0][MESH_0][FLOW_SOL]->GetTotal_CL();
          break;
        case SIDEFORCE_COEFFICIENT:
          kind_OFunction = "(Sideforce coefficient): ";
          val_OFunction = solver_container[ZONE_FLOW][INST_0][MESH_0][FLOW_SOL]->GetTotal_CSF();
          break;
        case EFFICIENCY:
          kind_OFunction = "(Efficiency): ";
          val_OFunction = solver_container[ZONE_FLOW][INST_0][MESH_0][FLOW_SOL]->GetTotal_CEff();
          break;
        case MOMENT_X_COEFFICIENT:
          kind_OFunction = "(Moment X coefficient): ";
          val_OFunction = solver_container[ZONE_FLOW][INST_0][MESH_0][FLOW_SOL]->GetTotal_CMx();
          break;
        case MOMENT_Y_COEFFICIENT:
          kind_OFunction = "(Moment Y coefficient): ";
          val_OFunction = solver_container[ZONE_FLOW][INST_0][MESH_0][FLOW_SOL]->GetTotal_CMy();
          break;
        case MOMENT_Z_COEFFICIENT:
          kind_OFunction = "(Moment Z coefficient): ";
          val_OFunction = solver_container[ZONE_FLOW][INST_0][MESH_0][FLOW_SOL]->GetTotal_CMz();
          break;
        case EQUIVALENT_AREA:
          kind_OFunction = "(Equivalent area): ";
          val_OFunction = solver_container[ZONE_FLOW][INST_0][MESH_0][FLOW_SOL]->GetTotal_CEquivArea();
          break;
        default:
          val_OFunction = 0.0;  // If the objective function is computed in a different physical problem
          break;
        }
        cout << "Objective function " << kind_OFunction << val_OFunction << endl;
      }
    }

  }

  if ((kind_recording == FEA_DISP_VARS) || (kind_recording == FLOW_CROSS_TERM) || (kind_recording == GEOMETRY_CROSS_TERM)) {

    if (rank == MASTER_NODE && ((ExtIter == 0) || dynamic )){
      if (nonlinear_analysis){
        cout << "UTOL-A: "   << log10(solver_container[ZONE_STRUCT][INST_0][MESH_0][FEA_SOL]->GetRes_FEM(0))
             << ", RTOL-A: " << log10(solver_container[ZONE_STRUCT][INST_0][MESH_0][FEA_SOL]->GetRes_FEM(1))
             << ", ETOL-A: " << log10(solver_container[ZONE_STRUCT][INST_0][MESH_0][FEA_SOL]->GetRes_FEM(2)) << "." << endl;
      }
      else{
        if (solver_container[ZONE_STRUCT][INST_0][MESH_0][FEA_SOL]->GetnVar() == 2){
          cout << "log10[RMS Ux]: "   << log10(solver_container[ZONE_STRUCT][INST_0][MESH_0][FEA_SOL]->GetRes_RMS(0))
               << ", log10[RMS Uy]: " << log10(solver_container[ZONE_STRUCT][INST_0][MESH_0][FEA_SOL]->GetRes_RMS(1)) << "." << endl;

        }
        else{
          cout << "log10[RMS Ux]: "   << log10(solver_container[ZONE_STRUCT][INST_0][MESH_0][FEA_SOL]->GetRes_RMS(0))
               << ", log10[RMS Uy]: " << log10(solver_container[ZONE_STRUCT][INST_0][MESH_0][FEA_SOL]->GetRes_RMS(1))
               << ", log10[RMS Uz]: " << log10(solver_container[ZONE_STRUCT][INST_0][MESH_0][FEA_SOL]->GetRes_RMS(2))<< "." << endl;
        }

      }
      if (Kind_Objective_Function == FEM_OBJECTIVE_FUNCTION){
        switch (config_container[ZONE_STRUCT]->GetKind_ObjFunc()){
        case REFERENCE_GEOMETRY:
          kind_OFunction = "(Reference Geometry): ";
          val_OFunction = solver_container[ZONE_STRUCT][INST_0][MESH_0][FEA_SOL]->GetTotal_OFRefGeom();
          break;
        case REFERENCE_NODE:
          kind_OFunction = "(Reference Node): ";
          val_OFunction = solver_container[ZONE_STRUCT][INST_0][MESH_0][FEA_SOL]->GetTotal_OFRefNode();
          break;
        default:
          val_OFunction = 0.0;  // If the objective function is computed in a different physical problem
          break;
        }
        cout << "Objective function " << kind_OFunction << val_OFunction << endl;
      }
    }

  }

}

void CDiscAdjFSIDriver::Iterate_Direct(unsigned short ZONE_FLOW, unsigned short ZONE_STRUCT, unsigned short kind_recording){

  if ((kind_recording == FLOW_CONS_VARS) ||
      (kind_recording == MESH_COORDS)) {

    Fluid_Iteration_Direct(ZONE_FLOW, ZONE_STRUCT);


  }

  if ((kind_recording == FEA_DISP_VARS) ||
      (kind_recording == FLOW_CROSS_TERM) ||
      (kind_recording == GEOMETRY_CROSS_TERM)) {

    Structural_Iteration_Direct(ZONE_FLOW, ZONE_STRUCT);

  }


  if (kind_recording == FEM_CROSS_TERM_GEOMETRY) {

    Mesh_Deformation_Direct(ZONE_FLOW, ZONE_STRUCT);

  }


}

void CDiscAdjFSIDriver::Fluid_Iteration_Direct(unsigned short ZONE_FLOW, unsigned short ZONE_STRUCT) {

  /*-----------------------------------------------------------------*/
  /*------------------- Set Dependency on Geometry ------------------*/
  /*-----------------------------------------------------------------*/

  geometry_container[ZONE_FLOW][INST_0][MESH_0]->UpdateGeometry(geometry_container[ZONE_FLOW][INST_0], config_container[ZONE_FLOW]);

  solver_container[ZONE_FLOW][INST_0][MESH_0][FLOW_SOL]->Set_MPI_Solution(geometry_container[ZONE_FLOW][INST_0][MESH_0], config_container[ZONE_FLOW]);

  solver_container[ZONE_FLOW][INST_0][MESH_0][FLOW_SOL]->Preprocessing(geometry_container[ZONE_FLOW][INST_0][MESH_0],solver_container[ZONE_FLOW][INST_0][MESH_0], config_container[ZONE_FLOW], MESH_0, NO_RK_ITER, RUNTIME_FLOW_SYS, true);

  /*-----------------------------------------------------------------*/
  /*----------------- Iterate the flow solver -----------------------*/
  /*---- Sets all the cross dependencies for the flow variables -----*/
  /*-----------------------------------------------------------------*/

  config_container[ZONE_FLOW]->SetIntIter(0);

  direct_iteration[ZONE_FLOW]->Iterate(output, integration_container, geometry_container,
      solver_container, numerics_container, config_container,
      surface_movement, grid_movement, FFDBox, ZONE_FLOW, INST_0);

  /*-----------------------------------------------------------------*/
  /*--------------------- Set MPI Solution --------------------------*/
  /*-----------------------------------------------------------------*/

  solver_container[ZONE_FLOW][INST_0][MESH_0][FLOW_SOL]->Set_MPI_Solution(geometry_container[ZONE_FLOW][INST_0][MESH_0], config_container[ZONE_FLOW]);

}

void CDiscAdjFSIDriver::Structural_Iteration_Direct(unsigned short ZONE_FLOW, unsigned short ZONE_STRUCT) {


  /*-----------------------------------------------------------------*/
  /*---------- Set Dependencies on Geometry and Flow ----------------*/
  /*-----------------------------------------------------------------*/

  solver_container[ZONE_STRUCT][INST_0][MESH_0][FEA_SOL]->Set_MPI_Solution(geometry_container[ZONE_STRUCT][INST_0][MESH_0], config_container[ZONE_STRUCT]);

  geometry_container[ZONE_FLOW][INST_0][MESH_0]->UpdateGeometry(geometry_container[ZONE_FLOW][INST_0], config_container[ZONE_FLOW]);

  solver_container[ZONE_FLOW][INST_0][MESH_0][FLOW_SOL]->Set_MPI_Solution(geometry_container[ZONE_FLOW][INST_0][MESH_0], config_container[ZONE_FLOW]);

  solver_container[ZONE_FLOW][INST_0][MESH_0][FLOW_SOL]->Preprocessing(geometry_container[ZONE_FLOW][INST_0][MESH_0],solver_container[ZONE_FLOW][INST_0][MESH_0], config_container[ZONE_FLOW], MESH_0, NO_RK_ITER, RUNTIME_FLOW_SYS, true);

  /*-----------------------------------------------------------------*/
  /*-------------------- Transfer Tractions -------------------------*/
  /*-----------------------------------------------------------------*/

  Transfer_Tractions(ZONE_FLOW, ZONE_STRUCT);

  /*-----------------------------------------------------------------*/
  /*--------------- Iterate the structural solver -------------------*/
  /*-----------------------------------------------------------------*/

  direct_iteration[ZONE_STRUCT]->Iterate(output, integration_container, geometry_container,
                                        solver_container, numerics_container, config_container,
                                        surface_movement, grid_movement, FFDBox, ZONE_STRUCT, INST_0);

  /*-----------------------------------------------------------------*/
  /*--------------------- Set MPI Solution --------------------------*/
  /*-----------------------------------------------------------------*/

  solver_container[ZONE_STRUCT][INST_0][MESH_0][FEA_SOL]->Set_MPI_Solution(geometry_container[ZONE_STRUCT][INST_0][MESH_0], config_container[ZONE_STRUCT]);


}

void CDiscAdjFSIDriver::Mesh_Deformation_Direct(unsigned short ZONE_FLOW, unsigned short ZONE_STRUCT) {

  unsigned long IntIter = config_container[ZONE_STRUCT]->GetIntIter();
  unsigned long ExtIter = config_container[ZONE_STRUCT]->GetExtIter();

  /*-----------------------------------------------------------------*/
  /*--------------------- Set MPI Solution --------------------------*/
  /*-----------------------------------------------------------------*/

  geometry_container[ZONE_FLOW][INST_0][MESH_0]->UpdateGeometry(geometry_container[ZONE_FLOW][INST_0], config_container[ZONE_FLOW]);

  solver_container[ZONE_FLOW][INST_0][MESH_0][FLOW_SOL]->Set_MPI_Solution(geometry_container[ZONE_FLOW][INST_0][MESH_0], config_container[ZONE_FLOW]);

  solver_container[ZONE_FLOW][INST_0][MESH_0][FLOW_SOL]->Preprocessing(geometry_container[ZONE_FLOW][INST_0][MESH_0],solver_container[ZONE_FLOW][INST_0][MESH_0], config_container[ZONE_FLOW], MESH_0, NO_RK_ITER, RUNTIME_FLOW_SYS, true);

  solver_container[ZONE_STRUCT][INST_0][MESH_0][FEA_SOL]->Set_MPI_Solution(geometry_container[ZONE_STRUCT][INST_0][MESH_0], config_container[ZONE_STRUCT]);

  /*-----------------------------------------------------------------*/
  /*------------------- Transfer Displacements ----------------------*/
  /*-----------------------------------------------------------------*/

  Transfer_Displacements(ZONE_STRUCT, ZONE_FLOW);

  /*-----------------------------------------------------------------*/
  /*------------------- Set the Grid movement -----------------------*/
  /*---- No longer done in the preprocess of the flow iteration -----*/
  /*---- as the flag Grid_Movement is set to false in this case -----*/
  /*-----------------------------------------------------------------*/

  direct_iteration[ZONE_FLOW]->SetGrid_Movement(geometry_container, surface_movement,
                                                   grid_movement, FFDBox, solver_container,
                                                   config_container, ZONE_FLOW, INST_0, IntIter, ExtIter);

  geometry_container[ZONE_FLOW][INST_0][MESH_0]->UpdateGeometry(geometry_container[ZONE_FLOW][INST_0], config_container[ZONE_FLOW]);
  solver_container[ZONE_STRUCT][INST_0][MESH_0][FEA_SOL]->Set_MPI_Solution(geometry_container[ZONE_STRUCT][INST_0][MESH_0], config_container[ZONE_STRUCT]);


}

void CDiscAdjFSIDriver::SetRecording(unsigned short ZONE_FLOW,
                                              unsigned short ZONE_STRUCT,
                                              unsigned short kind_recording){

  unsigned long IntIter = config_container[ZONE_0]->GetIntIter();
  bool unsteady = (config_container[ZONE_FLOW]->GetUnsteady_Simulation() != NONE);
  bool dynamic = (config_container[ZONE_STRUCT]->GetDynamic_Analysis() == DYNAMIC);

  string kind_DirectIteration = " ";
  string kind_AdjointIteration = " ";

  if (unsteady || dynamic){
    SU2_MPI::Error("DYNAMIC ADJOINT SOLVER NOT IMPLEMENTED FOR FSI APPLICATIONS", CURRENT_FUNCTION);
  }


  if (rank == MASTER_NODE){
    cout << endl;
    switch (kind_recording){
    case FLOW_CONS_VARS:
      kind_AdjointIteration = "Flow iteration: flow input -> flow output";
      kind_DirectIteration = "flow ";
      break;
    case MESH_COORDS:
      kind_AdjointIteration = "Geometry cross term from flow: geometry input -> flow output";
      kind_DirectIteration = "flow ";
      break;
    case FEA_DISP_VARS:
      kind_AdjointIteration = "Structural iteration: structural input -> structural output";
      kind_DirectIteration = "structural ";
      break;
    case FLOW_CROSS_TERM:
      kind_AdjointIteration = "Flow cross term: flow input -> structural output";
      kind_DirectIteration = "structural ";
      break;
    case GEOMETRY_CROSS_TERM:
      kind_AdjointIteration = "Geometry cross term from structure: geometry input -> structural output";
      kind_DirectIteration = "structural ";
      break;
    case FEM_CROSS_TERM_GEOMETRY:
      kind_AdjointIteration = "Structural cross term from geometry: structural input -> geometry output";
      kind_DirectIteration = "mesh deformation ";
      break;
    }
    cout << kind_AdjointIteration << endl;
    cout << "Direct " << kind_DirectIteration << "iteration to store computational graph." << endl;
    switch (kind_recording){
    case FLOW_CONS_VARS: case MESH_COORDS:
    case FEA_DISP_VARS: case FLOW_CROSS_TERM: case GEOMETRY_CROSS_TERM:
      cout << "Compute residuals to check the convergence of the direct problem." << endl; break;
    case FEM_CROSS_TERM_GEOMETRY:
      cout << "Deform the grid using the converged solution of the direct problem." << endl; break;
    }
  }


  AD::Reset();

  if (CurrentRecording != kind_recording && (CurrentRecording != NONE) ){

    /*--- Clear indices ---*/

    PrepareRecording(ZONE_FLOW, ZONE_STRUCT, ALL_VARIABLES);

    /*--- Clear indices of coupling variables ---*/

    SetDependencies(ZONE_FLOW, ZONE_STRUCT, ALL_VARIABLES);

    /*--- Run one iteration while tape is passive - this clears all indices ---*/
    Iterate_Direct(ZONE_FLOW, ZONE_STRUCT, kind_recording);

  }

  /*--- Prepare for recording ---*/

  PrepareRecording(ZONE_FLOW, ZONE_STRUCT, kind_recording);

  /*--- Start the recording of all operations ---*/

  AD::StartRecording();

  /*--- Register input variables ---*/

  RegisterInput(ZONE_FLOW, ZONE_STRUCT, kind_recording);

  /*--- Set dependencies for flow, geometry and structural solvers ---*/

  SetDependencies(ZONE_FLOW, ZONE_STRUCT, kind_recording);

  /*--- Run a direct iteration ---*/
  Iterate_Direct(ZONE_FLOW, ZONE_STRUCT, kind_recording);

  /*--- Register objective function and output variables ---*/

  RegisterOutput(ZONE_FLOW, ZONE_STRUCT, kind_recording);

  /*--- Stop the recording ---*/
  AD::StopRecording();

  /*--- Set the recording status ---*/

  CurrentRecording = kind_recording;

  /* --- Reset the number of the internal iterations---*/

  config_container[ZONE_0]->SetIntIter(IntIter);


}

void CDiscAdjFSIDriver::PrepareRecording(unsigned short ZONE_FLOW,
                                                   unsigned short ZONE_STRUCT,
                                                   unsigned short kind_recording){

  unsigned short iMesh;
  bool turbulent = (config_container[ZONE_FLOW]->GetKind_Solver() == DISC_ADJ_RANS);

  /*--- Set fluid variables to direct solver values ---*/
  for (iMesh = 0; iMesh <= config_container[ZONE_FLOW]->GetnMGLevels(); iMesh++){
    solver_container[ZONE_FLOW][INST_0][iMesh][ADJFLOW_SOL]->SetRecording(geometry_container[ZONE_FLOW][INST_0][MESH_0], config_container[ZONE_FLOW]);
  }
  if (turbulent){
    solver_container[ZONE_FLOW][INST_0][MESH_0][ADJTURB_SOL]->SetRecording(geometry_container[ZONE_FLOW][INST_0][MESH_0], config_container[ZONE_FLOW]);
  }

  /*--- Set geometry to the converged values ---*/

  solver_container[ZONE_FLOW][INST_0][MESH_0][ADJFLOW_SOL]->SetMesh_Recording(geometry_container[ZONE_FLOW][INST_0], grid_movement[ZONE_FLOW][INST_0], config_container[ZONE_FLOW]);

  /*--- Set structural variables to direct solver values ---*/

  solver_container[ZONE_STRUCT][INST_0][MESH_0][ADJFEA_SOL]->SetRecording(geometry_container[ZONE_STRUCT][INST_0][MESH_0], config_container[ZONE_STRUCT]);

}

void CDiscAdjFSIDriver::RegisterInput(unsigned short ZONE_FLOW,
                                               unsigned short ZONE_STRUCT,
                                               unsigned short kind_recording){

  /*--- Register flow variables ---*/
  if ((kind_recording == FLOW_CONS_VARS) ||
      (kind_recording == FLOW_CROSS_TERM)) {
    iteration_container[ZONE_FLOW][INST_0]->RegisterInput(solver_container, geometry_container, config_container, ZONE_FLOW, INST_0, kind_recording);
  }

  /*--- Register geometry variables ---*/
  if ((kind_recording == MESH_COORDS) ||
      (kind_recording == GEOMETRY_CROSS_TERM)) {
    iteration_container[ZONE_FLOW][INST_0]->RegisterInput(solver_container, geometry_container, config_container, ZONE_FLOW, INST_0, kind_recording);
  }

  /*--- Register structural variables ---*/
  if ((kind_recording == FEA_DISP_VARS) ||
      (kind_recording == FEM_CROSS_TERM_GEOMETRY)) {
    iteration_container[ZONE_STRUCT][INST_0]->RegisterInput(solver_container, geometry_container, config_container, ZONE_STRUCT, INST_0, kind_recording);
  }


}

void CDiscAdjFSIDriver::SetDependencies(unsigned short ZONE_FLOW,
                                                  unsigned short ZONE_STRUCT,
                                                  unsigned short kind_recording){

  /*--- Add dependencies for geometrical and turbulent variables ---*/

  iteration_container[ZONE_FLOW][INST_0]->SetDependencies(solver_container, geometry_container, numerics_container, config_container, ZONE_FLOW, INST_0, kind_recording);

  /*--- Add dependencies for E, Nu, Rho, and Rho_DL variables ---*/

  iteration_container[ZONE_STRUCT][INST_0]->SetDependencies(solver_container, geometry_container, numerics_container, config_container, ZONE_STRUCT, INST_0, kind_recording);


}

void CDiscAdjFSIDriver::RegisterOutput(unsigned short ZONE_FLOW,
                                                 unsigned short ZONE_STRUCT,
                                                 unsigned short kind_recording){

  bool turbulent = (config_container[ZONE_FLOW]->GetKind_Solver() == DISC_ADJ_RANS);

  /*--- Register the objective function as output of the iteration ---*/
  /*--- We need to avoid recording it twice for the crossed terms  ---*/

  /*--- Register a flow-type objective function ---*/
  if ((kind_recording == FLOW_CONS_VARS) ||
      (kind_recording == MESH_COORDS)) {
    solver_container[ZONE_FLOW][INST_0][MESH_0][ADJFLOW_SOL]->RegisterObj_Func(config_container[ZONE_FLOW]);
  }

  /*--- The FEM_CROSS_TERM_GEOMETRY evaluates the mesh routines:
   *--- They don't throw any dependency on the objective function ---*/

  /*--- Register a structural-type objective function ---*/
  if ((kind_recording == FEA_DISP_VARS) ||
      (kind_recording == FLOW_CROSS_TERM) ||
      (kind_recording == GEOMETRY_CROSS_TERM)){
    solver_container[ZONE_STRUCT][INST_0][MESH_0][ADJFEA_SOL]->RegisterObj_Func(config_container[ZONE_STRUCT]);
  }

  /*--- Register the conservative variables of the flow as output of the iteration ---*/
  if ((kind_recording == FLOW_CONS_VARS) ||
      (kind_recording == MESH_COORDS)) {

    solver_container[ZONE_FLOW][INST_0][MESH_0][ADJFLOW_SOL]->RegisterOutput(geometry_container[ZONE_FLOW][INST_0][MESH_0],config_container[ZONE_FLOW]);

    if (turbulent){
      solver_container[ZONE_FLOW][INST_0][MESH_0][ADJTURB_SOL]->RegisterOutput(geometry_container[ZONE_FLOW][INST_0][MESH_0],
          config_container[ZONE_FLOW]);
    }
  }

  /*--- Register the displacements of the nodes of the fluid as output of the iteration ---*/
  if (kind_recording == FEM_CROSS_TERM_GEOMETRY) {

    geometry_container[ZONE_FLOW][INST_0][MESH_0]->RegisterOutput_Coordinates(config_container[ZONE_FLOW]);

  }

  /*--- Register the displacements of the structure as output of the iteration ---*/
  if ((kind_recording == FEA_DISP_VARS) ||
      (kind_recording == FLOW_CROSS_TERM) ||
      (kind_recording == GEOMETRY_CROSS_TERM)) {

    solver_container[ZONE_STRUCT][INST_0][MESH_0][ADJFEA_SOL]->RegisterOutput(geometry_container[ZONE_STRUCT][INST_0][MESH_0],config_container[ZONE_STRUCT]);

  }


}


void CDiscAdjFSIDriver::Iterate_Block(unsigned short ZONE_FLOW,
                                                unsigned short ZONE_STRUCT,
                                                unsigned short kind_recording){

  unsigned long IntIter=0, nIntIter = 1;
  bool dual_time_1st = (config_container[ZONE_0]->GetUnsteady_Simulation() == DT_STEPPING_1ST);
  bool dual_time_2nd = (config_container[ZONE_0]->GetUnsteady_Simulation() == DT_STEPPING_2ND);
  bool dual_time = (dual_time_1st || dual_time_2nd);
  bool dynamic = (config_container[ZONE_STRUCT]->GetDynamic_Analysis() == DYNAMIC);

  bool adjoint_convergence = false;

  /*--- Record one direct iteration with kind_recording as input ---*/

  SetRecording(ZONE_FLOW, ZONE_STRUCT, kind_recording);

  /*--- Print the residuals of the direct subiteration ---*/

  PrintDirect_Residuals(ZONE_FLOW, ZONE_STRUCT, kind_recording);

  /*--- Run the iteration ---*/

  switch (kind_recording){
  case FLOW_CONS_VARS:
    nIntIter = config_container[ZONE_FLOW]->GetUnst_nIntIter();
    break;
  case FEA_DISP_VARS:
    nIntIter = config_container[ZONE_STRUCT]->GetDyn_nIntIter();
    break;
  case MESH_COORDS:
  case FEM_CROSS_TERM_GEOMETRY:
  case FLOW_CROSS_TERM:
  case GEOMETRY_CROSS_TERM:
    nIntIter = 1;
    break;
  }

  for (unsigned short iZone = 0; iZone < config_container[ZONE_FLOW]->GetnZone(); iZone++)
    config_container[iZone]->SetIntIter(IntIter);

  for(IntIter = 0; IntIter < nIntIter; IntIter++){

    /*--- Set the internal iteration ---*/

    for (unsigned short iZone = 0; iZone < config_container[ZONE_FLOW]->GetnZone(); iZone++)
      config_container[iZone]->SetIntIter(IntIter);

    /*--- Set the adjoint values of the flow and objective function ---*/

    InitializeAdjoint(ZONE_FLOW, ZONE_STRUCT, kind_recording);

    /*--- Run the adjoint computation ---*/

    AD::ComputeAdjoint();

    /*--- Extract the adjoints of the input variables and store them for the next iteration ---*/

    ExtractAdjoint(ZONE_FLOW, ZONE_STRUCT, kind_recording);

    /*--- Clear all adjoints to re-use the stored computational graph in the next iteration ---*/
    AD::ClearAdjoints();

    /*--- Check the convergence of the adjoint block ---*/

    adjoint_convergence = CheckConvergence(IntIter, ZONE_FLOW, ZONE_STRUCT, kind_recording);

    /*--- Write the convergence history (only screen output) ---*/

    ConvergenceHistory(IntIter, nIntIter, ZONE_FLOW, ZONE_STRUCT, kind_recording);

    /*--- Break the loop if converged ---*/

    if (adjoint_convergence) break;


  }

  if (dual_time){
    integration_container[ZONE_FLOW][INST_0][ADJFLOW_SOL]->SetConvergence(false);
  }
  if (dynamic){
    integration_container[ZONE_FLOW][INST_0][ADJFLOW_SOL]->SetConvergence(false);
  }

}


void CDiscAdjFSIDriver::InitializeAdjoint(unsigned short ZONE_FLOW,
                                                     unsigned short ZONE_STRUCT,
                                                     unsigned short kind_recording){

  bool turbulent = (config_container[ZONE_FLOW]->GetKind_Solver() == DISC_ADJ_RANS);

  /*--- Initialize the adjoint of the objective function (typically with 1.0) ---*/
  /*--- We need to avoid setting it twice for the crossed terms  ---*/

  /*--- Register a flow-type objective function ---*/
  if ((kind_recording == FLOW_CONS_VARS) ||
      (kind_recording == MESH_COORDS)) {
    solver_container[ZONE_FLOW][INST_0][MESH_0][ADJFLOW_SOL]->SetAdj_ObjFunc(geometry_container[ZONE_FLOW][INST_0][MESH_0], config_container[ZONE_FLOW]);
  }

  /*--- Register a structural-type objective function ---*/
  if ((kind_recording == FEA_DISP_VARS) ||
      (kind_recording == FLOW_CROSS_TERM) ||
      (kind_recording == GEOMETRY_CROSS_TERM)){
    solver_container[ZONE_STRUCT][INST_0][MESH_0][ADJFEA_SOL]->SetAdj_ObjFunc(geometry_container[ZONE_STRUCT][INST_0][MESH_0], config_container[ZONE_STRUCT]);
  }

  /*--- Adjoint of the fluid conservative variables ---*/

  if ((kind_recording == FLOW_CONS_VARS) ||
      (kind_recording == MESH_COORDS)) {

    /*--- Initialize the adjoints the conservative variables ---*/
    solver_container[ZONE_FLOW][INST_0][MESH_0][ADJFLOW_SOL]->SetAdjoint_Output(geometry_container[ZONE_FLOW][INST_0][MESH_0],
                                                                    config_container[ZONE_FLOW]);

    if (turbulent){
      solver_container[ZONE_FLOW][INST_0][MESH_0][ADJTURB_SOL]->SetAdjoint_Output(geometry_container[ZONE_FLOW][INST_0][MESH_0],
                                                                      config_container[ZONE_FLOW]);
    }

  }

  /*--- Adjoint of the positions of the mesh ---*/
  if (kind_recording == FEM_CROSS_TERM_GEOMETRY) {

    solver_container[ZONE_FLOW][INST_0][MESH_0][ADJFLOW_SOL]->SetAdjoint_OutputMesh(geometry_container[ZONE_FLOW][INST_0][MESH_0],
                                                                            config_container[ZONE_FLOW]);

  }

  /*--- Adjoint of the structural displacements ---*/
  if ((kind_recording == FEA_DISP_VARS) ||
      (kind_recording == FLOW_CROSS_TERM) ||
      (kind_recording == GEOMETRY_CROSS_TERM)) {

    /*--- Initialize the adjoints the conservative variables ---*/

    solver_container[ZONE_STRUCT][INST_0][MESH_0][ADJFEA_SOL]->SetAdjoint_Output(geometry_container[ZONE_STRUCT][INST_0][MESH_0],
                                                                         config_container[ZONE_STRUCT]);

  }

}

void CDiscAdjFSIDriver::ExtractAdjoint(unsigned short ZONE_FLOW,
                                                  unsigned short ZONE_STRUCT,
                                                  unsigned short kind_recording){
													  
  /*--- Extract the adjoint of the fluid conservative variables ---*/

  if (kind_recording == FLOW_CONS_VARS) {

    /*--- Extract the adjoints of the conservative input variables and store them for the next iteration ---*/

    solver_container[ZONE_FLOW][INST_0][MESH_0][ADJFLOW_SOL]->ExtractAdjoint_Solution(geometry_container[ZONE_FLOW][INST_0][MESH_0],
                                                      config_container[ZONE_FLOW]);

    solver_container[ZONE_FLOW][INST_0][MESH_0][ADJFLOW_SOL]->ExtractAdjoint_Variables(geometry_container[ZONE_FLOW][INST_0][MESH_0],
                                                      config_container[ZONE_FLOW]);

    if (config_container[ZONE_FLOW]->GetKind_Solver() == DISC_ADJ_RANS) {
      solver_container[ZONE_FLOW][INST_0][MESH_0][ADJTURB_SOL]->ExtractAdjoint_Solution(geometry_container[ZONE_FLOW][INST_0][MESH_0],
                                                        config_container[ZONE_FLOW]);
    }

  }

  /*--- Extract the adjoint of the mesh coordinates ---*/

  if (kind_recording == MESH_COORDS) {

    /*--- Extract the adjoints of the flow geometry and store them for the next iteration ---*/

    solver_container[ZONE_FLOW][INST_0][MESH_0][ADJFLOW_SOL]->ExtractAdjoint_CrossTerm_Geometry_Flow(geometry_container[ZONE_FLOW][INST_0][MESH_0],
                                                      config_container[ZONE_FLOW]);

  }

  /*--- Extract the adjoint of the structural displacements ---*/

  if (kind_recording == FEA_DISP_VARS) {

    /*--- Extract the adjoints of the conservative input variables and store them for the next iteration ---*/

    solver_container[ZONE_STRUCT][INST_0][MESH_0][ADJFEA_SOL]->ExtractAdjoint_Solution(geometry_container[ZONE_STRUCT][INST_0][MESH_0],
                                                                               config_container[ZONE_STRUCT]);

    solver_container[ZONE_STRUCT][INST_0][MESH_0][ADJFEA_SOL]->ExtractAdjoint_Variables(geometry_container[ZONE_STRUCT][INST_0][MESH_0],
                                                                                config_container[ZONE_STRUCT]);

  }

  /*--- Extract the adjoint cross term from the structural problem with respect to the flow variables ---*/
  if (kind_recording == FLOW_CROSS_TERM) {

    /*--- Extract the adjoints of the conservative input variables and store them for the next iteration ---*/

    solver_container[ZONE_FLOW][INST_0][MESH_0][ADJFLOW_SOL]->ExtractAdjoint_CrossTerm(geometry_container[ZONE_FLOW][INST_0][MESH_0],
                                                      config_container[ZONE_FLOW]);

    if (config_container[ZONE_FLOW]->GetKind_Solver() == DISC_ADJ_RANS) {
      solver_container[ZONE_FLOW][INST_0][MESH_0][ADJTURB_SOL]->ExtractAdjoint_CrossTerm(geometry_container[ZONE_FLOW][INST_0][MESH_0],
                                                        config_container[ZONE_FLOW]);
    }

  }

  if (kind_recording == FEM_CROSS_TERM_GEOMETRY) {

    /*--- Extract the adjoints of the displacements (input variables) and store them for the next iteration ---*/

    solver_container[ZONE_STRUCT][INST_0][MESH_0][ADJFEA_SOL]->ExtractAdjoint_CrossTerm_Geometry(geometry_container[ZONE_STRUCT][INST_0][MESH_0],
                                                                                config_container[ZONE_STRUCT]);

  }


  if (kind_recording == GEOMETRY_CROSS_TERM) {

    /*--- Extract the adjoints of the geometry input variables and store them for the next iteration ---*/

    solver_container[ZONE_FLOW][INST_0][MESH_0][ADJFLOW_SOL]->ExtractAdjoint_CrossTerm_Geometry(geometry_container[ZONE_FLOW][INST_0][MESH_0],
                                                                                        config_container[ZONE_FLOW]);

  }

}



bool CDiscAdjFSIDriver::CheckConvergence(unsigned long IntIter,
                                                   unsigned short ZONE_FLOW,
                                                   unsigned short ZONE_STRUCT,
                                                   unsigned short kind_recording){

  bool flow_convergence    = false,
        struct_convergence  = false;

  bool adjoint_convergence = false;

  su2double residual_1, residual_2;

  if (kind_recording == FLOW_CONS_VARS) {

      /*--- Set the convergence criteria (only residual possible as of now) ---*/

      residual_1 = log10(solver_container[ZONE_FLOW][INST_0][MESH_0][ADJFLOW_SOL]->GetRes_RMS(0));
      residual_2 = log10(solver_container[ZONE_FLOW][INST_0][MESH_0][ADJFLOW_SOL]->GetRes_RMS(1));

      flow_convergence = ((residual_1 < config_container[ZONE_FLOW]->GetMinLogResidual()) &&
                          (residual_2 < config_container[ZONE_FLOW]->GetMinLogResidual()));

  }

  if (kind_recording == FEA_DISP_VARS) {

    /*--- Set the convergence criteria (only residual possible as of now) ---*/

    residual_1 = log10(solver_container[ZONE_STRUCT][INST_0][MESH_0][ADJFEA_SOL]->GetRes_RMS(0));
    residual_2 = log10(solver_container[ZONE_STRUCT][INST_0][MESH_0][ADJFEA_SOL]->GetRes_RMS(1));

    // Temporary, until function is added
    struct_convergence = ((residual_1 < config_container[ZONE_STRUCT]->GetResidual_FEM_UTOL()) &&
                          (residual_2 < config_container[ZONE_STRUCT]->GetResidual_FEM_UTOL()));

  }

  switch (kind_recording){
  case FLOW_CONS_VARS:      adjoint_convergence = flow_convergence; break;
  case MESH_COORDS:  adjoint_convergence = true; break;
  case FEA_DISP_VARS:       adjoint_convergence = struct_convergence; break;
  case FLOW_CROSS_TERM:     adjoint_convergence = true; break;
  case FEM_CROSS_TERM_GEOMETRY:      adjoint_convergence = true; break;
  case GEOMETRY_CROSS_TERM: adjoint_convergence = true; break;
  default:                  adjoint_convergence = false; break;
  }

  /*--- Apply the same convergence criteria to all the processors ---*/

#ifdef HAVE_MPI

  unsigned short *sbuf_conv = NULL, *rbuf_conv = NULL;
  sbuf_conv = new unsigned short[1]; sbuf_conv[0] = 0;
  rbuf_conv = new unsigned short[1]; rbuf_conv[0] = 0;

  /*--- Convergence criteria ---*/

  sbuf_conv[0] = adjoint_convergence;
  SU2_MPI::Reduce(sbuf_conv, rbuf_conv, 1, MPI_UNSIGNED_SHORT, MPI_SUM, MASTER_NODE, MPI_COMM_WORLD);

  /*-- Compute global convergence criteria in the master node --*/

  sbuf_conv[0] = 0;
  if (rank == MASTER_NODE) {
    if (rbuf_conv[0] == size) sbuf_conv[0] = 1;
    else sbuf_conv[0] = 0;
  }

  SU2_MPI::Bcast(sbuf_conv, 1, MPI_UNSIGNED_SHORT, MASTER_NODE, MPI_COMM_WORLD);

  if (sbuf_conv[0] == 1) { adjoint_convergence = true;}
  else { adjoint_convergence = false;}

  delete [] sbuf_conv;
  delete [] rbuf_conv;

#endif

  return adjoint_convergence;

}

void CDiscAdjFSIDriver::ConvergenceHistory(unsigned long IntIter,
                                                      unsigned long nIntIter,
                                                      unsigned short ZONE_FLOW,
                                                      unsigned short ZONE_STRUCT,
                                                      unsigned short kind_recording){

  unsigned long BGS_Iter = config_container[ZONE_FLOW]->GetFSIIter();


  ofstream ConvHist_file;
  if (rank == MASTER_NODE)
    output->SetConvHistory_Header(&ConvHist_file, config_container[ZONE_0], ZONE_0, INST_0);


  if (kind_recording == FLOW_CONS_VARS) {

    if (rank == MASTER_NODE){
      if (IntIter == 0){
        cout << endl;
        cout << " IntIter" << "    BGSIter" << "   Res[Psi_Rho]" << "     Res[Psi_E]" << endl;
      }

      if (IntIter % config_container[ZONE_FLOW]->GetWrt_Con_Freq() == 0){
        /*--- Output the flow convergence ---*/
        /*--- This is temporary as it requires several changes in the output structure ---*/
        cout.width(8);     cout << IntIter;
        cout.width(11);    cout << BGS_Iter + 1;
        cout.precision(6); cout.setf(ios::fixed, ios::floatfield);
        cout.width(15);    cout << log10(solver_container[ZONE_FLOW][INST_0][MESH_0][ADJFLOW_SOL]->GetRes_RMS(0));
        cout.width(15);    cout << log10(solver_container[ZONE_FLOW][INST_0][MESH_0][ADJFLOW_SOL]->GetRes_RMS(1));
        cout << endl;
      }

    }
  }

  if (kind_recording == FEA_DISP_VARS) {

    /*--- Set the convergence criteria (only residual possible) ---*/
    output->SetConvHistory_Body(NULL, geometry_container, solver_container, config_container, integration_container, true, 0.0, ZONE_STRUCT, INST_0);

  }


}

void CDiscAdjFSIDriver::Iterate_Block_FlowOF(unsigned short ZONE_FLOW,
                                                       unsigned short ZONE_STRUCT,
                                                       unsigned short kind_recording){

  bool BGS_Converged = false;

  unsigned short iZone;

  unsigned long iFSIIter = 0; for (iZone = 0; iZone < nZone; iZone++) config_container[iZone]->SetFSIIter(iFSIIter);
  unsigned long nFSIIter = config_container[ZONE_FLOW]->GetnIterFSI();

  for (iFSIIter = 0; iFSIIter < nFSIIter; iFSIIter++){

    if (rank == MASTER_NODE){
      cout << endl << "                    ****** BGS ITERATION ";
      cout << iFSIIter;
      cout << " ******" << endl;
    }

    for (iZone = 0; iZone < nZone; iZone++) config_container[iZone]->SetFSIIter(iFSIIter);

    /*--- Iterate fluid (including cross term) ---*/

    Iterate_Block(ZONE_FLOW, ZONE_STRUCT, FLOW_CONS_VARS);

    /*--- Compute mesh (it is a cross term dF / dMv ) ---*/

    Iterate_Block(ZONE_FLOW, ZONE_STRUCT, MESH_COORDS);

    /*--- Compute mesh cross term (dM / dSv) ---*/

    Iterate_Block(ZONE_FLOW, ZONE_STRUCT, FEM_CROSS_TERM_GEOMETRY);

    /*--- Iterate structure first ---*/

    Iterate_Block(ZONE_FLOW, ZONE_STRUCT, FEA_DISP_VARS);

    /*--- Compute cross term (dS / dFv) ---*/

    Iterate_Block(ZONE_FLOW, ZONE_STRUCT, FLOW_CROSS_TERM);

    /*--- Compute cross term (dS / dMv) ---*/

    Iterate_Block(ZONE_FLOW, ZONE_STRUCT, GEOMETRY_CROSS_TERM);


    /*--- Check convergence of the BGS method ---*/
    BGS_Converged = BGSConvergence(iFSIIter, ZONE_FLOW, ZONE_STRUCT);

    if (BGS_Converged) break;

  }


}

void CDiscAdjFSIDriver::Iterate_Block_StructuralOF(unsigned short ZONE_FLOW,
                                                              unsigned short ZONE_STRUCT,
                                                              unsigned short kind_recording){

  bool BGS_Converged = false;

  unsigned short iZone;

  unsigned long iFSIIter = 0; for (iZone = 0; iZone < nZone; iZone++) config_container[iZone]->SetFSIIter(iFSIIter);
  unsigned long nFSIIter = config_container[ZONE_FLOW]->GetnIterFSI();

  ofstream myfile_struc, myfile_flow, myfile_geo;

  for (iFSIIter = 0; iFSIIter < nFSIIter; iFSIIter++){

    if (rank == MASTER_NODE){
      cout << endl << "                    ****** BGS ITERATION ";
      cout << iFSIIter;
      cout << " ******" << endl;
    }

    for (iZone = 0; iZone < nZone; iZone++) config_container[iZone]->SetFSIIter(iFSIIter);

    /*--- Iterate structure first ---*/

    Iterate_Block(ZONE_FLOW, ZONE_STRUCT, FEA_DISP_VARS);

    /*--- Compute cross term (dS / dFv) ---*/

    Iterate_Block(ZONE_FLOW, ZONE_STRUCT, FLOW_CROSS_TERM);

    /*--- Compute cross term (dS / dMv) ---*/

    Iterate_Block(ZONE_FLOW, ZONE_STRUCT, GEOMETRY_CROSS_TERM);

    /*--- Iterate fluid (including cross term) ---*/

    Iterate_Block(ZONE_FLOW, ZONE_STRUCT, FLOW_CONS_VARS);

    /*--- Compute mesh (it is a cross term dF / dMv ) ---*/

    Iterate_Block(ZONE_FLOW, ZONE_STRUCT, MESH_COORDS);

    /*--- Compute mesh cross term (dM / dSv) ---*/

    Iterate_Block(ZONE_FLOW, ZONE_STRUCT, FEM_CROSS_TERM_GEOMETRY);


    /*--- Check convergence of the BGS method ---*/
    BGS_Converged = BGSConvergence(iFSIIter, ZONE_FLOW, ZONE_STRUCT);

    if (BGS_Converged) break;

  }


}

bool CDiscAdjFSIDriver::BGSConvergence(unsigned long IntIter,
                                                 unsigned short ZONE_FLOW,
                                                 unsigned short ZONE_STRUCT){

  unsigned short iMarker;
  unsigned short nVar_Flow = solver_container[ZONE_FLOW][INST_0][MESH_0][ADJFLOW_SOL]->GetnVar(),
                   nVar_Struct = solver_container[ZONE_STRUCT][INST_0][MESH_0][ADJFEA_SOL]->GetnVar();
  unsigned short iRes;

  bool flow_converged_absolute = false,
        flow_converged_relative = false,
        struct_converged_absolute = false,
        struct_converged_relative = false;

  bool Convergence = false;

  /*--- Apply BC's to the structural adjoint - otherwise, clamped nodes have too values that make no sense... ---*/
  for (iMarker = 0; iMarker < config_container[ZONE_STRUCT]->GetnMarker_All(); iMarker++)
  switch (config_container[ZONE_STRUCT]->GetMarker_All_KindBC(iMarker)) {
    case CLAMPED_BOUNDARY:
    solver_container[ZONE_STRUCT][INST_0][MESH_0][ADJFEA_SOL]->BC_Clamped_Post(geometry_container[ZONE_STRUCT][INST_0][MESH_0],
        solver_container[ZONE_STRUCT][INST_0][MESH_0], numerics_container[ZONE_STRUCT][INST_0][MESH_0][FEA_SOL][FEA_TERM],
        config_container[ZONE_STRUCT], iMarker);
    break;
  }

  /*--- Compute the residual for the flow and structural zones ---*/

  /*--- Flow ---*/

  solver_container[ZONE_FLOW][INST_0][MESH_0][ADJFLOW_SOL]->ComputeResidual_BGS(geometry_container[ZONE_FLOW][INST_0][MESH_0],
                                                                        config_container[ZONE_FLOW]);

  /*--- Structure ---*/

  solver_container[ZONE_STRUCT][INST_0][MESH_0][ADJFEA_SOL]->ComputeResidual_BGS(geometry_container[ZONE_STRUCT][INST_0][MESH_0],
                                                                         config_container[ZONE_STRUCT]);


  /*--- Retrieve residuals ---*/

  /*--- Flow residuals ---*/

  for (iRes = 0; iRes < nVar_Flow; iRes++){
    residual_flow[iRes] = log10(solver_container[ZONE_FLOW][INST_0][MESH_0][ADJFLOW_SOL]->GetRes_BGS(iRes));
    if (IntIter == 0) init_res_flow[iRes] = residual_flow[iRes];
    residual_flow_rel[iRes] = fabs(residual_flow[iRes] - init_res_flow[iRes]);
  }

  /*--- Structure residuals ---*/

  for (iRes = 0; iRes < nVar_Struct; iRes++){
    residual_struct[iRes] = log10(solver_container[ZONE_STRUCT][INST_0][MESH_0][ADJFEA_SOL]->GetRes_BGS(iRes));
    if (IntIter == 0) init_res_struct[iRes] = residual_struct[iRes];
    residual_struct_rel[iRes] = fabs(residual_struct[iRes] - init_res_struct[iRes]);
  }

  /*--- Check convergence ---*/
  flow_converged_absolute = ((residual_flow[0] < flow_criteria) && (residual_flow[nVar_Flow-1] < flow_criteria));
  flow_converged_relative = ((residual_flow_rel[0] > flow_criteria_rel) && (residual_flow_rel[nVar_Flow-1] > flow_criteria_rel));

  struct_converged_absolute = ((residual_struct[0] < structure_criteria) && (residual_struct[nVar_Flow-1] < structure_criteria));
  struct_converged_relative = ((residual_struct_rel[0] > structure_criteria_rel) && (residual_struct_rel[nVar_Flow-1] > structure_criteria_rel));

  Convergence = ((flow_converged_absolute && struct_converged_absolute) ||
                 (flow_converged_absolute && struct_converged_relative) ||
                 (flow_converged_relative && struct_converged_relative) ||
                 (flow_converged_relative && struct_converged_absolute));

  if (rank == MASTER_NODE){

    cout << endl << "-------------------------------------------------------------------------" << endl;
    cout << endl;
    cout << "Convergence summary for BGS iteration ";
    cout << IntIter << endl;
    cout << endl;
    /*--- TODO: This is a workaround until the TestCases.py script incorporates new classes for nested loops. ---*/
    cout << "Iter[ID]" << "  BGSRes[Psi_Rho]" << "  BGSRes[Psi_E]" << "  BGSRes[Psi_Ux]" << "  BGSRes[Psi_Uy]" << endl;
    cout.precision(6); cout.setf(ios::fixed, ios::floatfield);
    cout.width(8); cout << IntIter*1000;
    cout.width(17); cout << residual_flow[0];
    cout.width(15); cout << residual_flow[nVar_Flow-1];
    cout.width(16); cout << residual_struct[0];
    cout.width(16); cout << residual_struct[1];
    cout << endl;
    cout << endl;
    cout << "-------------------------------------------------------------------------" << endl;


    bool write_history = true;
    unsigned short iVar;

    /*--- Header of the temporary output file ---*/
    if ((write_history) && (rank == MASTER_NODE)){
      ofstream myfile_res;
      bool de_effects = config_container[ZONE_STRUCT]->GetDE_Effects();

      myfile_res.open ("history_adjoint_FSI.csv", ios::app);

      myfile_res << IntIter << "\t";

      myfile_res.precision(15);

      for (iVar = 0; iVar < nVar_Flow; iVar++){
        myfile_res << fixed << residual_flow[iVar] << "\t";
      }

      for (iVar = 0; iVar < nVar_Struct; iVar++){
        myfile_res << fixed << residual_struct[iVar] << "\t";
      }

      for (iVar = 0; iVar < config_container[ZONE_STRUCT]->GetnElasticityMod(); iVar++)
         myfile_res << scientific << solver_container[ZONE_STRUCT][INST_0][MESH_0][ADJFEA_SOL]->GetGlobal_Sens_E(iVar) << "\t";
      for (iVar = 0; iVar < config_container[ZONE_STRUCT]->GetnPoissonRatio(); iVar++)
         myfile_res << scientific << solver_container[ZONE_STRUCT][INST_0][MESH_0][ADJFEA_SOL]->GetGlobal_Sens_Nu(iVar) << "\t";
      if (de_effects){
        for (iVar = 0; iVar < config_container[ZONE_STRUCT]->GetnElectric_Field(); iVar++)
          myfile_res << scientific << solver_container[ZONE_STRUCT][INST_0][MESH_0][ADJFEA_SOL]->GetGlobal_Sens_EField(0) << "\t";
      }

      myfile_res << endl;

      myfile_res.close();
    }

    // TEST: for implementation of python framework in coupled FSI problems
    if ((config_container[ZONE_1]->GetDV_FEA() != NODV_FEA) && (rank == MASTER_NODE)){

      /*--- Header of the temporary output file ---*/
      ofstream myfile_res;

      switch (config_container[ZONE_1]->GetDV_FEA()) {
        case YOUNG_MODULUS:
          myfile_res.open("grad_young.opt");
          break;
        case POISSON_RATIO:
          myfile_res.open("grad_poisson.opt");
          break;
        case DENSITY_VAL:
        case DEAD_WEIGHT:
          myfile_res.open("grad_density.opt");
          break;
        case ELECTRIC_FIELD:
          myfile_res.open("grad_efield.opt");
          break;
        default:
          myfile_res.open("grad.opt");
          break;
      }

      unsigned short iDV;
      unsigned short nDV = solver_container[ZONE_1][INST_0][MESH_0][ADJFEA_SOL]->GetnDVFEA();

      myfile_res << "INDEX" << "\t" << "GRAD" << endl;

      myfile_res.precision(15);

      for (iDV = 0; iDV < nDV; iDV++){
        myfile_res << iDV;
        myfile_res << "\t";
        myfile_res << scientific << solver_container[ZONE_1][INST_0][MESH_0][ADJFEA_SOL]->GetGlobal_Sens_DVFEA(iDV);
        myfile_res << endl;
      }

      myfile_res.close();
    }


  }

  /*--- Apply the same convergence criteria to all the processors ---*/

#ifdef HAVE_MPI

  unsigned short *sbuf_conv = NULL, *rbuf_conv = NULL;
  sbuf_conv = new unsigned short[1]; sbuf_conv[0] = 0;
  rbuf_conv = new unsigned short[1]; rbuf_conv[0] = 0;

  /*--- Convergence criteria ---*/

  sbuf_conv[0] = Convergence;
  SU2_MPI::Reduce(sbuf_conv, rbuf_conv, 1, MPI_UNSIGNED_SHORT, MPI_SUM, MASTER_NODE, MPI_COMM_WORLD);

  /*-- Compute global convergence criteria in the master node --*/

  sbuf_conv[0] = 0;
  if (rank == MASTER_NODE) {
    if (rbuf_conv[0] == size) sbuf_conv[0] = 1;
    else sbuf_conv[0] = 0;
  }

  SU2_MPI::Bcast(sbuf_conv, 1, MPI_UNSIGNED_SHORT, MASTER_NODE, MPI_COMM_WORLD);

  if (sbuf_conv[0] == 1) { Convergence = true;}
  else { Convergence = false;}

  delete [] sbuf_conv;
  delete [] rbuf_conv;

#endif

  /*--- Update the solution for the flow and structural zones ---*/

  /*--- Flow ---*/

  solver_container[ZONE_FLOW][INST_0][MESH_0][ADJFLOW_SOL]->UpdateSolution_BGS(geometry_container[ZONE_FLOW][INST_0][MESH_0],
                                                                       config_container[ZONE_FLOW]);

  /*--- Structure ---*/

  solver_container[ZONE_STRUCT][INST_0][MESH_0][ADJFEA_SOL]->UpdateSolution_BGS(geometry_container[ZONE_STRUCT][INST_0][MESH_0],
                                                                       config_container[ZONE_STRUCT]);

  return Convergence;
}

void CDiscAdjFSIDriver::Postprocess(unsigned short ZONE_FLOW,
                                             unsigned short ZONE_STRUCT) {

  unsigned short iMarker;

  /*--- Apply BC's to the structural adjoint after the solution has converged (to avoid unphysical values in clamped nodes) ---*/
  for (iMarker = 0; iMarker < config_container[ZONE_STRUCT]->GetnMarker_All(); iMarker++)
  switch (config_container[ZONE_STRUCT]->GetMarker_All_KindBC(iMarker)) {
    case CLAMPED_BOUNDARY:
    solver_container[ZONE_STRUCT][INST_0][MESH_0][ADJFEA_SOL]->BC_Clamped_Post(geometry_container[ZONE_STRUCT][INST_0][MESH_0],
        solver_container[ZONE_STRUCT][INST_0][MESH_0], numerics_container[ZONE_STRUCT][INST_0][MESH_0][FEA_SOL][FEA_TERM],
        config_container[ZONE_STRUCT], iMarker);
    break;
  }


}

CMultiphysicsZonalDriver::CMultiphysicsZonalDriver(char* confFile,
                                                   unsigned short val_nZone,
                                                   unsigned short val_nDim,
                                                   bool val_periodic,
                                                   SU2_Comm MPICommunicator) : CDriver(confFile,
                                                                                       val_nZone,
                                                                                       val_nDim,
                                                                                       val_periodic,
                                                                                       MPICommunicator) { }

CMultiphysicsZonalDriver::~CMultiphysicsZonalDriver(void) { }

void CMultiphysicsZonalDriver::Run() {

  unsigned short iZone, jZone, checkConvergence;
  unsigned long IntIter, nIntIter;
  bool unsteady;

  /*--- Check whether the driver is capable of solving the problem ---*/

  for (iZone = 0; iZone < nZone; iZone++) {
    for (jZone = 0; jZone < nZone; jZone++) {

      if (iZone != jZone) {
        bool not_capable_fsi        = (   (transfer_types[iZone][jZone] == FLOW_TRACTION)
                                      ||  (transfer_types[iZone][jZone] == STRUCTURAL_DISPLACEMENTS)
                                      ||  (transfer_types[iZone][jZone] == STRUCTURAL_DISPLACEMENTS_DISC_ADJ));
        bool not_capable_turbo      = transfer_types[iZone][jZone] == MIXING_PLANE;
        bool not_capable_ConsVar    = transfer_types[iZone][jZone] == CONSERVATIVE_VARIABLES;

        if (not_capable_fsi)
          SU2_MPI::Error("Coupling between fluids and elastic solids not provided. Please use designated FSI driver instead.", CURRENT_FUNCTION);

        if (not_capable_turbo)
          SU2_MPI::Error("Turbo machinery environment not provided. Please use designated turbo machinery driver instead.", CURRENT_FUNCTION);

        if (not_capable_ConsVar)
          SU2_MPI::Error("Exchange of conservative variables not necessarily well defined. Exiting.", CURRENT_FUNCTION);
      }
    }
  }

  /*--- Run a single iteration of a multi-zone problem by looping over all
   zones and executing the iterations. Note that data transers between zones
   and other intermediate procedures may be required. ---*/

  unsteady = (config_container[ZONE_0]->GetUnsteady_Simulation() == DT_STEPPING_1ST) || (config_container[MESH_0]->GetUnsteady_Simulation() == DT_STEPPING_2ND);

  /*--- Zone preprocessing ---*/

<<<<<<< HEAD
  for (iZone = 0; iZone < nZone; iZone++)
    iteration_container[iZone][INST_0]->Preprocess(output, integration_container, geometry_container, solver_container, numerics_container, config_container, surface_movement, grid_movement, FFDBox, iZone, INST_0);
=======
  for (iZone = 0; iZone < nZone; iZone++) {
    iteration_container[iZone]->Preprocess(output, integration_container, geometry_container, solver_container, numerics_container, config_container, surface_movement, grid_movement, FFDBox, iZone);
    config_container[iZone]->SetDelta_UnstTimeND(config_container[ZONE_0]->GetDelta_UnstTimeND());
  }
>>>>>>> 39fa18d1

  /*--- Updating zone interface communication patterns,
   needed only for unsteady simulation since for steady problems
   this is done once in the interpolator_container constructor
   at the beginning of the computation ---*/

  if ( unsteady ) {
    for (iZone = 0; iZone < nZone; iZone++) {
      for (jZone = 0; jZone < nZone; jZone++)
        if(jZone != iZone && interpolator_container[iZone][jZone] != NULL)
        interpolator_container[iZone][jZone]->Set_TransferCoeff(config_container);
    }
  }

  /*--- Begin Unsteady pseudo-time stepping internal loop, if not unsteady it does only one step --*/

  if (unsteady)
    nIntIter = config_container[MESH_0]->GetUnst_nIntIter();
  else
    nIntIter = 1;

  for (IntIter = 0; IntIter < nIntIter; IntIter++) {

    /*--- For each zone runs one single iteration including the data transfers to it ---*/

    for (iZone = 0; iZone < nZone; iZone++) {

      // When running a unsteady simulation, we have to adapt CFL values here.
      if (unsteady && (config_container[ZONE_0]->GetCFL_Adapt() == YES)) {
          output->SetCFL_Number(solver_container, config_container, iZone);
      }

      config_container[iZone]->SetIntIter(IntIter);

      for (jZone = 0; jZone < nZone; jZone++)
        if(jZone != iZone && transfer_container[jZone][iZone] != NULL)
          Transfer_Data(jZone, iZone);

      iteration_container[iZone][INST_0]->Iterate(output, integration_container, geometry_container, solver_container, numerics_container, config_container, surface_movement, grid_movement, FFDBox, iZone, INST_0);
    }

    /*--- Check convergence in each zone --*/

    checkConvergence = 0;
    for (iZone = 0; iZone < nZone; iZone++) {

      if ((config_container[iZone]->GetKind_Solver() == EULER)
          || (config_container[iZone]->GetKind_Solver() == NAVIER_STOKES)
          || (config_container[iZone]->GetKind_Solver() == RANS))
        checkConvergence += (int) integration_container[iZone][INST_0][FLOW_SOL]->GetConvergence();
      else if ((config_container[iZone]->GetKind_Solver() == DISC_ADJ_EULER)
               || (config_container[iZone]->GetKind_Solver() == DISC_ADJ_NAVIER_STOKES)
               || (config_container[iZone]->GetKind_Solver() == DISC_ADJ_RANS))
        checkConvergence += (int) integration_container[iZone][INST_0][ADJFLOW_SOL]->GetConvergence();
      else if ((config_container[iZone]->GetKind_Solver() == HEAT_EQUATION)
               || (config_container[iZone]->GetKind_Solver() == HEAT_EQUATION_FVM))
        checkConvergence += (int) integration_container[iZone][INST_0][HEAT_SOL]->GetConvergence();
    }

    /*--- If convergence was reached in every zone --*/

    if (checkConvergence == nZone) break;
  }

}

void CMultiphysicsZonalDriver::Update() {

  for(iZone = 0; iZone < nZone; iZone++)
    iteration_container[iZone][INST_0]->Update(output, integration_container, geometry_container,
         solver_container, numerics_container, config_container,
         surface_movement, grid_movement, FFDBox, iZone, INST_0);
}

void CMultiphysicsZonalDriver::DynamicMeshUpdate(unsigned long ExtIter) {

  bool harmonic_balance;

  for (iZone = 0; iZone < nZone; iZone++) {
   harmonic_balance = (config_container[iZone]->GetUnsteady_Simulation() == HARMONIC_BALANCE);
    /*--- Dynamic mesh update ---*/
    if ((config_container[iZone]->GetGrid_Movement()) && (!harmonic_balance)) {
      iteration_container[iZone][INST_0]->SetGrid_Movement(geometry_container, surface_movement, grid_movement, FFDBox, solver_container, config_container, iZone, INST_0, 0, ExtIter );
    }
  }

}

void CMultiphysicsZonalDriver::Transfer_Data(unsigned short donorZone, unsigned short targetZone) {

  bool MatchingMesh = config_container[targetZone]->GetMatchingMesh();

  /*--- Select the transfer method and the appropriate mesh properties (matching or nonmatching mesh) ---*/

  switch (config_container[targetZone]->GetKind_TransferMethod()) {

  case BROADCAST_DATA:
      if (MatchingMesh) {
        if (transfer_types[donorZone][targetZone] == SLIDING_INTERFACE) {
          transfer_container[donorZone][targetZone]->Broadcast_InterfaceData_Matching(solver_container[donorZone][INST_0][MESH_0][FLOW_SOL],solver_container[targetZone][INST_0][MESH_0][FLOW_SOL],
              geometry_container[donorZone][INST_0][MESH_0],geometry_container[targetZone][INST_0][MESH_0],
              config_container[donorZone], config_container[targetZone]);
          if (config_container[targetZone]->GetKind_Solver() == RANS)
            transfer_container[donorZone][targetZone]->Broadcast_InterfaceData_Matching(solver_container[donorZone][INST_0][MESH_0][TURB_SOL],solver_container[targetZone][INST_0][MESH_0][TURB_SOL],
                geometry_container[donorZone][INST_0][MESH_0],geometry_container[targetZone][INST_0][MESH_0],
                config_container[donorZone], config_container[targetZone]);
        }
<<<<<<< HEAD
        else if (transfer_types[donorZone][targetZone] == CONJUGATE_HEAT_COMPRESSIBLE_FS) {
          transfer_container[donorZone][targetZone]->Broadcast_InterfaceData_Matching(solver_container[donorZone][INST_0][MESH_0][FLOW_SOL],solver_container[targetZone][INST_0][MESH_0][HEAT_SOL],
              geometry_container[donorZone][INST_0][MESH_0],geometry_container[targetZone][INST_0][MESH_0],
              config_container[donorZone], config_container[targetZone]);
        }
        else if (transfer_types[donorZone][targetZone] == CONJUGATE_HEAT_INCOMPRESSIBLE_FS) {
          transfer_container[donorZone][targetZone]->Broadcast_InterfaceData_Matching(solver_container[donorZone][INST_0][MESH_0][HEAT_SOL],solver_container[targetZone][INST_0][MESH_0][HEAT_SOL],
              geometry_container[donorZone][INST_0][MESH_0],geometry_container[targetZone][INST_0][MESH_0],
              config_container[donorZone], config_container[targetZone]);
        }
        else if (transfer_types[donorZone][targetZone] == CONJUGATE_HEAT_COMPRESSIBLE_SF) {
          transfer_container[donorZone][targetZone]->Broadcast_InterfaceData_Matching(solver_container[donorZone][INST_0][MESH_0][HEAT_SOL],solver_container[targetZone][INST_0][MESH_0][FLOW_SOL],
              geometry_container[donorZone][INST_0][MESH_0],geometry_container[targetZone][INST_0][MESH_0],
              config_container[donorZone], config_container[targetZone]);
        }
        else if (transfer_types[donorZone][targetZone] == CONJUGATE_HEAT_INCOMPRESSIBLE_SF) {
          transfer_container[donorZone][targetZone]->Broadcast_InterfaceData_Matching(solver_container[donorZone][INST_0][MESH_0][HEAT_SOL],solver_container[targetZone][INST_0][MESH_0][HEAT_SOL],
              geometry_container[donorZone][INST_0][MESH_0],geometry_container[targetZone][INST_0][MESH_0],
=======
        else if (transfer_types[donorZone][targetZone] == CONJUGATE_HEAT_FS) {
          transfer_container[donorZone][targetZone]->Broadcast_InterfaceData_Matching(solver_container[donorZone][MESH_0][FLOW_SOL],solver_container[targetZone][MESH_0][HEAT_SOL],
              geometry_container[donorZone][MESH_0],geometry_container[targetZone][MESH_0],
              config_container[donorZone], config_container[targetZone]);
        }
        else if (transfer_types[donorZone][targetZone] == CONJUGATE_HEAT_WEAKLY_FS) {
          transfer_container[donorZone][targetZone]->Broadcast_InterfaceData_Matching(solver_container[donorZone][MESH_0][HEAT_SOL],solver_container[targetZone][MESH_0][HEAT_SOL],
              geometry_container[donorZone][MESH_0],geometry_container[targetZone][MESH_0],
              config_container[donorZone], config_container[targetZone]);
        }
        else if (transfer_types[donorZone][targetZone] == CONJUGATE_HEAT_SF) {
          transfer_container[donorZone][targetZone]->Broadcast_InterfaceData_Matching(solver_container[donorZone][MESH_0][HEAT_SOL],solver_container[targetZone][MESH_0][FLOW_SOL],
              geometry_container[donorZone][MESH_0],geometry_container[targetZone][MESH_0],
              config_container[donorZone], config_container[targetZone]);
        }
        else if (transfer_types[donorZone][targetZone] == CONJUGATE_HEAT_WEAKLY_SF) {
          transfer_container[donorZone][targetZone]->Broadcast_InterfaceData_Matching(solver_container[donorZone][MESH_0][HEAT_SOL],solver_container[targetZone][MESH_0][HEAT_SOL],
              geometry_container[donorZone][MESH_0],geometry_container[targetZone][MESH_0],
>>>>>>> 39fa18d1
              config_container[donorZone], config_container[targetZone]);
        }
        else if ((transfer_types[donorZone][targetZone] == NO_TRANSFER)
                 || (transfer_types[donorZone][targetZone] == ZONES_ARE_EQUAL)
                 || (transfer_types[donorZone][targetZone] == NO_COMMON_INTERFACE)) { }
        else {
          cout << "WARNING: One of the specified interface transfer routines is not known to the chosen driver and has not been executed." << endl;
        }
      }
      else {
        if (transfer_types[donorZone][targetZone] == SLIDING_INTERFACE) {
          transfer_container[donorZone][targetZone]->Broadcast_InterfaceData_Interpolate(solver_container[donorZone][INST_0][MESH_0][FLOW_SOL],solver_container[targetZone][INST_0][MESH_0][FLOW_SOL],
              geometry_container[donorZone][INST_0][MESH_0],geometry_container[targetZone][INST_0][MESH_0],
              config_container[donorZone], config_container[targetZone]);
          if (config_container[targetZone]->GetKind_Solver() == RANS)
            transfer_container[donorZone][targetZone]->Broadcast_InterfaceData_Interpolate(solver_container[donorZone][INST_0][MESH_0][TURB_SOL],solver_container[targetZone][INST_0][MESH_0][TURB_SOL],
                geometry_container[donorZone][INST_0][MESH_0],geometry_container[targetZone][INST_0][MESH_0],
                config_container[donorZone], config_container[targetZone]);
        }
<<<<<<< HEAD
        else if (transfer_types[donorZone][targetZone] == CONJUGATE_HEAT_COMPRESSIBLE_FS) {
          transfer_container[donorZone][targetZone]->Broadcast_InterfaceData_Interpolate(solver_container[donorZone][INST_0][MESH_0][FLOW_SOL],solver_container[targetZone][INST_0][MESH_0][HEAT_SOL],
              geometry_container[donorZone][INST_0][MESH_0],geometry_container[targetZone][INST_0][MESH_0],
              config_container[donorZone], config_container[targetZone]);
        }
        else if (transfer_types[donorZone][targetZone] == CONJUGATE_HEAT_INCOMPRESSIBLE_FS) {
          transfer_container[donorZone][targetZone]->Broadcast_InterfaceData_Interpolate(solver_container[donorZone][INST_0][MESH_0][HEAT_SOL],solver_container[targetZone][INST_0][MESH_0][HEAT_SOL],
              geometry_container[donorZone][INST_0][MESH_0],geometry_container[targetZone][INST_0][MESH_0],
              config_container[donorZone], config_container[targetZone]);
        }
        else if (transfer_types[donorZone][targetZone] == CONJUGATE_HEAT_COMPRESSIBLE_SF) {
          transfer_container[donorZone][targetZone]->Broadcast_InterfaceData_Interpolate(solver_container[donorZone][INST_0][MESH_0][HEAT_SOL],solver_container[targetZone][INST_0][MESH_0][FLOW_SOL],
              geometry_container[donorZone][INST_0][MESH_0],geometry_container[targetZone][INST_0][MESH_0],
              config_container[donorZone], config_container[targetZone]);
        }
        else if (transfer_types[donorZone][targetZone] == CONJUGATE_HEAT_INCOMPRESSIBLE_SF) {
          transfer_container[donorZone][targetZone]->Broadcast_InterfaceData_Interpolate(solver_container[donorZone][INST_0][MESH_0][HEAT_SOL],solver_container[targetZone][INST_0][MESH_0][HEAT_SOL],
              geometry_container[donorZone][INST_0][MESH_0],geometry_container[targetZone][INST_0][MESH_0],
=======
        else if (transfer_types[donorZone][targetZone] == CONJUGATE_HEAT_FS) {
          transfer_container[donorZone][targetZone]->Broadcast_InterfaceData_Interpolate(solver_container[donorZone][MESH_0][FLOW_SOL],solver_container[targetZone][MESH_0][HEAT_SOL],
              geometry_container[donorZone][MESH_0],geometry_container[targetZone][MESH_0],
              config_container[donorZone], config_container[targetZone]);
        }
        else if (transfer_types[donorZone][targetZone] == CONJUGATE_HEAT_WEAKLY_FS) {
          transfer_container[donorZone][targetZone]->Broadcast_InterfaceData_Interpolate(solver_container[donorZone][MESH_0][HEAT_SOL],solver_container[targetZone][MESH_0][HEAT_SOL],
              geometry_container[donorZone][MESH_0],geometry_container[targetZone][MESH_0],
              config_container[donorZone], config_container[targetZone]);
        }
        else if (transfer_types[donorZone][targetZone] == CONJUGATE_HEAT_SF) {
          transfer_container[donorZone][targetZone]->Broadcast_InterfaceData_Interpolate(solver_container[donorZone][MESH_0][HEAT_SOL],solver_container[targetZone][MESH_0][FLOW_SOL],
              geometry_container[donorZone][MESH_0],geometry_container[targetZone][MESH_0],
              config_container[donorZone], config_container[targetZone]);
        }
        else if (transfer_types[donorZone][targetZone] == CONJUGATE_HEAT_WEAKLY_SF) {
          transfer_container[donorZone][targetZone]->Broadcast_InterfaceData_Interpolate(solver_container[donorZone][MESH_0][HEAT_SOL],solver_container[targetZone][MESH_0][HEAT_SOL],
              geometry_container[donorZone][MESH_0],geometry_container[targetZone][MESH_0],
>>>>>>> 39fa18d1
              config_container[donorZone], config_container[targetZone]);
        }
        else if ((transfer_types[donorZone][targetZone] == NO_TRANSFER)
                 || (transfer_types[donorZone][targetZone] == ZONES_ARE_EQUAL)
                 || (transfer_types[donorZone][targetZone] == NO_COMMON_INTERFACE)) { }
        else {
          cout << "WARNING: One of the intended interface transfer routines is not known to the chosen driver and has not been executed." << endl;
        }
      }
      break;

  case SCATTER_DATA:
    if (MatchingMesh) {
      if (transfer_types[donorZone][targetZone] == SLIDING_INTERFACE) {
        transfer_container[donorZone][targetZone]->Scatter_InterfaceData(solver_container[donorZone][INST_0][MESH_0][FLOW_SOL],solver_container[targetZone][INST_0][MESH_0][FLOW_SOL],
            geometry_container[donorZone][INST_0][MESH_0],geometry_container[targetZone][INST_0][MESH_0],
            config_container[donorZone], config_container[targetZone]);
        if (config_container[targetZone]->GetKind_Solver() == RANS)
          transfer_container[donorZone][targetZone]->Scatter_InterfaceData(solver_container[donorZone][INST_0][MESH_0][TURB_SOL],solver_container[targetZone][INST_0][MESH_0][TURB_SOL],
              geometry_container[donorZone][INST_0][MESH_0],geometry_container[targetZone][INST_0][MESH_0],
              config_container[donorZone], config_container[targetZone]);
      }
<<<<<<< HEAD
      else if (transfer_types[donorZone][targetZone] == CONJUGATE_HEAT_COMPRESSIBLE_FS) {
        transfer_container[donorZone][targetZone]->Scatter_InterfaceData(solver_container[donorZone][INST_0][MESH_0][FLOW_SOL],solver_container[targetZone][INST_0][MESH_0][HEAT_SOL],
            geometry_container[donorZone][INST_0][MESH_0],geometry_container[targetZone][INST_0][MESH_0],
            config_container[donorZone], config_container[targetZone]);
      }
      else if (transfer_types[donorZone][targetZone] == CONJUGATE_HEAT_INCOMPRESSIBLE_FS) {
        transfer_container[donorZone][targetZone]->Scatter_InterfaceData(solver_container[donorZone][INST_0][MESH_0][HEAT_SOL],solver_container[targetZone][INST_0][MESH_0][HEAT_SOL],
            geometry_container[donorZone][INST_0][MESH_0],geometry_container[targetZone][INST_0][MESH_0],
            config_container[donorZone], config_container[targetZone]);
      }
      else if (transfer_types[donorZone][targetZone] == CONJUGATE_HEAT_COMPRESSIBLE_SF) {
        transfer_container[donorZone][targetZone]->Scatter_InterfaceData(solver_container[donorZone][INST_0][MESH_0][HEAT_SOL],solver_container[targetZone][INST_0][MESH_0][FLOW_SOL],
            geometry_container[donorZone][INST_0][MESH_0],geometry_container[targetZone][INST_0][MESH_0],
            config_container[donorZone], config_container[targetZone]);
      }
      else if (transfer_types[donorZone][targetZone] == CONJUGATE_HEAT_INCOMPRESSIBLE_SF) {
        transfer_container[donorZone][targetZone]->Scatter_InterfaceData(solver_container[donorZone][INST_0][MESH_0][HEAT_SOL],solver_container[targetZone][INST_0][MESH_0][HEAT_SOL],
            geometry_container[donorZone][INST_0][MESH_0],geometry_container[targetZone][INST_0][MESH_0],
=======
      else if (transfer_types[donorZone][targetZone] == CONJUGATE_HEAT_FS) {
        transfer_container[donorZone][targetZone]->Scatter_InterfaceData(solver_container[donorZone][MESH_0][FLOW_SOL],solver_container[targetZone][MESH_0][HEAT_SOL],
            geometry_container[donorZone][MESH_0],geometry_container[targetZone][MESH_0],
            config_container[donorZone], config_container[targetZone]);
      }
      else if (transfer_types[donorZone][targetZone] == CONJUGATE_HEAT_WEAKLY_FS) {
        transfer_container[donorZone][targetZone]->Scatter_InterfaceData(solver_container[donorZone][MESH_0][HEAT_SOL],solver_container[targetZone][MESH_0][HEAT_SOL],
            geometry_container[donorZone][MESH_0],geometry_container[targetZone][MESH_0],
            config_container[donorZone], config_container[targetZone]);
      }
      else if (transfer_types[donorZone][targetZone] == CONJUGATE_HEAT_SF) {
        transfer_container[donorZone][targetZone]->Scatter_InterfaceData(solver_container[donorZone][MESH_0][HEAT_SOL],solver_container[targetZone][MESH_0][FLOW_SOL],
            geometry_container[donorZone][MESH_0],geometry_container[targetZone][MESH_0],
            config_container[donorZone], config_container[targetZone]);
      }
      else if (transfer_types[donorZone][targetZone] == CONJUGATE_HEAT_WEAKLY_SF) {
        transfer_container[donorZone][targetZone]->Scatter_InterfaceData(solver_container[donorZone][MESH_0][HEAT_SOL],solver_container[targetZone][MESH_0][HEAT_SOL],
            geometry_container[donorZone][MESH_0],geometry_container[targetZone][MESH_0],
>>>>>>> 39fa18d1
            config_container[donorZone], config_container[targetZone]);
      }
      else if ((transfer_types[donorZone][targetZone] == NO_TRANSFER)
               || (transfer_types[donorZone][targetZone] == ZONES_ARE_EQUAL)
               || (transfer_types[donorZone][targetZone] == NO_COMMON_INTERFACE)) { }
      else {
        cout << "WARNING: One of the specified interface transfer routines is not known to the chosen driver and has not been executed." << endl;
      }
    }
    else {
      SU2_MPI::Error("Scatter method not implemented for non-matching meshes. ", CURRENT_FUNCTION);
    }
    break;

  case ALLGATHER_DATA:
    if (MatchingMesh) {
      SU2_MPI::Error("Allgather method not implemented for matching meshes. ", CURRENT_FUNCTION);
    }
    else {
      if (transfer_types[donorZone][targetZone] == SLIDING_INTERFACE) {
        transfer_container[donorZone][targetZone]->Allgather_InterfaceData(solver_container[donorZone][INST_0][MESH_0][FLOW_SOL],solver_container[targetZone][INST_0][MESH_0][FLOW_SOL],
            geometry_container[donorZone][INST_0][MESH_0],geometry_container[targetZone][INST_0][MESH_0],
            config_container[donorZone], config_container[targetZone]);
        if (config_container[targetZone]->GetKind_Solver() == RANS)
          transfer_container[donorZone][targetZone]->Allgather_InterfaceData(solver_container[donorZone][INST_0][MESH_0][TURB_SOL],solver_container[targetZone][INST_0][MESH_0][TURB_SOL],
              geometry_container[donorZone][INST_0][MESH_0],geometry_container[targetZone][INST_0][MESH_0],
              config_container[donorZone], config_container[targetZone]);
      }
<<<<<<< HEAD
      else if (transfer_types[donorZone][targetZone] == CONJUGATE_HEAT_COMPRESSIBLE_FS) {
        transfer_container[donorZone][targetZone]->Allgather_InterfaceData(solver_container[donorZone][INST_0][MESH_0][FLOW_SOL],solver_container[targetZone][INST_0][MESH_0][HEAT_SOL],
            geometry_container[donorZone][INST_0][MESH_0],geometry_container[targetZone][INST_0][MESH_0],
            config_container[donorZone], config_container[targetZone]);
      }
      else if (transfer_types[donorZone][targetZone] == CONJUGATE_HEAT_INCOMPRESSIBLE_FS) {
        transfer_container[donorZone][targetZone]->Allgather_InterfaceData(solver_container[donorZone][INST_0][MESH_0][HEAT_SOL],solver_container[targetZone][INST_0][MESH_0][HEAT_SOL],
            geometry_container[donorZone][INST_0][MESH_0],geometry_container[targetZone][INST_0][MESH_0],
            config_container[donorZone], config_container[targetZone]);
      }
      else if (transfer_types[donorZone][targetZone] == CONJUGATE_HEAT_COMPRESSIBLE_SF) {
        transfer_container[donorZone][targetZone]->Allgather_InterfaceData(solver_container[donorZone][INST_0][MESH_0][HEAT_SOL],solver_container[targetZone][INST_0][MESH_0][FLOW_SOL],
            geometry_container[donorZone][INST_0][MESH_0],geometry_container[targetZone][INST_0][MESH_0],
            config_container[donorZone], config_container[targetZone]);
      }
      else if (transfer_types[donorZone][targetZone] == CONJUGATE_HEAT_INCOMPRESSIBLE_SF) {
        transfer_container[donorZone][targetZone]->Allgather_InterfaceData(solver_container[donorZone][INST_0][MESH_0][HEAT_SOL],solver_container[targetZone][INST_0][MESH_0][HEAT_SOL],
            geometry_container[donorZone][INST_0][MESH_0],geometry_container[targetZone][INST_0][MESH_0],
=======
      else if (transfer_types[donorZone][targetZone] == CONJUGATE_HEAT_FS) {
        transfer_container[donorZone][targetZone]->Allgather_InterfaceData(solver_container[donorZone][MESH_0][FLOW_SOL],solver_container[targetZone][MESH_0][HEAT_SOL],
            geometry_container[donorZone][MESH_0],geometry_container[targetZone][MESH_0],
            config_container[donorZone], config_container[targetZone]);
      }
      else if (transfer_types[donorZone][targetZone] == CONJUGATE_HEAT_WEAKLY_FS) {
        transfer_container[donorZone][targetZone]->Allgather_InterfaceData(solver_container[donorZone][MESH_0][HEAT_SOL],solver_container[targetZone][MESH_0][HEAT_SOL],
            geometry_container[donorZone][MESH_0],geometry_container[targetZone][MESH_0],
            config_container[donorZone], config_container[targetZone]);
      }
      else if (transfer_types[donorZone][targetZone] == CONJUGATE_HEAT_SF) {
        transfer_container[donorZone][targetZone]->Allgather_InterfaceData(solver_container[donorZone][MESH_0][HEAT_SOL],solver_container[targetZone][MESH_0][FLOW_SOL],
            geometry_container[donorZone][MESH_0],geometry_container[targetZone][MESH_0],
            config_container[donorZone], config_container[targetZone]);
      }
      else if (transfer_types[donorZone][targetZone] == CONJUGATE_HEAT_WEAKLY_SF) {
        transfer_container[donorZone][targetZone]->Allgather_InterfaceData(solver_container[donorZone][MESH_0][HEAT_SOL],solver_container[targetZone][MESH_0][HEAT_SOL],
            geometry_container[donorZone][MESH_0],geometry_container[targetZone][MESH_0],
>>>>>>> 39fa18d1
            config_container[donorZone], config_container[targetZone]);
      }
      else if ((transfer_types[donorZone][targetZone] == NO_TRANSFER)
               || (transfer_types[donorZone][targetZone] == ZONES_ARE_EQUAL)
               || (transfer_types[donorZone][targetZone] == NO_COMMON_INTERFACE)) { }
      else {
        cout << "WARNING: One of the specified interface transfer routines is not known to the chosen driver and can't be executed." << endl;
      }
    }
    break;
  }
}<|MERGE_RESOLUTION|>--- conflicted
+++ resolved
@@ -149,26 +149,21 @@
       /*--- Allocate the memory of the current domain, and divide the grid
      between the ranks. ---*/
 
-<<<<<<< HEAD
       geometry_container[iZone][iInst] = NULL;
 
       geometry_container[iZone][iInst] = new CGeometry *[config_container[iZone]->GetnMGLevels()+1];
-      geometry_container[iZone][iInst][MESH_0] = new CPhysicalGeometry(geometry_aux, config_container[iZone]);
-
-      /*--- Deallocate the memory of geometry_aux ---*/
-=======
-    geometry_container[iZone] = new CGeometry *[config_container[iZone]->GetnMGLevels()+1];
 
     /*--- Until we finish the new periodic BC implementation, use the old
      partitioning routines for cases with periodic BCs. The old routines 
      will be entirely removed eventually in favor of the new methods. ---*/
 
     if (val_periodic) {
-      geometry_container[iZone][MESH_0] = new CPhysicalGeometry(geometry_aux, config_container[iZone]);
+      geometry_container[iZone][iInst][MESH_0] = new CPhysicalGeometry(geometry_aux, config_container[iZone]);
     } else {
-      geometry_container[iZone][MESH_0] = new CPhysicalGeometry(geometry_aux, config_container[iZone], val_periodic);
-    }
->>>>>>> 39fa18d1
+      geometry_container[iZone][iInst][MESH_0] = new CPhysicalGeometry(geometry_aux, config_container[iZone], val_periodic);
+    }
+
+      /*--- Deallocate the memory of geometry_aux ---*/
 
       delete geometry_aux;
 
@@ -1033,11 +1028,7 @@
         solver_container[val_iInst][iMGlevel][ADJFLOW_SOL] = new CAdjEulerSolver(geometry[val_iInst][iMGlevel], config, iMGlevel);
       }
       if (incompressible) {
-<<<<<<< HEAD
-        solver_container[val_iInst][iMGlevel][ADJFLOW_SOL] = new CAdjIncEulerSolver(geometry[val_iInst][iMGlevel], config, iMGlevel);
-=======
         SU2_MPI::Error("Continuous adjoint for the incompressible solver is not currently available.", CURRENT_FUNCTION);
->>>>>>> 39fa18d1
       }
     }
     if (adj_ns) {
@@ -1045,11 +1036,7 @@
         solver_container[val_iInst][iMGlevel][ADJFLOW_SOL] = new CAdjNSSolver(geometry[val_iInst][iMGlevel], config, iMGlevel);
       }
       if (incompressible) {
-<<<<<<< HEAD
-        solver_container[val_iInst][iMGlevel][ADJFLOW_SOL] = new CAdjIncNSSolver(geometry[val_iInst][iMGlevel], config, iMGlevel);
-=======
         SU2_MPI::Error("Continuous adjoint for the incompressible solver is not currently available.", CURRENT_FUNCTION);
->>>>>>> 39fa18d1
       }
     }
     if (adj_turb) {
@@ -1784,23 +1771,15 @@
     for (iMGlevel = 0; iMGlevel <= config->GetnMGLevels(); iMGlevel++) {
       
       if (config->GetBody_Force() == YES)
-<<<<<<< HEAD
-        numerics_container[val_iInst][iMGlevel][FLOW_SOL][SOURCE_FIRST_TERM] = new CSourceBodyForce(nDim, nVar_Flow, config);
-=======
-        if (incompressible) numerics_container[iMGlevel][FLOW_SOL][SOURCE_FIRST_TERM] = new CSourceIncBodyForce(nDim, nVar_Flow, config);
-        else numerics_container[iMGlevel][FLOW_SOL][SOURCE_FIRST_TERM] = new CSourceBodyForce(nDim, nVar_Flow, config);
+        if (incompressible) numerics_container[val_iInst][iMGlevel][FLOW_SOL][SOURCE_FIRST_TERM] = new CSourceIncBodyForce(nDim, nVar_Flow, config);
+        else numerics_container[val_iInst][iMGlevel][FLOW_SOL][SOURCE_FIRST_TERM] = new CSourceBodyForce(nDim, nVar_Flow, config);
       else if (incompressible && (config->GetKind_DensityModel() == BOUSSINESQ))
-        numerics_container[iMGlevel][FLOW_SOL][SOURCE_FIRST_TERM] = new CSourceBoussinesq(nDim, nVar_Flow, config);
->>>>>>> 39fa18d1
+        numerics_container[val_iInst][iMGlevel][FLOW_SOL][SOURCE_FIRST_TERM] = new CSourceBoussinesq(nDim, nVar_Flow, config);
       else if (config->GetRotating_Frame() == YES)
         numerics_container[val_iInst][iMGlevel][FLOW_SOL][SOURCE_FIRST_TERM] = new CSourceRotatingFrame_Flow(nDim, nVar_Flow, config);
       else if (config->GetAxisymmetric() == YES)
-<<<<<<< HEAD
-        numerics_container[val_iInst][iMGlevel][FLOW_SOL][SOURCE_FIRST_TERM] = new CSourceAxisymmetric_Flow(nDim, nVar_Flow, config);
-=======
-        if (incompressible) numerics_container[iMGlevel][FLOW_SOL][SOURCE_FIRST_TERM] = new CSourceIncAxisymmetric_Flow(nDim, nVar_Flow, config);
-      else numerics_container[iMGlevel][FLOW_SOL][SOURCE_FIRST_TERM] = new CSourceAxisymmetric_Flow(nDim, nVar_Flow, config);
->>>>>>> 39fa18d1
+        if (incompressible) numerics_container[val_iInst][iMGlevel][FLOW_SOL][SOURCE_FIRST_TERM] = new CSourceIncAxisymmetric_Flow(nDim, nVar_Flow, config);
+      else numerics_container[val_iInst][iMGlevel][FLOW_SOL][SOURCE_FIRST_TERM] = new CSourceAxisymmetric_Flow(nDim, nVar_Flow, config);
       else if (config->GetGravityForce() == YES)
         numerics_container[val_iInst][iMGlevel][FLOW_SOL][SOURCE_FIRST_TERM] = new CSourceGravity(nDim, nVar_Flow, config);
       else if (config->GetWind_Gust() == YES)
@@ -1994,28 +1973,9 @@
         }
         
         if (incompressible) {
-<<<<<<< HEAD
-          
-          /*--- Incompressible flow, use artificial compressibility method ---*/
-          
-          switch (config->GetKind_Centered_AdjFlow()) {
-            case NO_CENTERED : cout << "No centered scheme." << endl; break;
-            case LAX : numerics_container[val_iInst][MESH_0][ADJFLOW_SOL][CONV_TERM] = new CCentLaxArtComp_AdjFlow(nDim, nVar_Adj_Flow, config); break;
-            case JST : numerics_container[val_iInst][MESH_0][ADJFLOW_SOL][CONV_TERM] = new CCentJSTArtComp_AdjFlow(nDim, nVar_Adj_Flow, config); break;
-            default : SU2_MPI::Error("Centered scheme not implemented.", CURRENT_FUNCTION); break;
-          }
-          
-          for (iMGlevel = 1; iMGlevel <= config->GetnMGLevels(); iMGlevel++)
-            numerics_container[val_iInst][iMGlevel][ADJFLOW_SOL][CONV_TERM] = new CCentLaxArtComp_AdjFlow(nDim, nVar_Adj_Flow, config);
-          
-          for (iMGlevel = 0; iMGlevel <= config->GetnMGLevels(); iMGlevel++)
-            numerics_container[val_iInst][iMGlevel][ADJFLOW_SOL][CONV_BOUND_TERM] = new CUpwRoeArtComp_AdjFlow(nDim, nVar_Adj_Flow, config);
-          
-=======
 
           SU2_MPI::Error("Schemes not implemented for incompressible continuous adjoint.", CURRENT_FUNCTION);
 
->>>>>>> 39fa18d1
         }
         
         break;
@@ -2040,23 +2000,8 @@
         
         if (incompressible) {
           
-<<<<<<< HEAD
-          /*--- Incompressible flow, use artificial compressibility method ---*/
-          
-          switch (config->GetKind_Upwind_AdjFlow()) {
-            case NO_UPWIND : cout << "No upwind scheme." << endl; break;
-            case ROE:
-              for (iMGlevel = 0; iMGlevel <= config->GetnMGLevels(); iMGlevel++) {
-                numerics_container[val_iInst][iMGlevel][ADJFLOW_SOL][CONV_TERM] = new CUpwRoeArtComp_AdjFlow(nDim, nVar_Adj_Flow, config);
-                numerics_container[val_iInst][iMGlevel][ADJFLOW_SOL][CONV_BOUND_TERM] = new CUpwRoeArtComp_AdjFlow(nDim, nVar_Adj_Flow, config);
-              }
-              break;
-            default : SU2_MPI::Error("Upwind scheme not implemented.", CURRENT_FUNCTION); break;
-          }
-=======
           SU2_MPI::Error("Schemes not implemented for incompressible continuous adjoint.", CURRENT_FUNCTION);
 
->>>>>>> 39fa18d1
         }
         
         break;
@@ -2084,21 +2029,8 @@
     
     if (incompressible) {
       
-<<<<<<< HEAD
-      /*--- Incompressible flow, use artificial compressibility method ---*/
-      
-      numerics_container[val_iInst][MESH_0][ADJFLOW_SOL][VISC_TERM] = new CAvgGradCorrectedArtComp_AdjFlow(nDim, nVar_Adj_Flow, config);
-      numerics_container[val_iInst][MESH_0][ADJFLOW_SOL][VISC_BOUND_TERM] = new CAvgGradArtComp_AdjFlow(nDim, nVar_Adj_Flow, config);
-      
-      for (iMGlevel = 1; iMGlevel <= config->GetnMGLevels(); iMGlevel++) {
-        numerics_container[val_iInst][iMGlevel][ADJFLOW_SOL][VISC_TERM] = new CAvgGradArtComp_AdjFlow(nDim, nVar_Adj_Flow, config);
-        numerics_container[val_iInst][iMGlevel][ADJFLOW_SOL][VISC_BOUND_TERM] = new CAvgGradArtComp_AdjFlow(nDim, nVar_Adj_Flow, config);
-      }
-      
-=======
       SU2_MPI::Error("Schemes not implemented for incompressible continuous adjoint.", CURRENT_FUNCTION);
 
->>>>>>> 39fa18d1
     }
     
     /*--- Definition of the source term integration scheme for each equation and mesh level ---*/
@@ -2137,14 +2069,8 @@
       
       if (incompressible) {
         
-<<<<<<< HEAD
-        numerics_container[val_iInst][iMGlevel][ADJFLOW_SOL][SOURCE_FIRST_TERM] = new CSourceNothing(nDim, nVar_Adj_Flow, config);
-        numerics_container[val_iInst][iMGlevel][ADJFLOW_SOL][SOURCE_SECOND_TERM] = new CSourceNothing(nDim, nVar_Adj_Flow, config);
-        
-=======
         SU2_MPI::Error("Schemes not implemented for incompressible continuous adjoint.", CURRENT_FUNCTION);
 
->>>>>>> 39fa18d1
       }
       
     }
@@ -3446,15 +3372,9 @@
     case EULER: case NAVIER_STOKES: case RANS:
       StopCalc = integration_container[ZONE_0][INST_0][FLOW_SOL]->GetConvergence(); break;
     case WAVE_EQUATION:
-<<<<<<< HEAD
       StopCalc = integration_container[ZONE_0][INST_0][WAVE_SOL]->GetConvergence(); break;
-    case HEAT_EQUATION:
+    case HEAT_EQUATION: case HEAT_EQUATION_FVM:
       StopCalc = integration_container[ZONE_0][INST_0][HEAT_SOL]->GetConvergence(); break;
-=======
-      StopCalc = integration_container[ZONE_0][WAVE_SOL]->GetConvergence(); break;
-    case HEAT_EQUATION: case HEAT_EQUATION_FVM:
-      StopCalc = integration_container[ZONE_0][HEAT_SOL]->GetConvergence(); break;
->>>>>>> 39fa18d1
     case FEM_ELASTICITY:
       StopCalc = integration_container[ZONE_0][INST_0][FEA_SOL]->GetConvergence(); break;
     case ADJ_EULER: case ADJ_NAVIER_STOKES: case ADJ_RANS:
@@ -7294,15 +7214,10 @@
 
   /*--- Zone preprocessing ---*/
 
-<<<<<<< HEAD
-  for (iZone = 0; iZone < nZone; iZone++)
+  for (iZone = 0; iZone < nZone; iZone++) {
     iteration_container[iZone][INST_0]->Preprocess(output, integration_container, geometry_container, solver_container, numerics_container, config_container, surface_movement, grid_movement, FFDBox, iZone, INST_0);
-=======
-  for (iZone = 0; iZone < nZone; iZone++) {
-    iteration_container[iZone]->Preprocess(output, integration_container, geometry_container, solver_container, numerics_container, config_container, surface_movement, grid_movement, FFDBox, iZone);
     config_container[iZone]->SetDelta_UnstTimeND(config_container[ZONE_0]->GetDelta_UnstTimeND());
   }
->>>>>>> 39fa18d1
 
   /*--- Updating zone interface communication patterns,
    needed only for unsteady simulation since for steady problems
@@ -7410,45 +7325,24 @@
                 geometry_container[donorZone][INST_0][MESH_0],geometry_container[targetZone][INST_0][MESH_0],
                 config_container[donorZone], config_container[targetZone]);
         }
-<<<<<<< HEAD
-        else if (transfer_types[donorZone][targetZone] == CONJUGATE_HEAT_COMPRESSIBLE_FS) {
+        else if (transfer_types[donorZone][targetZone] == CONJUGATE_HEAT_FS) {
           transfer_container[donorZone][targetZone]->Broadcast_InterfaceData_Matching(solver_container[donorZone][INST_0][MESH_0][FLOW_SOL],solver_container[targetZone][INST_0][MESH_0][HEAT_SOL],
               geometry_container[donorZone][INST_0][MESH_0],geometry_container[targetZone][INST_0][MESH_0],
               config_container[donorZone], config_container[targetZone]);
         }
-        else if (transfer_types[donorZone][targetZone] == CONJUGATE_HEAT_INCOMPRESSIBLE_FS) {
+        else if (transfer_types[donorZone][targetZone] == CONJUGATE_HEAT_WEAKLY_FS) {
           transfer_container[donorZone][targetZone]->Broadcast_InterfaceData_Matching(solver_container[donorZone][INST_0][MESH_0][HEAT_SOL],solver_container[targetZone][INST_0][MESH_0][HEAT_SOL],
               geometry_container[donorZone][INST_0][MESH_0],geometry_container[targetZone][INST_0][MESH_0],
               config_container[donorZone], config_container[targetZone]);
         }
-        else if (transfer_types[donorZone][targetZone] == CONJUGATE_HEAT_COMPRESSIBLE_SF) {
+        else if (transfer_types[donorZone][targetZone] == CONJUGATE_HEAT_SF) {
           transfer_container[donorZone][targetZone]->Broadcast_InterfaceData_Matching(solver_container[donorZone][INST_0][MESH_0][HEAT_SOL],solver_container[targetZone][INST_0][MESH_0][FLOW_SOL],
               geometry_container[donorZone][INST_0][MESH_0],geometry_container[targetZone][INST_0][MESH_0],
               config_container[donorZone], config_container[targetZone]);
         }
-        else if (transfer_types[donorZone][targetZone] == CONJUGATE_HEAT_INCOMPRESSIBLE_SF) {
+        else if (transfer_types[donorZone][targetZone] == CONJUGATE_HEAT_WEAKLY_SF) {
           transfer_container[donorZone][targetZone]->Broadcast_InterfaceData_Matching(solver_container[donorZone][INST_0][MESH_0][HEAT_SOL],solver_container[targetZone][INST_0][MESH_0][HEAT_SOL],
               geometry_container[donorZone][INST_0][MESH_0],geometry_container[targetZone][INST_0][MESH_0],
-=======
-        else if (transfer_types[donorZone][targetZone] == CONJUGATE_HEAT_FS) {
-          transfer_container[donorZone][targetZone]->Broadcast_InterfaceData_Matching(solver_container[donorZone][MESH_0][FLOW_SOL],solver_container[targetZone][MESH_0][HEAT_SOL],
-              geometry_container[donorZone][MESH_0],geometry_container[targetZone][MESH_0],
-              config_container[donorZone], config_container[targetZone]);
-        }
-        else if (transfer_types[donorZone][targetZone] == CONJUGATE_HEAT_WEAKLY_FS) {
-          transfer_container[donorZone][targetZone]->Broadcast_InterfaceData_Matching(solver_container[donorZone][MESH_0][HEAT_SOL],solver_container[targetZone][MESH_0][HEAT_SOL],
-              geometry_container[donorZone][MESH_0],geometry_container[targetZone][MESH_0],
-              config_container[donorZone], config_container[targetZone]);
-        }
-        else if (transfer_types[donorZone][targetZone] == CONJUGATE_HEAT_SF) {
-          transfer_container[donorZone][targetZone]->Broadcast_InterfaceData_Matching(solver_container[donorZone][MESH_0][HEAT_SOL],solver_container[targetZone][MESH_0][FLOW_SOL],
-              geometry_container[donorZone][MESH_0],geometry_container[targetZone][MESH_0],
-              config_container[donorZone], config_container[targetZone]);
-        }
-        else if (transfer_types[donorZone][targetZone] == CONJUGATE_HEAT_WEAKLY_SF) {
-          transfer_container[donorZone][targetZone]->Broadcast_InterfaceData_Matching(solver_container[donorZone][MESH_0][HEAT_SOL],solver_container[targetZone][MESH_0][HEAT_SOL],
-              geometry_container[donorZone][MESH_0],geometry_container[targetZone][MESH_0],
->>>>>>> 39fa18d1
               config_container[donorZone], config_container[targetZone]);
         }
         else if ((transfer_types[donorZone][targetZone] == NO_TRANSFER)
@@ -7468,45 +7362,24 @@
                 geometry_container[donorZone][INST_0][MESH_0],geometry_container[targetZone][INST_0][MESH_0],
                 config_container[donorZone], config_container[targetZone]);
         }
-<<<<<<< HEAD
-        else if (transfer_types[donorZone][targetZone] == CONJUGATE_HEAT_COMPRESSIBLE_FS) {
+        else if (transfer_types[donorZone][targetZone] == CONJUGATE_HEAT_FS) {
           transfer_container[donorZone][targetZone]->Broadcast_InterfaceData_Interpolate(solver_container[donorZone][INST_0][MESH_0][FLOW_SOL],solver_container[targetZone][INST_0][MESH_0][HEAT_SOL],
               geometry_container[donorZone][INST_0][MESH_0],geometry_container[targetZone][INST_0][MESH_0],
               config_container[donorZone], config_container[targetZone]);
         }
-        else if (transfer_types[donorZone][targetZone] == CONJUGATE_HEAT_INCOMPRESSIBLE_FS) {
+        else if (transfer_types[donorZone][targetZone] == CONJUGATE_HEAT_WEAKLY_FS) {
           transfer_container[donorZone][targetZone]->Broadcast_InterfaceData_Interpolate(solver_container[donorZone][INST_0][MESH_0][HEAT_SOL],solver_container[targetZone][INST_0][MESH_0][HEAT_SOL],
               geometry_container[donorZone][INST_0][MESH_0],geometry_container[targetZone][INST_0][MESH_0],
               config_container[donorZone], config_container[targetZone]);
         }
-        else if (transfer_types[donorZone][targetZone] == CONJUGATE_HEAT_COMPRESSIBLE_SF) {
+        else if (transfer_types[donorZone][targetZone] == CONJUGATE_HEAT_SF) {
           transfer_container[donorZone][targetZone]->Broadcast_InterfaceData_Interpolate(solver_container[donorZone][INST_0][MESH_0][HEAT_SOL],solver_container[targetZone][INST_0][MESH_0][FLOW_SOL],
               geometry_container[donorZone][INST_0][MESH_0],geometry_container[targetZone][INST_0][MESH_0],
               config_container[donorZone], config_container[targetZone]);
         }
-        else if (transfer_types[donorZone][targetZone] == CONJUGATE_HEAT_INCOMPRESSIBLE_SF) {
+        else if (transfer_types[donorZone][targetZone] == CONJUGATE_HEAT_WEAKLY_SF) {
           transfer_container[donorZone][targetZone]->Broadcast_InterfaceData_Interpolate(solver_container[donorZone][INST_0][MESH_0][HEAT_SOL],solver_container[targetZone][INST_0][MESH_0][HEAT_SOL],
               geometry_container[donorZone][INST_0][MESH_0],geometry_container[targetZone][INST_0][MESH_0],
-=======
-        else if (transfer_types[donorZone][targetZone] == CONJUGATE_HEAT_FS) {
-          transfer_container[donorZone][targetZone]->Broadcast_InterfaceData_Interpolate(solver_container[donorZone][MESH_0][FLOW_SOL],solver_container[targetZone][MESH_0][HEAT_SOL],
-              geometry_container[donorZone][MESH_0],geometry_container[targetZone][MESH_0],
-              config_container[donorZone], config_container[targetZone]);
-        }
-        else if (transfer_types[donorZone][targetZone] == CONJUGATE_HEAT_WEAKLY_FS) {
-          transfer_container[donorZone][targetZone]->Broadcast_InterfaceData_Interpolate(solver_container[donorZone][MESH_0][HEAT_SOL],solver_container[targetZone][MESH_0][HEAT_SOL],
-              geometry_container[donorZone][MESH_0],geometry_container[targetZone][MESH_0],
-              config_container[donorZone], config_container[targetZone]);
-        }
-        else if (transfer_types[donorZone][targetZone] == CONJUGATE_HEAT_SF) {
-          transfer_container[donorZone][targetZone]->Broadcast_InterfaceData_Interpolate(solver_container[donorZone][MESH_0][HEAT_SOL],solver_container[targetZone][MESH_0][FLOW_SOL],
-              geometry_container[donorZone][MESH_0],geometry_container[targetZone][MESH_0],
-              config_container[donorZone], config_container[targetZone]);
-        }
-        else if (transfer_types[donorZone][targetZone] == CONJUGATE_HEAT_WEAKLY_SF) {
-          transfer_container[donorZone][targetZone]->Broadcast_InterfaceData_Interpolate(solver_container[donorZone][MESH_0][HEAT_SOL],solver_container[targetZone][MESH_0][HEAT_SOL],
-              geometry_container[donorZone][MESH_0],geometry_container[targetZone][MESH_0],
->>>>>>> 39fa18d1
               config_container[donorZone], config_container[targetZone]);
         }
         else if ((transfer_types[donorZone][targetZone] == NO_TRANSFER)
@@ -7529,45 +7402,24 @@
               geometry_container[donorZone][INST_0][MESH_0],geometry_container[targetZone][INST_0][MESH_0],
               config_container[donorZone], config_container[targetZone]);
       }
-<<<<<<< HEAD
-      else if (transfer_types[donorZone][targetZone] == CONJUGATE_HEAT_COMPRESSIBLE_FS) {
+      else if (transfer_types[donorZone][targetZone] == CONJUGATE_HEAT_FS) {
         transfer_container[donorZone][targetZone]->Scatter_InterfaceData(solver_container[donorZone][INST_0][MESH_0][FLOW_SOL],solver_container[targetZone][INST_0][MESH_0][HEAT_SOL],
             geometry_container[donorZone][INST_0][MESH_0],geometry_container[targetZone][INST_0][MESH_0],
             config_container[donorZone], config_container[targetZone]);
       }
-      else if (transfer_types[donorZone][targetZone] == CONJUGATE_HEAT_INCOMPRESSIBLE_FS) {
+      else if (transfer_types[donorZone][targetZone] == CONJUGATE_HEAT_WEAKLY_FS) {
         transfer_container[donorZone][targetZone]->Scatter_InterfaceData(solver_container[donorZone][INST_0][MESH_0][HEAT_SOL],solver_container[targetZone][INST_0][MESH_0][HEAT_SOL],
             geometry_container[donorZone][INST_0][MESH_0],geometry_container[targetZone][INST_0][MESH_0],
             config_container[donorZone], config_container[targetZone]);
       }
-      else if (transfer_types[donorZone][targetZone] == CONJUGATE_HEAT_COMPRESSIBLE_SF) {
+      else if (transfer_types[donorZone][targetZone] == CONJUGATE_HEAT_SF) {
         transfer_container[donorZone][targetZone]->Scatter_InterfaceData(solver_container[donorZone][INST_0][MESH_0][HEAT_SOL],solver_container[targetZone][INST_0][MESH_0][FLOW_SOL],
             geometry_container[donorZone][INST_0][MESH_0],geometry_container[targetZone][INST_0][MESH_0],
             config_container[donorZone], config_container[targetZone]);
       }
-      else if (transfer_types[donorZone][targetZone] == CONJUGATE_HEAT_INCOMPRESSIBLE_SF) {
+      else if (transfer_types[donorZone][targetZone] == CONJUGATE_HEAT_WEAKLY_SF) {
         transfer_container[donorZone][targetZone]->Scatter_InterfaceData(solver_container[donorZone][INST_0][MESH_0][HEAT_SOL],solver_container[targetZone][INST_0][MESH_0][HEAT_SOL],
             geometry_container[donorZone][INST_0][MESH_0],geometry_container[targetZone][INST_0][MESH_0],
-=======
-      else if (transfer_types[donorZone][targetZone] == CONJUGATE_HEAT_FS) {
-        transfer_container[donorZone][targetZone]->Scatter_InterfaceData(solver_container[donorZone][MESH_0][FLOW_SOL],solver_container[targetZone][MESH_0][HEAT_SOL],
-            geometry_container[donorZone][MESH_0],geometry_container[targetZone][MESH_0],
-            config_container[donorZone], config_container[targetZone]);
-      }
-      else if (transfer_types[donorZone][targetZone] == CONJUGATE_HEAT_WEAKLY_FS) {
-        transfer_container[donorZone][targetZone]->Scatter_InterfaceData(solver_container[donorZone][MESH_0][HEAT_SOL],solver_container[targetZone][MESH_0][HEAT_SOL],
-            geometry_container[donorZone][MESH_0],geometry_container[targetZone][MESH_0],
-            config_container[donorZone], config_container[targetZone]);
-      }
-      else if (transfer_types[donorZone][targetZone] == CONJUGATE_HEAT_SF) {
-        transfer_container[donorZone][targetZone]->Scatter_InterfaceData(solver_container[donorZone][MESH_0][HEAT_SOL],solver_container[targetZone][MESH_0][FLOW_SOL],
-            geometry_container[donorZone][MESH_0],geometry_container[targetZone][MESH_0],
-            config_container[donorZone], config_container[targetZone]);
-      }
-      else if (transfer_types[donorZone][targetZone] == CONJUGATE_HEAT_WEAKLY_SF) {
-        transfer_container[donorZone][targetZone]->Scatter_InterfaceData(solver_container[donorZone][MESH_0][HEAT_SOL],solver_container[targetZone][MESH_0][HEAT_SOL],
-            geometry_container[donorZone][MESH_0],geometry_container[targetZone][MESH_0],
->>>>>>> 39fa18d1
             config_container[donorZone], config_container[targetZone]);
       }
       else if ((transfer_types[donorZone][targetZone] == NO_TRANSFER)
@@ -7596,45 +7448,24 @@
               geometry_container[donorZone][INST_0][MESH_0],geometry_container[targetZone][INST_0][MESH_0],
               config_container[donorZone], config_container[targetZone]);
       }
-<<<<<<< HEAD
-      else if (transfer_types[donorZone][targetZone] == CONJUGATE_HEAT_COMPRESSIBLE_FS) {
+      else if (transfer_types[donorZone][targetZone] == CONJUGATE_HEAT_FS) {
         transfer_container[donorZone][targetZone]->Allgather_InterfaceData(solver_container[donorZone][INST_0][MESH_0][FLOW_SOL],solver_container[targetZone][INST_0][MESH_0][HEAT_SOL],
             geometry_container[donorZone][INST_0][MESH_0],geometry_container[targetZone][INST_0][MESH_0],
             config_container[donorZone], config_container[targetZone]);
       }
-      else if (transfer_types[donorZone][targetZone] == CONJUGATE_HEAT_INCOMPRESSIBLE_FS) {
+      else if (transfer_types[donorZone][targetZone] == CONJUGATE_HEAT_WEAKLY_FS) {
         transfer_container[donorZone][targetZone]->Allgather_InterfaceData(solver_container[donorZone][INST_0][MESH_0][HEAT_SOL],solver_container[targetZone][INST_0][MESH_0][HEAT_SOL],
             geometry_container[donorZone][INST_0][MESH_0],geometry_container[targetZone][INST_0][MESH_0],
             config_container[donorZone], config_container[targetZone]);
       }
-      else if (transfer_types[donorZone][targetZone] == CONJUGATE_HEAT_COMPRESSIBLE_SF) {
+      else if (transfer_types[donorZone][targetZone] == CONJUGATE_HEAT_SF) {
         transfer_container[donorZone][targetZone]->Allgather_InterfaceData(solver_container[donorZone][INST_0][MESH_0][HEAT_SOL],solver_container[targetZone][INST_0][MESH_0][FLOW_SOL],
             geometry_container[donorZone][INST_0][MESH_0],geometry_container[targetZone][INST_0][MESH_0],
             config_container[donorZone], config_container[targetZone]);
       }
-      else if (transfer_types[donorZone][targetZone] == CONJUGATE_HEAT_INCOMPRESSIBLE_SF) {
+      else if (transfer_types[donorZone][targetZone] == CONJUGATE_HEAT_WEAKLY_SF) {
         transfer_container[donorZone][targetZone]->Allgather_InterfaceData(solver_container[donorZone][INST_0][MESH_0][HEAT_SOL],solver_container[targetZone][INST_0][MESH_0][HEAT_SOL],
             geometry_container[donorZone][INST_0][MESH_0],geometry_container[targetZone][INST_0][MESH_0],
-=======
-      else if (transfer_types[donorZone][targetZone] == CONJUGATE_HEAT_FS) {
-        transfer_container[donorZone][targetZone]->Allgather_InterfaceData(solver_container[donorZone][MESH_0][FLOW_SOL],solver_container[targetZone][MESH_0][HEAT_SOL],
-            geometry_container[donorZone][MESH_0],geometry_container[targetZone][MESH_0],
-            config_container[donorZone], config_container[targetZone]);
-      }
-      else if (transfer_types[donorZone][targetZone] == CONJUGATE_HEAT_WEAKLY_FS) {
-        transfer_container[donorZone][targetZone]->Allgather_InterfaceData(solver_container[donorZone][MESH_0][HEAT_SOL],solver_container[targetZone][MESH_0][HEAT_SOL],
-            geometry_container[donorZone][MESH_0],geometry_container[targetZone][MESH_0],
-            config_container[donorZone], config_container[targetZone]);
-      }
-      else if (transfer_types[donorZone][targetZone] == CONJUGATE_HEAT_SF) {
-        transfer_container[donorZone][targetZone]->Allgather_InterfaceData(solver_container[donorZone][MESH_0][HEAT_SOL],solver_container[targetZone][MESH_0][FLOW_SOL],
-            geometry_container[donorZone][MESH_0],geometry_container[targetZone][MESH_0],
-            config_container[donorZone], config_container[targetZone]);
-      }
-      else if (transfer_types[donorZone][targetZone] == CONJUGATE_HEAT_WEAKLY_SF) {
-        transfer_container[donorZone][targetZone]->Allgather_InterfaceData(solver_container[donorZone][MESH_0][HEAT_SOL],solver_container[targetZone][MESH_0][HEAT_SOL],
-            geometry_container[donorZone][MESH_0],geometry_container[targetZone][MESH_0],
->>>>>>> 39fa18d1
             config_container[donorZone], config_container[targetZone]);
       }
       else if ((transfer_types[donorZone][targetZone] == NO_TRANSFER)
