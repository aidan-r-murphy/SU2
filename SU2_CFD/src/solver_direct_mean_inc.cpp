--- conflicted
+++ resolved
@@ -2044,13 +2044,13 @@
     for (iPoint = 0; iPoint < nPointDomain; iPoint++) {
 
       /*--- Load the conservative variables ---*/
-      numerics->SetConservative(node[iPoint]->GetSolution(), 
+      numerics->SetConservative(nodes->GetSolution(iPoint), 
                                 NULL);
-      numerics->SetPrimitive(node[iPoint]->GetPrimitive(), 
+      numerics->SetPrimitive(nodes->GetPrimitive(iPoint), 
                              NULL);
 
-      /*--- Set incompressible density  ---*/
-      numerics->SetDensity(node[iPoint]->GetDensity(), 
+      /*--- Set incompressible density ---*/
+      numerics->SetDensity(nodes->GetDensity(iPoint), 
                            0.0);
 
       /*--- Load the volume of the dual mesh cell ---*/
@@ -2060,7 +2060,7 @@
       if (viscous) {
 
         /*--- Gradient of the primitive variables ---*/
-        numerics->SetPrimVarGradient(node[iPoint]->GetGradient_Primitive(), 
+        numerics->SetPrimVarGradient(nodes->GetGradient_Primitive(iPoint), 
                                      NULL);
         
       }
@@ -6420,12 +6420,12 @@
           FaceArea = 0.0;
           for (iDim = 0; iDim < nDim; iDim++) {
             FaceArea += pow(AreaNormal[iDim] * AxiFactor, 2);
-            MassFlow_Local += AreaNormal[iDim] * node[iPoint]->GetVelocity(iDim) * node[iPoint]->GetDensity() * AxiFactor;
+            MassFlow_Local += AreaNormal[iDim] * nodes->GetVelocity(iPoint, iDim) * nodes->GetDensity(iPoint) * AxiFactor;
           }
           FaceArea = sqrt(FaceArea);
           Area_Local += FaceArea;
 
-          Average_Density_Local += FaceArea * node[iPoint]->GetDensity();
+          Average_Density_Local += FaceArea * nodes->GetDensity(iPoint);
 
         } // if domain
       } // loop vertices
@@ -7674,13 +7674,13 @@
         dot_product += fabs( (geometry->node[iPoint]->GetCoord(iDim) - Reference_node[iDim]) * config->GetPeriodicTranslation(0)[iDim]);
             
       /*--- Second, substract/add correction from reduced pressure/temperature to get recoverd pressure/temperature, TK added non-dimensionalization here - pres_ref=1 - how is pres_ref set? ---*/
-      Pressure_Recovered = node[iPoint]->GetSolution(0) - delta_p / norm2_translation * dot_product;
-      node[iPoint]->SetStreamwise_Periodic_RecoveredPressure(Pressure_Recovered);
+      Pressure_Recovered = nodes->GetSolution(iPoint, 0) - delta_p / norm2_translation * dot_product;
+      nodes->SetStreamwise_Periodic_RecoveredPressure(iPoint, Pressure_Recovered);
 
       if (energy && InnerIter > 0) { //ExtIter > 0, hen egg problem
-        Temperature_Recovered  = node[iPoint]->GetSolution(nDim+1);
-        Temperature_Recovered += HeatFlow / (MassFlow * node[iPoint]->GetSpecificHeatCp() * norm2_translation) * dot_product;       
-        node[iPoint]->SetStreamwise_Periodic_RecoveredTemperature(Temperature_Recovered);
+        Temperature_Recovered  = nodes->GetSolution(iPoint, nDim+1);
+        Temperature_Recovered += HeatFlow / (MassFlow * nodes->GetSpecificHeatCp(iPoint) * norm2_translation) * dot_product;       
+        nodes->SetStreamwise_Periodic_RecoveredTemperature(iPoint, Temperature_Recovered);
       }
     }
     
@@ -8598,11 +8598,7 @@
        condition (Dirichlet). Fix the velocity and remove any
        contribution to the residual at this node. ---*/
       
-<<<<<<< HEAD
-      node[iPoint]->SetVelocity_Old(Vector); // TK Why _Old? Is there a solution copying directly afterwards? 
-=======
-      nodes->SetVelocity_Old(iPoint,Vector);
->>>>>>> efaf499d
+      nodes->SetVelocity_Old(iPoint,Vector); // TK Why _Old? Is there a solution copying directly afterwards? 
       
       for (iDim = 0; iDim < nDim; iDim++)
         LinSysRes.SetBlock_Zero(iPoint, iDim+1);
@@ -8619,8 +8615,8 @@
               term is introduced in the boundary formulation ---*/    
         if (streamwise_periodic) {
           
-          Cp = node[iPoint]->GetSpecificHeatCp();
-          thermal_conductivity = node[iPoint]->GetThermalConductivity();
+          Cp = nodes->GetSpecificHeatCp(iPoint);
+          thermal_conductivity = nodes->GetThermalConductivity(iPoint);
 
           /*--- Scalar part of the contribution ---*/
           su2double scalar_factor = integratedHeatFlow*thermal_conductivity / (massflow * Cp * norm2_translation);
