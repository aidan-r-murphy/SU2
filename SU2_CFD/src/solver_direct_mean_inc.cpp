/*!
 * \file solution_direct_mean_inc.cpp
 * \brief Main subroutines for solving incompressible flow (Euler, Navier-Stokes, etc.).
 * \author F. Palacios, T. Economon
 * \version 6.2.0 "Falcon"
 *
 * The current SU2 release has been coordinated by the
 * SU2 International Developers Society <www.su2devsociety.org>
 * with selected contributions from the open-source community.
 *
 * The main research teams contributing to the current release are:
 *  - Prof. Juan J. Alonso's group at Stanford University.
 *  - Prof. Piero Colonna's group at Delft University of Technology.
 *  - Prof. Nicolas R. Gauger's group at Kaiserslautern University of Technology.
 *  - Prof. Alberto Guardone's group at Polytechnic University of Milan.
 *  - Prof. Rafael Palacios' group at Imperial College London.
 *  - Prof. Vincent Terrapon's group at the University of Liege.
 *  - Prof. Edwin van der Weide's group at the University of Twente.
 *  - Lab. of New Concepts in Aeronautics at Tech. Institute of Aeronautics.
 *
 * Copyright 2012-2019, Francisco D. Palacios, Thomas D. Economon,
 *                      Tim Albring, and the SU2 contributors.
 *
 * SU2 is free software; you can redistribute it and/or
 * modify it under the terms of the GNU Lesser General Public
 * License as published by the Free Software Foundation; either
 * version 2.1 of the License, or (at your option) any later version.
 *
 * SU2 is distributed in the hope that it will be useful,
 * but WITHOUT ANY WARRANTY; without even the implied warranty of
 * MERCHANTABILITY or FITNESS FOR A PARTICULAR PURPOSE. See the GNU
 * Lesser General Public License for more details.
 *
 * You should have received a copy of the GNU Lesser General Public
 * License along with SU2. If not, see <http://www.gnu.org/licenses/>.
 */

#include "../include/solver_structure.hpp"
#include "../../Common/include/toolboxes/printing_toolbox.hpp"
#include "../include/variables/CIncEulerVariable.hpp"
#include "../include/variables/CIncNSVariable.hpp"

CIncEulerSolver::CIncEulerSolver(void) : CSolver() {
  /*--- Basic array initialization ---*/

  CD_Inv  = NULL; CL_Inv  = NULL; CSF_Inv = NULL;  CEff_Inv = NULL;
  CMx_Inv = NULL; CMy_Inv = NULL; CMz_Inv = NULL;
  CFx_Inv = NULL; CFy_Inv = NULL; CFz_Inv = NULL;
  CoPx_Inv = NULL; CoPy_Inv = NULL; CoPz_Inv = NULL;

  CD_Mnt  = NULL; CL_Mnt  = NULL; CSF_Mnt = NULL;  CEff_Mnt = NULL;
  CMx_Mnt = NULL; CMy_Mnt = NULL; CMz_Mnt = NULL;
  CFx_Mnt = NULL; CFy_Mnt = NULL; CFz_Mnt = NULL;
  CoPx_Mnt = NULL; CoPy_Mnt = NULL; CoPz_Mnt = NULL;

  CPressure = NULL; CPressureTarget = NULL; HeatFlux = NULL; HeatFluxTarget = NULL; YPlus = NULL;
  ForceInviscid = NULL; MomentInviscid = NULL;
  ForceMomentum = NULL; MomentMomentum = NULL;

  /*--- Surface based array initialization ---*/

  Surface_CL_Inv  = NULL; Surface_CD_Inv  = NULL; Surface_CSF_Inv = NULL; Surface_CEff_Inv = NULL;
  Surface_CFx_Inv = NULL; Surface_CFy_Inv = NULL; Surface_CFz_Inv = NULL;
  Surface_CMx_Inv = NULL; Surface_CMy_Inv = NULL; Surface_CMz_Inv = NULL;

  Surface_CL_Mnt  = NULL; Surface_CD_Mnt  = NULL; Surface_CSF_Mnt = NULL; Surface_CEff_Mnt = NULL;
  Surface_CFx_Mnt = NULL; Surface_CFy_Mnt = NULL; Surface_CFz_Mnt = NULL;
  Surface_CMx_Mnt = NULL; Surface_CMy_Mnt = NULL; Surface_CMz_Mnt = NULL;

  Surface_CL  = NULL; Surface_CD  = NULL; Surface_CSF = NULL; Surface_CEff = NULL;
  Surface_CFx = NULL; Surface_CFy = NULL; Surface_CFz = NULL;
  Surface_CMx = NULL; Surface_CMy = NULL; Surface_CMz = NULL;
  
  /*--- Rotorcraft simulation array initialization ---*/
  
  CMerit_Inv = NULL;  CT_Inv = NULL;  CQ_Inv = NULL;
  
  /*--- Numerical methods array initialization ---*/
  
  iPoint_UndLapl = NULL;
  jPoint_UndLapl = NULL;
  Primitive = NULL; Primitive_i = NULL; Primitive_j = NULL;
  CharacPrimVar = NULL;
  Smatrix = NULL; Cvector = NULL;
  Preconditioner = NULL;

  /*--- Fixed CL mode initialization (cauchy criteria) ---*/
  
  Cauchy_Value = 0;
  Cauchy_Func = 0;
  Old_Func = 0;
  New_Func = 0;
  Cauchy_Counter = 0;
  Cauchy_Serie = NULL;
  
  FluidModel = NULL;

  SlidingState     = NULL;
  SlidingStateNodes = NULL;

}

CIncEulerSolver::CIncEulerSolver(CGeometry *geometry, CConfig *config, unsigned short iMesh) : CSolver() {
  
  unsigned long iPoint, iVertex;
  unsigned short iVar, iDim, iMarker, nLineLets;
  ifstream restart_file;
  unsigned short nZone = geometry->GetnZone();
  bool restart   = (config->GetRestart() || config->GetRestart_Flow());
  string filename = config->GetSolution_FlowFileName();
  int Unst_RestartIter;
  unsigned short iZone = config->GetiZone();
  bool dual_time = ((config->GetUnsteady_Simulation() == DT_STEPPING_1ST) ||
                    (config->GetUnsteady_Simulation() == DT_STEPPING_2ND));
  bool time_stepping = config->GetUnsteady_Simulation() == TIME_STEPPING;
  bool adjoint = (config->GetContinuous_Adjoint()) || (config->GetDiscrete_Adjoint());
  bool fsi     = config->GetFSI_Simulation();
  bool multizone = config->GetMultizone_Problem();
  string filename_ = config->GetSolution_FlowFileName();

  /* A grid is defined as dynamic if there's rigid grid movement or grid deformation AND the problem is time domain */
  dynamic_grid = config->GetDynamic_Grid();

  unsigned short direct_diff = config->GetDirectDiff();

  /*--- Store the multigrid level. ---*/
  MGLevel = iMesh;

  /*--- Check for a restart file to evaluate if there is a change in the angle of attack
   before computing all the non-dimesional quantities. ---*/

  if (!(!restart || (iMesh != MESH_0) || nZone > 1)) {

    /*--- Multizone problems require the number of the zone to be appended. ---*/

    if (nZone > 1) filename_ = config->GetMultizone_FileName(filename_, iZone);

    /*--- Modify file name for a dual-time unsteady restart ---*/

    if (dual_time) {
      if (adjoint) Unst_RestartIter = SU2_TYPE::Int(config->GetUnst_AdjointIter())-1;
      else if (config->GetUnsteady_Simulation() == DT_STEPPING_1ST)
        Unst_RestartIter = SU2_TYPE::Int(config->GetUnst_RestartIter())-1;
      else Unst_RestartIter = SU2_TYPE::Int(config->GetUnst_RestartIter())-2;
      filename_ = config->GetUnsteady_FileName(filename_, Unst_RestartIter);
    }

    /*--- Modify file name for a time stepping unsteady restart ---*/

    if (time_stepping) {
      if (adjoint) Unst_RestartIter = SU2_TYPE::Int(config->GetUnst_AdjointIter())-1;
      else Unst_RestartIter = SU2_TYPE::Int(config->GetUnst_RestartIter())-1;
      filename_ = config->GetUnsteady_FileName(filename_, Unst_RestartIter);
    }

    /*--- Read and store the restart metadata. ---*/

    Read_SU2_Restart_Metadata(geometry, config, false, filename_);
    
  }

  /*--- Basic array initialization ---*/

  CD_Inv  = NULL; CL_Inv  = NULL; CSF_Inv = NULL;  CEff_Inv = NULL;
  CMx_Inv = NULL; CMy_Inv = NULL; CMz_Inv = NULL;
  CFx_Inv = NULL; CFy_Inv = NULL; CFz_Inv = NULL;
  CoPx_Inv = NULL; CoPy_Inv = NULL; CoPz_Inv = NULL;

  CD_Mnt  = NULL; CL_Mnt  = NULL; CSF_Mnt = NULL; CEff_Mnt = NULL;
  CMx_Mnt = NULL; CMy_Mnt = NULL; CMz_Mnt = NULL;
  CFx_Mnt = NULL; CFy_Mnt = NULL; CFz_Mnt = NULL;
  CoPx_Mnt= NULL;   CoPy_Mnt= NULL;   CoPz_Mnt= NULL;

  CPressure = NULL; CPressureTarget = NULL; HeatFlux = NULL; HeatFluxTarget = NULL; YPlus = NULL;
  ForceInviscid = NULL; MomentInviscid = NULL;
  ForceMomentum = NULL;  MomentMomentum = NULL;

  /*--- Surface based array initialization ---*/

  Surface_CL_Inv  = NULL; Surface_CD_Inv  = NULL; Surface_CSF_Inv = NULL; Surface_CEff_Inv = NULL;
  Surface_CFx_Inv = NULL; Surface_CFy_Inv = NULL; Surface_CFz_Inv = NULL;
  Surface_CMx_Inv = NULL; Surface_CMy_Inv = NULL; Surface_CMz_Inv = NULL;

  Surface_CL_Mnt  = NULL; Surface_CD_Mnt  = NULL; Surface_CSF_Mnt = NULL; Surface_CEff_Mnt= NULL;
  Surface_CFx_Mnt = NULL; Surface_CFy_Mnt = NULL; Surface_CFz_Mnt = NULL;
  Surface_CMx_Mnt = NULL; Surface_CMy_Mnt = NULL; Surface_CMz_Mnt = NULL;

  Surface_CL  = NULL; Surface_CD  = NULL; Surface_CSF = NULL; Surface_CEff = NULL;
  Surface_CMx = NULL; Surface_CMy = NULL; Surface_CMz = NULL;

  /*--- Rotorcraft simulation array initialization ---*/

  CMerit_Inv = NULL;  CT_Inv = NULL;  CQ_Inv = NULL;

  /*--- Numerical methods array initialization ---*/
  
  iPoint_UndLapl = NULL;
  jPoint_UndLapl = NULL;
  Primitive = NULL; Primitive_i = NULL; Primitive_j = NULL;
  CharacPrimVar = NULL;
  Smatrix = NULL; Cvector = NULL;
  Preconditioner = NULL;

  /*--- Fixed CL mode initialization (cauchy criteria) ---*/

  Cauchy_Value = 0;
  Cauchy_Func = 0;
  Old_Func = 0;
  New_Func = 0;
  Cauchy_Counter = 0;
  Cauchy_Serie = NULL;
  
  /*--- Fluid model pointer initialization ---*/

  FluidModel = NULL;

  /*--- Set the gamma value ---*/
  
  Gamma = config->GetGamma();
  Gamma_Minus_One = Gamma - 1.0;
  
  /*--- Define geometry constants in the solver structure.
   * Incompressible flow, primitive variables (P, vx, vy, vz, T, rho, beta, lamMu, EddyMu, Kt_eff, Cp, Cv) ---*/
  
  nDim = geometry->GetnDim();
  
  nVar = nDim+2; nPrimVar = nDim+9; nPrimVarGrad = nDim+4;

  /*--- Initialize nVarGrad for deallocation ---*/
  
  nVarGrad = nPrimVarGrad;
  
  nMarker      = config->GetnMarker_All();
  nPoint       = geometry->GetnPoint();
  nPointDomain = geometry->GetnPointDomain();
 
  /*--- Store the number of vertices on each marker for deallocation later ---*/

  nVertex = new unsigned long[nMarker];
  for (iMarker = 0; iMarker < nMarker; iMarker++) 
    nVertex[iMarker] = geometry->nVertex[iMarker];
  
  /*--- Perform the non-dimensionalization for the flow equations using the
   specified reference values. ---*/
  
  SetNondimensionalization(config, iMesh);
  
  /*--- Check if we are executing a verification case. If so, the
   VerificationSolution object will be instantiated for a particular
   option from the available library of verification solutions. Note
   that this is done after SetNondim(), as problem-specific initial
   parameters are needed by the solution constructors. ---*/
  
  SetVerificationSolution(nDim, nVar, config);
  
  /*--- Allocate the node variables ---*/
  
  node = new CVariable*[nPoint];
  
  /*--- Define some auxiliary vectors related to the residual ---*/
  
  Residual      = new su2double[nVar]; for (iVar = 0; iVar < nVar; iVar++) Residual[iVar]     = 0.0;
  Residual_RMS  = new su2double[nVar]; for (iVar = 0; iVar < nVar; iVar++) Residual_RMS[iVar] = 0.0;
  Residual_Max  = new su2double[nVar]; for (iVar = 0; iVar < nVar; iVar++) Residual_Max[iVar] = 0.0;
  Res_Conv      = new su2double[nVar]; for (iVar = 0; iVar < nVar; iVar++) Res_Conv[iVar]     = 0.0;
  Res_Visc      = new su2double[nVar]; for (iVar = 0; iVar < nVar; iVar++) Res_Visc[iVar]     = 0.0;
  Res_Sour      = new su2double[nVar]; for (iVar = 0; iVar < nVar; iVar++) Res_Sour[iVar]     = 0.0;
  
  /*--- Define some structures for locating max residuals ---*/
  
  Point_Max = new unsigned long[nVar];
  for (iVar = 0; iVar < nVar; iVar++) Point_Max[iVar] = 0;
  
  Point_Max_Coord = new su2double*[nVar];
  for (iVar = 0; iVar < nVar; iVar++) {
    Point_Max_Coord[iVar] = new su2double[nDim];
    for (iDim = 0; iDim < nDim; iDim++) Point_Max_Coord[iVar][iDim] = 0.0;
  }
  
  /*--- Define some auxiliary vectors related to the solution ---*/
  
  Solution   = new su2double[nVar]; for (iVar = 0; iVar < nVar; iVar++) Solution[iVar]   = 0.0;
  Solution_i = new su2double[nVar]; for (iVar = 0; iVar < nVar; iVar++) Solution_i[iVar] = 0.0;
  Solution_j = new su2double[nVar]; for (iVar = 0; iVar < nVar; iVar++) Solution_j[iVar] = 0.0;
  
  /*--- Define some auxiliary vectors related to the geometry ---*/
  
  Vector   = new su2double[nDim]; for (iDim = 0; iDim < nDim; iDim++) Vector[iDim]   = 0.0;
  Vector_i = new su2double[nDim]; for (iDim = 0; iDim < nDim; iDim++) Vector_i[iDim] = 0.0;
  Vector_j = new su2double[nDim]; for (iDim = 0; iDim < nDim; iDim++) Vector_j[iDim] = 0.0;
  
  /*--- Define some auxiliary vectors related to the primitive solution ---*/
  
  Primitive   = new su2double[nPrimVar]; for (iVar = 0; iVar < nPrimVar; iVar++) Primitive[iVar]   = 0.0;
  Primitive_i = new su2double[nPrimVar]; for (iVar = 0; iVar < nPrimVar; iVar++) Primitive_i[iVar] = 0.0;
  Primitive_j = new su2double[nPrimVar]; for (iVar = 0; iVar < nPrimVar; iVar++) Primitive_j[iVar] = 0.0;
  
  /*--- Define some auxiliary vectors related to the undivided lapalacian ---*/
  
  if (config->GetKind_ConvNumScheme_Flow() == SPACE_CENTERED) {
    iPoint_UndLapl = new su2double [nPoint];
    jPoint_UndLapl = new su2double [nPoint];
  }

  Preconditioner = new su2double* [nVar];
  for (iVar = 0; iVar < nVar; iVar ++)
    Preconditioner[iVar] = new su2double[nVar];

  /*--- Initialize the solution and right-hand side vectors for storing
   the residuals and updating the solution (always needed even for
   explicit schemes). ---*/
  
  LinSysSol.Initialize(nPoint, nPointDomain, nVar, 0.0);
  LinSysRes.Initialize(nPoint, nPointDomain, nVar, 0.0);
  
  /*--- Jacobians and vector structures for implicit computations ---*/
  
  if (config->GetKind_TimeIntScheme_Flow() == EULER_IMPLICIT) {
    
    Jacobian_i = new su2double* [nVar];
    Jacobian_j = new su2double* [nVar];
    for (iVar = 0; iVar < nVar; iVar++) {
      Jacobian_i[iVar] = new su2double [nVar];
      Jacobian_j[iVar] = new su2double [nVar];
    }
    
    if (rank == MASTER_NODE) cout << "Initialize Jacobian structure (Euler). MG level: " << iMesh <<"." << endl;
    Jacobian.Initialize(nPoint, nPointDomain, nVar, nVar, true, geometry, config);
    
    if (config->GetKind_Linear_Solver_Prec() == LINELET) {
      nLineLets = Jacobian.BuildLineletPreconditioner(geometry, config);
      if (rank == MASTER_NODE) cout << "Compute linelet structure. " << nLineLets << " elements in each line (average)." << endl;
    }
    
  }
  
  else {
    if (rank == MASTER_NODE) cout << "Explicit scheme. No Jacobian structure (Euler). MG level: " << iMesh <<"." << endl;
  }
  
  /*--- Define some auxiliary vectors for computing flow variable
   gradients by least squares, S matrix := inv(R)*traspose(inv(R)),
   c vector := transpose(WA)*(Wb) ---*/
  
  if (config->GetKind_Gradient_Method() == WEIGHTED_LEAST_SQUARES) {
    
    Smatrix = new su2double* [nDim];
    for (iDim = 0; iDim < nDim; iDim++)
      Smatrix[iDim] = new su2double [nDim];
    
    Cvector = new su2double* [nPrimVarGrad];
    for (iVar = 0; iVar < nPrimVarGrad; iVar++)
      Cvector[iVar] = new su2double [nDim];
    
  }

  /*--- Store the value of the characteristic primitive variables at the boundaries ---*/

  CharacPrimVar = new su2double** [nMarker];
  for (iMarker = 0; iMarker < nMarker; iMarker++) {
    CharacPrimVar[iMarker] = new su2double* [geometry->nVertex[iMarker]];
    for (iVertex = 0; iVertex < geometry->nVertex[iMarker]; iVertex++) {
      CharacPrimVar[iMarker][iVertex] = new su2double [nPrimVar];
      for (iVar = 0; iVar < nPrimVar; iVar++) {
        CharacPrimVar[iMarker][iVertex][iVar] = 0.0;
      }
    }
  }

  /*--- Force definition and coefficient arrays for all of the markers ---*/
  
  CPressure = new su2double* [nMarker];
  CPressureTarget = new su2double* [nMarker];
  for (iMarker = 0; iMarker < nMarker; iMarker++) {
    CPressure[iMarker] = new su2double [geometry->nVertex[iMarker]];
    CPressureTarget[iMarker] = new su2double [geometry->nVertex[iMarker]];
    for (iVertex = 0; iVertex < geometry->nVertex[iMarker]; iVertex++) {
      CPressure[iMarker][iVertex] = 0.0;
      CPressureTarget[iMarker][iVertex] = 0.0;
    }
  }
  
  /*--- Store the value of the Total Pressure at the inlet BC ---*/
  
  Inlet_Ttotal = new su2double* [nMarker];
  for (iMarker = 0; iMarker < nMarker; iMarker++) {
    Inlet_Ttotal[iMarker] = new su2double [geometry->nVertex[iMarker]];
    for (iVertex = 0; iVertex < geometry->nVertex[iMarker]; iVertex++) {
      Inlet_Ttotal[iMarker][iVertex] = 0;
    }
  }
  
  /*--- Store the value of the Total Temperature at the inlet BC ---*/
  
  Inlet_Ptotal = new su2double* [nMarker];
  for (iMarker = 0; iMarker < nMarker; iMarker++) {
    Inlet_Ptotal[iMarker] = new su2double [geometry->nVertex[iMarker]];
    for (iVertex = 0; iVertex < geometry->nVertex[iMarker]; iVertex++) {
      Inlet_Ptotal[iMarker][iVertex] = 0;
    }
  }
  
  /*--- Store the value of the Flow direction at the inlet BC ---*/
  
  Inlet_FlowDir = new su2double** [nMarker];
  for (iMarker = 0; iMarker < nMarker; iMarker++) {
    Inlet_FlowDir[iMarker] = new su2double* [geometry->nVertex[iMarker]];
    for (iVertex = 0; iVertex < geometry->nVertex[iMarker]; iVertex++) {
      Inlet_FlowDir[iMarker][iVertex] = new su2double [nDim];
      for (iDim = 0; iDim < nDim; iDim++) {
        Inlet_FlowDir[iMarker][iVertex][iDim] = 0;
      }
    }
  }
  
  /*--- Non-dimensional coefficients ---*/

  ForceInviscid  = new su2double[nDim];
  MomentInviscid = new su2double[3];
  CD_Inv         = new su2double[nMarker];
  CL_Inv         = new su2double[nMarker];
  CSF_Inv        = new su2double[nMarker];
  CMx_Inv        = new su2double[nMarker];
  CMy_Inv        = new su2double[nMarker];
  CMz_Inv        = new su2double[nMarker];
  CEff_Inv       = new su2double[nMarker];
  CFx_Inv        = new su2double[nMarker];
  CFy_Inv        = new su2double[nMarker];
  CFz_Inv        = new su2double[nMarker];
  CoPx_Inv       = new su2double[nMarker];
  CoPy_Inv       = new su2double[nMarker];
  CoPz_Inv       = new su2double[nMarker];

  ForceMomentum  = new su2double[nDim];
  MomentMomentum = new su2double[3];
  CD_Mnt         = new su2double[nMarker];
  CL_Mnt         = new su2double[nMarker];
  CSF_Mnt        = new su2double[nMarker];
  CMx_Mnt        = new su2double[nMarker];
  CMy_Mnt        = new su2double[nMarker];
  CMz_Mnt        = new su2double[nMarker];
  CEff_Mnt       = new su2double[nMarker];
  CFx_Mnt        = new su2double[nMarker];
  CFy_Mnt        = new su2double[nMarker];
  CFz_Mnt        = new su2double[nMarker];
  CoPx_Mnt       = new su2double[nMarker];
  CoPy_Mnt       = new su2double[nMarker];
  CoPz_Mnt       = new su2double[nMarker];

  Surface_CL_Inv   = new su2double[config->GetnMarker_Monitoring()];
  Surface_CD_Inv   = new su2double[config->GetnMarker_Monitoring()];
  Surface_CSF_Inv  = new su2double[config->GetnMarker_Monitoring()];
  Surface_CEff_Inv = new su2double[config->GetnMarker_Monitoring()];
  Surface_CFx_Inv  = new su2double[config->GetnMarker_Monitoring()];
  Surface_CFy_Inv  = new su2double[config->GetnMarker_Monitoring()];
  Surface_CFz_Inv  = new su2double[config->GetnMarker_Monitoring()];
  Surface_CMx_Inv  = new su2double[config->GetnMarker_Monitoring()];
  Surface_CMy_Inv  = new su2double[config->GetnMarker_Monitoring()];
  Surface_CMz_Inv  = new su2double[config->GetnMarker_Monitoring()];

  Surface_CL_Mnt   = new su2double[config->GetnMarker_Monitoring()];
  Surface_CD_Mnt   = new su2double[config->GetnMarker_Monitoring()];
  Surface_CSF_Mnt  = new su2double[config->GetnMarker_Monitoring()];
  Surface_CEff_Mnt = new su2double[config->GetnMarker_Monitoring()];
  Surface_CFx_Mnt  = new su2double[config->GetnMarker_Monitoring()];
  Surface_CFy_Mnt  = new su2double[config->GetnMarker_Monitoring()];
  Surface_CFz_Mnt  = new su2double[config->GetnMarker_Monitoring()];
  Surface_CMx_Mnt  = new su2double[config->GetnMarker_Monitoring()];
  Surface_CMy_Mnt  = new su2double[config->GetnMarker_Monitoring()];
  Surface_CMz_Mnt  = new su2double[config->GetnMarker_Monitoring()];

  Surface_CL   = new su2double[config->GetnMarker_Monitoring()];
  Surface_CD   = new su2double[config->GetnMarker_Monitoring()];
  Surface_CSF  = new su2double[config->GetnMarker_Monitoring()];
  Surface_CEff = new su2double[config->GetnMarker_Monitoring()];
  Surface_CFx  = new su2double[config->GetnMarker_Monitoring()];
  Surface_CFy  = new su2double[config->GetnMarker_Monitoring()];
  Surface_CFz  = new su2double[config->GetnMarker_Monitoring()];
  Surface_CMx  = new su2double[config->GetnMarker_Monitoring()];
  Surface_CMy  = new su2double[config->GetnMarker_Monitoring()];
  Surface_CMz  = new su2double[config->GetnMarker_Monitoring()];

  /*--- Rotorcraft coefficients ---*/

  CT_Inv           = new su2double[nMarker];
  CQ_Inv           = new su2double[nMarker];
  CMerit_Inv       = new su2double[nMarker];

  CT_Mnt           = new su2double[nMarker];
  CQ_Mnt           = new su2double[nMarker];
  CMerit_Mnt       = new su2double[nMarker];

  /*--- Init total coefficients ---*/

  Total_CD       = 0.0;    Total_CL           = 0.0;    Total_CSF            = 0.0;
  Total_CMx      = 0.0;    Total_CMy          = 0.0;    Total_CMz            = 0.0;
  Total_CoPx     = 0.0;    Total_CoPy         = 0.0;    Total_CoPz           = 0.0;
  Total_CEff     = 0.0;
  Total_CFx      = 0.0;    Total_CFy          = 0.0;    Total_CFz            = 0.0;
  Total_CT       = 0.0;    Total_CQ           = 0.0;    Total_CMerit         = 0.0;
  Total_MaxHeat  = 0.0;    Total_Heat         = 0.0;    Total_ComboObj       = 0.0;
  Total_CpDiff   = 0.0;    Total_HeatFluxDiff = 0.0;    Total_Custom_ObjFunc = 0.0;
  AoA_Prev       = 0.0;
  Total_CL_Prev  = 0.0;    Total_CD_Prev      = 0.0;
  Total_CMx_Prev = 0.0;    Total_CMy_Prev     = 0.0;     Total_CMz_Prev      = 0.0;

  /*--- Read farfield conditions ---*/

  Density_Inf     = config->GetDensity_FreeStreamND();
  Pressure_Inf    = config->GetPressure_FreeStreamND();
  Velocity_Inf    = config->GetVelocity_FreeStreamND();
  Temperature_Inf = config->GetTemperature_FreeStreamND();

  /*--- Initialize the secondary values for direct derivative approxiations ---*/
  
  switch(direct_diff){
    case NO_DERIVATIVE:
      /*--- Default ---*/
      break;
    case D_DENSITY:
      SU2_TYPE::SetDerivative(Density_Inf, 1.0);
      break;
    case D_PRESSURE:
      SU2_TYPE::SetDerivative(Pressure_Inf, 1.0);
      break;
    case D_TEMPERATURE:
      SU2_TYPE::SetDerivative(Temperature_Inf, 1.0);
      break;
    case D_MACH: case D_AOA:
    case D_SIDESLIP: case D_REYNOLDS:
    case D_TURB2LAM: case D_DESIGN:
      /*--- Already done in postprocessing of config ---*/
      break;
    default:
      break;
  }
  
  /*--- Initializate quantities for SlidingMesh Interface ---*/
  
  SlidingState       = new su2double*** [nMarker];
  SlidingStateNodes  = new int*         [nMarker];
  
  for (iMarker = 0; iMarker < nMarker; iMarker++){
    SlidingState[iMarker]      = NULL;
    SlidingStateNodes[iMarker] = NULL;

    if (config->GetMarker_All_KindBC(iMarker) == FLUID_INTERFACE){

      SlidingState[iMarker]       = new su2double**[geometry->GetnVertex(iMarker)];
      SlidingStateNodes[iMarker]  = new int        [geometry->GetnVertex(iMarker)];

      for (iPoint = 0; iPoint < geometry->GetnVertex(iMarker); iPoint++){
        SlidingState[iMarker][iPoint] = new su2double*[nPrimVar+1];

        SlidingStateNodes[iMarker][iPoint] = 0;
        for (iVar = 0; iVar < nPrimVar+1; iVar++)
          SlidingState[iMarker][iPoint][iVar] = NULL;
      }

    }
  }

  /*--- Only initialize when there is a Marker_Fluid_Load defined
   *--- (this avoids overhead in all other cases while a more permanent structure is being developed) ---*/
  if((config->GetnMarker_Fluid_Load() > 0) && (MGLevel == MESH_0)){

    InitVertexTractionContainer(geometry, config);

    if (config->GetDiscrete_Adjoint())
      InitVertexTractionAdjointContainer(geometry, config);

  }

  /*--- Initialize the cauchy critera array for fixed CL mode ---*/

  if (config->GetFixed_CL_Mode())
    Cauchy_Serie = new su2double [config->GetCauchy_Elems()+1];

  /*--- Initialize the solution to the far-field state everywhere. ---*/

  for (iPoint = 0; iPoint < nPoint; iPoint++)
    node[iPoint] = new CIncEulerVariable(Pressure_Inf, Velocity_Inf, Temperature_Inf, nDim, nVar, config);

  /*--- Initialize the BGS residuals in FSI problems. ---*/
  if (fsi || multizone){
    Residual_BGS      = new su2double[nVar];         for (iVar = 0; iVar < nVar; iVar++) Residual_RMS[iVar]  = 0.0;
    Residual_Max_BGS  = new su2double[nVar];         for (iVar = 0; iVar < nVar; iVar++) Residual_Max_BGS[iVar]  = 0.0;

    /*--- Define some structures for locating max residuals ---*/

    Point_Max_BGS       = new unsigned long[nVar];  for (iVar = 0; iVar < nVar; iVar++) Point_Max_BGS[iVar]  = 0;
    Point_Max_Coord_BGS = new su2double*[nVar];
    for (iVar = 0; iVar < nVar; iVar++) {
      Point_Max_Coord_BGS[iVar] = new su2double[nDim];
      for (iDim = 0; iDim < nDim; iDim++) Point_Max_Coord_BGS[iVar][iDim] = 0.0;
    }
  }

  /*--- Define solver parameters needed for execution of destructor ---*/

  if (config->GetKind_ConvNumScheme_Flow() == SPACE_CENTERED ) space_centered = true;
  else space_centered = false;

  if (config->GetKind_TimeIntScheme_Flow() == EULER_IMPLICIT) euler_implicit = true;
  else euler_implicit = false;

  if (config->GetKind_Gradient_Method() == WEIGHTED_LEAST_SQUARES) least_squares = true;
  else least_squares = false;

  /*--- Communicate and store volume and the number of neighbors for
   any dual CVs that lie on on periodic markers. ---*/
  
  for (unsigned short iPeriodic = 1; iPeriodic <= config->GetnMarker_Periodic()/2; iPeriodic++) {
    InitiatePeriodicComms(geometry, config, iPeriodic, PERIODIC_VOLUME);
    CompletePeriodicComms(geometry, config, iPeriodic, PERIODIC_VOLUME);
    InitiatePeriodicComms(geometry, config, iPeriodic, PERIODIC_NEIGHBORS);
    CompletePeriodicComms(geometry, config, iPeriodic, PERIODIC_NEIGHBORS);
  }
  SetImplicitPeriodic(euler_implicit);
  if (iMesh == MESH_0) SetRotatePeriodic(true);
  
  /*--- Perform the MPI communication of the solution ---*/

  InitiateComms(geometry, config, SOLUTION);
  CompleteComms(geometry, config, SOLUTION);
  
}

CIncEulerSolver::~CIncEulerSolver(void) {

  unsigned short iMarker, iVar;
  unsigned long iVertex;

  /*--- Array deallocation ---*/

  if (CD_Inv  != NULL)  delete [] CD_Inv;
  if (CL_Inv  != NULL)  delete [] CL_Inv;
  if (CSF_Inv != NULL)  delete [] CSF_Inv;
  if (CMx_Inv != NULL)  delete [] CMx_Inv;
  if (CMy_Inv != NULL)  delete [] CMy_Inv;
  if (CMz_Inv != NULL)  delete [] CMz_Inv;
  if (CFx_Inv != NULL)  delete [] CFx_Inv;
  if (CFy_Inv != NULL)  delete [] CFy_Inv;
  if (CFz_Inv != NULL)  delete [] CFz_Inv;
  if (CoPx_Inv != NULL) delete [] CoPx_Inv;
  if (CoPy_Inv != NULL) delete [] CoPy_Inv;
  if (CoPz_Inv != NULL) delete [] CoPz_Inv;

  if (Surface_CL_Inv   != NULL) delete [] Surface_CL_Inv;
  if (Surface_CD_Inv   != NULL) delete [] Surface_CD_Inv;
  if (Surface_CSF_Inv  != NULL) delete [] Surface_CSF_Inv;
  if (Surface_CEff_Inv != NULL) delete [] Surface_CEff_Inv;
  if (Surface_CFx_Inv  != NULL) delete [] Surface_CFx_Inv;
  if (Surface_CFy_Inv  != NULL) delete [] Surface_CFy_Inv;
  if (Surface_CFz_Inv  != NULL) delete [] Surface_CFz_Inv;
  if (Surface_CMx_Inv  != NULL) delete [] Surface_CMx_Inv;
  if (Surface_CMy_Inv  != NULL) delete [] Surface_CMy_Inv;
  if (Surface_CMz_Inv  != NULL) delete [] Surface_CMz_Inv;

  if (CD_Mnt  != NULL)  delete [] CD_Mnt;
  if (CL_Mnt  != NULL)  delete [] CL_Mnt;
  if (CSF_Mnt != NULL)  delete [] CSF_Mnt;
  if (CMx_Mnt != NULL)  delete [] CMx_Mnt;
  if (CMy_Mnt != NULL)  delete [] CMy_Mnt;
  if (CMz_Mnt != NULL)  delete [] CMz_Mnt;
  if (CFx_Mnt != NULL)  delete [] CFx_Mnt;
  if (CFy_Mnt != NULL)  delete [] CFy_Mnt;
  if (CFz_Mnt != NULL)  delete [] CFz_Mnt;
  if (CoPx_Mnt != NULL) delete [] CoPx_Mnt;
  if (CoPy_Mnt != NULL) delete [] CoPy_Mnt;
  if (CoPz_Mnt != NULL) delete [] CoPz_Mnt;

  if (Surface_CL_Mnt   != NULL) delete [] Surface_CL_Mnt;
  if (Surface_CD_Mnt   != NULL) delete [] Surface_CD_Mnt;
  if (Surface_CSF_Mnt  != NULL) delete [] Surface_CSF_Mnt;
  if (Surface_CEff_Mnt != NULL) delete [] Surface_CEff_Mnt;
  if (Surface_CFx_Mnt  != NULL) delete [] Surface_CFx_Mnt;
  if (Surface_CFy_Mnt  != NULL) delete [] Surface_CFy_Mnt;
  if (Surface_CFz_Mnt  != NULL) delete [] Surface_CFz_Mnt;
  if (Surface_CMx_Mnt  != NULL) delete [] Surface_CMx_Mnt;
  if (Surface_CMy_Mnt  != NULL) delete [] Surface_CMy_Mnt;
  if (Surface_CMz_Mnt  != NULL) delete [] Surface_CMz_Mnt;

  if (Surface_CL   != NULL) delete [] Surface_CL;
  if (Surface_CD   != NULL) delete [] Surface_CD;
  if (Surface_CSF  != NULL) delete [] Surface_CSF;
  if (Surface_CEff != NULL) delete [] Surface_CEff;
  if (Surface_CFx  != NULL) delete [] Surface_CFx;
  if (Surface_CFy  != NULL) delete [] Surface_CFy;
  if (Surface_CFz  != NULL) delete [] Surface_CFz;
  if (Surface_CMx  != NULL) delete [] Surface_CMx;
  if (Surface_CMy  != NULL) delete [] Surface_CMy;
  if (Surface_CMz  != NULL) delete [] Surface_CMz;
  
  if (CEff_Inv   != NULL) delete [] CEff_Inv;
  if (CMerit_Inv != NULL) delete [] CMerit_Inv;
  if (CT_Inv     != NULL) delete [] CT_Inv;
  if (CQ_Inv     != NULL) delete [] CQ_Inv;

  if (CEff_Mnt   != NULL) delete [] CEff_Mnt;
  if (CMerit_Mnt != NULL) delete [] CMerit_Mnt;
  if (CT_Mnt     != NULL) delete [] CT_Mnt;
  if (CQ_Mnt     != NULL) delete [] CQ_Mnt;

  if (ForceInviscid  != NULL) delete [] ForceInviscid;
  if (MomentInviscid != NULL) delete [] MomentInviscid;
  if (ForceMomentum  != NULL) delete [] ForceMomentum;
  if (MomentMomentum != NULL) delete [] MomentMomentum;

  if (Primitive   != NULL) delete [] Primitive;
  if (Primitive_i != NULL) delete [] Primitive_i;
  if (Primitive_j != NULL) delete [] Primitive_j;

  if (Preconditioner != NULL) {
    for (iVar = 0; iVar < nVar; iVar ++)
      delete [] Preconditioner[iVar];
    delete [] Preconditioner;
  }

  if (CPressure != NULL) {
    for (iMarker = 0; iMarker < nMarker; iMarker++)
      delete [] CPressure[iMarker];
    delete [] CPressure;
  }
  
  if (CPressureTarget != NULL) {
    for (iMarker = 0; iMarker < nMarker; iMarker++)
      delete [] CPressureTarget[iMarker];
    delete [] CPressureTarget;
  }

  if (CharacPrimVar != NULL) {
    for (iMarker = 0; iMarker < nMarker; iMarker++) {
      for (iVertex = 0; iVertex<nVertex[iMarker]; iVertex++)
        delete [] CharacPrimVar[iMarker][iVertex];
      delete [] CharacPrimVar[iMarker];
    }
    delete [] CharacPrimVar;
  }

  if (SlidingState != NULL) {
    for (iMarker = 0; iMarker < nMarker; iMarker++) {
      if ( SlidingState[iMarker] != NULL ) {
        for (iVertex = 0; iVertex < nVertex[iMarker]; iVertex++)
          if ( SlidingState[iMarker][iVertex] != NULL ){
            for (iVar = 0; iVar < nPrimVar+1; iVar++)
              delete [] SlidingState[iMarker][iVertex][iVar];
            delete [] SlidingState[iMarker][iVertex];
          }
        delete [] SlidingState[iMarker];
      }
    }
    delete [] SlidingState;
  }
  
  if ( SlidingStateNodes != NULL ){
    for (iMarker = 0; iMarker < nMarker; iMarker++){
        if (SlidingStateNodes[iMarker] != NULL)
            delete [] SlidingStateNodes[iMarker];  
    }
    delete [] SlidingStateNodes;
  }

  if (Inlet_Ttotal != NULL) {
    for (iMarker = 0; iMarker < nMarker; iMarker++)
      if (Inlet_Ttotal[iMarker] != NULL)
        delete [] Inlet_Ttotal[iMarker];
    delete [] Inlet_Ttotal;
  }
  
  if (Inlet_Ptotal != NULL) {
    for (iMarker = 0; iMarker < nMarker; iMarker++)
      if (Inlet_Ptotal[iMarker] != NULL)
        delete [] Inlet_Ptotal[iMarker];
    delete [] Inlet_Ptotal;
  }
  
  if (Inlet_FlowDir != NULL) {
    for (iMarker = 0; iMarker < nMarker; iMarker++) {
      if (Inlet_FlowDir[iMarker] != NULL) {
        for (iVertex = 0; iVertex < nVertex[iMarker]; iVertex++)
          delete [] Inlet_FlowDir[iMarker][iVertex];
        delete [] Inlet_FlowDir[iMarker];
      }
    }
    delete [] Inlet_FlowDir;
  }

  if (HeatFlux != NULL) {
    for (iMarker = 0; iMarker < nMarker; iMarker++) {
      delete [] HeatFlux[iMarker];
    }
    delete [] HeatFlux;
  }
  
  if (HeatFluxTarget != NULL) {
    for (iMarker = 0; iMarker < nMarker; iMarker++) {
      delete [] HeatFluxTarget[iMarker];
    }
    delete [] HeatFluxTarget;
  }
  
  if (YPlus != NULL) {
    for (iMarker = 0; iMarker < nMarker; iMarker++) {
      delete [] YPlus[iMarker];
    }
    delete [] YPlus;
  }
  
  if (Cauchy_Serie != NULL) delete [] Cauchy_Serie;
  
  if (FluidModel != NULL) delete FluidModel;
}

void CIncEulerSolver::SetNondimensionalization(CConfig *config, unsigned short iMesh) {
  
  su2double Temperature_FreeStream = 0.0,  ModVel_FreeStream = 0.0,Energy_FreeStream = 0.0,
  ModVel_FreeStreamND = 0.0, Omega_FreeStream = 0.0, Omega_FreeStreamND = 0.0, Viscosity_FreeStream = 0.0,
  Density_FreeStream = 0.0, Pressure_FreeStream = 0.0, Pressure_Thermodynamic = 0.0, Tke_FreeStream = 0.0,
  Length_Ref = 0.0, Density_Ref = 0.0, Pressure_Ref = 0.0, Temperature_Ref = 0.0, Velocity_Ref = 0.0, Time_Ref = 0.0,
  Gas_Constant_Ref = 0.0, Omega_Ref = 0.0, Force_Ref = 0.0, Viscosity_Ref = 0.0, Conductivity_Ref = 0.0, Heat_Flux_Ref = 0.0, Energy_Ref= 0.0, Pressure_FreeStreamND = 0.0, Pressure_ThermodynamicND = 0.0, Density_FreeStreamND = 0.0,
  Temperature_FreeStreamND = 0.0, Gas_ConstantND = 0.0, Specific_Heat_CpND = 0.0, Specific_Heat_CvND = 0.0, Thermal_Expansion_CoeffND = 0.0,
  Velocity_FreeStreamND[3] = {0.0, 0.0, 0.0}, Viscosity_FreeStreamND = 0.0,
  Tke_FreeStreamND = 0.0, Energy_FreeStreamND = 0.0,
  Total_UnstTimeND = 0.0, Delta_UnstTimeND = 0.0;
  
  unsigned short iDim, iVar;
  
  /*--- Local variables ---*/
  
  su2double Mach     = config->GetMach();
  su2double Reynolds = config->GetReynolds();
  
  bool unsteady      = (config->GetUnsteady_Simulation() != NO);
  bool viscous       = config->GetViscous();
  bool turbulent     = ((config->GetKind_Solver() == INC_RANS) ||
                        (config->GetKind_Solver() == DISC_ADJ_INC_RANS));
  bool tkeNeeded     = ((turbulent) && ((config->GetKind_Turb_Model() == SST) || (config->GetKind_Turb_Model() == SST_SUST)));
  bool energy        = config->GetEnergy_Equation();
  bool boussinesq    = (config->GetKind_DensityModel() == BOUSSINESQ);

  /*--- Compute dimensional free-stream values. ---*/

  Density_FreeStream     = config->GetInc_Density_Init();     config->SetDensity_FreeStream(Density_FreeStream);
  Temperature_FreeStream = config->GetInc_Temperature_Init(); config->SetTemperature_FreeStream(Temperature_FreeStream);
  Pressure_FreeStream    = 0.0; config->SetPressure_FreeStream(Pressure_FreeStream);

  ModVel_FreeStream   = 0.0;
  for (iDim = 0; iDim < nDim; iDim++) {
    ModVel_FreeStream += config->GetInc_Velocity_Init()[iDim]*config->GetInc_Velocity_Init()[iDim];
    config->SetVelocity_FreeStream(config->GetInc_Velocity_Init()[iDim],iDim);
  }
  ModVel_FreeStream = sqrt(ModVel_FreeStream); config->SetModVel_FreeStream(ModVel_FreeStream);

  /*--- Depending on the density model chosen, select a fluid model. ---*/

  switch (config->GetKind_FluidModel()) {

    case CONSTANT_DENSITY:

      FluidModel = new CConstantDensity(Density_FreeStream, config->GetSpecific_Heat_Cp());
      FluidModel->SetTDState_T(Temperature_FreeStream);
      break;

    case INC_IDEAL_GAS:

      config->SetGas_Constant(UNIVERSAL_GAS_CONSTANT/(config->GetMolecular_Weight()/1000.0));
      Pressure_Thermodynamic = Density_FreeStream*Temperature_FreeStream*config->GetGas_Constant();
      FluidModel = new CIncIdealGas(config->GetSpecific_Heat_Cp(), config->GetGas_Constant(), Pressure_Thermodynamic);
      FluidModel->SetTDState_T(Temperature_FreeStream);
      Pressure_Thermodynamic = FluidModel->GetPressure();
      config->SetPressure_Thermodynamic(Pressure_Thermodynamic);
      break;
      
    case INC_IDEAL_GAS_POLY:
      
      config->SetGas_Constant(UNIVERSAL_GAS_CONSTANT/(config->GetMolecular_Weight()/1000.0));
      Pressure_Thermodynamic = Density_FreeStream*Temperature_FreeStream*config->GetGas_Constant();
      FluidModel = new CIncIdealGasPolynomial(config->GetGas_Constant(), Pressure_Thermodynamic);
      if (viscous) {
        /*--- Variable Cp model via polynomial. ---*/
        for (iVar = 0; iVar < config->GetnPolyCoeffs(); iVar++)
          config->SetCp_PolyCoeffND(config->GetCp_PolyCoeff(iVar), iVar);
        FluidModel->SetCpModel(config);
      }
      FluidModel->SetTDState_T(Temperature_FreeStream);
      Pressure_Thermodynamic = FluidModel->GetPressure();
      config->SetPressure_Thermodynamic(Pressure_Thermodynamic);
      break;

    default:

      SU2_MPI::Error("Fluid model not implemented for incompressible solver.", CURRENT_FUNCTION);
      break;
  }

  if (viscous) {

    /*--- The dimensional viscosity is needed to determine the free-stream conditions.
      To accomplish this, simply set the non-dimensional coefficients to the
      dimensional ones. This will be overruled later.---*/

    config->SetMu_RefND(config->GetMu_Ref());
    config->SetMu_Temperature_RefND(config->GetMu_Temperature_Ref());
    config->SetMu_SND(config->GetMu_S());
    config->SetMu_ConstantND(config->GetMu_Constant());
    
    for (iVar = 0; iVar < config->GetnPolyCoeffs(); iVar++)
      config->SetMu_PolyCoeffND(config->GetMu_PolyCoeff(iVar), iVar);

    /*--- Use the fluid model to compute the dimensional viscosity/conductivity. ---*/

    FluidModel->SetLaminarViscosityModel(config);
    Viscosity_FreeStream = FluidModel->GetLaminarViscosity();
    config->SetViscosity_FreeStream(Viscosity_FreeStream);

    Reynolds = Density_FreeStream*ModVel_FreeStream/Viscosity_FreeStream; config->SetReynolds(Reynolds);

    /*--- Turbulence kinetic energy ---*/

    Tke_FreeStream  = 3.0/2.0*(ModVel_FreeStream*ModVel_FreeStream*config->GetTurbulenceIntensity_FreeStream()*config->GetTurbulenceIntensity_FreeStream());

  }

  /*--- The non-dim. scheme for incompressible flows uses the following ref. values:
     Reference length      = 1 m (fixed by default, grid in meters)
     Reference density     = liquid density or freestream (input)
     Reference velocity    = liquid velocity or freestream (input)
     Reference temperature = liquid temperature or freestream (input)
     Reference pressure    = Reference density * Reference velocity * Reference velocity
     Reference viscosity   = Reference Density * Reference velocity * Reference length
     This is the same non-dim. scheme as in the compressible solver.
     Note that the Re and Re Length are not used as part of initialization. ---*/

  if (config->GetRef_Inc_NonDim() == DIMENSIONAL) {
    Density_Ref     = 1.0;
    Velocity_Ref    = 1.0;
    Temperature_Ref = 1.0;
    Pressure_Ref    = 1.0;
  }
  else if (config->GetRef_Inc_NonDim() == INITIAL_VALUES) {
    Density_Ref     = Density_FreeStream;
    Velocity_Ref    = ModVel_FreeStream;
    Temperature_Ref = Temperature_FreeStream;
    Pressure_Ref    = Density_Ref*Velocity_Ref*Velocity_Ref;
  } 
  else if (config->GetRef_Inc_NonDim() == REFERENCE_VALUES) {
    Density_Ref     = config->GetInc_Density_Ref();
    Velocity_Ref    = config->GetInc_Velocity_Ref();
    Temperature_Ref = config->GetInc_Temperature_Ref();
    Pressure_Ref    = Density_Ref*Velocity_Ref*Velocity_Ref;
  }
  config->SetDensity_Ref(Density_Ref);
  config->SetVelocity_Ref(Velocity_Ref);
  config->SetTemperature_Ref(Temperature_Ref);
  config->SetPressure_Ref(Pressure_Ref);

  /*--- More derived reference values ---*/
  
  Length_Ref       = 1.0;                                                config->SetLength_Ref(Length_Ref);
  Time_Ref         = Length_Ref/Velocity_Ref;                            config->SetTime_Ref(Time_Ref);
  Omega_Ref        = Velocity_Ref/Length_Ref;                            config->SetOmega_Ref(Omega_Ref);
  Force_Ref        = Velocity_Ref*Velocity_Ref/Length_Ref;               config->SetForce_Ref(Force_Ref);
  Heat_Flux_Ref    = Density_Ref*Velocity_Ref*Velocity_Ref*Velocity_Ref; config->SetHeat_Flux_Ref(Heat_Flux_Ref);
  Gas_Constant_Ref = Velocity_Ref*Velocity_Ref/Temperature_Ref;          config->SetGas_Constant_Ref(Gas_Constant_Ref);
  Viscosity_Ref    = Density_Ref*Velocity_Ref*Length_Ref;                config->SetViscosity_Ref(Viscosity_Ref);
  Conductivity_Ref = Viscosity_Ref*Gas_Constant_Ref;                     config->SetConductivity_Ref(Conductivity_Ref);

  /*--- Get the freestream energy. Only useful if energy equation is active. ---*/

  Energy_FreeStream = FluidModel->GetStaticEnergy() + 0.5*ModVel_FreeStream*ModVel_FreeStream;
  config->SetEnergy_FreeStream(Energy_FreeStream);
  if (tkeNeeded) { Energy_FreeStream += Tke_FreeStream; }; config->SetEnergy_FreeStream(Energy_FreeStream);

  /*--- Compute Mach number ---*/

  if (config->GetKind_FluidModel() == CONSTANT_DENSITY) {
    Mach = ModVel_FreeStream / sqrt(config->GetBulk_Modulus()/Density_FreeStream);
  } else {
    Mach = 0.0;
  }
  config->SetMach(Mach);

  /*--- Divide by reference values, to compute the non-dimensional free-stream values ---*/
  
  Pressure_FreeStreamND = Pressure_FreeStream/config->GetPressure_Ref(); config->SetPressure_FreeStreamND(Pressure_FreeStreamND);
  Pressure_ThermodynamicND = Pressure_Thermodynamic/config->GetPressure_Ref(); config->SetPressure_ThermodynamicND(Pressure_ThermodynamicND);
  Density_FreeStreamND  = Density_FreeStream/config->GetDensity_Ref();   config->SetDensity_FreeStreamND(Density_FreeStreamND);
  
  for (iDim = 0; iDim < nDim; iDim++) {
    Velocity_FreeStreamND[iDim] = config->GetVelocity_FreeStream()[iDim]/Velocity_Ref; config->SetVelocity_FreeStreamND(Velocity_FreeStreamND[iDim], iDim);
  }

  Temperature_FreeStreamND = Temperature_FreeStream/config->GetTemperature_Ref(); config->SetTemperature_FreeStreamND(Temperature_FreeStreamND);
  Gas_ConstantND      = config->GetGas_Constant()/Gas_Constant_Ref;    config->SetGas_ConstantND(Gas_ConstantND);
  Specific_Heat_CpND  = config->GetSpecific_Heat_Cp()/Gas_Constant_Ref; config->SetSpecific_Heat_CpND(Specific_Heat_CpND);
  
  /*--- We assume that Cp = Cv for our incompressible fluids. ---*/
  Specific_Heat_CvND  = config->GetSpecific_Heat_Cp()/Gas_Constant_Ref; config->SetSpecific_Heat_CvND(Specific_Heat_CvND);
  
  Thermal_Expansion_CoeffND = config->GetThermal_Expansion_Coeff()*config->GetTemperature_Ref(); config->SetThermal_Expansion_CoeffND(Thermal_Expansion_CoeffND);

  ModVel_FreeStreamND = 0.0;
  for (iDim = 0; iDim < nDim; iDim++) ModVel_FreeStreamND += Velocity_FreeStreamND[iDim]*Velocity_FreeStreamND[iDim];
  ModVel_FreeStreamND    = sqrt(ModVel_FreeStreamND); config->SetModVel_FreeStreamND(ModVel_FreeStreamND);
  
  Viscosity_FreeStreamND = Viscosity_FreeStream / Viscosity_Ref;   config->SetViscosity_FreeStreamND(Viscosity_FreeStreamND);
  
  Tke_FreeStream  = 3.0/2.0*(ModVel_FreeStream*ModVel_FreeStream*config->GetTurbulenceIntensity_FreeStream()*config->GetTurbulenceIntensity_FreeStream());
  config->SetTke_FreeStream(Tke_FreeStream);
  
  Tke_FreeStreamND  = 3.0/2.0*(ModVel_FreeStreamND*ModVel_FreeStreamND*config->GetTurbulenceIntensity_FreeStream()*config->GetTurbulenceIntensity_FreeStream());
  config->SetTke_FreeStreamND(Tke_FreeStreamND);
  
  Omega_FreeStream = Density_FreeStream*Tke_FreeStream/(Viscosity_FreeStream*config->GetTurb2LamViscRatio_FreeStream());
  config->SetOmega_FreeStream(Omega_FreeStream);
  
  Omega_FreeStreamND = Density_FreeStreamND*Tke_FreeStreamND/(Viscosity_FreeStreamND*config->GetTurb2LamViscRatio_FreeStream());
  config->SetOmega_FreeStreamND(Omega_FreeStreamND);
 
  /*--- Delete the original (dimensional) FluidModel object. No fluid is used for inscompressible cases. ---*/
  
  delete FluidModel;

  switch (config->GetKind_FluidModel()) {
      
    case CONSTANT_DENSITY:
      FluidModel = new CConstantDensity(Density_FreeStreamND, Specific_Heat_CpND);
      FluidModel->SetTDState_T(Temperature_FreeStreamND);
      break;

    case INC_IDEAL_GAS:
      FluidModel = new CIncIdealGas(Specific_Heat_CpND, Gas_ConstantND, Pressure_ThermodynamicND);
      FluidModel->SetTDState_T(Temperature_FreeStreamND);
      break;
      
    case INC_IDEAL_GAS_POLY:
      FluidModel = new CIncIdealGasPolynomial(Gas_ConstantND, Pressure_ThermodynamicND);
      if (viscous) {
        /*--- Variable Cp model via polynomial. ---*/
        config->SetCp_PolyCoeffND(config->GetCp_PolyCoeff(0)/Gas_Constant_Ref, 0);
        for (iVar = 1; iVar < config->GetnPolyCoeffs(); iVar++)
          config->SetCp_PolyCoeffND(config->GetCp_PolyCoeff(iVar)*pow(Temperature_Ref,iVar)/Gas_Constant_Ref, iVar);
        FluidModel->SetCpModel(config);
      }
      FluidModel->SetTDState_T(Temperature_FreeStreamND);
      break;
      
  }
  
  Energy_FreeStreamND = FluidModel->GetStaticEnergy() + 0.5*ModVel_FreeStreamND*ModVel_FreeStreamND;
  
  if (viscous) {
    
    /*--- Constant viscosity model ---*/

    config->SetMu_ConstantND(config->GetMu_Constant()/Viscosity_Ref);
    
    /*--- Sutherland's model ---*/
    
    config->SetMu_RefND(config->GetMu_Ref()/Viscosity_Ref);
    config->SetMu_SND(config->GetMu_S()/config->GetTemperature_Ref());
    config->SetMu_Temperature_RefND(config->GetMu_Temperature_Ref()/config->GetTemperature_Ref());
    
    /*--- Viscosity model via polynomial. ---*/

    config->SetMu_PolyCoeffND(config->GetMu_PolyCoeff(0)/Viscosity_Ref, 0);
    for (iVar = 1; iVar < config->GetnPolyCoeffs(); iVar++)
      config->SetMu_PolyCoeffND(config->GetMu_PolyCoeff(iVar)*pow(Temperature_Ref,iVar)/Viscosity_Ref, iVar);
    
    /*--- Constant thermal conductivity model ---*/

    config->SetKt_ConstantND(config->GetKt_Constant()/Conductivity_Ref);
    
    /*--- Conductivity model via polynomial. ---*/

    config->SetKt_PolyCoeffND(config->GetKt_PolyCoeff(0)/Conductivity_Ref, 0);
    for (iVar = 1; iVar < config->GetnPolyCoeffs(); iVar++)
      config->SetKt_PolyCoeffND(config->GetKt_PolyCoeff(iVar)*pow(Temperature_Ref,iVar)/Conductivity_Ref, iVar);
    
    /*--- Set up the transport property models. ---*/

    FluidModel->SetLaminarViscosityModel(config);
    FluidModel->SetThermalConductivityModel(config);
    
  }

  if (tkeNeeded) { Energy_FreeStreamND += Tke_FreeStreamND; };  config->SetEnergy_FreeStreamND(Energy_FreeStreamND);
  
  Energy_Ref = Energy_FreeStream/Energy_FreeStreamND; config->SetEnergy_Ref(Energy_Ref);
  
  Total_UnstTimeND = config->GetTotal_UnstTime() / Time_Ref;    config->SetTotal_UnstTimeND(Total_UnstTimeND);
  Delta_UnstTimeND = config->GetDelta_UnstTime() / Time_Ref;    config->SetDelta_UnstTimeND(Delta_UnstTimeND);
  
  /*--- Write output to the console if this is the master node and first domain ---*/
  
  if ((rank == MASTER_NODE) && (iMesh == MESH_0)) {
    
    cout.precision(6);

    if (config->GetRef_Inc_NonDim() == DIMENSIONAL) {
      cout << "Incompressible flow: rho_ref, vel_ref, temp_ref, p_ref" << endl;
      cout << "are set to 1.0 in order to perform a dimensional calculation." << endl;
      if (dynamic_grid) cout << "Force coefficients computed using MACH_MOTION." << endl;
      else cout << "Force coefficients computed using initial values." << endl;
    }
    else if (config->GetRef_Inc_NonDim() == INITIAL_VALUES) {
      cout << "Incompressible flow: rho_ref, vel_ref, and temp_ref" << endl;
      cout << "are based on the initial values, p_ref = rho_ref*vel_ref^2." << endl;
      if (dynamic_grid) cout << "Force coefficients computed using MACH_MOTION." << endl;
      else cout << "Force coefficients computed using initial values." << endl;
    } 
    else if (config->GetRef_Inc_NonDim() == REFERENCE_VALUES) {
      cout << "Incompressible flow: rho_ref, vel_ref, and temp_ref" << endl;
      cout << "are user-provided reference values, p_ref = rho_ref*vel_ref^2." << endl;
      if (dynamic_grid) cout << "Force coefficients computed using MACH_MOTION." << endl;
      else cout << "Force coefficients computed using reference values." << endl;
    }
    cout << "The reference area for force coeffs. is " << config->GetRefArea() << " m^2." << endl;
    cout << "The reference length for force coeffs. is " << config->GetRefLength() << " m." << endl;

    cout << "The pressure is decomposed into thermodynamic and dynamic components." << endl;
    cout << "The initial value of the dynamic pressure is 0." << endl;

    cout << "Mach number: "<< config->GetMach();
    if (config->GetKind_FluidModel() == CONSTANT_DENSITY) {
      cout << ", computed using the Bulk modulus." << endl;
    } else {
      cout << ", computed using fluid speed of sound." << endl;
    }

    cout << "For external flows, the initial state is imposed at the far-field." << endl;
    cout << "Angle of attack (deg): "<< config->GetAoA() << ", computed using the initial velocity." << endl;
    cout << "Side slip angle (deg): "<< config->GetAoS() << ", computed using the initial velocity." << endl;

    if (viscous) { 
      cout << "Reynolds number per meter: " << config->GetReynolds() << ", computed using initial values."<< endl;
      cout << "Reynolds number is a byproduct of inputs only (not used internally)." << endl;
    }
    cout << "SI units only. The grid should be dimensional (meters)." << endl;
    
    switch (config->GetKind_DensityModel()) {
      
      case CONSTANT:
        if (energy) cout << "Energy equation is active and decoupled." << endl;
        else cout << "No energy equation." << endl;
        break;

      case BOUSSINESQ:
        if (energy) cout << "Energy equation is active and coupled through Boussinesq approx." << endl;
        break;

      case VARIABLE:
        if (energy) cout << "Energy equation is active and coupled for variable density." << endl;
        break;

    }
    
    stringstream NonDimTableOut, ModelTableOut;
    stringstream Unit;  
    
    cout << endl;
    PrintingToolbox::CTablePrinter ModelTable(&ModelTableOut);
    ModelTableOut <<"-- Models:"<< endl;

    ModelTable.AddColumn("Viscosity Model", 25);
    ModelTable.AddColumn("Conductivity Model", 26);
    ModelTable.AddColumn("Fluid Model", 25);
    ModelTable.SetAlign(PrintingToolbox::CTablePrinter::RIGHT);
    ModelTable.PrintHeader();
    
    PrintingToolbox::CTablePrinter NonDimTable(&NonDimTableOut);    
    NonDimTable.AddColumn("Name", 22);
    NonDimTable.AddColumn("Dim. value", 14);
    NonDimTable.AddColumn("Ref. value", 14);
    NonDimTable.AddColumn("Unit", 10);
    NonDimTable.AddColumn("Non-dim. value", 14);
    NonDimTable.SetAlign(PrintingToolbox::CTablePrinter::RIGHT);
    
    NonDimTableOut <<"-- Fluid properties:"<< endl;
    
    NonDimTable.PrintHeader();
    
    if (viscous){
      
      switch(config->GetKind_ViscosityModel()){
      case CONSTANT_VISCOSITY:
        ModelTable << "CONSTANT_VISCOSITY";
        if      (config->GetSystemMeasurements() == SI) Unit << "N.s/m^2";
        else if (config->GetSystemMeasurements() == US) Unit << "lbf.s/ft^2";
        NonDimTable << "Viscosity" << config->GetMu_Constant() << config->GetMu_Constant()/config->GetMu_ConstantND() << Unit.str() << config->GetMu_ConstantND();
        Unit.str("");
        NonDimTable.PrintFooter();
        break;

      case SUTHERLAND:
        ModelTable << "SUTHERLAND";        
        if      (config->GetSystemMeasurements() == SI) Unit << "N.s/m^2";
        else if (config->GetSystemMeasurements() == US) Unit << "lbf.s/ft^2";
        NonDimTable << "Ref. Viscosity" <<  config->GetMu_Ref() <<  config->GetViscosity_Ref() << Unit.str() << config->GetMu_RefND();
        Unit.str("");
        if      (config->GetSystemMeasurements() == SI) Unit << "K";
        else if (config->GetSystemMeasurements() == US) Unit << "R";
        NonDimTable << "Sutherland Temp." << config->GetMu_Temperature_Ref() <<  config->GetTemperature_Ref() << Unit.str() << config->GetMu_Temperature_RefND();
        Unit.str("");
        if      (config->GetSystemMeasurements() == SI) Unit << "K";
        else if (config->GetSystemMeasurements() == US) Unit << "R";
        NonDimTable << "Sutherland Const." << config->GetMu_S() << config->GetTemperature_Ref() << Unit.str() << config->GetMu_SND();
        Unit.str("");
        NonDimTable.PrintFooter();
        break;
        
      case POLYNOMIAL_VISCOSITY:
        ModelTable << "POLYNOMIAL_VISCOSITY";
        for (iVar = 0; iVar < config->GetnPolyCoeffs(); iVar++) {
          stringstream ss;
          ss << iVar;
          if (config->GetMu_PolyCoeff(iVar) != 0.0)
            NonDimTable << "Mu(T) Poly. Coeff. " + ss.str()  << config->GetMu_PolyCoeff(iVar) << config->GetMu_PolyCoeff(iVar)/config->GetMu_PolyCoeffND(iVar) << "-" << config->GetMu_PolyCoeffND(iVar);
        }
        Unit.str("");
        NonDimTable.PrintFooter();        
        break;
      }

      switch(config->GetKind_ConductivityModel()){
      case CONSTANT_PRANDTL:
        ModelTable << "CONSTANT_PRANDTL";
        NonDimTable << "Prandtl (Lam.)"  << "-" << "-" << "-" << config->GetPrandtl_Lam();         
        Unit.str("");
        NonDimTable << "Prandtl (Turb.)" << "-" << "-" << "-" << config->GetPrandtl_Turb();         
        Unit.str("");
        NonDimTable.PrintFooter();
        break;
        
      case CONSTANT_CONDUCTIVITY:
        ModelTable << "CONSTANT_CONDUCTIVITY";
        Unit << "W/m^2.K";
        NonDimTable << "Molecular Cond." << config->GetKt_Constant() << config->GetKt_Constant()/config->GetKt_ConstantND() << Unit.str() << config->GetKt_ConstantND();         
        Unit.str("");
        NonDimTable.PrintFooter();
        break;
        
      case POLYNOMIAL_CONDUCTIVITY:
        ModelTable << "POLYNOMIAL_CONDUCTIVITY";
        for (iVar = 0; iVar < config->GetnPolyCoeffs(); iVar++) {
          stringstream ss;
          ss << iVar;
          if (config->GetKt_PolyCoeff(iVar) != 0.0)
            NonDimTable << "Kt(T) Poly. Coeff. " + ss.str()  << config->GetKt_PolyCoeff(iVar) << config->GetKt_PolyCoeff(iVar)/config->GetKt_PolyCoeffND(iVar) << "-" << config->GetKt_PolyCoeffND(iVar);
        }
        Unit.str("");
        NonDimTable.PrintFooter();  
        break;
      }
    } else {
      ModelTable << "-" << "-";
    }
    
    switch (config->GetKind_FluidModel()){
    case CONSTANT_DENSITY:
      ModelTable << "CONSTANT_DENSITY";
      if (energy){
        Unit << "N.m/kg.K";
        NonDimTable << "Spec. Heat (Cp)" << config->GetSpecific_Heat_Cp() << config->GetSpecific_Heat_Cp()/config->GetSpecific_Heat_CpND() << Unit.str() << config->GetSpecific_Heat_CpND();         
        Unit.str("");
      }
      if (boussinesq){
        Unit << "K^-1";
        NonDimTable << "Thermal Exp." << config->GetThermal_Expansion_Coeff() << config->GetThermal_Expansion_Coeff()/config->GetThermal_Expansion_CoeffND() << Unit.str() <<  config->GetThermal_Expansion_CoeffND();         
        Unit.str("");
      }
      Unit << "Pa";
      NonDimTable << "Bulk Modulus" << config->GetBulk_Modulus() << 1.0 << Unit.str() <<  config->GetBulk_Modulus();         
      Unit.str("");
      NonDimTable.PrintFooter();
      break;
      
    case INC_IDEAL_GAS:
      ModelTable << "INC_IDEAL_GAS";      
      Unit << "N.m/kg.K";
      NonDimTable << "Spec. Heat (Cp)" << config->GetSpecific_Heat_Cp() << config->GetSpecific_Heat_Cp()/config->GetSpecific_Heat_CpND() << Unit.str() << config->GetSpecific_Heat_CpND();         
      Unit.str("");
      Unit << "g/mol";
      NonDimTable << "Molecular weight" << config->GetMolecular_Weight()<< 1.0 << Unit.str() << config->GetMolecular_Weight();         
      Unit.str("");
      Unit << "N.m/kg.K";
      NonDimTable << "Gas Constant" << config->GetGas_Constant() << config->GetGas_Constant_Ref() << Unit.str() << config->GetGas_ConstantND();         
      Unit.str("");
      Unit << "Pa";
      NonDimTable << "Therm. Pressure" << config->GetPressure_Thermodynamic() << config->GetPressure_Ref() << Unit.str() << config->GetPressure_ThermodynamicND();         
      Unit.str("");
      NonDimTable.PrintFooter();
      break;
      
    case INC_IDEAL_GAS_POLY:
      ModelTable << "INC_IDEAL_GAS_POLY";             
      Unit.str("");
      Unit << "g/mol";
      NonDimTable << "Molecular weight" << config->GetMolecular_Weight()<< 1.0 << Unit.str() << config->GetMolecular_Weight();         
      Unit.str("");
      Unit << "N.m/kg.K";
      NonDimTable << "Gas Constant" << config->GetGas_Constant() << config->GetGas_Constant_Ref() << Unit.str() << config->GetGas_ConstantND();         
      Unit.str("");
      Unit << "Pa";
      NonDimTable << "Therm. Pressure" << config->GetPressure_Thermodynamic() << config->GetPressure_Ref() << Unit.str() << config->GetPressure_ThermodynamicND();         
      Unit.str("");
      for (iVar = 0; iVar < config->GetnPolyCoeffs(); iVar++) {
        stringstream ss;
        ss << iVar;
        if (config->GetCp_PolyCoeff(iVar) != 0.0)
          NonDimTable << "Cp(T) Poly. Coeff. " + ss.str()  << config->GetCp_PolyCoeff(iVar) << config->GetCp_PolyCoeff(iVar)/config->GetCp_PolyCoeffND(iVar) << "-" << config->GetCp_PolyCoeffND(iVar);
      }
      Unit.str("");
      NonDimTable.PrintFooter();
      break;
      
    }

    
    NonDimTableOut <<"-- Initial and free-stream conditions:"<< endl;
    NonDimTable.PrintHeader();

    if      (config->GetSystemMeasurements() == SI) Unit << "Pa";
    else if (config->GetSystemMeasurements() == US) Unit << "psf";
    NonDimTable << "Dynamic Pressure" << config->GetPressure_FreeStream() << config->GetPressure_Ref() << Unit.str() << config->GetPressure_FreeStreamND();
    Unit.str("");
    if      (config->GetSystemMeasurements() == SI) Unit << "Pa";
    else if (config->GetSystemMeasurements() == US) Unit << "psf";
    NonDimTable << "Total Pressure" << config->GetPressure_FreeStream() + 0.5*config->GetDensity_FreeStream()*config->GetModVel_FreeStream()*config->GetModVel_FreeStream() 
                << config->GetPressure_Ref() << Unit.str() << config->GetPressure_FreeStreamND() + 0.5*config->GetDensity_FreeStreamND()*config->GetModVel_FreeStreamND()*config->GetModVel_FreeStreamND();
    Unit.str("");
    if      (config->GetSystemMeasurements() == SI) Unit << "kg/m^3";
    else if (config->GetSystemMeasurements() == US) Unit << "slug/ft^3";
    NonDimTable << "Density" << config->GetDensity_FreeStream() << config->GetDensity_Ref() << Unit.str() << config->GetDensity_FreeStreamND();
    Unit.str("");
    if (energy){
      if      (config->GetSystemMeasurements() == SI) Unit << "K";
      else if (config->GetSystemMeasurements() == US) Unit << "R";
      NonDimTable << "Temperature" << config->GetTemperature_FreeStream() << config->GetTemperature_Ref() << Unit.str() << config->GetTemperature_FreeStreamND();
      Unit.str("");
    }
    if      (config->GetSystemMeasurements() == SI) Unit << "m/s";
    else if (config->GetSystemMeasurements() == US) Unit << "ft/s";
    NonDimTable << "Velocity-X" << config->GetVelocity_FreeStream()[0] << config->GetVelocity_Ref() << Unit.str() << config->GetVelocity_FreeStreamND()[0];
    NonDimTable << "Velocity-Y" << config->GetVelocity_FreeStream()[1] << config->GetVelocity_Ref() << Unit.str() << config->GetVelocity_FreeStreamND()[1];
    if (nDim == 3){
      NonDimTable << "Velocity-Z" << config->GetVelocity_FreeStream()[2] << config->GetVelocity_Ref() << Unit.str() << config->GetVelocity_FreeStreamND()[2];
    }
    NonDimTable << "Velocity Magnitude" << config->GetModVel_FreeStream() << config->GetVelocity_Ref() << Unit.str() << config->GetModVel_FreeStreamND();
    Unit.str("");

    if (viscous){
      NonDimTable.PrintFooter();
      if      (config->GetSystemMeasurements() == SI) Unit << "N.s/m^2";
      else if (config->GetSystemMeasurements() == US) Unit << "lbf.s/ft^2";
      NonDimTable << "Viscosity" << config->GetViscosity_FreeStream() << config->GetViscosity_Ref() << Unit.str() << config->GetViscosity_FreeStreamND();
      Unit.str("");
      if      (config->GetSystemMeasurements() == SI) Unit << "W/m^2.K";
      else if (config->GetSystemMeasurements() == US) Unit << "lbf/ft.s.R";
      NonDimTable << "Conductivity" << "-" << config->GetConductivity_Ref() << Unit.str() << "-";
      Unit.str("");
      if (turbulent){
        if      (config->GetSystemMeasurements() == SI) Unit << "m^2/s^2";
        else if (config->GetSystemMeasurements() == US) Unit << "ft^2/s^2";
        NonDimTable << "Turb. Kin. Energy" << config->GetTke_FreeStream() << config->GetTke_FreeStream()/config->GetTke_FreeStreamND() << Unit.str() << config->GetTke_FreeStreamND();
        Unit.str("");
        if      (config->GetSystemMeasurements() == SI) Unit << "1/s";
        else if (config->GetSystemMeasurements() == US) Unit << "1/s";
        NonDimTable << "Spec. Dissipation" << config->GetOmega_FreeStream() << config->GetOmega_FreeStream()/config->GetOmega_FreeStreamND() << Unit.str() << config->GetOmega_FreeStreamND();
        Unit.str("");
      }
    }
    
    NonDimTable.PrintFooter();
    NonDimTable << "Mach Number" << "-" << "-" << "-" << config->GetMach();
    if (viscous){
      NonDimTable << "Reynolds Number" << "-" << "-" << "-" << config->GetReynolds();      
    }
    
    NonDimTable.PrintFooter();
    ModelTable.PrintFooter();

    if (unsteady){
      NonDimTable.PrintHeader();
      NonDimTableOut << "-- Unsteady conditions" << endl;
      NonDimTable << "Total Time" << config->GetTotal_UnstTime() << config->GetTime_Ref() << "s" << config->GetTotal_UnstTimeND();
      Unit.str("");
      NonDimTable << "Time Step" << config->GetDelta_UnstTime() << config->GetTime_Ref() << "s" << config->GetDelta_UnstTimeND();
      Unit.str("");
      NonDimTable.PrintFooter();
    }
    

    cout << ModelTableOut.str();
    cout << NonDimTableOut.str();
  }
  
  
  
}

void CIncEulerSolver::SetInitialCondition(CGeometry **geometry, CSolver ***solver_container, CConfig *config, unsigned long ExtIter) {
  
  unsigned long iPoint, Point_Fine;
  unsigned short iMesh, iChildren, iVar;
  su2double Area_Children, Area_Parent, *Solution_Fine, *Solution;
    
  bool restart   = (config->GetRestart() || config->GetRestart_Flow());
  bool rans      = ((config->GetKind_Solver() == INC_RANS) ||
                    (config->GetKind_Solver() == DISC_ADJ_INC_RANS));
  bool dual_time = ((config->GetUnsteady_Simulation() == DT_STEPPING_1ST) ||
                    (config->GetUnsteady_Simulation() == DT_STEPPING_2ND));
  
  /*--- Check if a verification solution is to be computed. ---*/
  if ((VerificationSolution) && (ExtIter == 0) && !restart) {
    
    /*--- Loop over the multigrid levels. ---*/
    for (iMesh = 0; iMesh <= config->GetnMGLevels(); iMesh++) {
      
      /*--- Loop over all grid points. ---*/
      for (iPoint = 0; iPoint < geometry[iMesh]->GetnPoint(); iPoint++) {
        
        /* Set the pointers to the coordinates and solution of this DOF. */
        const su2double *coor = geometry[iMesh]->node[iPoint]->GetCoord();
        su2double *solDOF     = solver_container[iMesh][FLOW_SOL]->node[iPoint]->GetSolution();
        
        /* Set the solution in this DOF to the initial condition provided by
           the verification solution class. This can be the exact solution,
           but this is not necessary. */
        VerificationSolution->GetInitialCondition(coor, solDOF);
      }
    }
  }
  
  /*--- If restart solution, then interpolate the flow solution to
   all the multigrid levels, this is important with the dual time strategy ---*/
  
  if (restart && (ExtIter == 0)) {
    
    Solution = new su2double[nVar];
    for (iMesh = 1; iMesh <= config->GetnMGLevels(); iMesh++) {
      for (iPoint = 0; iPoint < geometry[iMesh]->GetnPoint(); iPoint++) {
        Area_Parent = geometry[iMesh]->node[iPoint]->GetVolume();
        for (iVar = 0; iVar < nVar; iVar++) Solution[iVar] = 0.0;
        for (iChildren = 0; iChildren < geometry[iMesh]->node[iPoint]->GetnChildren_CV(); iChildren++) {
          Point_Fine = geometry[iMesh]->node[iPoint]->GetChildren_CV(iChildren);
          Area_Children = geometry[iMesh-1]->node[Point_Fine]->GetVolume();
          Solution_Fine = solver_container[iMesh-1][FLOW_SOL]->node[Point_Fine]->GetSolution();
          for (iVar = 0; iVar < nVar; iVar++) {
            Solution[iVar] += Solution_Fine[iVar]*Area_Children/Area_Parent;
          }
        }
        solver_container[iMesh][FLOW_SOL]->node[iPoint]->SetSolution(Solution);
      }
      solver_container[iMesh][FLOW_SOL]->InitiateComms(geometry[iMesh], config, SOLUTION);
      solver_container[iMesh][FLOW_SOL]->CompleteComms(geometry[iMesh], config, SOLUTION);
    }
    delete [] Solution;
    
    /*--- Interpolate the turblence variable also, if needed ---*/
    
    if (rans) {
      
      unsigned short nVar_Turb = solver_container[MESH_0][TURB_SOL]->GetnVar();
      Solution = new su2double[nVar_Turb];
      for (iMesh = 1; iMesh <= config->GetnMGLevels(); iMesh++) {
        for (iPoint = 0; iPoint < geometry[iMesh]->GetnPoint(); iPoint++) {
          Area_Parent = geometry[iMesh]->node[iPoint]->GetVolume();
          for (iVar = 0; iVar < nVar_Turb; iVar++) Solution[iVar] = 0.0;
          for (iChildren = 0; iChildren < geometry[iMesh]->node[iPoint]->GetnChildren_CV(); iChildren++) {
            Point_Fine = geometry[iMesh]->node[iPoint]->GetChildren_CV(iChildren);
            Area_Children = geometry[iMesh-1]->node[Point_Fine]->GetVolume();
            Solution_Fine = solver_container[iMesh-1][TURB_SOL]->node[Point_Fine]->GetSolution();
            for (iVar = 0; iVar < nVar_Turb; iVar++) {
              Solution[iVar] += Solution_Fine[iVar]*Area_Children/Area_Parent;
            }
          }
          solver_container[iMesh][TURB_SOL]->node[iPoint]->SetSolution(Solution);
        }
        solver_container[iMesh][TURB_SOL]->InitiateComms(geometry[iMesh], config, SOLUTION_EDDY);
        solver_container[iMesh][TURB_SOL]->CompleteComms(geometry[iMesh], config, SOLUTION_EDDY);
        solver_container[iMesh][TURB_SOL]->Postprocessing(geometry[iMesh], solver_container[iMesh], config, iMesh);
      }
      delete [] Solution;
    }
    
  }
  
  /*--- The value of the solution for the first iteration of the dual time ---*/
  
  if (dual_time && (ExtIter == 0 || (restart && (long)ExtIter == config->GetUnst_RestartIter()))) {
    
    /*--- Push back the initial condition to previous solution containers
     for a 1st-order restart or when simply intitializing to freestream. ---*/
    
    for (iMesh = 0; iMesh <= config->GetnMGLevels(); iMesh++) {
      for (iPoint = 0; iPoint < geometry[iMesh]->GetnPoint(); iPoint++) {
        solver_container[iMesh][FLOW_SOL]->node[iPoint]->Set_Solution_time_n();
        solver_container[iMesh][FLOW_SOL]->node[iPoint]->Set_Solution_time_n1();
        if (rans) {
          solver_container[iMesh][TURB_SOL]->node[iPoint]->Set_Solution_time_n();
          solver_container[iMesh][TURB_SOL]->node[iPoint]->Set_Solution_time_n1();
        }
      }
    }
    
    if ((restart && (long)ExtIter == config->GetUnst_RestartIter()) &&
        (config->GetUnsteady_Simulation() == DT_STEPPING_2ND)) {
      
      /*--- Load an additional restart file for a 2nd-order restart ---*/
      
      solver_container[MESH_0][FLOW_SOL]->LoadRestart(geometry, solver_container, config, SU2_TYPE::Int(config->GetUnst_RestartIter()-1), true);
      
      /*--- Load an additional restart file for the turbulence model ---*/
      if (rans)
        solver_container[MESH_0][TURB_SOL]->LoadRestart(geometry, solver_container, config, SU2_TYPE::Int(config->GetUnst_RestartIter()-1), false);
      
      /*--- Push back this new solution to time level N. ---*/
      
      for (iMesh = 0; iMesh <= config->GetnMGLevels(); iMesh++) {
        for (iPoint = 0; iPoint < geometry[iMesh]->GetnPoint(); iPoint++) {
          solver_container[iMesh][FLOW_SOL]->node[iPoint]->Set_Solution_time_n();
          if (rans) {
            solver_container[iMesh][TURB_SOL]->node[iPoint]->Set_Solution_time_n();
          }
        }
      }
    }
  }
}

void CIncEulerSolver::Preprocessing(CGeometry *geometry, CSolver **solver_container, CConfig *config, unsigned short iMesh, unsigned short iRKStep, unsigned short RunTime_EqSystem, bool Output) {
  
  unsigned long ErrorCounter = 0;

  unsigned long ExtIter = config->GetExtIter();
  bool cont_adjoint     = config->GetContinuous_Adjoint();
  bool disc_adjoint     = config->GetDiscrete_Adjoint();
  bool implicit         = (config->GetKind_TimeIntScheme_Flow() == EULER_IMPLICIT);
  bool muscl            = (config->GetMUSCL_Flow() || (cont_adjoint && config->GetKind_ConvNumScheme_AdjFlow() == ROE));
  bool limiter          = (config->GetKind_SlopeLimit_Flow() != NO_LIMITER) && (ExtIter <= config->GetLimiterIter());
  bool center           = ((config->GetKind_ConvNumScheme_Flow() == SPACE_CENTERED) || (cont_adjoint && config->GetKind_ConvNumScheme_AdjFlow() == SPACE_CENTERED));
  bool center_jst       = center && (config->GetKind_Centered_Flow() == JST);
  bool fixed_cl         = config->GetFixed_CL_Mode();
  bool van_albada       = config->GetKind_SlopeLimit_Flow() == VAN_ALBADA_EDGE;
  bool outlet           = ((config->GetnMarker_Outlet() != 0));

  /*--- Update the angle of attack at the far-field for fixed CL calculations (only direct problem). ---*/
  
  if ((fixed_cl) && (!disc_adjoint) && (!cont_adjoint)) { SetFarfield_AoA(geometry, solver_container, config, iMesh, Output); }

  /*--- Set the primitive variables ---*/
  
  ErrorCounter = SetPrimitive_Variables(solver_container, config, Output);
  
  /*--- Upwind second order reconstruction ---*/
  
  if ((muscl && !center) && (iMesh == MESH_0) && !Output) {
    
    /*--- Gradient computation ---*/
    
    if (config->GetKind_Gradient_Method() == GREEN_GAUSS) {
      SetPrimitive_Gradient_GG(geometry, config);
    }
    if (config->GetKind_Gradient_Method() == WEIGHTED_LEAST_SQUARES) {
      SetPrimitive_Gradient_LS(geometry, config);
    }
    
    /*--- Limiter computation ---*/
    
    if ((limiter) && (iMesh == MESH_0) && !Output && !van_albada) {
      SetPrimitive_Limiter(geometry, config);
    }
    
  }
  
  /*--- Artificial dissipation ---*/
  
  if (center && !Output) {
    SetMax_Eigenvalue(geometry, config);
    if ((center_jst) && (iMesh == MESH_0)) {
      SetCentered_Dissipation_Sensor(geometry, config);
      SetUndivided_Laplacian(geometry, config);
    }
  }
  
  /*--- Update the beta value based on the maximum velocity. ---*/

  SetBeta_Parameter(geometry, solver_container, config, iMesh);
  
  /*--- Compute properties needed for mass flow BCs. ---*/
  
  if (outlet) GetOutlet_Properties(geometry, config, iMesh, Output);

  /*--- Initialize the Jacobian matrices ---*/
  
  if (implicit && !disc_adjoint) Jacobian.SetValZero();

  /*--- Error message ---*/
  
  if (config->GetComm_Level() == COMM_FULL) {
#ifdef HAVE_MPI
    unsigned long MyErrorCounter = ErrorCounter; ErrorCounter = 0;
    SU2_MPI::Allreduce(&MyErrorCounter, &ErrorCounter, 1, MPI_UNSIGNED_LONG, MPI_SUM, MPI_COMM_WORLD);
#endif
    if (iMesh == MESH_0) config->SetNonphysical_Points(ErrorCounter);
  }
  
}

void CIncEulerSolver::Postprocessing(CGeometry *geometry, CSolver **solver_container, CConfig *config,
                                  unsigned short iMesh) { }

unsigned long CIncEulerSolver::SetPrimitive_Variables(CSolver **solver_container, CConfig *config, bool Output) {
  
  unsigned long iPoint, ErrorCounter = 0;
  bool physical = true;
  
  for (iPoint = 0; iPoint < nPoint; iPoint ++) {
    
    /*--- Initialize the non-physical points vector ---*/
    
    node[iPoint]->SetNon_Physical(false);
    
    /*--- Incompressible flow, primitive variables ---*/
    
    physical = node[iPoint]->SetPrimVar(FluidModel);

    /*--- Record any non-physical points. ---*/

    if (!physical) { node[iPoint]->SetNon_Physical(true); ErrorCounter++; }
    
    /*--- Initialize the convective, source and viscous residual vector ---*/
    
    if (!Output) LinSysRes.SetBlock_Zero(iPoint);
    
  }

  return ErrorCounter;
}

void CIncEulerSolver::SetTime_Step(CGeometry *geometry, CSolver **solver_container, CConfig *config,
                                unsigned short iMesh, unsigned long Iteration) {
  
  su2double *Normal, Area, Vol, Mean_SoundSpeed = 0.0, Mean_ProjVel = 0.0,
  Mean_BetaInc2, Lambda, Local_Delta_Time,
  Global_Delta_Time = 1E6, Global_Delta_UnstTimeND, ProjVel, ProjVel_i, ProjVel_j;
  
  unsigned long iEdge, iVertex, iPoint, jPoint;
  unsigned short iDim, iMarker;
  
  bool implicit      = (config->GetKind_TimeIntScheme_Flow() == EULER_IMPLICIT);
  bool time_steping  = config->GetUnsteady_Simulation() == TIME_STEPPING;
  bool dual_time     = ((config->GetUnsteady_Simulation() == DT_STEPPING_1ST) ||
                    (config->GetUnsteady_Simulation() == DT_STEPPING_2ND));
  
  Min_Delta_Time = 1.E6; Max_Delta_Time = 0.0;

  /*--- Set maximum inviscid eigenvalue to zero, and compute sound speed ---*/
  
  for (iPoint = 0; iPoint < nPointDomain; iPoint++)
    node[iPoint]->SetMax_Lambda_Inv(0.0);
  
  /*--- Loop interior edges ---*/
  
  for (iEdge = 0; iEdge < geometry->GetnEdge(); iEdge++) {
    
    /*--- Point identification, Normal vector and area ---*/
    
    iPoint = geometry->edge[iEdge]->GetNode(0);
    jPoint = geometry->edge[iEdge]->GetNode(1);
    
    Normal = geometry->edge[iEdge]->GetNormal();
    
    Area = 0.0;
    for (iDim = 0; iDim < nDim; iDim++) Area += Normal[iDim]*Normal[iDim];
    Area = sqrt(Area);
    
    /*--- Mean Values ---*/

    Mean_ProjVel    = 0.5 * (node[iPoint]->GetProjVel(Normal) + node[jPoint]->GetProjVel(Normal));
    Mean_BetaInc2   = 0.5 * (node[iPoint]->GetBetaInc2()      + node[jPoint]->GetBetaInc2());
    Mean_SoundSpeed = sqrt(Mean_BetaInc2*Area*Area);

    /*--- Adjustment for grid movement ---*/
    
    if (dynamic_grid) {
      su2double *GridVel_i = geometry->node[iPoint]->GetGridVel();
      su2double *GridVel_j = geometry->node[jPoint]->GetGridVel();
      ProjVel_i = 0.0; ProjVel_j = 0.0;
      for (iDim = 0; iDim < nDim; iDim++) {
        ProjVel_i += GridVel_i[iDim]*Normal[iDim];
        ProjVel_j += GridVel_j[iDim]*Normal[iDim];
      }
      Mean_ProjVel -= 0.5 * (ProjVel_i + ProjVel_j);
    }
    
    /*--- Inviscid contribution ---*/
    
    Lambda = fabs(Mean_ProjVel) + Mean_SoundSpeed;
    if (geometry->node[iPoint]->GetDomain()) node[iPoint]->AddMax_Lambda_Inv(Lambda);
    if (geometry->node[jPoint]->GetDomain()) node[jPoint]->AddMax_Lambda_Inv(Lambda);
    
  }
  
  /*--- Loop boundary edges ---*/
  
  for (iMarker = 0; iMarker < geometry->GetnMarker(); iMarker++) {
    if ((config->GetMarker_All_KindBC(iMarker) != INTERNAL_BOUNDARY) &&
        (config->GetMarker_All_KindBC(iMarker) != PERIODIC_BOUNDARY)) {
    for (iVertex = 0; iVertex < geometry->GetnVertex(iMarker); iVertex++) {
      
      /*--- Point identification, Normal vector and area ---*/
      
      iPoint = geometry->vertex[iMarker][iVertex]->GetNode();
      Normal = geometry->vertex[iMarker][iVertex]->GetNormal();
      
      Area = 0.0;
      for (iDim = 0; iDim < nDim; iDim++) Area += Normal[iDim]*Normal[iDim];
      Area = sqrt(Area);
      
      /*--- Mean Values ---*/

      Mean_ProjVel    = node[iPoint]->GetProjVel(Normal);
      Mean_BetaInc2   = node[iPoint]->GetBetaInc2();
      Mean_SoundSpeed = sqrt(Mean_BetaInc2*Area*Area);

      /*--- Adjustment for grid movement ---*/
      
      if (dynamic_grid) {
        su2double *GridVel = geometry->node[iPoint]->GetGridVel();
        ProjVel = 0.0;
        for (iDim = 0; iDim < nDim; iDim++)
          ProjVel += GridVel[iDim]*Normal[iDim];
        Mean_ProjVel -= ProjVel;
      }
      
      /*--- Inviscid contribution ---*/
      
      Lambda = fabs(Mean_ProjVel) + Mean_SoundSpeed;
      if (geometry->node[iPoint]->GetDomain()) {
        node[iPoint]->AddMax_Lambda_Inv(Lambda);
      }
      
    }
    }
  }
  
  /*--- Local time-stepping: each element uses their own speed for steady state 
   simulations or for pseudo time steps in a dual time simulation. ---*/
  
  for (iPoint = 0; iPoint < nPointDomain; iPoint++) {
    
    Vol = geometry->node[iPoint]->GetVolume();
    
    if (Vol != 0.0) {
      Local_Delta_Time  = config->GetCFL(iMesh)*Vol / node[iPoint]->GetMax_Lambda_Inv();
      Global_Delta_Time = min(Global_Delta_Time, Local_Delta_Time);
      Min_Delta_Time    = min(Min_Delta_Time, Local_Delta_Time);
      Max_Delta_Time    = max(Max_Delta_Time, Local_Delta_Time);
      if (Local_Delta_Time > config->GetMax_DeltaTime())
        Local_Delta_Time = config->GetMax_DeltaTime();
      node[iPoint]->SetDelta_Time(Local_Delta_Time);
    }
    else {
      node[iPoint]->SetDelta_Time(0.0);
    }
    
  }
  
  /*--- Compute the max and the min dt (in parallel) ---*/
  
  if (config->GetComm_Level() == COMM_FULL) {
#ifdef HAVE_MPI
    su2double rbuf_time, sbuf_time;
    sbuf_time = Min_Delta_Time;
    SU2_MPI::Reduce(&sbuf_time, &rbuf_time, 1, MPI_DOUBLE, MPI_MIN, MASTER_NODE, MPI_COMM_WORLD);
    SU2_MPI::Bcast(&rbuf_time, 1, MPI_DOUBLE, MASTER_NODE, MPI_COMM_WORLD);
    Min_Delta_Time = rbuf_time;
    
    sbuf_time = Max_Delta_Time;
    SU2_MPI::Reduce(&sbuf_time, &rbuf_time, 1, MPI_DOUBLE, MPI_MAX, MASTER_NODE, MPI_COMM_WORLD);
    SU2_MPI::Bcast(&rbuf_time, 1, MPI_DOUBLE, MASTER_NODE, MPI_COMM_WORLD);
    Max_Delta_Time = rbuf_time;
#endif
  }
  
  /*--- For time-accurate simulations use the minimum delta time of the whole mesh (global) ---*/
  
  if (time_steping) {
#ifdef HAVE_MPI
    su2double rbuf_time, sbuf_time;
    sbuf_time = Global_Delta_Time;
    SU2_MPI::Reduce(&sbuf_time, &rbuf_time, 1, MPI_DOUBLE, MPI_MIN, MASTER_NODE, MPI_COMM_WORLD);
    SU2_MPI::Bcast(&rbuf_time, 1, MPI_DOUBLE, MASTER_NODE, MPI_COMM_WORLD);
    Global_Delta_Time = rbuf_time;
#endif
    for (iPoint = 0; iPoint < nPointDomain; iPoint++){
      
      /*--- Sets the regular CFL equal to the unsteady CFL ---*/
      
      config->SetCFL(iMesh,config->GetUnst_CFL());
      
      /*--- If the unsteady CFL is set to zero, it uses the defined unsteady time step, otherwise
       it computes the time step based on the unsteady CFL ---*/
      
      if (config->GetCFL(iMesh) == 0.0){
        node[iPoint]->SetDelta_Time(config->GetDelta_UnstTime());
      } else {
        node[iPoint]->SetDelta_Time(Global_Delta_Time);
      }
    }
  }
  
  /*--- Recompute the unsteady time step for the dual time strategy
   if the unsteady CFL is diferent from 0 ---*/
  
  if ((dual_time) && (Iteration == 0) && (config->GetUnst_CFL() != 0.0) && (iMesh == MESH_0)) {
    Global_Delta_UnstTimeND = config->GetUnst_CFL()*Global_Delta_Time/config->GetCFL(iMesh);
    
#ifdef HAVE_MPI
    su2double rbuf_time, sbuf_time;
    sbuf_time = Global_Delta_UnstTimeND;
    SU2_MPI::Reduce(&sbuf_time, &rbuf_time, 1, MPI_DOUBLE, MPI_MIN, MASTER_NODE, MPI_COMM_WORLD);
    SU2_MPI::Bcast(&rbuf_time, 1, MPI_DOUBLE, MASTER_NODE, MPI_COMM_WORLD);
    Global_Delta_UnstTimeND = rbuf_time;
#endif
    config->SetDelta_UnstTimeND(Global_Delta_UnstTimeND);
  }
  
  /*--- The pseudo local time (explicit integration) cannot be greater than the physical time ---*/
  
  if (dual_time)
    for (iPoint = 0; iPoint < nPointDomain; iPoint++) {
      if (!implicit) {
        Local_Delta_Time = min((2.0/3.0)*config->GetDelta_UnstTimeND(), node[iPoint]->GetDelta_Time());
        node[iPoint]->SetDelta_Time(Local_Delta_Time);
      }
    }
  
}

void CIncEulerSolver::Centered_Residual(CGeometry *geometry, CSolver **solver_container, CNumerics *numerics,
                                     CConfig *config, unsigned short iMesh, unsigned short iRKStep) {
  
  unsigned long iEdge, iPoint, jPoint;
  
  bool implicit      = (config->GetKind_TimeIntScheme_Flow() == EULER_IMPLICIT);
  bool jst_scheme  = ((config->GetKind_Centered_Flow() == JST) && (iMesh == MESH_0));
  
  for (iEdge = 0; iEdge < geometry->GetnEdge(); iEdge++) {
    
    /*--- Points in edge, set normal vectors, and number of neighbors ---*/
    
    iPoint = geometry->edge[iEdge]->GetNode(0); jPoint = geometry->edge[iEdge]->GetNode(1);
    numerics->SetNormal(geometry->edge[iEdge]->GetNormal());
    numerics->SetNeighbor(geometry->node[iPoint]->GetnNeighbor(), geometry->node[jPoint]->GetnNeighbor());
    
    /*--- Set primitive variables w/o reconstruction ---*/
    
    numerics->SetPrimitive(node[iPoint]->GetPrimitive(), node[jPoint]->GetPrimitive());
    
    /*--- Set the largest convective eigenvalue ---*/
    
    numerics->SetLambda(node[iPoint]->GetLambda(), node[jPoint]->GetLambda());
    
    /*--- Set undivided laplacian and pressure-based sensor ---*/
    
    if (jst_scheme) {
      numerics->SetUndivided_Laplacian(node[iPoint]->GetUndivided_Laplacian(), node[jPoint]->GetUndivided_Laplacian());
      numerics->SetSensor(node[iPoint]->GetSensor(), node[jPoint]->GetSensor());
    }
    
    /*--- Grid movement ---*/
    
    if (dynamic_grid) {
      numerics->SetGridVel(geometry->node[iPoint]->GetGridVel(), geometry->node[jPoint]->GetGridVel());
    }
    
    /*--- Compute residuals, and Jacobians ---*/

    numerics->ComputeResidual(Res_Conv, Jacobian_i, Jacobian_j, config);
    
    /*--- Update convective and artificial dissipation residuals ---*/

    LinSysRes.AddBlock(iPoint, Res_Conv);
    LinSysRes.SubtractBlock(jPoint, Res_Conv);
    
    /*--- Store implicit contributions from the residual calculation. ---*/
    
    if (implicit) {
      Jacobian.AddBlock(iPoint, iPoint, Jacobian_i);
      Jacobian.AddBlock(iPoint, jPoint, Jacobian_j);
      Jacobian.SubtractBlock(jPoint, iPoint, Jacobian_i);
      Jacobian.SubtractBlock(jPoint, jPoint, Jacobian_j);
    }
  }
  
}

void CIncEulerSolver::Upwind_Residual(CGeometry *geometry, CSolver **solver_container, CNumerics *numerics,
                                   CConfig *config, unsigned short iMesh) {
  
  su2double **Gradient_i, **Gradient_j, Project_Grad_i, Project_Grad_j,
  *V_i, *V_j, *S_i, *S_j, *Limiter_i = NULL, *Limiter_j = NULL, Non_Physical = 1.0;
  
  unsigned long iEdge, iPoint, jPoint, counter_local = 0, counter_global = 0;
  unsigned short iDim, iVar;
  
  unsigned long ExtIter = config->GetExtIter();
  bool implicit         = (config->GetKind_TimeIntScheme_Flow() == EULER_IMPLICIT);
  bool muscl            = (config->GetMUSCL_Flow() && (iMesh == MESH_0));
  bool limiter          = (config->GetKind_SlopeLimit_Flow() != NO_LIMITER) && (ExtIter <= config->GetLimiterIter());
  bool van_albada       = config->GetKind_SlopeLimit_Flow() == VAN_ALBADA_EDGE;

  /*--- Loop over all the edges ---*/
  
  for (iEdge = 0; iEdge < geometry->GetnEdge(); iEdge++) {
    
    /*--- Points in edge and normal vectors ---*/
    
    iPoint = geometry->edge[iEdge]->GetNode(0); jPoint = geometry->edge[iEdge]->GetNode(1);
    numerics->SetNormal(geometry->edge[iEdge]->GetNormal());
    
    /*--- Grid movement ---*/
    
    if (dynamic_grid)
      numerics->SetGridVel(geometry->node[iPoint]->GetGridVel(), geometry->node[jPoint]->GetGridVel());
    
    /*--- Get primitive variables ---*/
    
    V_i = node[iPoint]->GetPrimitive(); V_j = node[jPoint]->GetPrimitive();
    S_i = node[iPoint]->GetSecondary(); S_j = node[jPoint]->GetSecondary();

    /*--- High order reconstruction using MUSCL strategy ---*/
    
    if (muscl) {
      
      for (iDim = 0; iDim < nDim; iDim++) {
        Vector_i[iDim] = 0.5*(geometry->node[jPoint]->GetCoord(iDim) - geometry->node[iPoint]->GetCoord(iDim));
        Vector_j[iDim] = 0.5*(geometry->node[iPoint]->GetCoord(iDim) - geometry->node[jPoint]->GetCoord(iDim));
      }
      
      Gradient_i = node[iPoint]->GetGradient_Primitive();
      Gradient_j = node[jPoint]->GetGradient_Primitive();
      if (limiter) {
        Limiter_i = node[iPoint]->GetLimiter_Primitive();
        Limiter_j = node[jPoint]->GetLimiter_Primitive();
      }
      
      for (iVar = 0; iVar < nPrimVarGrad; iVar++) {
        Project_Grad_i = 0.0; Project_Grad_j = 0.0;
        Non_Physical = node[iPoint]->GetNon_Physical()*node[jPoint]->GetNon_Physical();
        for (iDim = 0; iDim < nDim; iDim++) {
          Project_Grad_i += Vector_i[iDim]*Gradient_i[iVar][iDim]*Non_Physical;
          Project_Grad_j += Vector_j[iDim]*Gradient_j[iVar][iDim]*Non_Physical;
        }
        if (limiter) {
          if (van_albada){
            Limiter_i[iVar] = (V_j[iVar]-V_i[iVar])*(2.0*Project_Grad_i + V_j[iVar]-V_i[iVar])/(4*Project_Grad_i*Project_Grad_i+(V_j[iVar]-V_i[iVar])*(V_j[iVar]-V_i[iVar])+EPS);
            Limiter_j[iVar] = (V_j[iVar]-V_i[iVar])*(-2.0*Project_Grad_j + V_j[iVar]-V_i[iVar])/(4*Project_Grad_j*Project_Grad_j+(V_j[iVar]-V_i[iVar])*(V_j[iVar]-V_i[iVar])+EPS);
          }
          Primitive_i[iVar] = V_i[iVar] + Limiter_i[iVar]*Project_Grad_i;
          Primitive_j[iVar] = V_j[iVar] + Limiter_j[iVar]*Project_Grad_j;
        }
        else {
          Primitive_i[iVar] = V_i[iVar] + Project_Grad_i;
          Primitive_j[iVar] = V_j[iVar] + Project_Grad_j;
        }
      }

      for (iVar = nPrimVarGrad; iVar < nPrimVar; iVar++) {
        Primitive_i[iVar] = V_i[iVar];
        Primitive_j[iVar] = V_j[iVar];
      }

      numerics->SetPrimitive(Primitive_i, Primitive_j);
      
    } else {
      
      /*--- Set conservative variables without reconstruction ---*/
      
      numerics->SetPrimitive(V_i, V_j);
      numerics->SetSecondary(S_i, S_j);
      
    }
    
    /*--- Compute the residual ---*/
    
    numerics->ComputeResidual(Res_Conv, Jacobian_i, Jacobian_j, config);

    /*--- Update residual value ---*/
    
    LinSysRes.AddBlock(iPoint, Res_Conv);
    LinSysRes.SubtractBlock(jPoint, Res_Conv);
    
    /*--- Set implicit Jacobians ---*/
    
    if (implicit) {
      Jacobian.AddBlock(iPoint, iPoint, Jacobian_i);
      Jacobian.AddBlock(iPoint, jPoint, Jacobian_j);
      Jacobian.SubtractBlock(jPoint, iPoint, Jacobian_i);
      Jacobian.SubtractBlock(jPoint, jPoint, Jacobian_j);
    }
  }
  
  /*--- Warning message about non-physical reconstructions. ---*/
  
  if (config->GetComm_Level() == COMM_FULL) {
#ifdef HAVE_MPI
    SU2_MPI::Reduce(&counter_local, &counter_global, 1, MPI_UNSIGNED_LONG, MPI_SUM, MASTER_NODE, MPI_COMM_WORLD);
#else
    counter_global = counter_local;
#endif
    if (iMesh == MESH_0) config->SetNonphysical_Reconstr(counter_global);
  }
  
}

void CIncEulerSolver::Source_Residual(CGeometry *geometry, CSolver **solver_container, CNumerics *numerics, CNumerics *second_numerics, CConfig *config, unsigned short iMesh) {
  
  unsigned short iVar;
  unsigned long iPoint;
  
  bool implicit       = (config->GetKind_TimeIntScheme_Flow() == EULER_IMPLICIT);
  bool rotating_frame = config->GetRotating_Frame();
  bool axisymmetric   = config->GetAxisymmetric();
  bool body_force     = config->GetBody_Force();
  bool boussinesq     = (config->GetKind_DensityModel() == BOUSSINESQ);
  bool viscous        = config->GetViscous();


  /*--- Initialize the source residual to zero ---*/

  for (iVar = 0; iVar < nVar; iVar++) Residual[iVar] = 0.0;

  if (body_force) {

    /*--- Loop over all points ---*/

    for (iPoint = 0; iPoint < nPointDomain; iPoint++) {

      /*--- Load the conservative variables ---*/

      numerics->SetConservative(node[iPoint]->GetSolution(),
                                node[iPoint]->GetSolution());

      /*--- Set incompressible density  ---*/
      
      numerics->SetDensity(node[iPoint]->GetDensity(),
                           node[iPoint]->GetDensity());

      /*--- Load the volume of the dual mesh cell ---*/

      numerics->SetVolume(geometry->node[iPoint]->GetVolume());

      /*--- Compute the rotating frame source residual ---*/

      numerics->ComputeResidual(Residual, config);

      /*--- Add the source residual to the total ---*/
      
      LinSysRes.AddBlock(iPoint, Residual);
      
    }
  }

  if (boussinesq) {

    /*--- Loop over all points ---*/

    for (iPoint = 0; iPoint < nPointDomain; iPoint++) {

      /*--- Load the conservative variables ---*/

      numerics->SetConservative(node[iPoint]->GetSolution(),
                                node[iPoint]->GetSolution());

      /*--- Set incompressible density  ---*/
      
      numerics->SetDensity(node[iPoint]->GetDensity(),
                           node[iPoint]->GetDensity());

      /*--- Load the volume of the dual mesh cell ---*/

      numerics->SetVolume(geometry->node[iPoint]->GetVolume());

      /*--- Compute the rotating frame source residual ---*/

      numerics->ComputeResidual(Residual, config);

      /*--- Add the source residual to the total ---*/
      
      LinSysRes.AddBlock(iPoint, Residual);
      
    }
  }

  if (rotating_frame) {

    /*--- Loop over all points ---*/

    for (iPoint = 0; iPoint < nPointDomain; iPoint++) {

      /*--- Load the primitive variables ---*/

      numerics->SetPrimitive(node[iPoint]->GetPrimitive(), NULL);

      /*--- Set incompressible density ---*/

      numerics->SetDensity(node[iPoint]->GetDensity(), 0.0);

      /*--- Load the volume of the dual mesh cell ---*/

      numerics->SetVolume(geometry->node[iPoint]->GetVolume());

      /*--- Compute the rotating frame source residual ---*/

      numerics->ComputeResidual(Residual, Jacobian_i, config);

      /*--- Add the source residual to the total ---*/

      LinSysRes.AddBlock(iPoint, Residual);

      /*--- Add the implicit Jacobian contribution ---*/

      if (implicit) Jacobian.AddBlock(iPoint, iPoint, Jacobian_i);

    }
  }

  if (axisymmetric) {
    
    /*--- Zero out Jacobian structure ---*/

    if (implicit) {
      for (iVar = 0; iVar < nVar; iVar ++)
        for (unsigned short jVar = 0; jVar < nVar; jVar ++)
          Jacobian_i[iVar][jVar] = 0.0;
    }

    /*--- For viscous problems, we need an additional gradient. ---*/

    if (viscous) {

      su2double AuxVar, Total_Viscosity, yCoord, yVelocity;

      for (iPoint = 0; iPoint < nPoint; iPoint++) {

        yCoord          = geometry->node[iPoint]->GetCoord(1);
        yVelocity       = node[iPoint]->GetVelocity(1);
        Total_Viscosity = (node[iPoint]->GetLaminarViscosity() +
                           node[iPoint]->GetEddyViscosity());

        if (yCoord > EPS) {
          AuxVar = Total_Viscosity*yVelocity/yCoord;
        } else {
          AuxVar = 0.0;
        }

        /*--- Set the auxilairy variable for this node. ---*/

        node[iPoint]->SetAuxVar(AuxVar);

      }

      /*--- Compute the auxiliary variable gradient with GG or WLS. ---*/

      if (config->GetKind_Gradient_Method() == GREEN_GAUSS) {
        SetAuxVar_Gradient_GG(geometry, config);
      }
      if (config->GetKind_Gradient_Method() == WEIGHTED_LEAST_SQUARES) {
        SetAuxVar_Gradient_LS(geometry, config);
      }
      
    }
    
    /*--- loop over points ---*/
    
    for (iPoint = 0; iPoint < nPointDomain; iPoint++) {
      
      /*--- Conservative variables w/o reconstruction ---*/

      numerics->SetPrimitive(node[iPoint]->GetPrimitive(), NULL);

      /*--- Set incompressible density  ---*/
      
      numerics->SetDensity(node[iPoint]->GetDensity(),
                           node[iPoint]->GetDensity());

      /*--- Set control volume ---*/
      
      numerics->SetVolume(geometry->node[iPoint]->GetVolume());
      
      /*--- Set y coordinate ---*/
      
      numerics->SetCoord(geometry->node[iPoint]->GetCoord(),
                         geometry->node[iPoint]->GetCoord());

      /*--- If viscous, we need gradients for extra terms. ---*/

      if (viscous) {

        /*--- Gradient of the primitive variables ---*/

        numerics->SetPrimVarGradient(node[iPoint]->GetGradient_Primitive(), NULL);

        /*--- Load the aux variable gradient that we already computed. ---*/

        numerics->SetAuxVarGrad(node[iPoint]->GetAuxVarGradient(), NULL);
        
      }

      /*--- Compute Source term Residual ---*/
      
      numerics->ComputeResidual(Residual, Jacobian_i, config);
      
      /*--- Add Residual ---*/
      
      LinSysRes.AddBlock(iPoint, Residual);
      
      /*--- Implicit part ---*/
      
      if (implicit) Jacobian.AddBlock(iPoint, iPoint, Jacobian_i);
      
    }
  }
  
  /*--- Check if a verification solution is to be computed. ---*/
  
  if (VerificationSolution) {
    if ( VerificationSolution->IsManufacturedSolution() ) {
      
      /*--- Get the physical time. ---*/
      su2double time = 0.0;
      if (config->GetUnsteady_Simulation()) time = config->GetPhysicalTime();
      
      /*--- Loop over points ---*/
      for (iPoint = 0; iPoint < nPointDomain; iPoint++) {
        
        /*--- Get control volume size. ---*/
        su2double Volume = geometry->node[iPoint]->GetVolume();
        
        /*--- Get the current point coordinates. ---*/
        const su2double *coor = geometry->node[iPoint]->GetCoord();
        
        /*--- Get the MMS source term. ---*/
        vector<su2double> sourceMan(nVar,0.0);
        VerificationSolution->GetMMSSourceTerm(coor, time, sourceMan.data());
        
        /*--- Compute the residual for this control volume. ---*/
        for (iVar = 0; iVar < nVar; iVar++) {
          Residual[iVar] = sourceMan[iVar]*Volume;
        }
        
        /*--- Subtract Residual ---*/
        LinSysRes.SubtractBlock(iPoint, Residual);
        
      }
    }
  }
  
}

void CIncEulerSolver::Source_Template(CGeometry *geometry, CSolver **solver_container, CNumerics *numerics,
                                   CConfig *config, unsigned short iMesh) {
  
  /* This method should be used to call any new source terms for a particular problem*/
  /* This method calls the new child class in CNumerics, where the new source term should be implemented.  */
  
  /* Next we describe how to get access to some important quanties for this method */
  /* Access to all points in the current geometric mesh by saying: nPointDomain */
  /* Get the vector of conservative variables at some point iPoint = node[iPoint]->GetSolution() */
  /* Get the volume (or area in 2D) associated with iPoint = node[iPoint]->GetVolume() */
  /* Get the vector of geometric coordinates of point iPoint = node[iPoint]->GetCoord() */
  
}

void CIncEulerSolver::SetMax_Eigenvalue(CGeometry *geometry, CConfig *config) {
  
  su2double *Normal, Area, Mean_SoundSpeed = 0.0, Mean_ProjVel = 0.0,
  Mean_BetaInc2, Lambda, ProjVel, ProjVel_i, ProjVel_j, *GridVel, *GridVel_i, *GridVel_j;
  
  unsigned long iEdge, iVertex, iPoint, jPoint;
  unsigned short iDim, iMarker;

  /*--- Set maximum inviscid eigenvalue to zero, and compute sound speed ---*/
  
  for (iPoint = 0; iPoint < nPointDomain; iPoint++) {
    node[iPoint]->SetLambda(0.0);
  }
  
  /*--- Loop interior edges ---*/
  
  for (iEdge = 0; iEdge < geometry->GetnEdge(); iEdge++) {
    
    /*--- Point identification, Normal vector and area ---*/
    
    iPoint = geometry->edge[iEdge]->GetNode(0);
    jPoint = geometry->edge[iEdge]->GetNode(1);
    
    Normal = geometry->edge[iEdge]->GetNormal();
    Area = 0.0;
    for (iDim = 0; iDim < nDim; iDim++) Area += Normal[iDim]*Normal[iDim];
    Area = sqrt(Area);
    
    /*--- Mean Values ---*/

    Mean_ProjVel    = 0.5 * (node[iPoint]->GetProjVel(Normal) + node[jPoint]->GetProjVel(Normal));
    Mean_BetaInc2   = 0.5 * (node[iPoint]->GetBetaInc2()      + node[jPoint]->GetBetaInc2());
    Mean_SoundSpeed = sqrt(Mean_BetaInc2*Area*Area);

    /*--- Adjustment for grid movement ---*/
    
    if (dynamic_grid) {
      GridVel_i = geometry->node[iPoint]->GetGridVel();
      GridVel_j = geometry->node[jPoint]->GetGridVel();
      ProjVel_i = 0.0; ProjVel_j =0.0;
      for (iDim = 0; iDim < nDim; iDim++) {
        ProjVel_i += GridVel_i[iDim]*Normal[iDim];
        ProjVel_j += GridVel_j[iDim]*Normal[iDim];
      }
      Mean_ProjVel -= 0.5 * (ProjVel_i + ProjVel_j);
    }
    
    /*--- Inviscid contribution ---*/
    
    Lambda = fabs(Mean_ProjVel) + Mean_SoundSpeed;
    if (geometry->node[iPoint]->GetDomain()) node[iPoint]->AddLambda(Lambda);
    if (geometry->node[jPoint]->GetDomain()) node[jPoint]->AddLambda(Lambda);
    
  }
  
  /*--- Loop boundary edges ---*/
  
  for (iMarker = 0; iMarker < geometry->GetnMarker(); iMarker++) {
    if ((config->GetMarker_All_KindBC(iMarker) != INTERNAL_BOUNDARY) &&
        (config->GetMarker_All_KindBC(iMarker) != PERIODIC_BOUNDARY)) {
    for (iVertex = 0; iVertex < geometry->GetnVertex(iMarker); iVertex++) {
      
      /*--- Point identification, Normal vector and area ---*/
      
      iPoint = geometry->vertex[iMarker][iVertex]->GetNode();
      Normal = geometry->vertex[iMarker][iVertex]->GetNormal();
      Area = 0.0;
      for (iDim = 0; iDim < nDim; iDim++) Area += Normal[iDim]*Normal[iDim];
      Area = sqrt(Area);
      
      /*--- Mean Values ---*/
      
      Mean_ProjVel    = node[iPoint]->GetProjVel(Normal);
      Mean_BetaInc2   = node[iPoint]->GetBetaInc2();
      Mean_SoundSpeed = sqrt(Mean_BetaInc2*Area*Area);
      
      /*--- Adjustment for grid movement ---*/
      
      if (dynamic_grid) {
        GridVel = geometry->node[iPoint]->GetGridVel();
        ProjVel = 0.0;
        for (iDim = 0; iDim < nDim; iDim++)
          ProjVel += GridVel[iDim]*Normal[iDim];
        Mean_ProjVel -= ProjVel;
      }
      
      /*--- Inviscid contribution ---*/
      
      Lambda = fabs(Mean_ProjVel) + Mean_SoundSpeed;
      if (geometry->node[iPoint]->GetDomain()) {
        node[iPoint]->AddLambda(Lambda);
      }
      
    }
    }
  }
  
  /*--- Correct the eigenvalue values across any periodic boundaries. ---*/

  for (unsigned short iPeriodic = 1; iPeriodic <= config->GetnMarker_Periodic()/2; iPeriodic++) {
    InitiatePeriodicComms(geometry, config, iPeriodic, PERIODIC_MAX_EIG);
    CompletePeriodicComms(geometry, config, iPeriodic, PERIODIC_MAX_EIG);
  }
  
  /*--- MPI parallelization ---*/
  
  InitiateComms(geometry, config, MAX_EIGENVALUE);
  CompleteComms(geometry, config, MAX_EIGENVALUE);
  
}

void CIncEulerSolver::SetUndivided_Laplacian(CGeometry *geometry, CConfig *config) {
  
  unsigned long iPoint, jPoint, iEdge;
  su2double *Diff;
  unsigned short iVar;
  bool boundary_i, boundary_j;
  
  Diff = new su2double[nVar];
  
  for (iPoint = 0; iPoint < nPointDomain; iPoint++)
    node[iPoint]->SetUnd_LaplZero();
  
  for (iEdge = 0; iEdge < geometry->GetnEdge(); iEdge++) {
    
    iPoint = geometry->edge[iEdge]->GetNode(0);
    jPoint = geometry->edge[iEdge]->GetNode(1);
    
    /*--- Solution differences ---*/
    
    for (iVar = 0; iVar < nVar; iVar++)
      Diff[iVar] = node[iPoint]->GetSolution(iVar) - node[jPoint]->GetSolution(iVar);
    
    boundary_i = geometry->node[iPoint]->GetPhysicalBoundary();
    boundary_j = geometry->node[jPoint]->GetPhysicalBoundary();
    
    /*--- Both points inside the domain, or both in the boundary ---*/
    
    if ((!boundary_i && !boundary_j) || (boundary_i && boundary_j)) {
      if (geometry->node[iPoint]->GetDomain()) node[iPoint]->SubtractUnd_Lapl(Diff);
      if (geometry->node[jPoint]->GetDomain()) node[jPoint]->AddUnd_Lapl(Diff);
    }
    
    /*--- iPoint inside the domain, jPoint on the boundary ---*/
    
    if (!boundary_i && boundary_j)
      if (geometry->node[iPoint]->GetDomain()) node[iPoint]->SubtractUnd_Lapl(Diff);
    
    /*--- jPoint inside the domain, iPoint on the boundary ---*/
    
    if (boundary_i && !boundary_j)
      if (geometry->node[jPoint]->GetDomain()) node[jPoint]->AddUnd_Lapl(Diff);
    
  }
  
  /*--- Correct the Laplacian values across any periodic boundaries. ---*/

  for (unsigned short iPeriodic = 1; iPeriodic <= config->GetnMarker_Periodic()/2; iPeriodic++) {
    InitiatePeriodicComms(geometry, config, iPeriodic, PERIODIC_LAPLACIAN);
    CompletePeriodicComms(geometry, config, iPeriodic, PERIODIC_LAPLACIAN);
  }
  
  /*--- MPI parallelization ---*/
  
  InitiateComms(geometry, config, UNDIVIDED_LAPLACIAN);
  CompleteComms(geometry, config, UNDIVIDED_LAPLACIAN);
  
  delete [] Diff;
  
}

void CIncEulerSolver::SetCentered_Dissipation_Sensor(CGeometry *geometry, CConfig *config) {
  
  unsigned long iEdge, iPoint, jPoint;
  su2double Pressure_i = 0.0, Pressure_j = 0.0;
  bool boundary_i, boundary_j;
  
  /*--- Reset variables to store the undivided pressure ---*/
  
  for (iPoint = 0; iPoint < nPointDomain; iPoint++) {
    iPoint_UndLapl[iPoint] = 0.0;
    jPoint_UndLapl[iPoint] = 0.0;
  }
  
  /*--- Evaluate the pressure sensor ---*/
  
  for (iEdge = 0; iEdge < geometry->GetnEdge(); iEdge++) {
    
    iPoint = geometry->edge[iEdge]->GetNode(0);
    jPoint = geometry->edge[iEdge]->GetNode(1);
    
    /*--- Get the pressure, or density for incompressible solvers ---*/

    Pressure_i = node[iPoint]->GetDensity();
    Pressure_j = node[jPoint]->GetDensity();

    boundary_i = geometry->node[iPoint]->GetPhysicalBoundary();
    boundary_j = geometry->node[jPoint]->GetPhysicalBoundary();
    
    /*--- Both points inside the domain, or both on the boundary ---*/
    
    if ((!boundary_i && !boundary_j) || (boundary_i && boundary_j)) {
      
      if (geometry->node[iPoint]->GetDomain()) {
        iPoint_UndLapl[iPoint] += (Pressure_j - Pressure_i);
        jPoint_UndLapl[iPoint] += (Pressure_i + Pressure_j);
      }
      
      if (geometry->node[jPoint]->GetDomain()) {
        iPoint_UndLapl[jPoint] += (Pressure_i - Pressure_j);
        jPoint_UndLapl[jPoint] += (Pressure_i + Pressure_j);
      }
      
    }
    
    /*--- iPoint inside the domain, jPoint on the boundary ---*/
    
    if (!boundary_i && boundary_j)
      if (geometry->node[iPoint]->GetDomain()) {
        iPoint_UndLapl[iPoint] += (Pressure_j - Pressure_i);
        jPoint_UndLapl[iPoint] += (Pressure_i + Pressure_j);
      }
    
    /*--- jPoint inside the domain, iPoint on the boundary ---*/
    
    if (boundary_i && !boundary_j)
      if (geometry->node[jPoint]->GetDomain()) {
        iPoint_UndLapl[jPoint] += (Pressure_i - Pressure_j);
        jPoint_UndLapl[jPoint] += (Pressure_i + Pressure_j);
      }
    
  }
  
  /*--- Correct the sensor values across any periodic boundaries. ---*/

  for (unsigned short iPeriodic = 1; iPeriodic <= config->GetnMarker_Periodic()/2; iPeriodic++) {
    InitiatePeriodicComms(geometry, config, iPeriodic, PERIODIC_SENSOR);
    CompletePeriodicComms(geometry, config, iPeriodic, PERIODIC_SENSOR);
  }
  
  /*--- Set pressure switch for each point ---*/
  
  for (iPoint = 0; iPoint < nPointDomain; iPoint++)
    node[iPoint]->SetSensor(fabs(iPoint_UndLapl[iPoint]) / jPoint_UndLapl[iPoint]);
  
  /*--- MPI parallelization ---*/
  
  InitiateComms(geometry, config, SENSOR);
  CompleteComms(geometry, config, SENSOR);
  
}

void CIncEulerSolver::Pressure_Forces(CGeometry *geometry, CConfig *config) {

  unsigned long iVertex, iPoint;
  unsigned short iDim, iMarker, Boundary, Monitoring, iMarker_Monitoring;
  su2double Pressure = 0.0, *Normal = NULL, MomentDist[3] = {0.0,0.0,0.0}, *Coord,
  factor, RefVel2 = 0.0, RefDensity = 0.0, RefPressure,
  Force[3] = {0.0,0.0,0.0};
  su2double MomentX_Force[3] = {0.0,0.0,0.0}, MomentY_Force[3] = {0.0,0.0,0.0}, MomentZ_Force[3] = {0.0,0.0,0.0};
  su2double AxiFactor;

  bool axisymmetric = config->GetAxisymmetric();

  string Marker_Tag, Monitoring_Tag;

#ifdef HAVE_MPI
  su2double MyAllBound_CD_Inv, MyAllBound_CL_Inv, MyAllBound_CSF_Inv, MyAllBound_CMx_Inv, MyAllBound_CMy_Inv, MyAllBound_CMz_Inv, MyAllBound_CoPx_Inv, MyAllBound_CoPy_Inv, MyAllBound_CoPz_Inv, MyAllBound_CFx_Inv, MyAllBound_CFy_Inv, MyAllBound_CFz_Inv, MyAllBound_CT_Inv, MyAllBound_CQ_Inv, *MySurface_CL_Inv = NULL, *MySurface_CD_Inv = NULL, *MySurface_CSF_Inv = NULL, *MySurface_CEff_Inv = NULL, *MySurface_CFx_Inv = NULL, *MySurface_CFy_Inv = NULL, *MySurface_CFz_Inv = NULL, *MySurface_CMx_Inv = NULL, *MySurface_CMy_Inv = NULL, *MySurface_CMz_Inv = NULL;
#endif

  su2double Alpha     = config->GetAoA()*PI_NUMBER/180.0;
  su2double Beta      = config->GetAoS()*PI_NUMBER/180.0;
  su2double RefArea   = config->GetRefArea();
  su2double RefLength = config->GetRefLength();

  su2double *Origin = NULL;
  if (config->GetnMarker_Monitoring() != 0){
    Origin = config->GetRefOriginMoment(0);
  }

  /*--- Evaluate reference values for non-dimensionalization.
   For dimensional or non-dim based on initial values, use
   the far-field state (inf). For a custom non-dim based
   on user-provided reference values, use the ref values
   to compute the forces. ---*/

  if ((config->GetRef_Inc_NonDim() == DIMENSIONAL) || 
      (config->GetRef_Inc_NonDim() == INITIAL_VALUES)) {
    RefDensity  = Density_Inf;
    RefVel2 = 0.0;
    for (iDim = 0; iDim < nDim; iDim++)
      RefVel2  += Velocity_Inf[iDim]*Velocity_Inf[iDim];
  }
  else if (config->GetRef_Inc_NonDim() == REFERENCE_VALUES) {
    RefDensity = config->GetInc_Density_Ref();
    RefVel2    = config->GetInc_Velocity_Ref()*config->GetInc_Velocity_Ref();
  }

  /*--- Reference pressure is always the far-field value. ---*/

  RefPressure = Pressure_Inf;

  /*--- Compute factor for force coefficients. ---*/

  factor = 1.0 / (0.5*RefDensity*RefArea*RefVel2);

  /*-- Variables initialization ---*/

  Total_CD   = 0.0; Total_CL  = 0.0; Total_CSF = 0.0; Total_CEff = 0.0;
  Total_CMx  = 0.0; Total_CMy = 0.0; Total_CMz = 0.0;
  Total_CoPx = 0.0; Total_CoPy = 0.0;  Total_CoPz = 0.0;
  Total_CFx  = 0.0; Total_CFy = 0.0; Total_CFz = 0.0;
  Total_CT   = 0.0; Total_CQ  = 0.0; Total_CMerit = 0.0;
  Total_Heat = 0.0; Total_MaxHeat = 0.0;

  AllBound_CD_Inv   = 0.0; AllBound_CL_Inv  = 0.0;  AllBound_CSF_Inv    = 0.0;
  AllBound_CMx_Inv  = 0.0; AllBound_CMy_Inv = 0.0;  AllBound_CMz_Inv    = 0.0;
  AllBound_CoPx_Inv = 0.0; AllBound_CoPy_Inv = 0.0; AllBound_CoPz_Inv = 0.0;
  AllBound_CFx_Inv  = 0.0; AllBound_CFy_Inv = 0.0;  AllBound_CFz_Inv    = 0.0;
  AllBound_CT_Inv   = 0.0; AllBound_CQ_Inv  = 0.0;  AllBound_CMerit_Inv = 0.0;
  AllBound_CEff_Inv = 0.0;

  for (iMarker_Monitoring = 0; iMarker_Monitoring < config->GetnMarker_Monitoring(); iMarker_Monitoring++) {
    Surface_CL_Inv[iMarker_Monitoring]  = 0.0; Surface_CD_Inv[iMarker_Monitoring]   = 0.0;
    Surface_CSF_Inv[iMarker_Monitoring] = 0.0; Surface_CEff_Inv[iMarker_Monitoring] = 0.0;
    Surface_CFx_Inv[iMarker_Monitoring] = 0.0; Surface_CFy_Inv[iMarker_Monitoring]  = 0.0;
    Surface_CFz_Inv[iMarker_Monitoring] = 0.0; Surface_CMx_Inv[iMarker_Monitoring]  = 0.0;
    Surface_CMy_Inv[iMarker_Monitoring] = 0.0; Surface_CMz_Inv[iMarker_Monitoring]  = 0.0;
    
    Surface_CL[iMarker_Monitoring]  = 0.0; Surface_CD[iMarker_Monitoring]   = 0.0;
    Surface_CSF[iMarker_Monitoring] = 0.0; Surface_CEff[iMarker_Monitoring] = 0.0;
    Surface_CFx[iMarker_Monitoring] = 0.0; Surface_CFy[iMarker_Monitoring]  = 0.0;
    Surface_CFz[iMarker_Monitoring] = 0.0; Surface_CMx[iMarker_Monitoring]  = 0.0;
    Surface_CMy[iMarker_Monitoring] = 0.0; Surface_CMz[iMarker_Monitoring]  = 0.0;
  }

  /*--- Loop over the Euler and Navier-Stokes markers ---*/

  for (iMarker = 0; iMarker < nMarker; iMarker++) {

    Boundary   = config->GetMarker_All_KindBC(iMarker);
    Monitoring = config->GetMarker_All_Monitoring(iMarker);

    /*--- Obtain the origin for the moment computation for a particular marker ---*/

    if (Monitoring == YES) {
      for (iMarker_Monitoring = 0; iMarker_Monitoring < config->GetnMarker_Monitoring(); iMarker_Monitoring++) {
        Monitoring_Tag = config->GetMarker_Monitoring_TagBound(iMarker_Monitoring);
        Marker_Tag = config->GetMarker_All_TagBound(iMarker);
        if (Marker_Tag == Monitoring_Tag)
          Origin = config->GetRefOriginMoment(iMarker_Monitoring);
      }
    }

    if ((Boundary == EULER_WALL) || (Boundary == HEAT_FLUX) ||
        (Boundary == ISOTHERMAL) || (Boundary == NEARFIELD_BOUNDARY) ||
        (Boundary == CHT_WALL_INTERFACE) ||
        (Boundary == INLET_FLOW) || (Boundary == OUTLET_FLOW) ||
        (Boundary == ACTDISK_INLET) || (Boundary == ACTDISK_OUTLET)||
        (Boundary == ENGINE_INFLOW) || (Boundary == ENGINE_EXHAUST)) {

      /*--- Forces initialization at each Marker ---*/

      CD_Inv[iMarker]   = 0.0; CL_Inv[iMarker]  = 0.0;  CSF_Inv[iMarker]    = 0.0;
      CMx_Inv[iMarker]  = 0.0; CMy_Inv[iMarker] = 0.0;  CMz_Inv[iMarker]    = 0.0;
      CoPx_Inv[iMarker] = 0.0; CoPy_Inv[iMarker] = 0.0; CoPz_Inv[iMarker] = 0.0;
      CFx_Inv[iMarker]  = 0.0; CFy_Inv[iMarker] = 0.0;  CFz_Inv[iMarker]    = 0.0;
      CT_Inv[iMarker]   = 0.0; CQ_Inv[iMarker]  = 0.0;  CMerit_Inv[iMarker] = 0.0;
      CEff_Inv[iMarker] = 0.0;

      for (iDim = 0; iDim < nDim; iDim++) ForceInviscid[iDim] = 0.0;
      MomentInviscid[0] = 0.0; MomentInviscid[1] = 0.0; MomentInviscid[2] = 0.0;
      MomentX_Force[0] = 0.0; MomentX_Force[1] = 0.0; MomentX_Force[2] = 0.0;
      MomentY_Force[0] = 0.0; MomentY_Force[1] = 0.0; MomentY_Force[2] = 0.0;
      MomentZ_Force[0] = 0.0; MomentZ_Force[1] = 0.0; MomentZ_Force[2] = 0.0;

      /*--- Loop over the vertices to compute the forces ---*/

      for (iVertex = 0; iVertex < geometry->GetnVertex(iMarker); iVertex++) {

        iPoint = geometry->vertex[iMarker][iVertex]->GetNode();

        Pressure = node[iPoint]->GetPressure();

        CPressure[iMarker][iVertex] = (Pressure - RefPressure)*factor*RefArea;

        /*--- Note that the pressure coefficient is computed at the
         halo cells (for visualization purposes), but not the forces ---*/

        if ( (geometry->node[iPoint]->GetDomain()) && (Monitoring == YES) ) {

          Normal = geometry->vertex[iMarker][iVertex]->GetNormal();
          Coord = geometry->node[iPoint]->GetCoord();

          for (iDim = 0; iDim < nDim; iDim++) {
            MomentDist[iDim] = Coord[iDim] - Origin[iDim];
          }

          /*--- Axisymmetric simulations ---*/

          if (axisymmetric) AxiFactor = 2.0*PI_NUMBER*geometry->node[iPoint]->GetCoord(1);
          else AxiFactor = 1.0;

          /*--- Force computation, note the minus sign due to the
           orientation of the normal (outward) ---*/

          for (iDim = 0; iDim < nDim; iDim++) {
            Force[iDim] = -(Pressure - Pressure_Inf) * Normal[iDim] * factor * AxiFactor;
            ForceInviscid[iDim] += Force[iDim];
          }

          /*--- Moment with respect to the reference axis ---*/

          if (nDim == 3) {
            MomentInviscid[0] += (Force[2]*MomentDist[1]-Force[1]*MomentDist[2])/RefLength;
            MomentX_Force[1]  += (-Force[1]*Coord[2]);
            MomentX_Force[2]  += (Force[2]*Coord[1]);

            MomentInviscid[1] += (Force[0]*MomentDist[2]-Force[2]*MomentDist[0])/RefLength;
            MomentY_Force[2]  += (-Force[2]*Coord[0]);
            MomentY_Force[0]  += (Force[0]*Coord[2]);
          }
          MomentInviscid[2] += (Force[1]*MomentDist[0]-Force[0]*MomentDist[1])/RefLength;
          MomentZ_Force[0]  += (-Force[0]*Coord[1]);
          MomentZ_Force[1]  += (Force[1]*Coord[0]);
        }

      }

      /*--- Project forces and store the non-dimensional coefficients ---*/

      if (Monitoring == YES) {

        if (Boundary != NEARFIELD_BOUNDARY) {
          if (nDim == 2) {
            CD_Inv[iMarker]  =  ForceInviscid[0]*cos(Alpha) + ForceInviscid[1]*sin(Alpha);
            CL_Inv[iMarker]  = -ForceInviscid[0]*sin(Alpha) + ForceInviscid[1]*cos(Alpha);
            CEff_Inv[iMarker]   = CL_Inv[iMarker] / (CD_Inv[iMarker]+EPS);
            CMz_Inv[iMarker]    = MomentInviscid[2];
            CoPx_Inv[iMarker]   = MomentZ_Force[1];
            CoPy_Inv[iMarker]   = -MomentZ_Force[0];
            CFx_Inv[iMarker]    = ForceInviscid[0];
            CFy_Inv[iMarker]    = ForceInviscid[1];
            CT_Inv[iMarker]     = -CFx_Inv[iMarker];
            CQ_Inv[iMarker]     = -CMz_Inv[iMarker];
            CMerit_Inv[iMarker] = CT_Inv[iMarker] / (CQ_Inv[iMarker] + EPS);
          }
          if (nDim == 3) {
            CD_Inv[iMarker]      =  ForceInviscid[0]*cos(Alpha)*cos(Beta) + ForceInviscid[1]*sin(Beta) + ForceInviscid[2]*sin(Alpha)*cos(Beta);
            CL_Inv[iMarker]      = -ForceInviscid[0]*sin(Alpha) + ForceInviscid[2]*cos(Alpha);
            CSF_Inv[iMarker] = -ForceInviscid[0]*sin(Beta)*cos(Alpha) + ForceInviscid[1]*cos(Beta) - ForceInviscid[2]*sin(Beta)*sin(Alpha);
            CEff_Inv[iMarker]       = CL_Inv[iMarker] / (CD_Inv[iMarker] + EPS);
            CMx_Inv[iMarker]        = MomentInviscid[0];
            CMy_Inv[iMarker]        = MomentInviscid[1];
            CMz_Inv[iMarker]        = MomentInviscid[2];
            CoPx_Inv[iMarker]    = -MomentY_Force[0];
            CoPz_Inv[iMarker]    = MomentY_Force[2];
            CFx_Inv[iMarker]        = ForceInviscid[0];
            CFy_Inv[iMarker]        = ForceInviscid[1];
            CFz_Inv[iMarker]        = ForceInviscid[2];
            CT_Inv[iMarker]         = -CFz_Inv[iMarker];
            CQ_Inv[iMarker]         = -CMz_Inv[iMarker];
            CMerit_Inv[iMarker]     = CT_Inv[iMarker] / (CQ_Inv[iMarker] + EPS);
          }

          AllBound_CD_Inv     += CD_Inv[iMarker];
          AllBound_CL_Inv     += CL_Inv[iMarker];
          AllBound_CSF_Inv    += CSF_Inv[iMarker];
          AllBound_CEff_Inv    = AllBound_CL_Inv / (AllBound_CD_Inv + EPS);
          AllBound_CMx_Inv    += CMx_Inv[iMarker];
          AllBound_CMy_Inv    += CMy_Inv[iMarker];
          AllBound_CMz_Inv    += CMz_Inv[iMarker];
          AllBound_CoPx_Inv   += CoPx_Inv[iMarker];
          AllBound_CoPy_Inv   += CoPy_Inv[iMarker];
          AllBound_CoPz_Inv   += CoPz_Inv[iMarker];
          AllBound_CFx_Inv    += CFx_Inv[iMarker];
          AllBound_CFy_Inv    += CFy_Inv[iMarker];
          AllBound_CFz_Inv    += CFz_Inv[iMarker];
          AllBound_CT_Inv     += CT_Inv[iMarker];
          AllBound_CQ_Inv     += CQ_Inv[iMarker];
          AllBound_CMerit_Inv  = AllBound_CT_Inv / (AllBound_CQ_Inv + EPS);

          /*--- Compute the coefficients per surface ---*/

          for (iMarker_Monitoring = 0; iMarker_Monitoring < config->GetnMarker_Monitoring(); iMarker_Monitoring++) {
            Monitoring_Tag = config->GetMarker_Monitoring_TagBound(iMarker_Monitoring);
            Marker_Tag = config->GetMarker_All_TagBound(iMarker);
            if (Marker_Tag == Monitoring_Tag) {
              Surface_CL_Inv[iMarker_Monitoring]   += CL_Inv[iMarker];
              Surface_CD_Inv[iMarker_Monitoring]   += CD_Inv[iMarker];
              Surface_CSF_Inv[iMarker_Monitoring]  += CSF_Inv[iMarker];
              Surface_CEff_Inv[iMarker_Monitoring]  = CL_Inv[iMarker] / (CD_Inv[iMarker] + EPS);
              Surface_CFx_Inv[iMarker_Monitoring]  += CFx_Inv[iMarker];
              Surface_CFy_Inv[iMarker_Monitoring]  += CFy_Inv[iMarker];
              Surface_CFz_Inv[iMarker_Monitoring]  += CFz_Inv[iMarker];
              Surface_CMx_Inv[iMarker_Monitoring]  += CMx_Inv[iMarker];
              Surface_CMy_Inv[iMarker_Monitoring]  += CMy_Inv[iMarker];
              Surface_CMz_Inv[iMarker_Monitoring]  += CMz_Inv[iMarker];
            }
          }

        }

      }

    }
  }

#ifdef HAVE_MPI

  /*--- Add AllBound information using all the nodes ---*/

  MyAllBound_CD_Inv        = AllBound_CD_Inv;        AllBound_CD_Inv = 0.0;
  MyAllBound_CL_Inv        = AllBound_CL_Inv;        AllBound_CL_Inv = 0.0;
  MyAllBound_CSF_Inv   = AllBound_CSF_Inv;   AllBound_CSF_Inv = 0.0;
  AllBound_CEff_Inv = 0.0;
  MyAllBound_CMx_Inv          = AllBound_CMx_Inv;          AllBound_CMx_Inv = 0.0;
  MyAllBound_CMy_Inv          = AllBound_CMy_Inv;          AllBound_CMy_Inv = 0.0;
  MyAllBound_CMz_Inv          = AllBound_CMz_Inv;          AllBound_CMz_Inv = 0.0;
  MyAllBound_CoPx_Inv          = AllBound_CoPx_Inv;          AllBound_CoPx_Inv = 0.0;
  MyAllBound_CoPy_Inv          = AllBound_CoPy_Inv;          AllBound_CoPy_Inv = 0.0;
  MyAllBound_CoPz_Inv          = AllBound_CoPz_Inv;          AllBound_CoPz_Inv = 0.0;
  MyAllBound_CFx_Inv          = AllBound_CFx_Inv;          AllBound_CFx_Inv = 0.0;
  MyAllBound_CFy_Inv          = AllBound_CFy_Inv;          AllBound_CFy_Inv = 0.0;
  MyAllBound_CFz_Inv          = AllBound_CFz_Inv;          AllBound_CFz_Inv = 0.0;
  MyAllBound_CT_Inv           = AllBound_CT_Inv;           AllBound_CT_Inv = 0.0;
  MyAllBound_CQ_Inv           = AllBound_CQ_Inv;           AllBound_CQ_Inv = 0.0;
  AllBound_CMerit_Inv = 0.0;

  if (config->GetComm_Level() == COMM_FULL) {
    SU2_MPI::Allreduce(&MyAllBound_CD_Inv, &AllBound_CD_Inv, 1, MPI_DOUBLE, MPI_SUM, MPI_COMM_WORLD);
    SU2_MPI::Allreduce(&MyAllBound_CL_Inv, &AllBound_CL_Inv, 1, MPI_DOUBLE, MPI_SUM, MPI_COMM_WORLD);
    SU2_MPI::Allreduce(&MyAllBound_CSF_Inv, &AllBound_CSF_Inv, 1, MPI_DOUBLE, MPI_SUM, MPI_COMM_WORLD);
    AllBound_CEff_Inv = AllBound_CL_Inv / (AllBound_CD_Inv + EPS);
    SU2_MPI::Allreduce(&MyAllBound_CMx_Inv, &AllBound_CMx_Inv, 1, MPI_DOUBLE, MPI_SUM, MPI_COMM_WORLD);
    SU2_MPI::Allreduce(&MyAllBound_CMy_Inv, &AllBound_CMy_Inv, 1, MPI_DOUBLE, MPI_SUM, MPI_COMM_WORLD);
    SU2_MPI::Allreduce(&MyAllBound_CMz_Inv, &AllBound_CMz_Inv, 1, MPI_DOUBLE, MPI_SUM, MPI_COMM_WORLD);
    SU2_MPI::Allreduce(&MyAllBound_CoPx_Inv, &AllBound_CoPx_Inv, 1, MPI_DOUBLE, MPI_SUM, MPI_COMM_WORLD);
    SU2_MPI::Allreduce(&MyAllBound_CoPy_Inv, &AllBound_CoPy_Inv, 1, MPI_DOUBLE, MPI_SUM, MPI_COMM_WORLD);
    SU2_MPI::Allreduce(&MyAllBound_CoPz_Inv, &AllBound_CoPz_Inv, 1, MPI_DOUBLE, MPI_SUM, MPI_COMM_WORLD);
    SU2_MPI::Allreduce(&MyAllBound_CFx_Inv, &AllBound_CFx_Inv, 1, MPI_DOUBLE, MPI_SUM, MPI_COMM_WORLD);
    SU2_MPI::Allreduce(&MyAllBound_CFy_Inv, &AllBound_CFy_Inv, 1, MPI_DOUBLE, MPI_SUM, MPI_COMM_WORLD);
    SU2_MPI::Allreduce(&MyAllBound_CFz_Inv, &AllBound_CFz_Inv, 1, MPI_DOUBLE, MPI_SUM, MPI_COMM_WORLD);
    SU2_MPI::Allreduce(&MyAllBound_CT_Inv, &AllBound_CT_Inv, 1, MPI_DOUBLE, MPI_SUM, MPI_COMM_WORLD);
    SU2_MPI::Allreduce(&MyAllBound_CQ_Inv, &AllBound_CQ_Inv, 1, MPI_DOUBLE, MPI_SUM, MPI_COMM_WORLD);
    AllBound_CMerit_Inv = AllBound_CT_Inv / (AllBound_CQ_Inv + EPS);
  }
  
  /*--- Add the forces on the surfaces using all the nodes ---*/

  MySurface_CL_Inv      = new su2double[config->GetnMarker_Monitoring()];
  MySurface_CD_Inv      = new su2double[config->GetnMarker_Monitoring()];
  MySurface_CSF_Inv = new su2double[config->GetnMarker_Monitoring()];
  MySurface_CEff_Inv       = new su2double[config->GetnMarker_Monitoring()];
  MySurface_CFx_Inv        = new su2double[config->GetnMarker_Monitoring()];
  MySurface_CFy_Inv        = new su2double[config->GetnMarker_Monitoring()];
  MySurface_CFz_Inv        = new su2double[config->GetnMarker_Monitoring()];
  MySurface_CMx_Inv        = new su2double[config->GetnMarker_Monitoring()];
  MySurface_CMy_Inv        = new su2double[config->GetnMarker_Monitoring()];
  MySurface_CMz_Inv        = new su2double[config->GetnMarker_Monitoring()];

  for (iMarker_Monitoring = 0; iMarker_Monitoring < config->GetnMarker_Monitoring(); iMarker_Monitoring++) {
    MySurface_CL_Inv[iMarker_Monitoring]      = Surface_CL_Inv[iMarker_Monitoring];
    MySurface_CD_Inv[iMarker_Monitoring]      = Surface_CD_Inv[iMarker_Monitoring];
    MySurface_CSF_Inv[iMarker_Monitoring] = Surface_CSF_Inv[iMarker_Monitoring];
    MySurface_CEff_Inv[iMarker_Monitoring]       = Surface_CEff_Inv[iMarker_Monitoring];
    MySurface_CFx_Inv[iMarker_Monitoring]        = Surface_CFx_Inv[iMarker_Monitoring];
    MySurface_CFy_Inv[iMarker_Monitoring]        = Surface_CFy_Inv[iMarker_Monitoring];
    MySurface_CFz_Inv[iMarker_Monitoring]        = Surface_CFz_Inv[iMarker_Monitoring];
    MySurface_CMx_Inv[iMarker_Monitoring]        = Surface_CMx_Inv[iMarker_Monitoring];
    MySurface_CMy_Inv[iMarker_Monitoring]        = Surface_CMy_Inv[iMarker_Monitoring];
    MySurface_CMz_Inv[iMarker_Monitoring]        = Surface_CMz_Inv[iMarker_Monitoring];

    Surface_CL_Inv[iMarker_Monitoring]      = 0.0;
    Surface_CD_Inv[iMarker_Monitoring]      = 0.0;
    Surface_CSF_Inv[iMarker_Monitoring] = 0.0;
    Surface_CEff_Inv[iMarker_Monitoring]       = 0.0;
    Surface_CFx_Inv[iMarker_Monitoring]        = 0.0;
    Surface_CFy_Inv[iMarker_Monitoring]        = 0.0;
    Surface_CFz_Inv[iMarker_Monitoring]        = 0.0;
    Surface_CMx_Inv[iMarker_Monitoring]        = 0.0;
    Surface_CMy_Inv[iMarker_Monitoring]        = 0.0;
    Surface_CMz_Inv[iMarker_Monitoring]        = 0.0;
  }

  if (config->GetComm_Level() == COMM_FULL) {
    SU2_MPI::Allreduce(MySurface_CL_Inv, Surface_CL_Inv, config->GetnMarker_Monitoring(), MPI_DOUBLE, MPI_SUM, MPI_COMM_WORLD);
    SU2_MPI::Allreduce(MySurface_CD_Inv, Surface_CD_Inv, config->GetnMarker_Monitoring(), MPI_DOUBLE, MPI_SUM, MPI_COMM_WORLD);
    SU2_MPI::Allreduce(MySurface_CSF_Inv, Surface_CSF_Inv, config->GetnMarker_Monitoring(), MPI_DOUBLE, MPI_SUM, MPI_COMM_WORLD);
    for (iMarker_Monitoring = 0; iMarker_Monitoring < config->GetnMarker_Monitoring(); iMarker_Monitoring++)
      Surface_CEff_Inv[iMarker_Monitoring] = Surface_CL_Inv[iMarker_Monitoring] / (Surface_CD_Inv[iMarker_Monitoring] + EPS);
    SU2_MPI::Allreduce(MySurface_CFx_Inv, Surface_CFx_Inv, config->GetnMarker_Monitoring(), MPI_DOUBLE, MPI_SUM, MPI_COMM_WORLD);
    SU2_MPI::Allreduce(MySurface_CFy_Inv, Surface_CFy_Inv, config->GetnMarker_Monitoring(), MPI_DOUBLE, MPI_SUM, MPI_COMM_WORLD);
    SU2_MPI::Allreduce(MySurface_CFz_Inv, Surface_CFz_Inv, config->GetnMarker_Monitoring(), MPI_DOUBLE, MPI_SUM, MPI_COMM_WORLD);
    SU2_MPI::Allreduce(MySurface_CMx_Inv, Surface_CMx_Inv, config->GetnMarker_Monitoring(), MPI_DOUBLE, MPI_SUM, MPI_COMM_WORLD);
    SU2_MPI::Allreduce(MySurface_CMy_Inv, Surface_CMy_Inv, config->GetnMarker_Monitoring(), MPI_DOUBLE, MPI_SUM, MPI_COMM_WORLD);
    SU2_MPI::Allreduce(MySurface_CMz_Inv, Surface_CMz_Inv, config->GetnMarker_Monitoring(), MPI_DOUBLE, MPI_SUM, MPI_COMM_WORLD);
  }
  
  delete [] MySurface_CL_Inv; delete [] MySurface_CD_Inv; delete [] MySurface_CSF_Inv;
  delete [] MySurface_CEff_Inv;  delete [] MySurface_CFx_Inv;   delete [] MySurface_CFy_Inv;
  delete [] MySurface_CFz_Inv;   delete [] MySurface_CMx_Inv;   delete [] MySurface_CMy_Inv;
  delete [] MySurface_CMz_Inv;

#endif

  /*--- Update the total coefficients (note that all the nodes have the same value) ---*/

  Total_CD            = AllBound_CD_Inv;
  Total_CL            = AllBound_CL_Inv;
  Total_CSF           = AllBound_CSF_Inv;
  Total_CEff          = Total_CL / (Total_CD + EPS);
  Total_CMx           = AllBound_CMx_Inv;
  Total_CMy           = AllBound_CMy_Inv;
  Total_CMz           = AllBound_CMz_Inv;
  Total_CoPx          = AllBound_CoPx_Inv;
  Total_CoPy          = AllBound_CoPy_Inv;
  Total_CoPz          = AllBound_CoPz_Inv;
  Total_CFx           = AllBound_CFx_Inv;
  Total_CFy           = AllBound_CFy_Inv;
  Total_CFz           = AllBound_CFz_Inv;
  Total_CT            = AllBound_CT_Inv;
  Total_CQ            = AllBound_CQ_Inv;
  Total_CMerit        = Total_CT / (Total_CQ + EPS);

  /*--- Update the total coefficients per surface (note that all the nodes have the same value)---*/

  for (iMarker_Monitoring = 0; iMarker_Monitoring < config->GetnMarker_Monitoring(); iMarker_Monitoring++) {
    Surface_CL[iMarker_Monitoring]      = Surface_CL_Inv[iMarker_Monitoring];
    Surface_CD[iMarker_Monitoring]      = Surface_CD_Inv[iMarker_Monitoring];
    Surface_CSF[iMarker_Monitoring] = Surface_CSF_Inv[iMarker_Monitoring];
    Surface_CEff[iMarker_Monitoring]       = Surface_CL_Inv[iMarker_Monitoring] / (Surface_CD_Inv[iMarker_Monitoring] + EPS);
    Surface_CFx[iMarker_Monitoring]        = Surface_CFx_Inv[iMarker_Monitoring];
    Surface_CFy[iMarker_Monitoring]        = Surface_CFy_Inv[iMarker_Monitoring];
    Surface_CFz[iMarker_Monitoring]        = Surface_CFz_Inv[iMarker_Monitoring];
    Surface_CMx[iMarker_Monitoring]        = Surface_CMx_Inv[iMarker_Monitoring];
    Surface_CMy[iMarker_Monitoring]        = Surface_CMy_Inv[iMarker_Monitoring];
    Surface_CMz[iMarker_Monitoring]        = Surface_CMz_Inv[iMarker_Monitoring];
  }

}

void CIncEulerSolver::Momentum_Forces(CGeometry *geometry, CConfig *config) {

  unsigned long iVertex, iPoint;
  unsigned short iDim, iMarker, Boundary, Monitoring, iMarker_Monitoring;
  su2double *Normal = NULL, MomentDist[3] = {0.0,0.0,0.0}, *Coord, Area,
  factor, RefVel2 = 0.0, RefDensity = 0.0,
  Force[3] = {0.0,0.0,0.0}, Velocity[3], MassFlow, Density;
  string Marker_Tag, Monitoring_Tag;
  su2double MomentX_Force[3] = {0.0,0.0,0.0}, MomentY_Force[3] = {0.0,0.0,0.0}, MomentZ_Force[3] = {0.0,0.0,0.0};
  su2double AxiFactor;

#ifdef HAVE_MPI
  su2double MyAllBound_CD_Mnt, MyAllBound_CL_Mnt, MyAllBound_CSF_Mnt,
  MyAllBound_CMx_Mnt, MyAllBound_CMy_Mnt, MyAllBound_CMz_Mnt,
  MyAllBound_CoPx_Mnt, MyAllBound_CoPy_Mnt, MyAllBound_CoPz_Mnt,
  MyAllBound_CFx_Mnt, MyAllBound_CFy_Mnt, MyAllBound_CFz_Mnt, MyAllBound_CT_Mnt,
  MyAllBound_CQ_Mnt,
  *MySurface_CL_Mnt = NULL, *MySurface_CD_Mnt = NULL, *MySurface_CSF_Mnt = NULL,
  *MySurface_CEff_Mnt = NULL, *MySurface_CFx_Mnt = NULL, *MySurface_CFy_Mnt = NULL,
  *MySurface_CFz_Mnt = NULL,
  *MySurface_CMx_Mnt = NULL, *MySurface_CMy_Mnt = NULL,  *MySurface_CMz_Mnt = NULL;
#endif

  su2double Alpha     = config->GetAoA()*PI_NUMBER/180.0;
  su2double Beta      = config->GetAoS()*PI_NUMBER/180.0;
  su2double RefArea   = config->GetRefArea();
  su2double RefLength = config->GetRefLength();
  su2double *Origin = NULL;
  if (config->GetnMarker_Monitoring() != 0){
    Origin = config->GetRefOriginMoment(0);
  }
  bool axisymmetric          = config->GetAxisymmetric();

  /*--- Evaluate reference values for non-dimensionalization.
   For dimensional or non-dim based on initial values, use
   the far-field state (inf). For a custom non-dim based
   on user-provided reference values, use the ref values
   to compute the forces. ---*/

  if ((config->GetRef_Inc_NonDim() == DIMENSIONAL) || 
      (config->GetRef_Inc_NonDim() == INITIAL_VALUES)) {
    RefDensity  = Density_Inf;
    RefVel2 = 0.0;
    for (iDim = 0; iDim < nDim; iDim++)
      RefVel2  += Velocity_Inf[iDim]*Velocity_Inf[iDim];
  }
  else if (config->GetRef_Inc_NonDim() == REFERENCE_VALUES) {
    RefDensity = config->GetInc_Density_Ref();
    RefVel2    = config->GetInc_Velocity_Ref()*config->GetInc_Velocity_Ref();
  }

  /*--- Compute factor for force coefficients. ---*/

  factor = 1.0 / (0.5*RefDensity*RefArea*RefVel2);

  /*-- Variables initialization ---*/

  AllBound_CD_Mnt = 0.0;        AllBound_CL_Mnt = 0.0; AllBound_CSF_Mnt = 0.0;
  AllBound_CMx_Mnt = 0.0;          AllBound_CMy_Mnt = 0.0;   AllBound_CMz_Mnt = 0.0;
  AllBound_CoPx_Mnt = 0.0;          AllBound_CoPy_Mnt = 0.0;   AllBound_CoPz_Mnt = 0.0;
  AllBound_CFx_Mnt = 0.0;          AllBound_CFy_Mnt = 0.0;   AllBound_CFz_Mnt = 0.0;
  AllBound_CT_Mnt = 0.0;           AllBound_CQ_Mnt = 0.0;    AllBound_CMerit_Mnt = 0.0;
  AllBound_CEff_Mnt = 0.0;

  for (iMarker_Monitoring = 0; iMarker_Monitoring < config->GetnMarker_Monitoring(); iMarker_Monitoring++) {
    Surface_CL_Mnt[iMarker_Monitoring]      = 0.0; Surface_CD_Mnt[iMarker_Monitoring]      = 0.0;
    Surface_CSF_Mnt[iMarker_Monitoring] = 0.0; Surface_CEff_Mnt[iMarker_Monitoring]       = 0.0;
    Surface_CFx_Mnt[iMarker_Monitoring]        = 0.0; Surface_CFy_Mnt[iMarker_Monitoring]        = 0.0;
    Surface_CFz_Mnt[iMarker_Monitoring]        = 0.0;
    Surface_CMx_Mnt[iMarker_Monitoring]        = 0.0; Surface_CMy_Mnt[iMarker_Monitoring]        = 0.0; Surface_CMz_Mnt[iMarker_Monitoring]        = 0.0;
  }

  /*--- Loop over the Inlet / Outlet Markers  ---*/

  for (iMarker = 0; iMarker < nMarker; iMarker++) {

    Boundary   = config->GetMarker_All_KindBC(iMarker);
    Monitoring = config->GetMarker_All_Monitoring(iMarker);

    /*--- Obtain the origin for the moment computation for a particular marker ---*/

    if (Monitoring == YES) {
      for (iMarker_Monitoring = 0; iMarker_Monitoring < config->GetnMarker_Monitoring(); iMarker_Monitoring++) {
        Monitoring_Tag = config->GetMarker_Monitoring_TagBound(iMarker_Monitoring);
        Marker_Tag = config->GetMarker_All_TagBound(iMarker);
        if (Marker_Tag == Monitoring_Tag)
          Origin = config->GetRefOriginMoment(iMarker_Monitoring);
      }
    }

    if ((Boundary == INLET_FLOW) || (Boundary == OUTLET_FLOW) ||
        (Boundary == ACTDISK_INLET) || (Boundary == ACTDISK_OUTLET)||
        (Boundary == ENGINE_INFLOW) || (Boundary == ENGINE_EXHAUST)) {

      /*--- Forces initialization at each Marker ---*/

      CD_Mnt[iMarker] = 0.0;        CL_Mnt[iMarker] = 0.0; CSF_Mnt[iMarker] = 0.0;
      CMx_Mnt[iMarker] = 0.0;          CMy_Mnt[iMarker] = 0.0;   CMz_Mnt[iMarker] = 0.0;
      CFx_Mnt[iMarker] = 0.0;          CFy_Mnt[iMarker] = 0.0;   CFz_Mnt[iMarker] = 0.0;
      CoPx_Mnt[iMarker] = 0.0;         CoPy_Mnt[iMarker] = 0.0;  CoPz_Mnt[iMarker] = 0.0;
      CT_Mnt[iMarker] = 0.0;           CQ_Mnt[iMarker] = 0.0;    CMerit_Mnt[iMarker] = 0.0;
      CEff_Mnt[iMarker] = 0.0;

      for (iDim = 0; iDim < nDim; iDim++) ForceMomentum[iDim] = 0.0;
      MomentMomentum[0] = 0.0; MomentMomentum[1] = 0.0; MomentMomentum[2] = 0.0;
      MomentX_Force[0] = 0.0; MomentX_Force[1] = 0.0; MomentX_Force[2] = 0.0;
      MomentY_Force[0] = 0.0; MomentY_Force[1] = 0.0; MomentY_Force[2] = 0.0;
      MomentZ_Force[0] = 0.0; MomentZ_Force[1] = 0.0; MomentZ_Force[2] = 0.0;

      /*--- Loop over the vertices to compute the forces ---*/

      for (iVertex = 0; iVertex < geometry->GetnVertex(iMarker); iVertex++) {

        iPoint = geometry->vertex[iMarker][iVertex]->GetNode();

        /*--- Note that the pressure coefficient is computed at the
         halo cells (for visualization purposes), but not the forces ---*/

        if ( (geometry->node[iPoint]->GetDomain()) && (Monitoring == YES) ) {

          Normal = geometry->vertex[iMarker][iVertex]->GetNormal();
          Coord = geometry->node[iPoint]->GetCoord();
          Density   = node[iPoint]->GetDensity();

          Area = 0.0;
          for (iDim = 0; iDim < nDim; iDim++)
            Area += Normal[iDim]*Normal[iDim];
          Area = sqrt(Area);

          MassFlow = 0.0;
          for (iDim = 0; iDim < nDim; iDim++) {
            Velocity[iDim]   = node[iPoint]->GetVelocity(iDim);
            MomentDist[iDim] = Coord[iDim] - Origin[iDim];
            MassFlow -= Normal[iDim]*Velocity[iDim]*Density;
          }

          /*--- Axisymmetric simulations ---*/

          if (axisymmetric) AxiFactor = 2.0*PI_NUMBER*geometry->node[iPoint]->GetCoord(1);
          else AxiFactor = 1.0;

          /*--- Force computation, note the minus sign due to the
           orientation of the normal (outward) ---*/

          for (iDim = 0; iDim < nDim; iDim++) {
            Force[iDim] = MassFlow * Velocity[iDim] * factor * AxiFactor;
            ForceMomentum[iDim] += Force[iDim];
          }

          /*--- Moment with respect to the reference axis ---*/

          if (iDim == 3) {
            MomentMomentum[0] += (Force[2]*MomentDist[1]-Force[1]*MomentDist[2])/RefLength;
            MomentX_Force[1]  += (-Force[1]*Coord[2]);
            MomentX_Force[2]  += (Force[2]*Coord[1]);

            MomentMomentum[1] += (Force[0]*MomentDist[2]-Force[2]*MomentDist[0])/RefLength;
            MomentY_Force[2]  += (-Force[2]*Coord[0]);
            MomentY_Force[0]  += (Force[0]*Coord[2]);
          }
          MomentMomentum[2] += (Force[1]*MomentDist[0]-Force[0]*MomentDist[1])/RefLength;
          MomentZ_Force[0]  += (-Force[0]*Coord[1]);
          MomentZ_Force[1]  += (Force[1]*Coord[0]);

        }

      }

      /*--- Project forces and store the non-dimensional coefficients ---*/

      if (Monitoring == YES) {

        if (nDim == 2) {
          CD_Mnt[iMarker]  =  ForceMomentum[0]*cos(Alpha) + ForceMomentum[1]*sin(Alpha);
          CL_Mnt[iMarker]  = -ForceMomentum[0]*sin(Alpha) + ForceMomentum[1]*cos(Alpha);
          CEff_Mnt[iMarker]   = CL_Mnt[iMarker] / (CD_Mnt[iMarker]+EPS);
          CMz_Mnt[iMarker]    = MomentInviscid[2];
          CFx_Mnt[iMarker]    = ForceMomentum[0];
          CFy_Mnt[iMarker]    = ForceMomentum[1];
          CoPx_Mnt[iMarker]   = MomentZ_Force[1];
          CoPy_Mnt[iMarker]   = -MomentZ_Force[0];
          CT_Mnt[iMarker]     = -CFx_Mnt[iMarker];
          CQ_Mnt[iMarker]     = -CMz_Mnt[iMarker];
          CMerit_Mnt[iMarker] = CT_Mnt[iMarker] / (CQ_Mnt[iMarker] + EPS);
        }
        if (nDim == 3) {
          CD_Mnt[iMarker]      =  ForceMomentum[0]*cos(Alpha)*cos(Beta) + ForceMomentum[1]*sin(Beta) + ForceMomentum[2]*sin(Alpha)*cos(Beta);
          CL_Mnt[iMarker]      = -ForceMomentum[0]*sin(Alpha) + ForceMomentum[2]*cos(Alpha);
          CSF_Mnt[iMarker] = -ForceMomentum[0]*sin(Beta)*cos(Alpha) + ForceMomentum[1]*cos(Beta) - ForceMomentum[2]*sin(Beta)*sin(Alpha);
          CEff_Mnt[iMarker]       = CL_Mnt[iMarker] / (CD_Mnt[iMarker] + EPS);
          CMx_Mnt[iMarker]        = MomentInviscid[0];
          CMy_Mnt[iMarker]        = MomentInviscid[1];
          CMz_Mnt[iMarker]        = MomentInviscid[2];
          CFx_Mnt[iMarker]        = ForceMomentum[0];
          CFy_Mnt[iMarker]        = ForceMomentum[1];
          CFz_Mnt[iMarker]        = ForceMomentum[2];
          CoPx_Mnt[iMarker]       = -MomentY_Force[0];
          CoPz_Mnt[iMarker]       =  MomentY_Force[2];
          CT_Mnt[iMarker]         = -CFz_Mnt[iMarker];
          CQ_Mnt[iMarker]         = -CMz_Mnt[iMarker];
          CMerit_Mnt[iMarker]     = CT_Mnt[iMarker] / (CQ_Mnt[iMarker] + EPS);
        }

        AllBound_CD_Mnt        += CD_Mnt[iMarker];
        AllBound_CL_Mnt        += CL_Mnt[iMarker];
        AllBound_CSF_Mnt   += CSF_Mnt[iMarker];
        AllBound_CEff_Mnt          = AllBound_CL_Mnt / (AllBound_CD_Mnt + EPS);
        AllBound_CMx_Mnt          += CMx_Mnt[iMarker];
        AllBound_CMy_Mnt          += CMy_Mnt[iMarker];
        AllBound_CMz_Mnt          += CMz_Mnt[iMarker];
        AllBound_CFx_Mnt          += CFx_Mnt[iMarker];
        AllBound_CFy_Mnt          += CFy_Mnt[iMarker];
        AllBound_CFz_Mnt          += CFz_Mnt[iMarker];
        AllBound_CoPx_Mnt         += CoPx_Mnt[iMarker];
        AllBound_CoPy_Mnt         += CoPy_Mnt[iMarker];
        AllBound_CoPz_Mnt         += CoPz_Mnt[iMarker];
        AllBound_CT_Mnt           += CT_Mnt[iMarker];
        AllBound_CQ_Mnt           += CQ_Mnt[iMarker];
        AllBound_CMerit_Mnt        += AllBound_CT_Mnt / (AllBound_CQ_Mnt + EPS);

        /*--- Compute the coefficients per surface ---*/

        for (iMarker_Monitoring = 0; iMarker_Monitoring < config->GetnMarker_Monitoring(); iMarker_Monitoring++) {
          Monitoring_Tag = config->GetMarker_Monitoring_TagBound(iMarker_Monitoring);
          Marker_Tag = config->GetMarker_All_TagBound(iMarker);
          if (Marker_Tag == Monitoring_Tag) {
            Surface_CL_Mnt[iMarker_Monitoring]      += CL_Mnt[iMarker];
            Surface_CD_Mnt[iMarker_Monitoring]      += CD_Mnt[iMarker];
            Surface_CSF_Mnt[iMarker_Monitoring] += CSF_Mnt[iMarker];
            Surface_CEff_Mnt[iMarker_Monitoring]        = CL_Mnt[iMarker] / (CD_Mnt[iMarker] + EPS);
            Surface_CFx_Mnt[iMarker_Monitoring]        += CFx_Mnt[iMarker];
            Surface_CFy_Mnt[iMarker_Monitoring]        += CFy_Mnt[iMarker];
            Surface_CFz_Mnt[iMarker_Monitoring]        += CFz_Mnt[iMarker];
            Surface_CMx_Mnt[iMarker_Monitoring]        += CMx_Mnt[iMarker];
            Surface_CMy_Mnt[iMarker_Monitoring]        += CMy_Mnt[iMarker];
            Surface_CMz_Mnt[iMarker_Monitoring]        += CMz_Mnt[iMarker];
          }
        }

      }


    }
  }

#ifdef HAVE_MPI

  /*--- Add AllBound information using all the nodes ---*/

  MyAllBound_CD_Mnt        = AllBound_CD_Mnt;        AllBound_CD_Mnt = 0.0;
  MyAllBound_CL_Mnt        = AllBound_CL_Mnt;        AllBound_CL_Mnt = 0.0;
  MyAllBound_CSF_Mnt   = AllBound_CSF_Mnt;   AllBound_CSF_Mnt = 0.0;
  AllBound_CEff_Mnt = 0.0;
  MyAllBound_CMx_Mnt          = AllBound_CMx_Mnt;          AllBound_CMx_Mnt = 0.0;
  MyAllBound_CMy_Mnt          = AllBound_CMy_Mnt;          AllBound_CMy_Mnt = 0.0;
  MyAllBound_CMz_Mnt          = AllBound_CMz_Mnt;          AllBound_CMz_Mnt = 0.0;
  MyAllBound_CFx_Mnt          = AllBound_CFx_Mnt;          AllBound_CFx_Mnt = 0.0;
  MyAllBound_CFy_Mnt          = AllBound_CFy_Mnt;          AllBound_CFy_Mnt = 0.0;
  MyAllBound_CFz_Mnt          = AllBound_CFz_Mnt;          AllBound_CFz_Mnt = 0.0;
  MyAllBound_CoPx_Mnt         = AllBound_CoPx_Mnt;         AllBound_CoPx_Mnt = 0.0;
  MyAllBound_CoPy_Mnt         = AllBound_CoPy_Mnt;         AllBound_CoPy_Mnt = 0.0;
  MyAllBound_CoPz_Mnt         = AllBound_CoPz_Mnt;         AllBound_CoPz_Mnt = 0.0;
  MyAllBound_CT_Mnt           = AllBound_CT_Mnt;           AllBound_CT_Mnt = 0.0;
  MyAllBound_CQ_Mnt           = AllBound_CQ_Mnt;           AllBound_CQ_Mnt = 0.0;
  AllBound_CMerit_Mnt = 0.0;

  if (config->GetComm_Level() == COMM_FULL) {
    SU2_MPI::Allreduce(&MyAllBound_CD_Mnt, &AllBound_CD_Mnt, 1, MPI_DOUBLE, MPI_SUM, MPI_COMM_WORLD);
    SU2_MPI::Allreduce(&MyAllBound_CL_Mnt, &AllBound_CL_Mnt, 1, MPI_DOUBLE, MPI_SUM, MPI_COMM_WORLD);
    SU2_MPI::Allreduce(&MyAllBound_CSF_Mnt, &AllBound_CSF_Mnt, 1, MPI_DOUBLE, MPI_SUM, MPI_COMM_WORLD);
    AllBound_CEff_Mnt = AllBound_CL_Mnt / (AllBound_CD_Mnt + EPS);
    SU2_MPI::Allreduce(&MyAllBound_CMx_Mnt, &AllBound_CMx_Mnt, 1, MPI_DOUBLE, MPI_SUM, MPI_COMM_WORLD);
    SU2_MPI::Allreduce(&MyAllBound_CMy_Mnt, &AllBound_CMy_Mnt, 1, MPI_DOUBLE, MPI_SUM, MPI_COMM_WORLD);
    SU2_MPI::Allreduce(&MyAllBound_CMz_Mnt, &AllBound_CMz_Mnt, 1, MPI_DOUBLE, MPI_SUM, MPI_COMM_WORLD);
    SU2_MPI::Allreduce(&MyAllBound_CFx_Mnt, &AllBound_CFx_Mnt, 1, MPI_DOUBLE, MPI_SUM, MPI_COMM_WORLD);
    SU2_MPI::Allreduce(&MyAllBound_CFy_Mnt, &AllBound_CFy_Mnt, 1, MPI_DOUBLE, MPI_SUM, MPI_COMM_WORLD);
    SU2_MPI::Allreduce(&MyAllBound_CFz_Mnt, &AllBound_CFz_Mnt, 1, MPI_DOUBLE, MPI_SUM, MPI_COMM_WORLD);
    SU2_MPI::Allreduce(&MyAllBound_CoPx_Mnt, &AllBound_CoPx_Mnt, 1, MPI_DOUBLE, MPI_SUM, MPI_COMM_WORLD);
    SU2_MPI::Allreduce(&MyAllBound_CoPy_Mnt, &AllBound_CoPy_Mnt, 1, MPI_DOUBLE, MPI_SUM, MPI_COMM_WORLD);
    SU2_MPI::Allreduce(&MyAllBound_CoPz_Mnt, &AllBound_CoPz_Mnt, 1, MPI_DOUBLE, MPI_SUM, MPI_COMM_WORLD);
    SU2_MPI::Allreduce(&MyAllBound_CT_Mnt, &AllBound_CT_Mnt, 1, MPI_DOUBLE, MPI_SUM, MPI_COMM_WORLD);
    SU2_MPI::Allreduce(&MyAllBound_CQ_Mnt, &AllBound_CQ_Mnt, 1, MPI_DOUBLE, MPI_SUM, MPI_COMM_WORLD);
    AllBound_CMerit_Mnt = AllBound_CT_Mnt / (AllBound_CQ_Mnt + EPS);
  }
  
  /*--- Add the forces on the surfaces using all the nodes ---*/

  MySurface_CL_Mnt      = new su2double[config->GetnMarker_Monitoring()];
  MySurface_CD_Mnt      = new su2double[config->GetnMarker_Monitoring()];
  MySurface_CSF_Mnt = new su2double[config->GetnMarker_Monitoring()];
  MySurface_CEff_Mnt       = new su2double[config->GetnMarker_Monitoring()];
  MySurface_CFx_Mnt        = new su2double[config->GetnMarker_Monitoring()];
  MySurface_CFy_Mnt        = new su2double[config->GetnMarker_Monitoring()];
  MySurface_CFz_Mnt        = new su2double[config->GetnMarker_Monitoring()];
  MySurface_CMx_Mnt        = new su2double[config->GetnMarker_Monitoring()];
  MySurface_CMy_Mnt        = new su2double[config->GetnMarker_Monitoring()];
  MySurface_CMz_Mnt        = new su2double[config->GetnMarker_Monitoring()];

  for (iMarker_Monitoring = 0; iMarker_Monitoring < config->GetnMarker_Monitoring(); iMarker_Monitoring++) {
    MySurface_CL_Mnt[iMarker_Monitoring]      = Surface_CL_Mnt[iMarker_Monitoring];
    MySurface_CD_Mnt[iMarker_Monitoring]      = Surface_CD_Mnt[iMarker_Monitoring];
    MySurface_CSF_Mnt[iMarker_Monitoring] = Surface_CSF_Mnt[iMarker_Monitoring];
    MySurface_CEff_Mnt[iMarker_Monitoring]       = Surface_CEff_Mnt[iMarker_Monitoring];
    MySurface_CFx_Mnt[iMarker_Monitoring]        = Surface_CFx_Mnt[iMarker_Monitoring];
    MySurface_CFy_Mnt[iMarker_Monitoring]        = Surface_CFy_Mnt[iMarker_Monitoring];
    MySurface_CFz_Mnt[iMarker_Monitoring]        = Surface_CFz_Mnt[iMarker_Monitoring];
    MySurface_CMx_Mnt[iMarker_Monitoring]        = Surface_CMx_Mnt[iMarker_Monitoring];
    MySurface_CMy_Mnt[iMarker_Monitoring]        = Surface_CMy_Mnt[iMarker_Monitoring];
    MySurface_CMz_Mnt[iMarker_Monitoring]        = Surface_CMz_Mnt[iMarker_Monitoring];

    Surface_CL_Mnt[iMarker_Monitoring]      = 0.0;
    Surface_CD_Mnt[iMarker_Monitoring]      = 0.0;
    Surface_CSF_Mnt[iMarker_Monitoring] = 0.0;
    Surface_CEff_Mnt[iMarker_Monitoring]       = 0.0;
    Surface_CFx_Mnt[iMarker_Monitoring]        = 0.0;
    Surface_CFy_Mnt[iMarker_Monitoring]        = 0.0;
    Surface_CFz_Mnt[iMarker_Monitoring]        = 0.0;
    Surface_CMx_Mnt[iMarker_Monitoring]        = 0.0;
    Surface_CMy_Mnt[iMarker_Monitoring]        = 0.0;
    Surface_CMz_Mnt[iMarker_Monitoring]        = 0.0;
  }

  if (config->GetComm_Level() == COMM_FULL) {
    SU2_MPI::Allreduce(MySurface_CL_Mnt, Surface_CL_Mnt, config->GetnMarker_Monitoring(), MPI_DOUBLE, MPI_SUM, MPI_COMM_WORLD);
    SU2_MPI::Allreduce(MySurface_CD_Mnt, Surface_CD_Mnt, config->GetnMarker_Monitoring(), MPI_DOUBLE, MPI_SUM, MPI_COMM_WORLD);
    SU2_MPI::Allreduce(MySurface_CSF_Mnt, Surface_CSF_Mnt, config->GetnMarker_Monitoring(), MPI_DOUBLE, MPI_SUM, MPI_COMM_WORLD);
    for (iMarker_Monitoring = 0; iMarker_Monitoring < config->GetnMarker_Monitoring(); iMarker_Monitoring++)
      Surface_CEff_Mnt[iMarker_Monitoring] = Surface_CL_Mnt[iMarker_Monitoring] / (Surface_CD_Mnt[iMarker_Monitoring] + EPS);
    SU2_MPI::Allreduce(MySurface_CFx_Mnt, Surface_CFx_Mnt, config->GetnMarker_Monitoring(), MPI_DOUBLE, MPI_SUM, MPI_COMM_WORLD);
    SU2_MPI::Allreduce(MySurface_CFy_Mnt, Surface_CFy_Mnt, config->GetnMarker_Monitoring(), MPI_DOUBLE, MPI_SUM, MPI_COMM_WORLD);
    SU2_MPI::Allreduce(MySurface_CFz_Mnt, Surface_CFz_Mnt, config->GetnMarker_Monitoring(), MPI_DOUBLE, MPI_SUM, MPI_COMM_WORLD);
    SU2_MPI::Allreduce(MySurface_CMx_Mnt, Surface_CMx_Mnt, config->GetnMarker_Monitoring(), MPI_DOUBLE, MPI_SUM, MPI_COMM_WORLD);
    SU2_MPI::Allreduce(MySurface_CMy_Mnt, Surface_CMy_Mnt, config->GetnMarker_Monitoring(), MPI_DOUBLE, MPI_SUM, MPI_COMM_WORLD);
    SU2_MPI::Allreduce(MySurface_CMz_Mnt, Surface_CMz_Mnt, config->GetnMarker_Monitoring(), MPI_DOUBLE, MPI_SUM, MPI_COMM_WORLD);
  }
  
  delete [] MySurface_CL_Mnt; delete [] MySurface_CD_Mnt; delete [] MySurface_CSF_Mnt;
  delete [] MySurface_CEff_Mnt;  delete [] MySurface_CFx_Mnt;   delete [] MySurface_CFy_Mnt;
  delete [] MySurface_CFz_Mnt;
  delete [] MySurface_CMx_Mnt;   delete [] MySurface_CMy_Mnt;  delete [] MySurface_CMz_Mnt;

#endif

  /*--- Update the total coefficients (note that all the nodes have the same value) ---*/

  Total_CD            += AllBound_CD_Mnt;
  Total_CL            += AllBound_CL_Mnt;
  Total_CSF           += AllBound_CSF_Mnt;
  Total_CEff          = Total_CL / (Total_CD + EPS);
  Total_CMx           += AllBound_CMx_Mnt;
  Total_CMy           += AllBound_CMy_Mnt;
  Total_CMz           += AllBound_CMz_Mnt;
  Total_CFx           += AllBound_CFx_Mnt;
  Total_CFy           += AllBound_CFy_Mnt;
  Total_CFz           += AllBound_CFz_Mnt;
  Total_CoPx          += AllBound_CoPx_Mnt;
  Total_CoPy          += AllBound_CoPy_Mnt;
  Total_CoPz          += AllBound_CoPz_Mnt;
  Total_CT            += AllBound_CT_Mnt;
  Total_CQ            += AllBound_CQ_Mnt;
  Total_CMerit        = Total_CT / (Total_CQ + EPS);

  /*--- Update the total coefficients per surface (note that all the nodes have the same value)---*/

  for (iMarker_Monitoring = 0; iMarker_Monitoring < config->GetnMarker_Monitoring(); iMarker_Monitoring++) {
    Surface_CL[iMarker_Monitoring]   += Surface_CL_Mnt[iMarker_Monitoring];
    Surface_CD[iMarker_Monitoring]   += Surface_CD_Mnt[iMarker_Monitoring];
    Surface_CSF[iMarker_Monitoring]  += Surface_CSF_Mnt[iMarker_Monitoring];
    Surface_CEff[iMarker_Monitoring] += Surface_CL_Mnt[iMarker_Monitoring] / (Surface_CD_Mnt[iMarker_Monitoring] + EPS);
    Surface_CFx[iMarker_Monitoring]  += Surface_CFx_Mnt[iMarker_Monitoring];
    Surface_CFy[iMarker_Monitoring]  += Surface_CFy_Mnt[iMarker_Monitoring];
    Surface_CFz[iMarker_Monitoring]  += Surface_CFz_Mnt[iMarker_Monitoring];
    Surface_CMx[iMarker_Monitoring]  += Surface_CMx_Mnt[iMarker_Monitoring];
    Surface_CMy[iMarker_Monitoring]  += Surface_CMy_Mnt[iMarker_Monitoring];
    Surface_CMz[iMarker_Monitoring]  += Surface_CMz_Mnt[iMarker_Monitoring];
  }

}

void CIncEulerSolver::ExplicitRK_Iteration(CGeometry *geometry, CSolver **solver_container,
                                        CConfig *config, unsigned short iRKStep) {
  
  su2double *Residual, *Res_TruncError, Vol, Delta, Res;
  unsigned short iVar, jVar;
  unsigned long iPoint;
  
  su2double RK_AlphaCoeff = config->Get_Alpha_RKStep(iRKStep);
  bool adjoint = config->GetContinuous_Adjoint();
  
  for (iVar = 0; iVar < nVar; iVar++) {
    SetRes_RMS(iVar, 0.0);
    SetRes_Max(iVar, 0.0, 0);
  }
  
  /*--- Update the solution ---*/
  
  for (iPoint = 0; iPoint < nPointDomain; iPoint++) {
    Vol = (geometry->node[iPoint]->GetVolume() +
           geometry->node[iPoint]->GetPeriodicVolume());
    Delta = node[iPoint]->GetDelta_Time() / Vol;

    Res_TruncError = node[iPoint]->GetResTruncError();
    Residual = LinSysRes.GetBlock(iPoint);

    if (!adjoint) {
      SetPreconditioner(config, iPoint);
      for (iVar = 0; iVar < nVar; iVar ++ ) {
        Res = 0.0;
        for (jVar = 0; jVar < nVar; jVar ++ )
          Res += Preconditioner[iVar][jVar]*(Residual[jVar] + Res_TruncError[jVar]);
        node[iPoint]->AddSolution(iVar, -Res*Delta*RK_AlphaCoeff);
        AddRes_RMS(iVar, Res*Res);
        AddRes_Max(iVar, fabs(Res), geometry->node[iPoint]->GetGlobalIndex(), geometry->node[iPoint]->GetCoord());
      }
    }
  }
  
  /*--- MPI solution ---*/
  
  InitiateComms(geometry, config, SOLUTION);
  CompleteComms(geometry, config, SOLUTION);
  
  /*--- Compute the root mean square residual ---*/
  
  SetResidual_RMS(geometry, config);
  
  /*--- For verification cases, compute the global error metrics. ---*/
  
  ComputeVerificationError(geometry, config);
  
}

void CIncEulerSolver::ExplicitEuler_Iteration(CGeometry *geometry, CSolver **solver_container, CConfig *config) {
  
  su2double *local_Residual, *local_Res_TruncError, Vol, Delta, Res;
  unsigned short iVar, jVar;
  unsigned long iPoint;
  
  bool adjoint = config->GetContinuous_Adjoint();
  
  for (iVar = 0; iVar < nVar; iVar++) {
    SetRes_RMS(iVar, 0.0);
    SetRes_Max(iVar, 0.0, 0);
  }
  
  /*--- Update the solution ---*/
  
  for (iPoint = 0; iPoint < nPointDomain; iPoint++) {
    Vol = (geometry->node[iPoint]->GetVolume() +
           geometry->node[iPoint]->GetPeriodicVolume());
    Delta = node[iPoint]->GetDelta_Time() / Vol;
    
    local_Res_TruncError = node[iPoint]->GetResTruncError();
    local_Residual = LinSysRes.GetBlock(iPoint);


    if (!adjoint) {
      SetPreconditioner(config, iPoint);
      for (iVar = 0; iVar < nVar; iVar ++ ) {
        Res = 0.0;
        for (jVar = 0; jVar < nVar; jVar ++ )
          Res += Preconditioner[iVar][jVar]*(local_Residual[jVar] + local_Res_TruncError[jVar]);
        node[iPoint]->AddSolution(iVar, -Res*Delta);
        AddRes_RMS(iVar, Res*Res);
        AddRes_Max(iVar, fabs(Res), geometry->node[iPoint]->GetGlobalIndex(), geometry->node[iPoint]->GetCoord());
      }
    }
  }
  
  /*--- MPI solution ---*/
  
  InitiateComms(geometry, config, SOLUTION);
  CompleteComms(geometry, config, SOLUTION);
  
  /*--- Compute the root mean square residual ---*/
  
  SetResidual_RMS(geometry, config);
  
  /*--- For verification cases, compute the global error metrics. ---*/
  
  ComputeVerificationError(geometry, config);
  
}

void CIncEulerSolver::ImplicitEuler_Iteration(CGeometry *geometry, CSolver **solver_container, CConfig *config) {
  
  unsigned short iVar, jVar;
  unsigned long iPoint, total_index, IterLinSol = 0;
  su2double Delta, *local_Res_TruncError, Vol;
  
  bool adjoint = config->GetContinuous_Adjoint();
  
  /*--- Set maximum residual to zero ---*/
  
  for (iVar = 0; iVar < nVar; iVar++) {
    SetRes_RMS(iVar, 0.0);
    SetRes_Max(iVar, 0.0, 0);
  }
  
  /*--- Build implicit system ---*/
  
  for (iPoint = 0; iPoint < nPointDomain; iPoint++) {
    
    /*--- Read the residual ---*/
    
    local_Res_TruncError = node[iPoint]->GetResTruncError();
    
    /*--- Read the volume ---*/
    
    Vol = (geometry->node[iPoint]->GetVolume() +
           geometry->node[iPoint]->GetPeriodicVolume());
    
    /*--- Apply the preconditioner and add to the diagonal. ---*/
    
    if (node[iPoint]->GetDelta_Time() != 0.0) {
      Delta = Vol / node[iPoint]->GetDelta_Time();
      SetPreconditioner(config, iPoint);
      for (iVar = 0; iVar < nVar; iVar ++ ) {
        for (jVar = 0; jVar < nVar; jVar ++ ) {
          Preconditioner[iVar][jVar] = Delta*Preconditioner[iVar][jVar];
        }
      }
      Jacobian.AddBlock(iPoint, iPoint, Preconditioner);
    } else {
      Jacobian.SetVal2Diag(iPoint, 1.0);
      for (iVar = 0; iVar < nVar; iVar++) {
        total_index = iPoint*nVar + iVar;
        LinSysRes[total_index] = 0.0;
        local_Res_TruncError[iVar] = 0.0;
      }
    }

    /*--- Right hand side of the system (-Residual) and initial guess (x = 0) ---*/
    
    for (iVar = 0; iVar < nVar; iVar++) {
      total_index = iPoint*nVar + iVar;
      LinSysRes[total_index] = - (LinSysRes[total_index] + local_Res_TruncError[iVar]);
      LinSysSol[total_index] = 0.0;
      AddRes_RMS(iVar, LinSysRes[total_index]*LinSysRes[total_index]);
      AddRes_Max(iVar, fabs(LinSysRes[total_index]), geometry->node[iPoint]->GetGlobalIndex(), geometry->node[iPoint]->GetCoord());
    }
    
  }
  
  /*--- Initialize residual and solution at the ghost points ---*/
  
  for (iPoint = nPointDomain; iPoint < nPoint; iPoint++) {
    for (iVar = 0; iVar < nVar; iVar++) {
      total_index = iPoint*nVar + iVar;
      LinSysRes[total_index] = 0.0;
      LinSysSol[total_index] = 0.0;
    }
  }
  
  /*--- Solve or smooth the linear system ---*/
  
  IterLinSol = System.Solve(Jacobian, LinSysRes, LinSysSol, geometry, config);
  
  /*--- The the number of iterations of the linear solver ---*/
  
  SetIterLinSolver(IterLinSol);
  
  /*--- Update solution (system written in terms of increments) ---*/
  
  if (!adjoint) {
    for (iPoint = 0; iPoint < nPointDomain; iPoint++) {
      for (iVar = 0; iVar < nVar; iVar++) {
        node[iPoint]->AddSolution(iVar, config->GetRelaxation_Factor_Flow()*LinSysSol[iPoint*nVar+iVar]);
      }
    }
  }
  
  for (unsigned short iPeriodic = 1; iPeriodic <= config->GetnMarker_Periodic()/2; iPeriodic++) {
    InitiatePeriodicComms(geometry, config, iPeriodic, PERIODIC_IMPLICIT);
    CompletePeriodicComms(geometry, config, iPeriodic, PERIODIC_IMPLICIT);
  }
  
  /*--- MPI solution ---*/
  
  InitiateComms(geometry, config, SOLUTION);
  CompleteComms(geometry, config, SOLUTION);
  
  /*--- Compute the root mean square residual ---*/
  
  SetResidual_RMS(geometry, config);
  
  /*--- For verification cases, compute the global error metrics. ---*/

  ComputeVerificationError(geometry, config);
  
}

void CIncEulerSolver::SetPrimitive_Gradient_GG(CGeometry *geometry, CConfig *config) {
  unsigned long iPoint, jPoint, iEdge, iVertex;
  unsigned short iDim, iVar, iMarker;
  su2double *PrimVar_Vertex, *PrimVar_i, *PrimVar_j, PrimVar_Average,
  Partial_Gradient, Partial_Res, *Normal, Vol;
  
  /*--- Incompressible flow, primitive variables nDim+4, (P, vx, vy, vz, T, rho, beta) ---*/
  
  PrimVar_Vertex = new su2double [nPrimVarGrad];
  PrimVar_i = new su2double [nPrimVarGrad];
  PrimVar_j = new su2double [nPrimVarGrad];
  
  /*--- Set Gradient_Primitive to zero ---*/
  for (iPoint = 0; iPoint < nPointDomain; iPoint++)
    node[iPoint]->SetGradient_PrimitiveZero(nPrimVarGrad);
  
  /*--- Loop interior edges ---*/
  for (iEdge = 0; iEdge < geometry->GetnEdge(); iEdge++) {
    iPoint = geometry->edge[iEdge]->GetNode(0);
    jPoint = geometry->edge[iEdge]->GetNode(1);
    
    for (iVar = 0; iVar < nPrimVarGrad; iVar++) {
      PrimVar_i[iVar] = node[iPoint]->GetPrimitive(iVar);
      PrimVar_j[iVar] = node[jPoint]->GetPrimitive(iVar);
    }
    
    Normal = geometry->edge[iEdge]->GetNormal();
    for (iVar = 0; iVar < nPrimVarGrad; iVar++) {
      PrimVar_Average =  0.5 * ( PrimVar_i[iVar] + PrimVar_j[iVar] );
      for (iDim = 0; iDim < nDim; iDim++) {
        Partial_Res = PrimVar_Average*Normal[iDim];
        if (geometry->node[iPoint]->GetDomain())
          node[iPoint]->AddGradient_Primitive(iVar, iDim, Partial_Res);
        if (geometry->node[jPoint]->GetDomain())
          node[jPoint]->SubtractGradient_Primitive(iVar, iDim, Partial_Res);
      }
    }
  }
  
  /*--- Loop boundary edges ---*/
  for (iMarker = 0; iMarker < geometry->GetnMarker(); iMarker++) {
    if ((config->GetMarker_All_KindBC(iMarker) != INTERNAL_BOUNDARY) &&
       (config->GetMarker_All_KindBC(iMarker) != PERIODIC_BOUNDARY)) {
    for (iVertex = 0; iVertex < geometry->GetnVertex(iMarker); iVertex++) {
      iPoint = geometry->vertex[iMarker][iVertex]->GetNode();
      if (geometry->node[iPoint]->GetDomain()) {
        
        for (iVar = 0; iVar < nPrimVarGrad; iVar++)
          PrimVar_Vertex[iVar] = node[iPoint]->GetPrimitive(iVar);
        
        Normal = geometry->vertex[iMarker][iVertex]->GetNormal();
        for (iVar = 0; iVar < nPrimVarGrad; iVar++)
          for (iDim = 0; iDim < nDim; iDim++) {
            Partial_Res = PrimVar_Vertex[iVar]*Normal[iDim];
            node[iPoint]->SubtractGradient_Primitive(iVar, iDim, Partial_Res);
          }
      }
    }
    }
  }
  
  /*--- Correct the gradient values across any periodic boundaries. ---*/

  for (unsigned short iPeriodic = 1; iPeriodic <= config->GetnMarker_Periodic()/2; iPeriodic++) {
    InitiatePeriodicComms(geometry, config, iPeriodic, PERIODIC_PRIM_GG);
    CompletePeriodicComms(geometry, config, iPeriodic, PERIODIC_PRIM_GG);
  }
  
  /*--- Update gradient value ---*/
  for (iPoint = 0; iPoint < nPointDomain; iPoint++) {
    
    /*--- Get the volume, which may include periodic components. ---*/
    
    Vol = (geometry->node[iPoint]->GetVolume() +
           geometry->node[iPoint]->GetPeriodicVolume());
    
    for (iVar = 0; iVar < nPrimVarGrad; iVar++) {
      for (iDim = 0; iDim < nDim; iDim++) {
        Partial_Gradient = node[iPoint]->GetGradient_Primitive(iVar, iDim)/Vol;
        node[iPoint]->SetGradient_Primitive(iVar, iDim, Partial_Gradient);
      }
    }
  }
  
  /*--- Communicate the gradient values via MPI. ---*/
  
  InitiateComms(geometry, config, PRIMITIVE_GRADIENT);
  CompleteComms(geometry, config, PRIMITIVE_GRADIENT);
  
  delete [] PrimVar_Vertex;
  delete [] PrimVar_i;
  delete [] PrimVar_j;
  
}

void CIncEulerSolver::SetPrimitive_Gradient_LS(CGeometry *geometry, CConfig *config) {
  
  unsigned short iVar, iDim, jDim, iNeigh;
  unsigned long iPoint, jPoint;
  su2double *PrimVar_i, *PrimVar_j, *Coord_i, *Coord_j;
  su2double r11, r12, r13, r22, r23, r23_a, r23_b, r33, weight;
  su2double z11, z12, z13, z22, z23, z33, detR2;
  bool singular;
  
  /*--- Loop over points of the grid ---*/
  
  for (iPoint = 0; iPoint < nPointDomain; iPoint++) {
    
    /*--- Set the value of the singular ---*/
    singular = false;
    
    /*--- Get coordinates ---*/
    
    Coord_i = geometry->node[iPoint]->GetCoord();
    
    /*--- Get primitives from CVariable ---*/
    
    PrimVar_i = node[iPoint]->GetPrimitive();
    
    /*--- Inizialization of variables ---*/
    
    for (iVar = 0; iVar < nPrimVarGrad; iVar++)
      for (iDim = 0; iDim < nDim; iDim++)
        Cvector[iVar][iDim] = 0.0;
    
    /*--- Clear Rmatrix, which could eventually be computed once
     and stored for static meshes, as well as the prim gradient. ---*/
    
    node[iPoint]->SetRmatrixZero();
    node[iPoint]->SetGradient_PrimitiveZero(nPrimVarGrad);
    
    for (iNeigh = 0; iNeigh < geometry->node[iPoint]->GetnPoint(); iNeigh++) {
      jPoint = geometry->node[iPoint]->GetPoint(iNeigh);
      Coord_j = geometry->node[jPoint]->GetCoord();
      
      PrimVar_j = node[jPoint]->GetPrimitive();
      
      weight = 0.0;
      for (iDim = 0; iDim < nDim; iDim++)
        weight += (Coord_j[iDim]-Coord_i[iDim])*(Coord_j[iDim]-Coord_i[iDim]);
      
      /*--- Sumations for entries of upper triangular matrix R ---*/
      
      if (weight != 0.0) {
        
        node[iPoint]->AddRmatrix(0, 0, (Coord_j[0]-Coord_i[0])*(Coord_j[0]-Coord_i[0])/weight);
        node[iPoint]->AddRmatrix(0, 1, (Coord_j[0]-Coord_i[0])*(Coord_j[1]-Coord_i[1])/weight);
        node[iPoint]->AddRmatrix(1, 1, (Coord_j[1]-Coord_i[1])*(Coord_j[1]-Coord_i[1])/weight);
        
        if (nDim == 3) {
          node[iPoint]->AddRmatrix(0, 2, (Coord_j[0]-Coord_i[0])*(Coord_j[2]-Coord_i[2])/weight);
          node[iPoint]->AddRmatrix(1, 2, (Coord_j[1]-Coord_i[1])*(Coord_j[2]-Coord_i[2])/weight);
          node[iPoint]->AddRmatrix(2, 1, (Coord_j[0]-Coord_i[0])*(Coord_j[2]-Coord_i[2])/weight);
          node[iPoint]->AddRmatrix(2, 2, (Coord_j[2]-Coord_i[2])*(Coord_j[2]-Coord_i[2])/weight);
        }
        
        /*--- Entries of c:= transpose(A)*b ---*/
        
        for (iVar = 0; iVar < nPrimVarGrad; iVar++) {
          for (iDim = 0; iDim < nDim; iDim++) {
            node[iPoint]->AddGradient_Primitive(iVar,iDim, (Coord_j[iDim]-Coord_i[iDim])*(PrimVar_j[iVar]-PrimVar_i[iVar])/weight);
          }
        }
        
      }
    }
  }
  
  /*--- Correct the gradient values across any periodic boundaries. ---*/

  for (unsigned short iPeriodic = 1; iPeriodic <= config->GetnMarker_Periodic()/2; iPeriodic++) {
    InitiatePeriodicComms(geometry, config, iPeriodic, PERIODIC_PRIM_LS);
    CompletePeriodicComms(geometry, config, iPeriodic, PERIODIC_PRIM_LS);
  }
  
  /*--- Second loop over points of the grid to compute final gradient ---*/
  
  for (iPoint = 0; iPoint < nPointDomain; iPoint++) {
    
    /*--- Set the value of the singular ---*/
    
    singular = false;
    
    /*--- Entries of upper triangular matrix R ---*/
    
    r11 = 0.0; r12 = 0.0;   r13 = 0.0;    r22 = 0.0;
    r23 = 0.0; r23_a = 0.0; r23_b = 0.0;  r33 = 0.0;
    
    r11 = node[iPoint]->GetRmatrix(0,0);
    r12 = node[iPoint]->GetRmatrix(0,1);
    r22 = node[iPoint]->GetRmatrix(1,1);
    
    if (r11 >= 0.0) r11 = sqrt(r11); else r11 = 0.0;
    if (r11 != 0.0) r12 = r12/r11; else r12 = 0.0;
    if (r22-r12*r12 >= 0.0) r22 = sqrt(r22-r12*r12); else r22 = 0.0;
    
    if (nDim == 3) {
      r13   = node[iPoint]->GetRmatrix(0,2);
      r23_a = node[iPoint]->GetRmatrix(1,2);
      r23_b = node[iPoint]->GetRmatrix(2,1);
      r33   = node[iPoint]->GetRmatrix(2,2);
      
      if (r11 != 0.0) r13 = r13/r11; else r13 = 0.0;
      if ((r22 != 0.0) && (r11*r22 != 0.0)) r23 = r23_a/r22 - r23_b*r12/(r11*r22); else r23 = 0.0;
      if (r33-r23*r23-r13*r13 >= 0.0) r33 = sqrt(r33-r23*r23-r13*r13); else r33 = 0.0;
    }
    
    /*--- Compute determinant ---*/
    
    if (nDim == 2) detR2 = (r11*r22)*(r11*r22);
    else detR2 = (r11*r22*r33)*(r11*r22*r33);
    
    /*--- Detect singular matrices ---*/
    
    if (abs(detR2) <= EPS) { detR2 = 1.0; singular = true; }
    
    /*--- S matrix := inv(R)*traspose(inv(R)) ---*/
    
    if (singular) {
      for (iDim = 0; iDim < nDim; iDim++)
        for (jDim = 0; jDim < nDim; jDim++)
          Smatrix[iDim][jDim] = 0.0;
    }
    else {
      if (nDim == 2) {
        Smatrix[0][0] = (r12*r12+r22*r22)/detR2;
        Smatrix[0][1] = -r11*r12/detR2;
        Smatrix[1][0] = Smatrix[0][1];
        Smatrix[1][1] = r11*r11/detR2;
      }
      else {
        z11 = r22*r33; z12 = -r12*r33; z13 = r12*r23-r13*r22;
        z22 = r11*r33; z23 = -r11*r23; z33 = r11*r22;
        Smatrix[0][0] = (z11*z11+z12*z12+z13*z13)/detR2;
        Smatrix[0][1] = (z12*z22+z13*z23)/detR2;
        Smatrix[0][2] = (z13*z33)/detR2;
        Smatrix[1][0] = Smatrix[0][1];
        Smatrix[1][1] = (z22*z22+z23*z23)/detR2;
        Smatrix[1][2] = (z23*z33)/detR2;
        Smatrix[2][0] = Smatrix[0][2];
        Smatrix[2][1] = Smatrix[1][2];
        Smatrix[2][2] = (z33*z33)/detR2;
      }
    }
    
    /*--- Computation of the gradient: S*c ---*/
    for (iVar = 0; iVar < nPrimVarGrad; iVar++) {
      for (iDim = 0; iDim < nDim; iDim++) {
        Cvector[iVar][iDim] = 0.0;
        for (jDim = 0; jDim < nDim; jDim++) {
          Cvector[iVar][iDim] += Smatrix[iDim][jDim]*node[iPoint]->GetGradient_Primitive(iVar, jDim);
        }
      }
    }
    
    for (iVar = 0; iVar < nPrimVarGrad; iVar++) {
      for (iDim = 0; iDim < nDim; iDim++) {
        node[iPoint]->SetGradient_Primitive(iVar, iDim, Cvector[iVar][iDim]);
      }
    }
    
  }
  
  /*--- Communicate the gradient values via MPI. ---*/
  
  InitiateComms(geometry, config, PRIMITIVE_GRADIENT);
  CompleteComms(geometry, config, PRIMITIVE_GRADIENT);
  
}

void CIncEulerSolver::SetPrimitive_Limiter(CGeometry *geometry, CConfig *config) {
  
  unsigned long iEdge, iPoint, jPoint;
  unsigned short iVar, iDim;
  su2double **Gradient_i, **Gradient_j, *Coord_i, *Coord_j,
  *Primitive, *Primitive_i, *Primitive_j,
  *LocalMinPrimitive = NULL, *LocalMaxPrimitive = NULL,
  *GlobalMinPrimitive = NULL, *GlobalMaxPrimitive = NULL,
  dave, LimK, eps2, eps1, dm, dp, du, y, limiter;
  
#ifdef CODI_REVERSE_TYPE
  bool TapeActive = false;

  if (config->GetDiscrete_Adjoint() && config->GetFrozen_Limiter_Disc()) {
    /*--- If limiters are frozen do not record the computation ---*/
    TapeActive = AD::globalTape.isActive();
    AD::StopRecording();
  }
#endif
  
  dave = config->GetRefElemLength();
  LimK = config->GetVenkat_LimiterCoeff();

  if (config->GetKind_SlopeLimit_Flow() == NO_LIMITER) {
   
    for (iPoint = 0; iPoint < geometry->GetnPoint(); iPoint++) {
      for (iVar = 0; iVar < nPrimVarGrad; iVar++) {
        node[iPoint]->SetLimiter_Primitive(iVar, 1.0);
      }
    }
    
  }
  
  else {
    
    /*--- Initialize solution max and solution min and the limiter in the entire domain --*/
    
    for (iPoint = 0; iPoint < geometry->GetnPoint(); iPoint++) {
      for (iVar = 0; iVar < nPrimVarGrad; iVar++) {
        node[iPoint]->SetSolution_Max(iVar, -EPS);
        node[iPoint]->SetSolution_Min(iVar, EPS);
        node[iPoint]->SetLimiter_Primitive(iVar, 2.0);
      }
    }
    
    /*--- Establish bounds for Spekreijse monotonicity by finding max & min values of neighbor variables --*/
    
    for (iEdge = 0; iEdge < geometry->GetnEdge(); iEdge++) {
      
      /*--- Point identification, Normal vector and area ---*/
      
      iPoint = geometry->edge[iEdge]->GetNode(0);
      jPoint = geometry->edge[iEdge]->GetNode(1);
      
      /*--- Get the primitive variables ---*/
      
      Primitive_i = node[iPoint]->GetPrimitive();
      Primitive_j = node[jPoint]->GetPrimitive();
      
      /*--- Compute the maximum, and minimum values for nodes i & j ---*/
      
      for (iVar = 0; iVar < nPrimVarGrad; iVar++) {
        du = (Primitive_j[iVar] - Primitive_i[iVar]);
        node[iPoint]->SetSolution_Min(iVar, min(node[iPoint]->GetSolution_Min(iVar), du));
        node[iPoint]->SetSolution_Max(iVar, max(node[iPoint]->GetSolution_Max(iVar), du));
        node[jPoint]->SetSolution_Min(iVar, min(node[jPoint]->GetSolution_Min(iVar), -du));
        node[jPoint]->SetSolution_Max(iVar, max(node[jPoint]->GetSolution_Max(iVar), -du));
      }
      
    }
    
    /*--- Correct the limiter values across any periodic boundaries. ---*/

    for (unsigned short iPeriodic = 1; iPeriodic <= config->GetnMarker_Periodic()/2; iPeriodic++) {
      InitiatePeriodicComms(geometry, config, iPeriodic, PERIODIC_LIM_PRIM_1);
      CompletePeriodicComms(geometry, config, iPeriodic, PERIODIC_LIM_PRIM_1);
    }
    
  }
  
  
  /*--- Barth-Jespersen limiter with Venkatakrishnan modification ---*/
  
  if (config->GetKind_SlopeLimit_Flow() == BARTH_JESPERSEN) {
    
    for (iEdge = 0; iEdge < geometry->GetnEdge(); iEdge++) {
      
      iPoint     = geometry->edge[iEdge]->GetNode(0);
      jPoint     = geometry->edge[iEdge]->GetNode(1);
      Gradient_i = node[iPoint]->GetGradient_Primitive();
      Gradient_j = node[jPoint]->GetGradient_Primitive();
      Coord_i    = geometry->node[iPoint]->GetCoord();
      Coord_j    = geometry->node[jPoint]->GetCoord();
      
      AD::StartPreacc();
      AD::SetPreaccIn(Gradient_i, nPrimVarGrad, nDim);
      AD::SetPreaccIn(Gradient_j, nPrimVarGrad, nDim);
      AD::SetPreaccIn(Coord_i, nDim); AD::SetPreaccIn(Coord_j, nDim);

      for (iVar = 0; iVar < nPrimVarGrad; iVar++) {
        
        AD::SetPreaccIn(node[iPoint]->GetSolution_Max(iVar));
        AD::SetPreaccIn(node[iPoint]->GetSolution_Min(iVar));
        AD::SetPreaccIn(node[jPoint]->GetSolution_Max(iVar));
        AD::SetPreaccIn(node[jPoint]->GetSolution_Min(iVar));

        /*--- Calculate the interface left gradient, delta- (dm) ---*/
        
        dm = 0.0;
        for (iDim = 0; iDim < nDim; iDim++)
          dm += 0.5*(Coord_j[iDim]-Coord_i[iDim])*Gradient_i[iVar][iDim];
        
        if (dm == 0.0) { limiter = 2.0; }
        else {
          if ( dm > 0.0 ) dp = node[iPoint]->GetSolution_Max(iVar);
          else dp = node[iPoint]->GetSolution_Min(iVar);
          limiter = dp/dm;
        }
        
        if (limiter < node[iPoint]->GetLimiter_Primitive(iVar)) {
          node[iPoint]->SetLimiter_Primitive(iVar, limiter);
          AD::SetPreaccOut(node[iPoint]->GetLimiter_Primitive()[iVar]);
        }
        
        /*--- Calculate the interface right gradient, delta+ (dp) ---*/
        
        dm = 0.0;
        for (iDim = 0; iDim < nDim; iDim++)
          dm += 0.5*(Coord_i[iDim]-Coord_j[iDim])*Gradient_j[iVar][iDim];
        
        if (dm == 0.0) { limiter = 2.0; }
        else {
          if ( dm > 0.0 ) dp = node[jPoint]->GetSolution_Max(iVar);
          else dp = node[jPoint]->GetSolution_Min(iVar);
          limiter = dp/dm;
        }
        
        if (limiter < node[jPoint]->GetLimiter_Primitive(iVar)) {
          node[jPoint]->SetLimiter_Primitive(iVar, limiter);
          AD::SetPreaccOut(node[jPoint]->GetLimiter_Primitive()[iVar]);
        }
        
      }
      
      AD::EndPreacc();
      
    }
    
    for (iPoint = 0; iPoint < geometry->GetnPoint(); iPoint++) {
      for (iVar = 0; iVar < nPrimVarGrad; iVar++) {
        y =  node[iPoint]->GetLimiter_Primitive(iVar);
        limiter = (y*y + 2.0*y) / (y*y + y + 2.0);
        node[iPoint]->SetLimiter_Primitive(iVar, limiter);
      }
    }
    
  }
  
  /*--- Venkatakrishnan limiter ---*/
  
  if ((config->GetKind_SlopeLimit_Flow() == VENKATAKRISHNAN) ||
      (config->GetKind_SlopeLimit_Flow() == VENKATAKRISHNAN_WANG)) {
    
    if (config->GetKind_SlopeLimit_Flow() == VENKATAKRISHNAN_WANG) {
      
      /*--- Allocate memory for the max and min primitive value --*/
      
      LocalMinPrimitive = new su2double [nPrimVarGrad]; GlobalMinPrimitive = new su2double [nPrimVarGrad];
      LocalMaxPrimitive = new su2double [nPrimVarGrad]; GlobalMaxPrimitive = new su2double [nPrimVarGrad];
      
      /*--- Compute the max value and min value of the solution ---*/
      
      Primitive = node[0]->GetPrimitive();
      for (iVar = 0; iVar < nPrimVarGrad; iVar++) {
        LocalMinPrimitive[iVar] = Primitive[iVar];
        LocalMaxPrimitive[iVar] = Primitive[iVar];
      }
      
      for (iPoint = 0; iPoint < geometry->GetnPoint(); iPoint++) {
        
        /*--- Get the primitive variables ---*/
        
        Primitive = node[iPoint]->GetPrimitive();

        for (iVar = 0; iVar < nPrimVarGrad; iVar++) {
          LocalMinPrimitive[iVar] = min (LocalMinPrimitive[iVar], Primitive[iVar]);
          LocalMaxPrimitive[iVar] = max (LocalMaxPrimitive[iVar], Primitive[iVar]);
        }
        
      }

#ifdef HAVE_MPI
      SU2_MPI::Allreduce(LocalMinPrimitive, GlobalMinPrimitive, nPrimVarGrad, MPI_DOUBLE, MPI_MIN, MPI_COMM_WORLD);
      SU2_MPI::Allreduce(LocalMaxPrimitive, GlobalMaxPrimitive, nPrimVarGrad, MPI_DOUBLE, MPI_MAX, MPI_COMM_WORLD);
#else
      for (iVar = 0; iVar < nPrimVarGrad; iVar++) {
        GlobalMinPrimitive[iVar] = LocalMinPrimitive[iVar];
        GlobalMaxPrimitive[iVar] = LocalMaxPrimitive[iVar];
      }
#endif
    }
    
    for (iEdge = 0; iEdge < geometry->GetnEdge(); iEdge++) {
      
      iPoint     = geometry->edge[iEdge]->GetNode(0);
      jPoint     = geometry->edge[iEdge]->GetNode(1);
      Gradient_i = node[iPoint]->GetGradient_Primitive();
      Gradient_j = node[jPoint]->GetGradient_Primitive();
      Coord_i    = geometry->node[iPoint]->GetCoord();
      Coord_j    = geometry->node[jPoint]->GetCoord();
      
      for (iVar = 0; iVar < nPrimVarGrad; iVar++) {
          
        AD::StartPreacc();
        AD::SetPreaccIn(Gradient_i[iVar], nDim);
        AD::SetPreaccIn(Gradient_j[iVar], nDim);
        AD::SetPreaccIn(Coord_i, nDim);
        AD::SetPreaccIn(Coord_j, nDim);
        AD::SetPreaccIn(node[iPoint]->GetSolution_Max(iVar));
        AD::SetPreaccIn(node[iPoint]->GetSolution_Min(iVar));
        AD::SetPreaccIn(node[jPoint]->GetSolution_Max(iVar));
        AD::SetPreaccIn(node[jPoint]->GetSolution_Min(iVar));
        
        if (config->GetKind_SlopeLimit_Flow() == VENKATAKRISHNAN_WANG) {
          AD::SetPreaccIn(GlobalMaxPrimitive[iVar]);
          AD::SetPreaccIn(GlobalMinPrimitive[iVar]);
          eps1 = LimK * (GlobalMaxPrimitive[iVar] - GlobalMinPrimitive[iVar]);
          eps2 = eps1*eps1;
        }
        else {
          eps1 = LimK*dave;
          eps2 = eps1*eps1*eps1;
        }
        
        /*--- Calculate the interface left gradient, delta- (dm) ---*/
        
        dm = 0.0;
        for (iDim = 0; iDim < nDim; iDim++)
          dm += 0.5*(Coord_j[iDim]-Coord_i[iDim])*Gradient_i[iVar][iDim];
        
        /*--- Calculate the interface right gradient, delta+ (dp) ---*/
        
        if ( dm > 0.0 ) dp = node[iPoint]->GetSolution_Max(iVar);
        else dp = node[iPoint]->GetSolution_Min(iVar);
        
        limiter = ( dp*dp + 2.0*dp*dm + eps2 )/( dp*dp + dp*dm + 2.0*dm*dm + eps2);
        
        if (limiter < node[iPoint]->GetLimiter_Primitive(iVar)){
          node[iPoint]->SetLimiter_Primitive(iVar, limiter);
          AD::SetPreaccOut(node[iPoint]->GetLimiter_Primitive()[iVar]);
        }
        
        /*-- Repeat for point j on the edge ---*/
        
        dm = 0.0;
        for (iDim = 0; iDim < nDim; iDim++)
          dm += 0.5*(Coord_i[iDim]-Coord_j[iDim])*Gradient_j[iVar][iDim];
        
        if ( dm > 0.0 ) dp = node[jPoint]->GetSolution_Max(iVar);
        else dp = node[jPoint]->GetSolution_Min(iVar);
        
        limiter = ( dp*dp + 2.0*dp*dm + eps2 )/( dp*dp + dp*dm + 2.0*dm*dm + eps2);
        
        if (limiter < node[jPoint]->GetLimiter_Primitive(iVar)){
          node[jPoint]->SetLimiter_Primitive(iVar, limiter);
          AD::SetPreaccOut(node[jPoint]->GetLimiter_Primitive()[iVar]);
        }
        
        AD::EndPreacc();
      }
    }
    
    if (LocalMinPrimitive  != NULL) delete [] LocalMinPrimitive;
    if (LocalMaxPrimitive  != NULL) delete [] LocalMaxPrimitive;
    if (GlobalMinPrimitive != NULL) delete [] GlobalMinPrimitive;
    if (GlobalMaxPrimitive != NULL) delete [] GlobalMaxPrimitive;

  }
  
  /*--- Correct the limiter values across any periodic boundaries. ---*/

  for (unsigned short iPeriodic = 1; iPeriodic <= config->GetnMarker_Periodic()/2; iPeriodic++) {
    InitiatePeriodicComms(geometry, config, iPeriodic, PERIODIC_LIM_PRIM_2);
    CompletePeriodicComms(geometry, config, iPeriodic, PERIODIC_LIM_PRIM_2);
  }
  
  /*--- Limiter MPI ---*/
  
  InitiateComms(geometry, config, PRIMITIVE_LIMITER);
  CompleteComms(geometry, config, PRIMITIVE_LIMITER);

#ifdef CODI_REVERSE_TYPE
  if (TapeActive) AD::StartRecording();
#endif
}

void CIncEulerSolver::SetFarfield_AoA(CGeometry *geometry, CSolver **solver_container,
                                   CConfig *config, unsigned short iMesh, bool Output) {
  
  su2double Target_CL = 0.0, AoA = 0.0, Vel_Infty[3] = {0.0,0.0,0.0},
  AoA_inc = 0.0, Vel_Infty_Mag, Old_AoA;
  
  unsigned short iDim;
  
  unsigned long Iter_Fixed_CL = config->GetIter_Fixed_CL();
  unsigned long Update_Alpha = config->GetUpdate_Alpha();
  
  unsigned long ExtIter       = config->GetExtIter();
  bool write_heads = ((ExtIter % Iter_Fixed_CL == 0) && (ExtIter != 0));
  su2double Beta                 = config->GetAoS()*PI_NUMBER/180.0;
  su2double dCL_dAlpha           = config->GetdCL_dAlpha()*180.0/PI_NUMBER;
  bool Update_AoA             = false;
  
  if (ExtIter == 0) AoA_Counter = 0;
  
  /*--- Only the fine mesh level should check the convergence criteria ---*/
  
  if ((iMesh == MESH_0) && Output) {
    
    /*--- Initialize the update flag to false ---*/
    
    Update_AoA = false;
    
    /*--- Reevaluate Angle of Attack at a fixed number of iterations ---*/
    
    if ((ExtIter % Iter_Fixed_CL == 0) && (ExtIter != 0)) {
      AoA_Counter++;
      if ((AoA_Counter <= Update_Alpha)) Update_AoA = true;
      Update_AoA = true;
    }
    
    /*--- Store the update boolean for use on other mesh levels in the MG ---*/
    
    config->SetUpdate_AoA(Update_AoA);
    
  } else {
    Update_AoA = config->GetUpdate_AoA();
  }
  
  if (Update_AoA && Output) {
    
    /*--- Retrieve the specified target CL value. ---*/
    
    Target_CL = config->GetTarget_CL();
    
    /*--- Retrieve the old AoA (radians) ---*/
    
    AoA_old = config->GetAoA()*PI_NUMBER/180.0;
    
    /*--- Estimate the increment in AoA based on dCL_dAlpha (radians) ---*/
    
    AoA_inc = (1.0/dCL_dAlpha)*(Target_CL - Total_CL);
    
    /*--- Compute a new value for AoA on the fine mesh only (radians)---*/
    
    if (iMesh == MESH_0) AoA = AoA_old + AoA_inc;
    else { AoA = config->GetAoA()*PI_NUMBER/180.0; }
    
    /*--- Only the fine mesh stores the updated values for AoA in config ---*/
    
    if (iMesh == MESH_0) {
      config->SetAoA(AoA*180.0/PI_NUMBER);
    }
    
    /*--- Update the freestream velocity vector at the farfield ---*/
    
    for (iDim = 0; iDim < nDim; iDim++)
      Vel_Infty[iDim] = GetVelocity_Inf(iDim);
    
    /*--- Compute the magnitude of the free stream velocity ---*/
    
    Vel_Infty_Mag = 0;
    for (iDim = 0; iDim < nDim; iDim++)
      Vel_Infty_Mag += Vel_Infty[iDim]*Vel_Infty[iDim];
    Vel_Infty_Mag = sqrt(Vel_Infty_Mag);
    
    /*--- Compute the new freestream velocity with the updated AoA ---*/
    
    if (nDim == 2) {
      Vel_Infty[0] = cos(AoA)*Vel_Infty_Mag;
      Vel_Infty[1] = sin(AoA)*Vel_Infty_Mag;
    }
    if (nDim == 3) {
      Vel_Infty[0] = cos(AoA)*cos(Beta)*Vel_Infty_Mag;
      Vel_Infty[1] = sin(Beta)*Vel_Infty_Mag;
      Vel_Infty[2] = sin(AoA)*cos(Beta)*Vel_Infty_Mag;
    }
    
    /*--- Store the new freestream velocity vector for the next iteration ---*/
    
    for (iDim = 0; iDim < nDim; iDim++) {
      Velocity_Inf[iDim] = Vel_Infty[iDim];
    }
    
    /*--- Only the fine mesh stores the updated values for velocity in config ---*/
    
    if (iMesh == MESH_0) {
      for (iDim = 0; iDim < nDim; iDim++)
        config->SetVelocity_FreeStreamND(Vel_Infty[iDim], iDim);
    }
    
    /*--- Output some information to the console with the headers ---*/
    
    if ((rank == MASTER_NODE) && (iMesh == MESH_0) && write_heads && !config->GetDiscrete_Adjoint()) {
      Old_AoA = config->GetAoA() - AoA_inc*(180.0/PI_NUMBER);
      
      cout.precision(7);
      cout.setf(ios::fixed, ios::floatfield);
      cout << endl << "----------------------------- Fixed CL Mode -----------------------------" << endl;
      cout << "CL: " << Total_CL;
      cout << " (target: " << config->GetTarget_CL() <<")." << endl;
      cout.precision(4);
      cout << "Previous AoA: " << Old_AoA << " deg";
      cout << ", new AoA: " << config->GetAoA() << " deg." << endl;

      cout << "-------------------------------------------------------------------------" << endl << endl;
    }
    
  }
  
}

void CIncEulerSolver::SetInletAtVertex(su2double *val_inlet,
                                       unsigned short iMarker,
                                       unsigned long iVertex) {
  
  /*--- Alias positions within inlet file for readability ---*/
  
  unsigned short T_position       = nDim;
  unsigned short P_position       = nDim+1;
  unsigned short FlowDir_position = nDim+2;
  
  /*--- Check that the norm of the flow unit vector is actually 1 ---*/
  
  su2double norm = 0.0;
  for (unsigned short iDim = 0; iDim < nDim; iDim++) {
    norm += pow(val_inlet[FlowDir_position + iDim], 2);
  }
  norm = sqrt(norm);
  
  /*--- The tolerance here needs to be loose.  When adding a very
   * small number (1e-10 or smaller) to a number close to 1.0, floating
   * point roundoff errors can occur. ---*/
  
  if (abs(norm - 1.0) > 1e-6) {
    ostringstream error_msg;
    error_msg << "ERROR: Found these values in columns ";
    error_msg << FlowDir_position << " - ";
    error_msg << FlowDir_position + nDim - 1 << endl;
    error_msg << std::scientific;
    error_msg << "  [" << val_inlet[FlowDir_position];
    error_msg << ", " << val_inlet[FlowDir_position + 1];
    if (nDim == 3) error_msg << ", " << val_inlet[FlowDir_position + 2];
    error_msg << "]" << endl;
    error_msg << "  These values should be components of a unit vector for direction," << endl;
    error_msg << "  but their magnitude is: " << norm << endl;
    SU2_MPI::Error(error_msg.str(), CURRENT_FUNCTION);
  }
  
  /*--- Store the values in our inlet data structures. ---*/
  
  Inlet_Ttotal[iMarker][iVertex] = val_inlet[T_position];
  Inlet_Ptotal[iMarker][iVertex] = val_inlet[P_position];
  for (unsigned short iDim = 0; iDim < nDim; iDim++) {
    Inlet_FlowDir[iMarker][iVertex][iDim] =  val_inlet[FlowDir_position + iDim];
  }
  
}

su2double CIncEulerSolver::GetInletAtVertex(su2double *val_inlet,
                                            unsigned long val_inlet_point,
                                            unsigned short val_kind_marker,
                                            string val_marker,
                                            CGeometry *geometry,
                                            CConfig *config) {
  
  /*--- Local variables ---*/
  
  unsigned short iMarker, iDim;
  unsigned long iPoint, iVertex;
  su2double Area = 0.0;
  su2double Normal[3] = {0.0,0.0,0.0};
  
  /*--- Alias positions within inlet file for readability ---*/
  
    unsigned short T_position       = nDim;
    unsigned short P_position       = nDim+1;
    unsigned short FlowDir_position = nDim+2;
  
  if (val_kind_marker == INLET_FLOW) {
    
    for (iMarker = 0; iMarker < config->GetnMarker_All(); iMarker++) {
      if ((config->GetMarker_All_KindBC(iMarker) == INLET_FLOW) &&
          (config->GetMarker_All_TagBound(iMarker) == val_marker)) {
        
        for (iVertex = 0; iVertex < nVertex[iMarker]; iVertex++){
          
          iPoint = geometry->vertex[iMarker][iVertex]->GetNode();
          
          if (iPoint == val_inlet_point) {
            
            /*-- Compute boundary face area for this vertex. ---*/
            
            geometry->vertex[iMarker][iVertex]->GetNormal(Normal);
            Area = 0.0;
            for (iDim = 0; iDim < nDim; iDim++) Area += Normal[iDim]*Normal[iDim];
            Area = sqrt(Area);
            
            /*--- Access and store the inlet variables for this vertex. ---*/
            
            val_inlet[T_position] = Inlet_Ttotal[iMarker][iVertex];
            val_inlet[P_position] = Inlet_Ptotal[iMarker][iVertex];
            for (iDim = 0; iDim < nDim; iDim++) {
              val_inlet[FlowDir_position + iDim] = Inlet_FlowDir[iMarker][iVertex][iDim];
            }
            
            /*--- Exit once we find the point. ---*/
            
            return Area;
            
          }
        }
      }
    }
  }
  
  /*--- If we don't find a match, then the child point is not on the
   current inlet boundary marker. Return zero area so this point does
   not contribute to the restriction operator and continue. ---*/
  
  return Area;
  
}

void CIncEulerSolver::SetUniformInlet(CConfig* config, unsigned short iMarker) {
  
  if (config->GetMarker_All_KindBC(iMarker) == INLET_FLOW) {
    
    string Marker_Tag   = config->GetMarker_All_TagBound(iMarker);
    su2double p_total   = config->GetInlet_Ptotal(Marker_Tag);
    su2double t_total   = config->GetInlet_Ttotal(Marker_Tag);
    su2double* flow_dir = config->GetInlet_FlowDir(Marker_Tag);
    
    for(unsigned long iVertex=0; iVertex < nVertex[iMarker]; iVertex++){
      Inlet_Ttotal[iMarker][iVertex] = t_total;
      Inlet_Ptotal[iMarker][iVertex] = p_total;
      for (unsigned short iDim = 0; iDim < nDim; iDim++)
        Inlet_FlowDir[iMarker][iVertex][iDim] = flow_dir[iDim];
    }
    
  } else {
    
    /*--- For now, non-inlets just get set to zero. In the future, we
     can do more customization for other boundary types here. ---*/
    
    for(unsigned long iVertex=0; iVertex < nVertex[iMarker]; iVertex++){
      Inlet_Ttotal[iMarker][iVertex] = 0.0;
      Inlet_Ptotal[iMarker][iVertex] = 0.0;
      for (unsigned short iDim = 0; iDim < nDim; iDim++)
        Inlet_FlowDir[iMarker][iVertex][iDim] = 0.0;
    }
  }
  
}

void CIncEulerSolver::Evaluate_ObjFunc(CConfig *config) {

  unsigned short iMarker_Monitoring, Kind_ObjFunc;
  su2double Weight_ObjFunc;

  Total_ComboObj = 0.0;
  
  /*--- Loop over all monitored markers, add to the 'combo' objective ---*/

  for (iMarker_Monitoring = 0; iMarker_Monitoring < config->GetnMarker_Monitoring(); iMarker_Monitoring++) {

    Weight_ObjFunc = config->GetWeight_ObjFunc(iMarker_Monitoring);
    Kind_ObjFunc = config->GetKind_ObjFunc(iMarker_Monitoring);
   
    switch(Kind_ObjFunc) {
      case DRAG_COEFFICIENT:
        Total_ComboObj+=Weight_ObjFunc*(Surface_CD[iMarker_Monitoring]);
        if (config->GetFixed_CL_Mode()) Total_ComboObj -= Weight_ObjFunc*config->GetdCD_dCL()*(Surface_CL[iMarker_Monitoring]);
        if (config->GetFixed_CM_Mode()) Total_ComboObj -= Weight_ObjFunc*config->GetdCD_dCMy()*(Surface_CMy[iMarker_Monitoring]);
        break;
      case LIFT_COEFFICIENT:
        Total_ComboObj+=Weight_ObjFunc*(Surface_CL[iMarker_Monitoring]);
        break;
      case SIDEFORCE_COEFFICIENT:
        Total_ComboObj+=Weight_ObjFunc*(Surface_CSF[iMarker_Monitoring]);
        break;
      case EFFICIENCY:
        Total_ComboObj+=Weight_ObjFunc*(Surface_CEff[iMarker_Monitoring]);
        break;
      case MOMENT_X_COEFFICIENT:
        Total_ComboObj+=Weight_ObjFunc*(Surface_CMx[iMarker_Monitoring]);
        if (config->GetFixed_CL_Mode()) Total_ComboObj -= Weight_ObjFunc*config->GetdCMx_dCL()*(Surface_CL[iMarker_Monitoring]);
        break;
      case MOMENT_Y_COEFFICIENT:
        Total_ComboObj+=Weight_ObjFunc*(Surface_CMy[iMarker_Monitoring]);
        if (config->GetFixed_CL_Mode()) Total_ComboObj -= Weight_ObjFunc*config->GetdCMy_dCL()*(Surface_CL[iMarker_Monitoring]);
        break;
      case MOMENT_Z_COEFFICIENT:
        Total_ComboObj+=Weight_ObjFunc*(Surface_CMz[iMarker_Monitoring]);
        if (config->GetFixed_CL_Mode()) Total_ComboObj -= Weight_ObjFunc*config->GetdCMz_dCL()*(Surface_CL[iMarker_Monitoring]);
        break;
      case FORCE_X_COEFFICIENT:
        Total_ComboObj+=Weight_ObjFunc*Surface_CFx[iMarker_Monitoring];
        break;
      case FORCE_Y_COEFFICIENT:
        Total_ComboObj+=Weight_ObjFunc*Surface_CFy[iMarker_Monitoring];
        break;
      case FORCE_Z_COEFFICIENT:
        Total_ComboObj+=Weight_ObjFunc*Surface_CFz[iMarker_Monitoring];
        break;
      case TOTAL_HEATFLUX:
        Total_ComboObj+=Weight_ObjFunc*Surface_HF_Visc[iMarker_Monitoring];
        break;
      case MAXIMUM_HEATFLUX:
        Total_ComboObj+=Weight_ObjFunc*Surface_MaxHF_Visc[iMarker_Monitoring];
        break;
      default:
        break;

    }
  }
  
  /*--- The following are not per-surface, and so to avoid that they are
   double-counted when multiple surfaces are specified, they have been
   placed outside of the loop above. In addition, multi-objective mode is
   also disabled for these objective functions (error thrown at start). ---*/
  
  Weight_ObjFunc = config->GetWeight_ObjFunc(0);
  Kind_ObjFunc   = config->GetKind_ObjFunc(0);
  
  switch(Kind_ObjFunc) {
    case INVERSE_DESIGN_PRESSURE:
      Total_ComboObj+=Weight_ObjFunc*Total_CpDiff;
      break;
    case INVERSE_DESIGN_HEATFLUX:
      Total_ComboObj+=Weight_ObjFunc*Total_HeatFluxDiff;
      break;
    case THRUST_COEFFICIENT:
      Total_ComboObj+=Weight_ObjFunc*Total_CT;
      break;
    case TORQUE_COEFFICIENT:
      Total_ComboObj+=Weight_ObjFunc*Total_CQ;
      break;
    case FIGURE_OF_MERIT:
      Total_ComboObj+=Weight_ObjFunc*Total_CMerit;
      break;
    case SURFACE_TOTAL_PRESSURE:
      Total_ComboObj+=Weight_ObjFunc*config->GetSurface_TotalPressure(0);
      break;
    case SURFACE_STATIC_PRESSURE:
      Total_ComboObj+=Weight_ObjFunc*config->GetSurface_Pressure(0);
      break;
    case SURFACE_MASSFLOW:
      Total_ComboObj+=Weight_ObjFunc*config->GetSurface_MassFlow(0);
      break;
    case SURFACE_UNIFORMITY:
      Total_ComboObj+=Weight_ObjFunc*config->GetSurface_Uniformity(0);
      break;
    case SURFACE_SECONDARY:
      Total_ComboObj+=Weight_ObjFunc*config->GetSurface_SecondaryStrength(0);
      break;
    case SURFACE_MOM_DISTORTION:
      Total_ComboObj+=Weight_ObjFunc*config->GetSurface_MomentumDistortion(0);
      break;
    case SURFACE_SECOND_OVER_UNIFORM:
      Total_ComboObj+=Weight_ObjFunc*config->GetSurface_SecondOverUniform(0);
      break;
    case SURFACE_PRESSURE_DROP:
      Total_ComboObj+=Weight_ObjFunc*config->GetSurface_PressureDrop(0);
      break;
    case CUSTOM_OBJFUNC:
      Total_ComboObj+=Weight_ObjFunc*Total_Custom_ObjFunc;
      break;
    default:
      break;
  }
  
}

void CIncEulerSolver::SetBeta_Parameter(CGeometry *geometry, CSolver **solver_container,
                                   CConfig *config, unsigned short iMesh) {
  
  su2double epsilon2  = config->GetBeta_Factor();
  su2double epsilon2_default = 4.1;
  su2double maxVel2 = 0.0;
  su2double Beta = 1.0;

  unsigned long iPoint;

  /*--- For now, only the finest mesh level stores the Beta for all levels. ---*/
  
  if (iMesh == MESH_0) {
    
    for (iPoint = 0; iPoint < nPoint; iPoint++) {
      
      /*--- Store the local maximum of the squared velocity in the field. ---*/
      
      if (node[iPoint]->GetVelocity2() > maxVel2)
        maxVel2 = node[iPoint]->GetVelocity2();
      
    }
    
    /*--- Communicate the max globally to give a conservative estimate. ---*/
    
#ifdef HAVE_MPI
    su2double myMaxVel2 = maxVel2; maxVel2 = 0.0;
    SU2_MPI::Allreduce(&myMaxVel2, &maxVel2, 1, MPI_DOUBLE, MPI_MAX, MPI_COMM_WORLD);
#endif
    
    Beta = max(1e-10,maxVel2);
    config->SetMax_Vel2(Beta);
    
  }

  /*--- Allow an override if user supplies a large epsilon^2. ---*/

  epsilon2 = max(epsilon2_default,epsilon2);

  for (iPoint = 0; iPoint < nPoint; iPoint++)
    node[iPoint]->SetBetaInc2(epsilon2*config->GetMax_Vel2());

}

void CIncEulerSolver::SetPreconditioner(CConfig *config, unsigned long iPoint) {

  unsigned short iDim, jDim;

  su2double  BetaInc2, Density, dRhodT, Temperature, oneOverCp, Cp;
  su2double  Velocity[3] = {0.0,0.0,0.0};

  bool variable_density = (config->GetKind_DensityModel() == VARIABLE);
  bool implicit         = (config->GetKind_TimeIntScheme_Flow() == EULER_IMPLICIT);
  bool energy           = config->GetEnergy_Equation();

  /*--- Access the primitive variables at this node. ---*/

  Density     = node[iPoint]->GetDensity();
  BetaInc2    = node[iPoint]->GetBetaInc2();
  Cp          = node[iPoint]->GetSpecificHeatCp();
  oneOverCp   = 1.0/Cp;
  Temperature = node[iPoint]->GetTemperature();

  for (iDim = 0; iDim < nDim; iDim++)
    Velocity[iDim] = node[iPoint]->GetVelocity(iDim);

  /*--- We need the derivative of the equation of state to build the
   preconditioning matrix. For now, the only option is the ideal gas
   law, but in the future, dRhodT should be in the fluid model. ---*/

  if (variable_density) {
    dRhodT = -Density/Temperature;
  } else {
    dRhodT = 0.0;
  }

  /*--- Calculating the inverse of the preconditioning matrix
   that multiplies the time derivative during time integration. ---*/

  if (implicit) {

    /*--- For implicit calculations, we multiply the preconditioner
     by the cell volume over the time step and add to the Jac diagonal. ---*/

    Preconditioner[0][0] = 1.0/BetaInc2;
    for (iDim = 0; iDim < nDim; iDim++)
      Preconditioner[iDim+1][0] = Velocity[iDim]/BetaInc2;

    if (energy) Preconditioner[nDim+1][0] = Cp*Temperature/BetaInc2;
    else        Preconditioner[nDim+1][0] = 0.0;

    for (jDim = 0; jDim < nDim; jDim++) {
      Preconditioner[0][jDim+1] = 0.0;
      for (iDim = 0; iDim < nDim; iDim++) {
        if (iDim == jDim) Preconditioner[iDim+1][jDim+1] = Density;
        else Preconditioner[iDim+1][jDim+1] = 0.0;
      }
      Preconditioner[nDim+1][jDim+1] = 0.0;
    }

    Preconditioner[0][nDim+1] = dRhodT;
    for (iDim = 0; iDim < nDim; iDim++)
      Preconditioner[iDim+1][nDim+1] = Velocity[iDim]*dRhodT;

    if (energy) Preconditioner[nDim+1][nDim+1] = Cp*(dRhodT*Temperature + Density);
    else        Preconditioner[nDim+1][nDim+1] = 1.0;

  } else {

    /*--- For explicit calculations, we move the residual to the
     right-hand side and pre-multiply by the preconditioner inverse.
     Therefore, we build inv(Precon) here and multiply by the residual
     later in the R-K and Euler Explicit time integration schemes. ---*/

    Preconditioner[0][0] = Temperature*BetaInc2*dRhodT/Density + BetaInc2;
    for (iDim = 0; iDim < nDim; iDim ++)
      Preconditioner[iDim+1][0] = -1.0*Velocity[iDim]/Density;

    if (energy) Preconditioner[nDim+1][0] = -1.0*Temperature/Density;
    else        Preconditioner[nDim+1][0] = 0.0;


    for (jDim = 0; jDim < nDim; jDim++) {
      Preconditioner[0][jDim+1] = 0.0;
      for (iDim = 0; iDim < nDim; iDim++) {
        if (iDim == jDim) Preconditioner[iDim+1][jDim+1] = 1.0/Density;
        else Preconditioner[iDim+1][jDim+1] = 0.0;
      }
      Preconditioner[nDim+1][jDim+1] = 0.0;
    }

    Preconditioner[0][nDim+1] = -1.0*BetaInc2*dRhodT*oneOverCp/Density;
    for (iDim = 0; iDim < nDim; iDim ++)
      Preconditioner[iDim+1][nDim+1] = 0.0;

    if (energy) Preconditioner[nDim+1][nDim+1] = oneOverCp/Density;
    else        Preconditioner[nDim+1][nDim+1] = 0.0;
    
  }
  
}

void CIncEulerSolver::BC_Euler_Wall(CGeometry *geometry, CSolver **solver_container,
                                 CNumerics *numerics, CConfig *config, unsigned short val_marker) {
  
  unsigned short iDim, iVar, jVar;
  unsigned long iPoint, iVertex;

  su2double Density = 0.0, Pressure = 0.0, *Normal = NULL, Area, *NormalArea, turb_ke;
  
  bool implicit = (config->GetKind_TimeIntScheme_Flow() == EULER_IMPLICIT);
  bool tkeNeeded = (((config->GetKind_Solver() == INC_RANS ) || (config->GetKind_Solver() == DISC_ADJ_INC_RANS)) &&
                    ((config->GetKind_Turb_Model() == SST) || (config->GetKind_Turb_Model() == SST_SUST)));
  
  Normal     = new su2double[nDim];
  NormalArea = new su2double[nDim];

  /*--- Loop over all the vertices on this boundary marker ---*/
  
  for (iVertex = 0; iVertex < geometry->nVertex[val_marker]; iVertex++) {
    iPoint = geometry->vertex[val_marker][iVertex]->GetNode();
    
    /*--- Check if the node belongs to the domain (i.e, not a halo node) ---*/
    
    if (geometry->node[iPoint]->GetDomain()) {
      
      /*--- Normal vector for this vertex (negative for outward convention) ---*/
      
      geometry->vertex[val_marker][iVertex]->GetNormal(Normal);
      
      Area = 0.0;
      for (iDim = 0; iDim < nDim; iDim++) Area += Normal[iDim]*Normal[iDim];
      Area = sqrt (Area);
      
      for (iDim = 0; iDim < nDim; iDim++) {
        NormalArea[iDim] = -Normal[iDim];
      }

      /*--- Compute the residual ---*/

      Pressure = node[iPoint]->GetPressure();
      Density  = node[iPoint]->GetDensity();

      Residual[0] = 0.0;
      for (iDim = 0; iDim < nDim; iDim++)
        Residual[iDim+1] = Pressure*NormalArea[iDim];
      Residual[nDim+1] = 0.0;

      /*--- Add the Reynolds stress tensor contribution ---*/

      if (tkeNeeded) {
        turb_ke = solver_container[TURB_SOL]->node[iPoint]->GetSolution(0);
        for (iDim = 0; iDim < nDim; iDim++)
          Residual[iDim+1] += (2.0/3.0)*Density*turb_ke*NormalArea[iDim];
      }

      /*--- Add value to the residual ---*/

      LinSysRes.AddBlock(iPoint, Residual);
      
      /*--- Form Jacobians for implicit computations ---*/
      
      if (implicit) {
        
        /*--- Initialize Jacobian ---*/
        
        for (iVar = 0; iVar < nVar; iVar++) {
          for (jVar = 0; jVar < nVar; jVar++)
            Jacobian_i[iVar][jVar] = 0.0;
        }
        
        for (iDim = 0; iDim < nDim; iDim++)
          Jacobian_i[iDim+1][0] = -Normal[iDim];
        Jacobian.AddBlock(iPoint, iPoint, Jacobian_i);

      }
    }
  }
  
  delete [] Normal;
  delete [] NormalArea;
  
}

void CIncEulerSolver::BC_Far_Field(CGeometry *geometry, CSolver **solver_container, CNumerics *conv_numerics,
                                CNumerics *visc_numerics, CConfig *config, unsigned short val_marker) {
  
  unsigned short iDim;
  unsigned long iVertex, iPoint, Point_Normal;
  
  su2double *V_infty, *V_domain;
  
  bool implicit      = config->GetKind_TimeIntScheme_Flow() == EULER_IMPLICIT;
  bool viscous       = config->GetViscous();
  
  su2double *Normal = new su2double[nDim];

  /*--- Loop over all the vertices on this boundary marker ---*/
  
  for (iVertex = 0; iVertex < geometry->nVertex[val_marker]; iVertex++) {
    iPoint = geometry->vertex[val_marker][iVertex]->GetNode();

    /*--- Allocate the value at the infinity ---*/

    V_infty = GetCharacPrimVar(val_marker, iVertex);
    
    /*--- Check if the node belongs to the domain (i.e, not a halo node) ---*/
    
    if (geometry->node[iPoint]->GetDomain()) {
      
      /*--- Index of the closest interior node ---*/
      
      Point_Normal = geometry->vertex[val_marker][iVertex]->GetNormal_Neighbor();
      
      /*--- Normal vector for this vertex (negate for outward convention) ---*/
      
      geometry->vertex[val_marker][iVertex]->GetNormal(Normal);
      for (iDim = 0; iDim < nDim; iDim++) Normal[iDim] = -Normal[iDim];
      conv_numerics->SetNormal(Normal);
      
      /*--- Retrieve solution at the farfield boundary node ---*/
      
      V_domain = node[iPoint]->GetPrimitive();

      /*--- Recompute and store the velocity in the primitive variable vector. ---*/

      for (iDim = 0; iDim < nDim; iDim++)
        V_infty[iDim+1] = GetVelocity_Inf(iDim);

      /*--- Far-field pressure set to static pressure (0.0). ---*/

      V_infty[0] = GetPressure_Inf();

      /*--- Dirichlet condition for temperature at far-field (if energy is active). ---*/

      V_infty[nDim+1] = GetTemperature_Inf();

      /*--- Store the density.  ---*/

      V_infty[nDim+2] = GetDensity_Inf();

      /*--- Beta coefficient stored at the node ---*/

      V_infty[nDim+3] = node[iPoint]->GetBetaInc2();

      /*--- Cp is needed for Temperature equation. ---*/

      V_infty[nDim+7] = node[iPoint]->GetSpecificHeatCp();

      /*--- Set various quantities in the numerics class ---*/
      
      conv_numerics->SetPrimitive(V_domain, V_infty);
      
      if (dynamic_grid)
        conv_numerics->SetGridVel(geometry->node[iPoint]->GetGridVel(),
                                  geometry->node[iPoint]->GetGridVel());
      
      /*--- Compute the convective residual using an upwind scheme ---*/
      
      conv_numerics->ComputeResidual(Residual, Jacobian_i, Jacobian_j, config);
      
      /*--- Update residual value ---*/

      LinSysRes.AddBlock(iPoint, Residual);
      
      /*--- Convective Jacobian contribution for implicit integration ---*/
      
      if (implicit)
        Jacobian.AddBlock(iPoint, iPoint, Jacobian_i);
      
      /*--- Viscous residual contribution ---*/
      
      if (viscous) {
        
        /*--- Set transport properties at infinity. ---*/

        V_infty[nDim+4] = node[iPoint]->GetLaminarViscosity();
        V_infty[nDim+5] = node[iPoint]->GetEddyViscosity();
        V_infty[nDim+6] = node[iPoint]->GetThermalConductivity();

        /*--- Set the normal vector and the coordinates ---*/
        
        visc_numerics->SetNormal(Normal);
        visc_numerics->SetCoord(geometry->node[iPoint]->GetCoord(),
                                geometry->node[Point_Normal]->GetCoord());
        
        /*--- Primitive variables, and gradient ---*/
        
        visc_numerics->SetPrimitive(V_domain, V_infty);
        visc_numerics->SetPrimVarGradient(node[iPoint]->GetGradient_Primitive(),
                                          node[iPoint]->GetGradient_Primitive());
        
        /*--- Turbulent kinetic energy ---*/
        
        if ((config->GetKind_Turb_Model() == SST) || (config->GetKind_Turb_Model() == SST_SUST))
          visc_numerics->SetTurbKineticEnergy(solver_container[TURB_SOL]->node[iPoint]->GetSolution(0),
                                              solver_container[TURB_SOL]->node[iPoint]->GetSolution(0));
        
        /*--- Compute and update viscous residual ---*/

        visc_numerics->ComputeResidual(Residual, Jacobian_i, Jacobian_j, config);
        LinSysRes.SubtractBlock(iPoint, Residual);
        
        /*--- Viscous Jacobian contribution for implicit integration ---*/
        
        if (implicit)
          Jacobian.SubtractBlock(iPoint, iPoint, Jacobian_i);
        
      }
      
    }
  }
  
  /*--- Free locally allocated memory ---*/
  
  delete [] Normal;
  
}

void CIncEulerSolver::BC_Inlet(CGeometry *geometry, CSolver **solver_container,
                            CNumerics *conv_numerics, CNumerics *visc_numerics, CConfig *config, unsigned short val_marker) {
  unsigned short iDim;
  unsigned long iVertex, iPoint;
  unsigned long Point_Normal;
  su2double *Flow_Dir, Flow_Dir_Mag, Vel_Mag, Area, P_total, P_domain, Vn;
  su2double *V_inlet, *V_domain;
  su2double UnitFlowDir[3] = {0.0,0.0,0.0};
  su2double dV[3] = {0.0,0.0,0.0};
  su2double Damping = config->GetInc_Inlet_Damping();

  bool implicit      = (config->GetKind_TimeIntScheme_Flow() == EULER_IMPLICIT);
  bool viscous       = config->GetViscous();

  string Marker_Tag  = config->GetMarker_All_TagBound(val_marker);

  unsigned short Kind_Inlet = config->GetKind_Inc_Inlet(Marker_Tag);

  su2double *Normal = new su2double[nDim];

  /*--- Loop over all the vertices on this boundary marker ---*/
  
  for (iVertex = 0; iVertex < geometry->nVertex[val_marker]; iVertex++) {
    
    /*--- Allocate the value at the inlet ---*/
    
    V_inlet = GetCharacPrimVar(val_marker, iVertex);
    
    iPoint = geometry->vertex[val_marker][iVertex]->GetNode();
    
    /*--- Check if the node belongs to the domain (i.e., not a halo node) ---*/
    
    if (geometry->node[iPoint]->GetDomain()) {

      /*--- Index of the closest interior node ---*/

      Point_Normal = geometry->vertex[val_marker][iVertex]->GetNormal_Neighbor();
      
      /*--- Normal vector for this vertex (negate for outward convention) ---*/
      
      geometry->vertex[val_marker][iVertex]->GetNormal(Normal);
      for (iDim = 0; iDim < nDim; iDim++) Normal[iDim] = -Normal[iDim];
      conv_numerics->SetNormal(Normal);
      
      Area = 0.0;
      for (iDim = 0; iDim < nDim; iDim++) Area += Normal[iDim]*Normal[iDim];
      Area = sqrt (Area);
    
      /*--- Both types of inlets may use the prescribed flow direction.
       Ensure that the flow direction is a unit vector. ---*/
      
      Flow_Dir = Inlet_FlowDir[val_marker][iVertex];
      Flow_Dir_Mag = 0.0;
      for (iDim = 0; iDim < nDim; iDim++)
        Flow_Dir_Mag += Flow_Dir[iDim]*Flow_Dir[iDim];
      Flow_Dir_Mag = sqrt(Flow_Dir_Mag);
      
      /*--- Store the unit flow direction vector. ---*/
      
      for (iDim = 0; iDim < nDim; iDim++)
        UnitFlowDir[iDim] = Flow_Dir[iDim]/Flow_Dir_Mag;

      /*--- Retrieve solution at this boundary node. ---*/
      
      V_domain = node[iPoint]->GetPrimitive();

      /*--- Neumann condition for dynamic pressure ---*/
      
      V_inlet[0] = node[iPoint]->GetPressure();
      
      /*--- The velocity is either prescribed or computed from total pressure. ---*/

      switch (Kind_Inlet) {
          
          /*--- Velocity and temperature (if required) been specified at the inlet. ---*/
          
        case VELOCITY_INLET:
          
          /*--- Retrieve the specified velocity and temperature for the inlet. ---*/
          
          Vel_Mag  = Inlet_Ptotal[val_marker][iVertex]/config->GetVelocity_Ref();
          
          /*--- Store the velocity in the primitive variable vector. ---*/
          
          for (iDim = 0; iDim < nDim; iDim++)
            V_inlet[iDim+1] = Vel_Mag*UnitFlowDir[iDim];
          
          /*--- Dirichlet condition for temperature (if energy is active) ---*/
          
          V_inlet[nDim+1] = Inlet_Ttotal[val_marker][iVertex]/config->GetTemperature_Ref();
          
          break;
          
          /*--- Stagnation pressure has been specified at the inlet. ---*/
          
        case PRESSURE_INLET:
          
          /*--- Retrieve the specified total pressure for the inlet. ---*/
          
          P_total = Inlet_Ptotal[val_marker][iVertex]/config->GetPressure_Ref();
          
          /*--- Store the current static pressure for clarity. ---*/
          
          P_domain = node[iPoint]->GetPressure();
          
          /*--- Check for back flow through the inlet. ---*/
          
          Vn = 0.0;
          for (iDim = 0; iDim < nDim; iDim++) {
            Vn += V_domain[iDim+1]*(-1.0*Normal[iDim]/Area);
          }
          
          /*--- If the local static pressure is larger than the specified
           total pressure or the velocity is directed upstream, we have a
           back flow situation. The specified total pressure should be used
           as a static pressure condition and the velocity from the domain
           is used for the BC. ---*/
          
          if ((P_domain > P_total) || (Vn < 0.0)) {
            
            /*--- Back flow: use the prescribed P_total as static pressure. ---*/
            
            V_inlet[0] = Inlet_Ptotal[val_marker][iVertex]/config->GetPressure_Ref();
            
            /*--- Neumann condition for velocity. ---*/
            
            for (iDim = 0; iDim < nDim; iDim++)
              V_inlet[iDim+1] = V_domain[iDim+1];
            
            /*--- Neumann condition for the temperature. ---*/
            
            V_inlet[nDim+1] = node[iPoint]->GetTemperature();
            
          } else {
            
            /*--- Update the velocity magnitude using the total pressure. ---*/
            
            Vel_Mag = sqrt((P_total - P_domain)/(0.5*node[iPoint]->GetDensity()));
            
            /*--- If requested, use the local boundary normal (negative),
             instead of the prescribed flow direction in the config. ---*/
            
            if (config->GetInc_Inlet_UseNormal()) {
              for (iDim = 0; iDim < nDim; iDim++)
                UnitFlowDir[iDim] = -Normal[iDim]/Area;
            }
            
            /*--- Compute the delta change in velocity in each direction. ---*/
            
            for (iDim = 0; iDim < nDim; iDim++)
              dV[iDim] = Vel_Mag*UnitFlowDir[iDim] - V_domain[iDim+1];
            
            /*--- Update the velocity in the primitive variable vector.
             Note we use damping here to improve stability/convergence. ---*/
            
            for (iDim = 0; iDim < nDim; iDim++)
              V_inlet[iDim+1] = V_domain[iDim+1] + Damping*dV[iDim];
            
            /*--- Dirichlet condition for temperature (if energy is active) ---*/
            
            V_inlet[nDim+1] = Inlet_Ttotal[val_marker][iVertex]/config->GetTemperature_Ref();
            
          }
          
          break;
          
      }

      /*--- Access density at the node. This is either constant by
        construction, or will be set fixed implicitly by the temperature
        and equation of state. ---*/

      V_inlet[nDim+2] = node[iPoint]->GetDensity();

      /*--- Beta coefficient from the config file ---*/

      V_inlet[nDim+3] = node[iPoint]->GetBetaInc2();

      /*--- Cp is needed for Temperature equation. ---*/

      V_inlet[nDim+7] = node[iPoint]->GetSpecificHeatCp();

      /*--- Set various quantities in the solver class ---*/
      
      conv_numerics->SetPrimitive(V_domain, V_inlet);
      
      if (dynamic_grid)
        conv_numerics->SetGridVel(geometry->node[iPoint]->GetGridVel(),
                                  geometry->node[iPoint]->GetGridVel());
      
      /*--- Compute the residual using an upwind scheme ---*/
      
      conv_numerics->ComputeResidual(Residual, Jacobian_i, Jacobian_j, config);
      
      /*--- Update residual value ---*/
      
      LinSysRes.AddBlock(iPoint, Residual);
      
      /*--- Jacobian contribution for implicit integration ---*/
      
      if (implicit)
        Jacobian.AddBlock(iPoint, iPoint, Jacobian_i);

      /*--- Viscous contribution, commented out because serious convergence problems ---*/

      if (viscous) {
        
        /*--- Set transport properties at the inlet ---*/
        
        V_inlet[nDim+4] = node[iPoint]->GetLaminarViscosity();
        V_inlet[nDim+5] = node[iPoint]->GetEddyViscosity();
        V_inlet[nDim+6] = node[iPoint]->GetThermalConductivity();

        /*--- Set the normal vector and the coordinates ---*/
        
        visc_numerics->SetNormal(Normal);
        visc_numerics->SetCoord(geometry->node[iPoint]->GetCoord(),
                                geometry->node[Point_Normal]->GetCoord());
        
        /*--- Primitive variables, and gradient ---*/
        
        visc_numerics->SetPrimitive(V_domain, V_inlet);
        visc_numerics->SetPrimVarGradient(node[iPoint]->GetGradient_Primitive(),
                                          node[iPoint]->GetGradient_Primitive());
        
        /*--- Turbulent kinetic energy ---*/
        
        if ((config->GetKind_Turb_Model() == SST) || (config->GetKind_Turb_Model() == SST_SUST))
          visc_numerics->SetTurbKineticEnergy(solver_container[TURB_SOL]->node[iPoint]->GetSolution(0),
                                              solver_container[TURB_SOL]->node[iPoint]->GetSolution(0));
        
        /*--- Compute and update residual ---*/
        
        visc_numerics->ComputeResidual(Residual, Jacobian_i, Jacobian_j, config);
        
        LinSysRes.SubtractBlock(iPoint, Residual);
        
        /*--- Jacobian contribution for implicit integration ---*/
        
        if (implicit)
          Jacobian.SubtractBlock(iPoint, iPoint, Jacobian_i);
        
      }

    }
  }
  
  /*--- Free locally allocated memory ---*/
  
  delete [] Normal;
  
}

void CIncEulerSolver::BC_Outlet(CGeometry *geometry, CSolver **solver_container,
                             CNumerics *conv_numerics, CNumerics *visc_numerics, CConfig *config, unsigned short val_marker) {
  unsigned short iDim;
  unsigned long iVertex, iPoint, Point_Normal;
  su2double Area;
  su2double *V_outlet, *V_domain, P_Outlet = 0.0, P_domain;
  su2double mDot_Target, mDot_Old, dP, Density_Avg, Area_Outlet;
  su2double Damping = config->GetInc_Outlet_Damping();

  bool implicit      = (config->GetKind_TimeIntScheme_Flow() == EULER_IMPLICIT);
  bool viscous       = config->GetViscous();
  string Marker_Tag  = config->GetMarker_All_TagBound(val_marker);

  su2double *Normal = new su2double[nDim];
  
  unsigned short Kind_Outlet = config->GetKind_Inc_Outlet(Marker_Tag);
  
  /*--- Loop over all the vertices on this boundary marker ---*/
  
  for (iVertex = 0; iVertex < geometry->nVertex[val_marker]; iVertex++) {
    
    /*--- Allocate the value at the outlet ---*/
    
    V_outlet = GetCharacPrimVar(val_marker, iVertex);
    
    iPoint = geometry->vertex[val_marker][iVertex]->GetNode();
    
    /*--- Check if the node belongs to the domain (i.e., not a halo node) ---*/
    
    if (geometry->node[iPoint]->GetDomain()) {
      
      /*--- Index of the closest interior node ---*/
      
      Point_Normal = geometry->vertex[val_marker][iVertex]->GetNormal_Neighbor();
      
      /*--- Normal vector for this vertex (negate for outward convention) ---*/
      
      geometry->vertex[val_marker][iVertex]->GetNormal(Normal);
      for (iDim = 0; iDim < nDim; iDim++) Normal[iDim] = -Normal[iDim];
      conv_numerics->SetNormal(Normal);
      
      Area = 0.0;
      for (iDim = 0; iDim < nDim; iDim++) Area += Normal[iDim]*Normal[iDim];
      Area = sqrt (Area);
       
      /*--- Current solution at this boundary node ---*/
      
      V_domain = node[iPoint]->GetPrimitive();
      
      /*--- Store the current static pressure for clarity. ---*/
      
      P_domain = node[iPoint]->GetPressure();
      
      /*--- Compute a boundary value for the pressure depending on whether
       we are prescribing a back pressure or a mass flow target. ---*/
      
      switch (Kind_Outlet) {
          
          /*--- Velocity and temperature (if required) been specified at the inlet. ---*/
          
        case PRESSURE_OUTLET:
          
          /*--- Retrieve the specified back pressure for this outlet. ---*/
          
          P_Outlet = config->GetOutlet_Pressure(Marker_Tag)/config->GetPressure_Ref();
          
          /*--- The pressure is prescribed at the outlet. ---*/
          
          V_outlet[0] = P_Outlet;
          
          /*--- Neumann condition for the velocity. ---*/
          
          for (iDim = 0; iDim < nDim; iDim++) {
            V_outlet[iDim+1] = node[iPoint]->GetPrimitive(iDim+1);
          }
          
          break;
          
          /*--- A mass flow target has been specified for the outlet. ---*/
          
        case MASS_FLOW_OUTLET:
          
          /*--- Retrieve the specified target mass flow at the outlet. ---*/
          
          mDot_Target = config->GetOutlet_Pressure(Marker_Tag)/(config->GetDensity_Ref() * config->GetVelocity_Ref());

          /*--- Retrieve the old mass flow, density, and area of the outlet,
           which has been computed in a preprocessing step. These values
           were stored in non-dim. form in the config container. ---*/
          
          mDot_Old    = config->GetOutlet_MassFlow(Marker_Tag);
          Density_Avg = config->GetOutlet_Density(Marker_Tag);
          Area_Outlet = config->GetOutlet_Area(Marker_Tag);

          /*--- Compute the pressure increment based on the difference
           between the current and target mass flow. Note that increasing
           pressure decreases flow speed. ---*/
          
          dP = 0.5*Density_Avg*(mDot_Old*mDot_Old - mDot_Target*mDot_Target)/((Density_Avg*Area_Outlet)*(Density_Avg*Area_Outlet));
          
          /*--- Update the new outlet pressure. Note that we use damping
           here to improve stability/convergence. ---*/
          
          P_Outlet = P_domain + Damping*dP;

          /*--- The pressure is prescribed at the outlet. ---*/
          
          V_outlet[0] = P_Outlet;
          
          /*--- Neumann condition for the velocity ---*/
          
          for (iDim = 0; iDim < nDim; iDim++) {
            V_outlet[iDim+1] = node[iPoint]->GetPrimitive(iDim+1);
          }
          
          break;
          
      }
      
      /*--- Neumann condition for the temperature. ---*/

      V_outlet[nDim+1] = node[iPoint]->GetTemperature();

      /*--- Access density at the interior node. This is either constant by
        construction, or will be set fixed implicitly by the temperature
        and equation of state. ---*/
      
      V_outlet[nDim+2] = node[iPoint]->GetDensity();

      /*--- Beta coefficient from the config file ---*/
      
      V_outlet[nDim+3] = node[iPoint]->GetBetaInc2();

      /*--- Cp is needed for Temperature equation. ---*/

      V_outlet[nDim+7] = node[iPoint]->GetSpecificHeatCp();

      /*--- Set various quantities in the solver class ---*/

      conv_numerics->SetPrimitive(V_domain, V_outlet);
      
      if (dynamic_grid)
        conv_numerics->SetGridVel(geometry->node[iPoint]->GetGridVel(),
                                  geometry->node[iPoint]->GetGridVel());
      
      /*--- Compute the residual using an upwind scheme ---*/
      
      conv_numerics->ComputeResidual(Residual, Jacobian_i, Jacobian_j, config);
      
      /*--- Update residual value ---*/
      
      LinSysRes.AddBlock(iPoint, Residual);
      
      /*--- Jacobian contribution for implicit integration ---*/
      
      if (implicit) {
        Jacobian.AddBlock(iPoint, iPoint, Jacobian_i);
      }
      
      /*--- Viscous contribution, commented out because serious convergence problems ---*/

      if (viscous) {

        /*--- Set transport properties at the outlet. ---*/

        V_outlet[nDim+4] = node[iPoint]->GetLaminarViscosity();
        V_outlet[nDim+5] = node[iPoint]->GetEddyViscosity();
        V_outlet[nDim+6] = node[iPoint]->GetThermalConductivity();

        /*--- Set the normal vector and the coordinates ---*/
        
        visc_numerics->SetNormal(Normal);
        visc_numerics->SetCoord(geometry->node[iPoint]->GetCoord(),
                                geometry->node[Point_Normal]->GetCoord());
        
        /*--- Primitive variables, and gradient ---*/
        
        visc_numerics->SetPrimitive(V_domain, V_outlet);
        visc_numerics->SetPrimVarGradient(node[iPoint]->GetGradient_Primitive(),
                                          node[iPoint]->GetGradient_Primitive());
        
        /*--- Turbulent kinetic energy ---*/
        
        if ((config->GetKind_Turb_Model() == SST) || (config->GetKind_Turb_Model() == SST_SUST))
          visc_numerics->SetTurbKineticEnergy(solver_container[TURB_SOL]->node[iPoint]->GetSolution(0),
                                              solver_container[TURB_SOL]->node[iPoint]->GetSolution(0));
        
        /*--- Compute and update residual ---*/
        
        visc_numerics->ComputeResidual(Residual, Jacobian_i, Jacobian_j, config);
        
        LinSysRes.SubtractBlock(iPoint, Residual);
        
        /*--- Jacobian contribution for implicit integration ---*/
        if (implicit)
          Jacobian.SubtractBlock(iPoint, iPoint, Jacobian_i);
        
      }

    }
  }
  
  /*--- Free locally allocated memory ---*/
  delete [] Normal;
  
}

void CIncEulerSolver::BC_Sym_Plane(CGeometry      *geometry,
                                   CSolver        **solver_container,
                                   CNumerics      *conv_numerics,
                                   CNumerics      *visc_numerics,
                                   CConfig        *config,
                                   unsigned short val_marker) {
  
  unsigned short iDim, iVar;
  unsigned long iVertex, iPoint;
  
  bool implicit = (config->GetKind_TimeIntScheme_Flow() == EULER_IMPLICIT);
  
  /*--- Allocation of variables necessary for convective fluxes. ---*/
  su2double Area, ProjVelocity_i;
  su2double *V_reflected, *V_domain;
  su2double *Normal     = new su2double[nDim];
  su2double *UnitNormal = new su2double[nDim];

  /*--- Allocation of variables necessary for viscous fluxes. ---*/
  su2double ProjGradient, ProjNormVelGrad, ProjTangVelGrad;
  su2double *Tangential      = new su2double[nDim];
  su2double *GradNormVel     = new su2double[nDim];
  su2double *GradTangVel     = new su2double[nDim];

  /*--- Allocation of primitive gradient arrays for viscous fluxes. ---*/
  su2double **Grad_Reflected = new su2double*[nPrimVarGrad];
  for (iVar = 0; iVar < nPrimVarGrad; iVar++)
    Grad_Reflected[iVar] = new su2double[nDim];

  /*---------------------------------------------------------------------------------------------*/
  /*--- Preprocessing: On a symmetry-plane, the Unit-Normal is constant. Therefore a constant ---*/
  /*---                Unit-Tangential to that Unit-Normal can be prescribed. The computation ---*/
  /*---                of these vectors is done outside the loop (over all Marker-vertices).  ---*/
  /*---                The "Normal" in SU2 isan Area-Normal and is most likely not constant   ---*/
  /*---                on the symmetry-plane.                                                 ---*/
  /*---------------------------------------------------------------------------------------------*/

  /*--- Normal vector for a random vertex (zero) on this marker (negate for outward convention). ---*/
  geometry->vertex[val_marker][0]->GetNormal(Normal); 
  for (iDim = 0; iDim < nDim; iDim++)
    Normal[iDim] = -Normal[iDim];

  /*--- Compute unit normal, to be used for unit tangential, projected velocity and velocity component gradients. ---*/
  Area = 0.0;
  for (iDim = 0; iDim < nDim; iDim++)
    Area += Normal[iDim]*Normal[iDim];
  Area = sqrt (Area);
  
  for (iDim = 0; iDim < nDim; iDim++)
    UnitNormal[iDim] = -Normal[iDim]/Area;

  /*--- Preprocessing: Compute unit tangential, the direction is arbitrary as long as t*n=0 ---*/
  if (config->GetViscous()) {
    switch( nDim ) {
      case 2: {
        Tangential[0] = -UnitNormal[1];
        Tangential[1] =  UnitNormal[0];
        break;
      }
      case 3: {
        /*--- Find the largest entry index of the UnitNormal, and create Tangential vector based on that. ---*/
        unsigned short Largest, Arbitrary, Zero;
        if     (abs(UnitNormal[0]) >= abs(UnitNormal[1]) && 
                abs(UnitNormal[0]) >= abs(UnitNormal[2])) {Largest=0;Arbitrary=1;Zero=2;}
        else if(abs(UnitNormal[1]) >= abs(UnitNormal[0]) && 
                abs(UnitNormal[1]) >= abs(UnitNormal[2])) {Largest=1;Arbitrary=0;Zero=2;}
        else                                              {Largest=2;Arbitrary=1;Zero=0;}

        Tangential[Largest] = -UnitNormal[Arbitrary]/sqrt(pow(UnitNormal[Largest],2) + pow(UnitNormal[Arbitrary],2));
        Tangential[Arbitrary] =  UnitNormal[Largest]/sqrt(pow(UnitNormal[Largest],2) + pow(UnitNormal[Arbitrary],2));
        Tangential[Zero] =  0.0;
        break;
      }
    }
  }
  
  /*--- Loop over all the vertices on this boundary marker. ---*/
  for (iVertex = 0; iVertex < geometry->nVertex[val_marker]; iVertex++) {
    
    iPoint = geometry->vertex[val_marker][iVertex]->GetNode();
    
    /*--- Check if the node belongs to the domain (i.e., not a halo node) ---*/
    if (geometry->node[iPoint]->GetDomain()) {

      /*-------------------------------------------------------------------------------*/
      /*--- Step 1: For the convective fluxes, create a reflected state of the      ---*/
      /*---         Primitive variables by copying all interior values to the       ---*/
      /*---         reflected. Only the velocity is mirrored along the symmetry     ---*/
      /*---         axis. Based on the Upwind_Residual routine.                     ---*/
      /*-------------------------------------------------------------------------------*/

      /*--- Allocate the reflected state at the symmetry boundary. ---*/
      V_reflected = GetCharacPrimVar(val_marker, iVertex);
      
      /*--- Grid movement ---*/
      if (dynamic_grid)
        conv_numerics->SetGridVel(geometry->node[iPoint]->GetGridVel(), geometry->node[iPoint]->GetGridVel());
      
      /*--- Normal vector for this vertex (negate for outward convention). ---*/
      geometry->vertex[val_marker][iVertex]->GetNormal(Normal);
      for (iDim = 0; iDim < nDim; iDim++)
        Normal[iDim] = -Normal[iDim];
      conv_numerics->SetNormal(Normal);
      
      /*--- Get current solution at this boundary node ---*/
      V_domain = node[iPoint]->GetPrimitive();
      
      /*--- Set the reflected state based on the boundary node. Scalars are copied and 
            the velocity is mirrored along the symmetry boundary, i.e. the velocity in 
            normal direction is substracted twice. ---*/
      for(iVar = 0; iVar < nPrimVar; iVar++)
        V_reflected[iVar] = node[iPoint]->GetPrimitive(iVar);

      /*--- Compute velocity in normal direction (ProjVelcity_i=(v*n)) und substract twice from
            velocity in normal direction: v_r = v - 2 (v*n)n ---*/
      ProjVelocity_i = 0.0;
      for (iDim = 0; iDim < nDim; iDim++)
        ProjVelocity_i += node[iPoint]->GetVelocity(iDim)*UnitNormal[iDim];
      
      for (iDim = 0; iDim < nDim; iDim++)
        V_reflected[iDim+1] = node[iPoint]->GetVelocity(iDim) - 2.0 * ProjVelocity_i*UnitNormal[iDim];
      
      /*--- Set Primitive and Secondary for numerics class. ---*/
      conv_numerics->SetPrimitive(V_domain, V_reflected);
      conv_numerics->SetSecondary(node[iPoint]->GetSecondary(), node[iPoint]->GetSecondary());

      /*--- Compute the residual using an upwind scheme. ---*/
      conv_numerics->ComputeResidual(Residual, Jacobian_i, Jacobian_j, config);
      
      /*--- Update residual value ---*/     
      LinSysRes.AddBlock(iPoint, Residual);
      
      /*--- Jacobian contribution for implicit integration. ---*/
      if (implicit) {
        Jacobian.AddBlock(iPoint, iPoint, Jacobian_i);
      }
      
      if (config->GetViscous()) {
        
        /*-------------------------------------------------------------------------------*/
        /*--- Step 2: The viscous fluxes of the Navier-Stokes equations depend on the ---*/
        /*---         Primitive variables and their gradients. The viscous numerics   ---*/
        /*---         container is filled just as the convective numerics container,  ---*/
        /*---         but the primitive gradients of the reflected state have to be   ---*/
        /*---         determined additionally such that symmetry at the boundary is   ---*/
        /*---         enforced. Based on the Viscous_Residual routine.                ---*/
        /*-------------------------------------------------------------------------------*/

        /*--- Set the normal vector and the coordinates. ---*/
        visc_numerics->SetCoord(geometry->node[iPoint]->GetCoord(), geometry->node[iPoint]->GetCoord());
        visc_numerics->SetNormal(Normal);
        
        /*--- Set the primitive and Secondary variables. ---*/  
        visc_numerics->SetPrimitive(V_domain, V_reflected);
        visc_numerics->SetSecondary(node[iPoint]->GetSecondary(), node[iPoint]->GetSecondary());
        
        /*--- For viscous Fluxes also the gradients of the primitives need to be determined.
              1. The gradients of scalars are mirrored along the sym plane just as velocity for the primitives
              2. The gradients of the velocity components need more attention, i.e. the gradient of the
                 normal velocity in tangential direction is mirrored and the gradient of the tangential velocity in 
                 normal direction is mirrored. ---*/

        /*--- Get gradients of primitives of boundary cell ---*/ 
        for (iVar = 0; iVar < nPrimVarGrad; iVar++)
          for (iDim = 0; iDim < nDim; iDim++)
            Grad_Reflected[iVar][iDim] = node[iPoint]->GetGradient_Primitive(iVar, iDim);
        
        /*--- Reflect the gradients for all scalars including the velocity components.
              The gradients of the velocity components are set later with the 
              correct values: grad(V)_r = grad(V) - 2 [grad(V)*n]n, V beeing any primitive ---*/
        for (iVar = 0; iVar < nPrimVarGrad; iVar++) {
          if(iVar == 0 || iVar > nDim) { // Exclude velocity component gradients

            /*--- Compute projected part of the gradient in a dot product ---*/
            ProjGradient = 0.0;
            for (iDim = 0; iDim < nDim; iDim++)
              ProjGradient += Grad_Reflected[iVar][iDim]*UnitNormal[iDim];
              
            for (iDim = 0; iDim < nDim; iDim++)           
              Grad_Reflected[iVar][iDim] = Grad_Reflected[iVar][iDim] - 2.0 * ProjGradient*UnitNormal[iDim];
          }
        }
        
        /*--- Compute gradients of normal and tangential velocity:
              grad(v*n) = grad(v_x) n_x + grad(v_y) n_y (+ grad(v_z) n_z)
              grad(v*t) = grad(v_x) t_x + grad(v_y) t_y (+ grad(v_z) t_z) ---*/
        for (iVar = 0; iVar < nDim; iVar++) { // counts gradient components
          GradNormVel[iVar] = 0.0;
          GradTangVel[iVar] = 0.0;
          for (iDim = 0; iDim < nDim; iDim++) { // counts sum with unit normal/tangential
            GradNormVel[iVar] += Grad_Reflected[iDim+1][iVar] * UnitNormal[iDim];
            GradTangVel[iVar] += Grad_Reflected[iDim+1][iVar] * Tangential[iDim];
          }
        }

        /*--- Refelect gradients in tangential and normal direction by substracting the normal/tangential
              component twice, just as done with velocity above.
              grad(v*n)_r = grad(v*n) - 2 {grad([v*n])*t}t
              grad(v*t)_r = grad(v*t) - 2 {grad([v*t])*n}n ---*/
        ProjNormVelGrad = 0.0;
        ProjTangVelGrad = 0.0;
        for (iDim = 0; iDim < nDim; iDim++) {
          ProjNormVelGrad += GradNormVel[iDim]*Tangential[iDim]; //grad([v*n])*t
          ProjTangVelGrad += GradTangVel[iDim]*UnitNormal[iDim]; //grad([v*t])*n
        }
        
        for (iDim = 0; iDim < nDim; iDim++) {
          GradNormVel[iDim] = GradNormVel[iDim] - 2.0 * ProjNormVelGrad * Tangential[iDim];
          GradTangVel[iDim] = GradTangVel[iDim] - 2.0 * ProjTangVelGrad * UnitNormal[iDim];
        }
        
        /*--- Transfer reflected gradients back into the Cartesian Coordinate system:
              grad(v_x)_r = grad(v*n)_r n_x + grad(v*t)_r t_x
              grad(v_y)_r = grad(v*n)_r n_y + grad(v*t)_r t_y
              ( grad(v_z)_r = grad(v*n)_r n_z + grad(v*t)_r t_z ) ---*/
        for (iVar = 0; iVar < nDim; iVar++) // loops over the velocity component gradients
          for (iDim = 0; iDim < nDim; iDim++) // loops over the entries of the above
            Grad_Reflected[iVar+1][iDim] = GradNormVel[iDim]*UnitNormal[iVar] + GradTangVel[iDim]*Tangential[iVar];
        
        /*--- Set the primitive gradients of the boundary and reflected state. ---*/
        visc_numerics->SetPrimVarGradient(node[iPoint]->GetGradient_Primitive(), Grad_Reflected);
        
        /*--- Turbulent kinetic energy. ---*/
        if ((config->GetKind_Turb_Model() == SST) || (config->GetKind_Turb_Model() == SST_SUST))
          visc_numerics->SetTurbKineticEnergy(solver_container[TURB_SOL]->node[iPoint]->GetSolution(0),
                                              solver_container[TURB_SOL]->node[iPoint]->GetSolution(0));
        
        /*--- Compute and update residual. Note that the viscous shear stress tensor is computed in the 
              following routine based upon the velocity-component gradients. ---*/
        visc_numerics->ComputeResidual(Residual, Jacobian_i, Jacobian_j, config);
        
        LinSysRes.SubtractBlock(iPoint, Residual);
        
        /*--- Jacobian contribution for implicit integration. ---*/
        if (implicit)
          Jacobian.SubtractBlock(iPoint, iPoint, Jacobian_i);
      }
    }
  }
  
  /*--- Free locally allocated memory ---*/
  delete [] Normal;
  delete [] UnitNormal;
  delete [] Tangential;
  delete [] GradNormVel;
  delete [] GradTangVel;

  for (iVar = 0; iVar < nPrimVarGrad; iVar++)
    delete [] Grad_Reflected[iVar];
  delete [] Grad_Reflected;
}

void CIncEulerSolver::BC_Fluid_Interface(CGeometry *geometry, CSolver **solver_container, CNumerics *conv_numerics, CNumerics *visc_numerics,
                                         CConfig *config) {
  
  unsigned long iVertex, jVertex, iPoint, Point_Normal = 0;
  unsigned short iDim, iVar, iMarker, nDonorVertex;
  
  bool implicit      = (config->GetKind_TimeIntScheme_Flow() == EULER_IMPLICIT);
  bool viscous       = config->GetViscous();
  
  su2double *Normal = new su2double[nDim];
  su2double *PrimVar_i = new su2double[nPrimVar];
  su2double *PrimVar_j = new su2double[nPrimVar];
  su2double *tmp_residual = new su2double[nVar];
  
  su2double weight;
   
  for (iMarker = 0; iMarker < config->GetnMarker_All(); iMarker++) {

    if (config->GetMarker_All_KindBC(iMarker) == FLUID_INTERFACE) {

      for (iVertex = 0; iVertex < geometry->nVertex[iMarker]; iVertex++) {
        iPoint = geometry->vertex[iMarker][iVertex]->GetNode();

        if (geometry->node[iPoint]->GetDomain()) {

          nDonorVertex = GetnSlidingStates(iMarker, iVertex);
          
          /*--- Initialize Residual, this will serve to accumulate the average ---*/

          for (iVar = 0; iVar < nVar; iVar++)
            Residual[iVar] = 0.0;

          /*--- Loop over the nDonorVertexes and compute the averaged flux ---*/

          for (jVertex = 0; jVertex < nDonorVertex; jVertex++){

            Point_Normal = geometry->vertex[iMarker][iVertex]->GetNormal_Neighbor();

            for (iVar = 0; iVar < nPrimVar; iVar++) {
              PrimVar_i[iVar] = node[iPoint]->GetPrimitive(iVar);
              PrimVar_j[iVar] = GetSlidingState(iMarker, iVertex, iVar, jVertex);
            }
            
            /*--- Get the weight computed in the interpolator class for the j-th donor vertex ---*/

            weight = GetSlidingState(iMarker, iVertex, nPrimVar, jVertex);

            /*--- Set primitive variables ---*/

            conv_numerics->SetPrimitive( PrimVar_i, PrimVar_j );
          
            /*--- Set the normal vector ---*/
 
            geometry->vertex[iMarker][iVertex]->GetNormal(Normal);
            for (iDim = 0; iDim < nDim; iDim++) 
              Normal[iDim] = -Normal[iDim];

            conv_numerics->SetNormal(Normal);

            if (dynamic_grid)
              conv_numerics->SetGridVel(geometry->node[iPoint]->GetGridVel(), geometry->node[iPoint]->GetGridVel());
            
            /*--- Compute the convective residual using an upwind scheme ---*/

            conv_numerics->ComputeResidual(tmp_residual, Jacobian_i, Jacobian_j, config);

            /*--- Accumulate the residuals to compute the average ---*/
            
            for (iVar = 0; iVar < nVar; iVar++)
              Residual[iVar] += weight*tmp_residual[iVar];

          }

          /*--- Add Residuals and Jacobians ---*/
  
          LinSysRes.AddBlock(iPoint, Residual);
          if (implicit) 
            Jacobian.AddBlock(iPoint, iPoint, Jacobian_i);

          if (viscous) {
            
            /*--- Initialize Residual, this will serve to accumulate the average ---*/
            
            for (iVar = 0; iVar < nVar; iVar++)
              Residual[iVar] = 0.0;
              
            /*--- Loop over the nDonorVertexes and compute the averaged flux ---*/
            
            for (jVertex = 0; jVertex < nDonorVertex; jVertex++){
              PrimVar_j[nDim+5] = GetSlidingState(iMarker, iVertex, nDim+5, jVertex); 
              PrimVar_j[nDim+6] = GetSlidingState(iMarker, iVertex, nDim+6, jVertex); 

              /*--- Get the weight computed in the interpolator class for the j-th donor vertex ---*/
              
              weight = GetSlidingState(iMarker, iVertex, nPrimVar, jVertex);
              
              /*--- Set the normal vector and the coordinates ---*/

              visc_numerics->SetNormal(Normal);
              visc_numerics->SetCoord(geometry->node[iPoint]->GetCoord(), geometry->node[Point_Normal]->GetCoord());

              /*--- Primitive variables, and gradient ---*/

              visc_numerics->SetPrimitive(PrimVar_i, PrimVar_j);
              visc_numerics->SetPrimVarGradient(node[iPoint]->GetGradient_Primitive(), node[iPoint]->GetGradient_Primitive());

              /*--- Turbulent kinetic energy ---*/

              if ((config->GetKind_Turb_Model() == SST) || (config->GetKind_Turb_Model() == SST_SUST))
                visc_numerics->SetTurbKineticEnergy(solver_container[TURB_SOL]->node[iPoint]->GetSolution(0), solver_container[TURB_SOL]->node[iPoint]->GetSolution(0));

              /*--- Set the wall shear stress values (wall functions) to -1 (no evaluation using wall functions) ---*/
              
              visc_numerics->SetTauWall(-1.0, -1.0);

              /*--- Compute and update residual ---*/

              visc_numerics->ComputeResidual(tmp_residual, Jacobian_i, Jacobian_j, config);
              
              /*--- Accumulate the residuals to compute the average ---*/
              
              for (iVar = 0; iVar < nVar; iVar++)
                Residual[iVar] += weight*tmp_residual[iVar];
            }
          
            LinSysRes.SubtractBlock(iPoint, Residual);
 
            /*--- Jacobian contribution for implicit integration ---*/

            if (implicit)
              Jacobian.SubtractBlock(iPoint, iPoint, Jacobian_i);
            
          }
        }
      }
    }
  }

  /*--- Free locally allocated memory ---*/

  delete [] tmp_residual;
  delete [] Normal;
  delete [] PrimVar_i;
  delete [] PrimVar_j;
  
}

void CIncEulerSolver::BC_Periodic(CGeometry *geometry, CSolver **solver_container,
                               CNumerics *numerics, CConfig *config) {
  
  /*--- Complete residuals for periodic boundary conditions. We loop over
   the periodic BCs in matching pairs so that, in the event that there are
   adjacent periodic markers, the repeated points will have their residuals
   accumulated correctly during the communications. For implicit calculations,
   the Jacobians and linear system are also correctly adjusted here. ---*/
  
  for (unsigned short iPeriodic = 1; iPeriodic <= config->GetnMarker_Periodic()/2; iPeriodic++) {
    InitiatePeriodicComms(geometry, config, iPeriodic, PERIODIC_RESIDUAL);
    CompletePeriodicComms(geometry, config, iPeriodic, PERIODIC_RESIDUAL);
  }
  
}

void CIncEulerSolver::BC_Custom(CGeometry      *geometry,
                                CSolver        **solver_container,
                                CNumerics      *conv_numerics,
                                CNumerics      *visc_numerics,
                                CConfig        *config,
                                unsigned short val_marker) {
  
  /* Check for a verification solution. */
  
  if (VerificationSolution) {
    
    unsigned short iVar;
    unsigned long iVertex, iPoint, total_index;
    
    bool implicit = (config->GetKind_TimeIntScheme_Flow() == EULER_IMPLICIT);
    
    /*--- Get the physical time. ---*/
    
    su2double time = 0.0;
    if (config->GetUnsteady_Simulation()) time = config->GetPhysicalTime();
    
    /*--- Loop over all the vertices on this boundary marker ---*/
    
    for (iVertex = 0; iVertex < geometry->nVertex[val_marker]; iVertex++) {
      
      /*--- Get the point index for the current node. ---*/
      
      iPoint = geometry->vertex[val_marker][iVertex]->GetNode();
      
      /*--- Check if the node belongs to the domain (i.e, not a halo node) ---*/
      
      if (geometry->node[iPoint]->GetDomain()) {
        
        /*--- Get the coordinates for the current node. ---*/
        
        const su2double *coor = geometry->node[iPoint]->GetCoord();
        
        /*--- Get the conservative state from the verification solution. ---*/
        
        VerificationSolution->GetBCState(coor, time, Solution);
        
        /*--- For verification cases, we will apply a strong Dirichlet
         condition by setting the solution values at the boundary nodes
         directly and setting the residual to zero at those nodes. ---*/
        
        node[iPoint]->SetSolution_Old(Solution);
        node[iPoint]->SetSolution(Solution);
        node[iPoint]->SetRes_TruncErrorZero();
        LinSysRes.SetBlock_Zero(iPoint);
        
        /*--- Adjust rows of the Jacobian (includes 1 in the diagonal) ---*/
        
        if (implicit){
          for (iVar = 0; iVar < nVar; iVar++) {
            total_index = iPoint*nVar+iVar;
            Jacobian.DeleteValsRowi(total_index);
          }
        }
        
      }
    }
    
  } else {
    
    /* The user must specify the custom BC's here. */
    SU2_MPI::Error("Implement customized boundary conditions here.", CURRENT_FUNCTION);
    
  }
  
}

void CIncEulerSolver::SetResidual_DualTime(CGeometry *geometry, CSolver **solver_container, CConfig *config,
                                        unsigned short iRKStep, unsigned short iMesh, unsigned short RunTime_EqSystem) {
  
  /*--- Local variables ---*/
  
  unsigned short iVar, jVar, iMarker, iDim;
  unsigned long iPoint, jPoint, iEdge, iVertex;
  
  su2double Density, Cp;
  su2double *V_time_nM1, *V_time_n, *V_time_nP1;
  su2double U_time_nM1[5], U_time_n[5], U_time_nP1[5];
  su2double Volume_nM1, Volume_nP1, TimeStep;
  su2double *Normal = NULL, *GridVel_i = NULL, *GridVel_j = NULL, Residual_GCL;
  
  bool implicit         = (config->GetKind_TimeIntScheme_Flow() == EULER_IMPLICIT);
  bool variable_density = (config->GetKind_DensityModel() == VARIABLE);
  bool energy           = config->GetEnergy_Equation();
  
  /*--- Store the physical time step ---*/
  
  TimeStep = config->GetDelta_UnstTimeND();
  
  /*--- Compute the dual time-stepping source term for static meshes ---*/
  
  if (!dynamic_grid) {
    
    /*--- Loop over all nodes (excluding halos) ---*/
    
    for (iPoint = 0; iPoint < nPointDomain; iPoint++) {
      
      /*--- Initialize the Residual / Jacobian container to zero. ---*/
      
      for (iVar = 0; iVar < nVar; iVar++) {
        Residual[iVar] = 0.0;
        if (implicit) {
        for (jVar = 0; jVar < nVar; jVar++)
          Jacobian_i[iVar][jVar] = 0.0;
        }
      }
      
      /*--- Retrieve the solution at time levels n-1, n, and n+1. Note that
       we are currently iterating on U^n+1 and that U^n & U^n-1 are fixed,
       previous solutions that are stored in memory. These are actually
       the primitive values, but we will convert to conservatives. ---*/
      
      V_time_nM1 = node[iPoint]->GetSolution_time_n1();
      V_time_n   = node[iPoint]->GetSolution_time_n();
      V_time_nP1 = node[iPoint]->GetSolution();
      
      /*--- Access the density and Cp at this node (constant for now). ---*/

      Density     = node[iPoint]->GetDensity();
      Cp          = node[iPoint]->GetSpecificHeatCp();
      
      /*--- Compute the conservative variable vector for all time levels. ---*/
      
      U_time_nM1[0] = Density;
      U_time_n[0]   = Density;
      U_time_nP1[0] = Density;
      
      for (iDim = 0; iDim < nDim; iDim++) {
        U_time_nM1[iDim+1] = Density*V_time_nM1[iDim+1];
        U_time_n[iDim+1]   = Density*V_time_n[iDim+1];
        U_time_nP1[iDim+1] = Density*V_time_nP1[iDim+1];
      }
      
      U_time_nM1[nDim+1] = Density*Cp*V_time_nM1[nDim+1];
      U_time_n[nDim+1]   = Density*Cp*V_time_n[nDim+1];
      U_time_nP1[nDim+1] = Density*Cp*V_time_nP1[nDim+1];
      
      /*--- CV volume at time n+1. As we are on a static mesh, the volume
       of the CV will remained fixed for all time steps. ---*/
      
      Volume_nP1 = geometry->node[iPoint]->GetVolume();
      
      /*--- Compute the dual time-stepping source term based on the chosen
       time discretization scheme (1st- or 2nd-order). Note that for an
       incompressible problem, the pressure equation does not have a
       contribution, as the time derivative should always be zero. ---*/
      
      for (iVar = 0; iVar < nVar; iVar++) {
        if (config->GetUnsteady_Simulation() == DT_STEPPING_1ST)
          Residual[iVar] = (U_time_nP1[iVar] - U_time_n[iVar])*Volume_nP1 / TimeStep;
        if (config->GetUnsteady_Simulation() == DT_STEPPING_2ND)
          Residual[iVar] = ( 3.0*U_time_nP1[iVar] - 4.0*U_time_n[iVar]
                            +1.0*U_time_nM1[iVar])*Volume_nP1 / (2.0*TimeStep);
      }
      
      if (!energy) Residual[nDim+1] = 0.0;
      
      /*--- Store the residual and compute the Jacobian contribution due
       to the dual time source term. ---*/
      
      LinSysRes.AddBlock(iPoint, Residual);
      
      if (implicit) {
        SetPreconditioner(config, iPoint);
        for (iVar = 0; iVar < nVar; iVar++) {
          for (jVar = 0; jVar < nVar; jVar++) {
            Jacobian_i[iVar][jVar] = Preconditioner[iVar][jVar];
          }
        }

        for (iVar = 0; iVar < nVar; iVar++) {
          for (jVar = 0; jVar < nVar; jVar++) {
            if (config->GetUnsteady_Simulation() == DT_STEPPING_1ST)
              Jacobian_i[iVar][jVar] *= Volume_nP1 / TimeStep;
            if (config->GetUnsteady_Simulation() == DT_STEPPING_2ND)
              Jacobian_i[iVar][jVar] *= (Volume_nP1*3.0)/(2.0*TimeStep);
          }
        }

        if (!energy) {
            for (iVar = 0; iVar < nVar; iVar++) {
              Jacobian_i[iVar][nDim+1] = 0.0;
              Jacobian_i[nDim+1][iVar] = 0.0;
            }
        }
        
        Jacobian.AddBlock(iPoint, iPoint, Jacobian_i);
        
      }
    }
    
  }
  
  else {
    
    /*--- For unsteady flows on dynamic meshes (rigidly transforming or
     dynamically deforming), the Geometric Conservation Law (GCL) should be
     satisfied in conjunction with the ALE formulation of the governing
     equations. The GCL prevents accuracy issues caused by grid motion, i.e.
     a uniform free-stream should be preserved through a moving grid. First,
     we will loop over the edges and boundaries to compute the GCL component
     of the dual time source term that depends on grid velocities. ---*/
    
    for (iEdge = 0; iEdge < geometry->GetnEdge(); iEdge++) {
      
      /*--- Initialize the Residual / Jacobian container to zero. ---*/
      
      for (iVar = 0; iVar < nVar; iVar++) Residual[iVar] = 0.0;
      
      /*--- Get indices for nodes i & j plus the face normal ---*/
      
      iPoint = geometry->edge[iEdge]->GetNode(0);
      jPoint = geometry->edge[iEdge]->GetNode(1);
      Normal = geometry->edge[iEdge]->GetNormal();
      
      /*--- Grid velocities stored at nodes i & j ---*/
      
      GridVel_i = geometry->node[iPoint]->GetGridVel();
      GridVel_j = geometry->node[jPoint]->GetGridVel();
      
      /*--- Compute the GCL term by averaging the grid velocities at the
       edge mid-point and dotting with the face normal. ---*/
      
      Residual_GCL = 0.0;
      for (iDim = 0; iDim < nDim; iDim++)
        Residual_GCL += 0.5*(GridVel_i[iDim]+GridVel_j[iDim])*Normal[iDim];
      
      /*--- Compute the GCL component of the source term for node i ---*/
      
      V_time_n = node[iPoint]->GetSolution_time_n();
      
      /*--- Access the density and Cp at this node (constant for now). ---*/

      Density     = node[iPoint]->GetDensity();
      Cp          = node[iPoint]->GetSpecificHeatCp();

      /*--- Compute the conservative variable vector for all time levels. ---*/
      
      U_time_n[0] = Density;
      for (iDim = 0; iDim < nDim; iDim++) {
        U_time_n[iDim+1] = Density*V_time_n[iDim+1];
      }
      U_time_n[nDim+1] = Density*Cp*V_time_n[nDim+1];
      
      for (iVar = 0; iVar < nVar; iVar++)
        Residual[iVar] = U_time_n[iVar]*Residual_GCL;
      
      if (!energy) Residual[nDim+1] = 0.0;
      LinSysRes.AddBlock(iPoint, Residual);
      
      /*--- Compute the GCL component of the source term for node j ---*/
      
      V_time_n = node[jPoint]->GetSolution_time_n();
      
      U_time_n[0] = Density;
      for (iDim = 0; iDim < nDim; iDim++) {
        U_time_n[iDim+1] = Density*V_time_n[iDim+1];
      }
      U_time_n[nDim+1] = Density*Cp*V_time_n[nDim+1];
      
      for (iVar = 0; iVar < nVar; iVar++)
        Residual[iVar] = U_time_n[iVar]*Residual_GCL;
      
      if (!energy) Residual[nDim+1] = 0.0;
      LinSysRes.SubtractBlock(jPoint, Residual);
      
    }
    
    /*---  Loop over the boundary edges ---*/
    
    for (iMarker = 0; iMarker < geometry->GetnMarker(); iMarker++) {
      if ((config->GetMarker_All_KindBC(iMarker) != INTERNAL_BOUNDARY) &&
          (config->GetMarker_All_KindBC(iMarker) != PERIODIC_BOUNDARY)) {
      for (iVertex = 0; iVertex < geometry->GetnVertex(iMarker); iVertex++) {
        
        /*--- Initialize the Residual / Jacobian container to zero. ---*/
        
        for (iVar = 0; iVar < nVar; iVar++) Residual[iVar] = 0.0;
        
        /*--- Get the index for node i plus the boundary face normal ---*/
        
        iPoint = geometry->vertex[iMarker][iVertex]->GetNode();
        Normal = geometry->vertex[iMarker][iVertex]->GetNormal();
        
        /*--- Grid velocities stored at boundary node i ---*/
        
        GridVel_i = geometry->node[iPoint]->GetGridVel();
        
        /*--- Compute the GCL term by dotting the grid velocity with the face
         normal. The normal is negated to match the boundary convention. ---*/
        
        Residual_GCL = 0.0;
        for (iDim = 0; iDim < nDim; iDim++)
          Residual_GCL -= 0.5*(GridVel_i[iDim]+GridVel_i[iDim])*Normal[iDim];
        
        /*--- Compute the GCL component of the source term for node i ---*/
        
        V_time_n = node[iPoint]->GetSolution_time_n();
        
        /*--- Access the density and Cp at this node (constant for now). ---*/
        
        Density     = node[iPoint]->GetDensity();
        Cp          = node[iPoint]->GetSpecificHeatCp();
        
        U_time_n[0] = Density;
        for (iDim = 0; iDim < nDim; iDim++) {
          U_time_n[iDim+1] = Density*V_time_n[iDim+1];
        }
        U_time_n[nDim+1] = Density*Cp*V_time_n[nDim+1];
        
        for (iVar = 0; iVar < nVar; iVar++)
          Residual[iVar] = U_time_n[iVar]*Residual_GCL;
        
        if (!energy) Residual[nDim+1] = 0.0;
        LinSysRes.AddBlock(iPoint, Residual);
        
      }
      }
    }
    
    /*--- Loop over all nodes (excluding halos) to compute the remainder
     of the dual time-stepping source term. ---*/
    
    for (iPoint = 0; iPoint < nPointDomain; iPoint++) {
      
      /*--- Initialize the Residual / Jacobian container to zero. ---*/
      
      for (iVar = 0; iVar < nVar; iVar++) {
        Residual[iVar] = 0.0;
        if (implicit) {
          for (jVar = 0; jVar < nVar; jVar++)
            Jacobian_i[iVar][jVar] = 0.0;
        }
      }
      
      /*--- Retrieve the solution at time levels n-1, n, and n+1. Note that
       we are currently iterating on U^n+1 and that U^n & U^n-1 are fixed,
       previous solutions that are stored in memory. ---*/
      
      V_time_nM1 = node[iPoint]->GetSolution_time_n1();
      V_time_n   = node[iPoint]->GetSolution_time_n();
      V_time_nP1 = node[iPoint]->GetSolution();
      
      /*--- Access the density and Cp at this node (constant for now). ---*/
      
      Density     = node[iPoint]->GetDensity();
      Cp          = node[iPoint]->GetSpecificHeatCp();
      
      /*--- Compute the conservative variable vector for all time levels. ---*/
      
      U_time_nM1[0] = Density;
      U_time_n[0]   = Density;
      U_time_nP1[0] = Density;
      
      for (iDim = 0; iDim < nDim; iDim++) {
        U_time_nM1[iDim+1] = Density*V_time_nM1[iDim+1];
        U_time_n[iDim+1]   = Density*V_time_n[iDim+1];
        U_time_nP1[iDim+1] = Density*V_time_nP1[iDim+1];
      }
      
      U_time_nM1[nDim+1] = Density*Cp*V_time_nM1[nDim+1];
      U_time_n[nDim+1]   = Density*Cp*V_time_n[nDim+1];
      U_time_nP1[nDim+1] = Density*Cp*V_time_nP1[nDim+1];
      
      /*--- CV volume at time n-1 and n+1. In the case of dynamically deforming
       grids, the volumes will change. On rigidly transforming grids, the
       volumes will remain constant. ---*/
      
      Volume_nM1 = geometry->node[iPoint]->GetVolume_nM1();
      Volume_nP1 = geometry->node[iPoint]->GetVolume();
      
      /*--- Compute the dual time-stepping source residual. Due to the
       introduction of the GCL term above, the remainder of the source residual
       due to the time discretization has a new form.---*/
      
      for (iVar = 0; iVar < nVar; iVar++) {
        if (config->GetUnsteady_Simulation() == DT_STEPPING_1ST)
          Residual[iVar] = (U_time_nP1[iVar] - U_time_n[iVar])*(Volume_nP1/TimeStep);
        if (config->GetUnsteady_Simulation() == DT_STEPPING_2ND)
          Residual[iVar] = (U_time_nP1[iVar] - U_time_n[iVar])*(3.0*Volume_nP1/(2.0*TimeStep))
          + (U_time_nM1[iVar] - U_time_n[iVar])*(Volume_nM1/(2.0*TimeStep));
      }
      
      /*--- Store the residual and compute the Jacobian contribution due
       to the dual time source term. ---*/
      if (!energy) Residual[nDim+1] = 0.0;
      LinSysRes.AddBlock(iPoint, Residual);
      if (implicit) {
        SetPreconditioner(config, iPoint);
        for (iVar = 0; iVar < nVar; iVar++) {
          for (jVar = 0; jVar < nVar; jVar++) {
            Jacobian_i[iVar][jVar] = Preconditioner[iVar][jVar];
          }
        }

        for (iVar = 0; iVar < nVar; iVar++) {
          for (jVar = 0; jVar < nVar; jVar++) {
            if (config->GetUnsteady_Simulation() == DT_STEPPING_1ST)
              Jacobian_i[iVar][jVar] *= Volume_nP1 / TimeStep;
            if (config->GetUnsteady_Simulation() == DT_STEPPING_2ND)
              Jacobian_i[iVar][jVar] *= (Volume_nP1*3.0)/(2.0*TimeStep);
          }
        }

        if (!energy) {
          for (iVar = 0; iVar < nVar; iVar++) {
            Jacobian_i[iVar][nDim+1] = 0.0;
            Jacobian_i[nDim+1][iVar] = 0.0;
          }
        }
        Jacobian.AddBlock(iPoint, iPoint, Jacobian_i);
      }
    }
  }
  
}

void CIncEulerSolver::GetOutlet_Properties(CGeometry *geometry, CConfig *config, unsigned short iMesh, bool Output) {
  
  unsigned short iDim, iMarker;
  unsigned long iVertex, iPoint;
  su2double *V_outlet = NULL, Velocity[3], MassFlow,
  Velocity2, Density, Area, AxiFactor;
  unsigned short iMarker_Outlet, nMarker_Outlet;
  string Inlet_TagBound, Outlet_TagBound;
  
  bool axisymmetric = config->GetAxisymmetric();

  bool write_heads = ((((config->GetExtIter() % (config->GetWrt_Con_Freq()*40)) == 0)
                       && (config->GetExtIter()!= 0))
                      || (config->GetExtIter() == 1));
  
  /*--- Get the number of outlet markers and check for any mass flow BCs. ---*/
  
  nMarker_Outlet = config->GetnMarker_Outlet();
  bool Evaluate_BC = false;
  for (iMarker_Outlet = 0; iMarker_Outlet < nMarker_Outlet; iMarker_Outlet++) {
    Outlet_TagBound = config->GetMarker_Outlet_TagBound(iMarker_Outlet);
    if (config->GetKind_Inc_Outlet(Outlet_TagBound) == MASS_FLOW_OUTLET)
      Evaluate_BC = true;
  }
  
  /*--- If we have a massflow outlet BC, then we need to compute and
   communicate the total massflow, density, and area through each outlet
   boundary, so that it can be used in the iterative procedure to update
   the back pressure until we converge to the desired mass flow. This
   routine is called only once per iteration as a preprocessing and the
   values for all outlets are stored and retrieved later in the BC_Outlet
   routines. ---*/
  
  if (Evaluate_BC) {
    
    su2double *Outlet_MassFlow = new su2double[config->GetnMarker_All()];
    su2double *Outlet_Density  = new su2double[config->GetnMarker_All()];
    su2double *Outlet_Area     = new su2double[config->GetnMarker_All()];
    
    /*--- Comute MassFlow, average temp, press, etc. ---*/
    
    for (iMarker = 0; iMarker < config->GetnMarker_All(); iMarker++) {
      
      Outlet_MassFlow[iMarker] = 0.0;
      Outlet_Density[iMarker]  = 0.0;
      Outlet_Area[iMarker]     = 0.0;
      
      if ((config->GetMarker_All_KindBC(iMarker) == OUTLET_FLOW) ) {
        
        for (iVertex = 0; iVertex < geometry->nVertex[iMarker]; iVertex++) {
          
          iPoint = geometry->vertex[iMarker][iVertex]->GetNode();
          
          if (geometry->node[iPoint]->GetDomain()) {
            
            V_outlet = node[iPoint]->GetPrimitive();
            
            geometry->vertex[iMarker][iVertex]->GetNormal(Vector);
            
            if (axisymmetric) {
              if (geometry->node[iPoint]->GetCoord(1) != 0.0)
                AxiFactor = 2.0*PI_NUMBER*geometry->node[iPoint]->GetCoord(1);
              else
                AxiFactor = 1.0;
            } else {
              AxiFactor = 1.0;
            }
            
            Density      = V_outlet[nDim+2];
            
            Velocity2 = 0.0; Area = 0.0; MassFlow = 0.0;
            
            for (iDim = 0; iDim < nDim; iDim++) {
              Area += (Vector[iDim] * AxiFactor) * (Vector[iDim] * AxiFactor);
              Velocity[iDim] = V_outlet[iDim+1];
              Velocity2 += Velocity[iDim] * Velocity[iDim];
              MassFlow += Vector[iDim] * AxiFactor * Density * Velocity[iDim];
            }
            Area = sqrt (Area);
            
            Outlet_MassFlow[iMarker] += MassFlow;
            Outlet_Density[iMarker]  += Density*Area;
            Outlet_Area[iMarker]     += Area;
            
          }
        }
      }
    }
    
    /*--- Copy to the appropriate structure ---*/
    
    su2double *Outlet_MassFlow_Local = new su2double[nMarker_Outlet];
    su2double *Outlet_Density_Local  = new su2double[nMarker_Outlet];
    su2double *Outlet_Area_Local     = new su2double[nMarker_Outlet];
    
    su2double *Outlet_MassFlow_Total = new su2double[nMarker_Outlet];
    su2double *Outlet_Density_Total  = new su2double[nMarker_Outlet];
    su2double *Outlet_Area_Total     = new su2double[nMarker_Outlet];
    
    for (iMarker_Outlet = 0; iMarker_Outlet < nMarker_Outlet; iMarker_Outlet++) {
      Outlet_MassFlow_Local[iMarker_Outlet] = 0.0;
      Outlet_Density_Local[iMarker_Outlet]  = 0.0;
      Outlet_Area_Local[iMarker_Outlet]     = 0.0;
      
      Outlet_MassFlow_Total[iMarker_Outlet] = 0.0;
      Outlet_Density_Total[iMarker_Outlet]  = 0.0;
      Outlet_Area_Total[iMarker_Outlet]     = 0.0;
    }
    
    /*--- Copy the values to the local array for MPI ---*/
    
    for (iMarker = 0; iMarker < config->GetnMarker_All(); iMarker++) {
      if ((config->GetMarker_All_KindBC(iMarker) == OUTLET_FLOW)) {
        for (iMarker_Outlet = 0; iMarker_Outlet < nMarker_Outlet; iMarker_Outlet++) {
          Outlet_TagBound = config->GetMarker_Outlet_TagBound(iMarker_Outlet);
          if (config->GetMarker_All_TagBound(iMarker) == Outlet_TagBound) {
            Outlet_MassFlow_Local[iMarker_Outlet] += Outlet_MassFlow[iMarker];
            Outlet_Density_Local[iMarker_Outlet]  += Outlet_Density[iMarker];
            Outlet_Area_Local[iMarker_Outlet]     += Outlet_Area[iMarker];
          }
        }
      }
    }
    
    /*--- All the ranks to compute the total value ---*/
    
#ifdef HAVE_MPI
    
    SU2_MPI::Allreduce(Outlet_MassFlow_Local, Outlet_MassFlow_Total, nMarker_Outlet, MPI_DOUBLE, MPI_SUM, MPI_COMM_WORLD);
    SU2_MPI::Allreduce(Outlet_Density_Local, Outlet_Density_Total, nMarker_Outlet, MPI_DOUBLE, MPI_SUM, MPI_COMM_WORLD);
    SU2_MPI::Allreduce(Outlet_Area_Local, Outlet_Area_Total, nMarker_Outlet, MPI_DOUBLE, MPI_SUM, MPI_COMM_WORLD);
    
#else
    
    for (iMarker_Outlet = 0; iMarker_Outlet < nMarker_Outlet; iMarker_Outlet++) {
      Outlet_MassFlow_Total[iMarker_Outlet] = Outlet_MassFlow_Local[iMarker_Outlet];
      Outlet_Density_Total[iMarker_Outlet]  = Outlet_Density_Local[iMarker_Outlet];
      Outlet_Area_Total[iMarker_Outlet]     = Outlet_Area_Local[iMarker_Outlet];
    }
    
#endif
    
    for (iMarker_Outlet = 0; iMarker_Outlet < nMarker_Outlet; iMarker_Outlet++) {
      if (Outlet_Area_Total[iMarker_Outlet] != 0.0) {
        Outlet_Density_Total[iMarker_Outlet] /= Outlet_Area_Total[iMarker_Outlet];
      }
      else {
        Outlet_Density_Total[iMarker_Outlet] = 0.0;
      }
      
      if (iMesh == MESH_0) {
        config->SetOutlet_MassFlow(iMarker_Outlet, Outlet_MassFlow_Total[iMarker_Outlet]);
        config->SetOutlet_Density(iMarker_Outlet, Outlet_Density_Total[iMarker_Outlet]);
        config->SetOutlet_Area(iMarker_Outlet, Outlet_Area_Total[iMarker_Outlet]);
      }
    }
    
    /*--- Screen output using the values already stored in the config container ---*/
    
    if ((rank == MASTER_NODE) && (iMesh == MESH_0) ) {
      
      cout.precision(5);
      cout.setf(ios::fixed, ios::floatfield);
      
      if (write_heads && Output && !config->GetDiscrete_Adjoint()) {
        cout << endl   << "---------------------------- Outlet properties --------------------------" << endl;
      }
      
      for (iMarker_Outlet = 0; iMarker_Outlet < nMarker_Outlet; iMarker_Outlet++) {
        Outlet_TagBound = config->GetMarker_Outlet_TagBound(iMarker_Outlet);
        if (write_heads && Output && !config->GetDiscrete_Adjoint()) {
          
          /*--- Geometry defintion ---*/
          
          cout <<"Outlet surface: " << Outlet_TagBound << "." << endl;
          
          if ((nDim ==3) || axisymmetric) {
            cout <<"Area (m^2): " << config->GetOutlet_Area(Outlet_TagBound) << endl;
          }
          if (nDim == 2) {
            cout <<"Length (m): " << config->GetOutlet_Area(Outlet_TagBound) << "." << endl;
          }
          
          cout << setprecision(5) << "Outlet Avg. Density (kg/m^3): " <<  config->GetOutlet_Density(Outlet_TagBound) * config->GetDensity_Ref() << endl;
          su2double Outlet_mDot = fabs(config->GetOutlet_MassFlow(Outlet_TagBound)) * config->GetDensity_Ref() * config->GetVelocity_Ref();
          cout << "Outlet mass flow (kg/s): "; cout << setprecision(5) << Outlet_mDot;
          
        }
      }
      
      if (write_heads && Output && !config->GetDiscrete_Adjoint()) {cout << endl;
        cout << "-------------------------------------------------------------------------" << endl << endl;
      }
      
      cout.unsetf(ios_base::floatfield);
      
    }
    
    delete [] Outlet_MassFlow_Local;
    delete [] Outlet_Density_Local;
    delete [] Outlet_Area_Local;
    
    delete [] Outlet_MassFlow_Total;
    delete [] Outlet_Density_Total;
    delete [] Outlet_Area_Total;
    
    delete [] Outlet_MassFlow;
    delete [] Outlet_Density;
    delete [] Outlet_Area;
    
  }
  
}

void CIncEulerSolver::ComputeResidual_Multizone(CGeometry *geometry, CConfig *config){

  unsigned short iVar;
  unsigned long iPoint;
  su2double residual;

  /*--- Set Residuals to zero ---*/

  for (iVar = 0; iVar < nVar; iVar++){
      SetRes_BGS(iVar,0.0);
      SetRes_Max_BGS(iVar,0.0,0);
  }

  /*--- Set the residuals ---*/
  for (iPoint = 0; iPoint < nPointDomain; iPoint++){
      for (iVar = 0; iVar < nVar; iVar++){
          residual = node[iPoint]->GetSolution(iVar) - node[iPoint]->Get_BGSSolution_k(iVar);
          AddRes_BGS(iVar,residual*residual);
          AddRes_Max_BGS(iVar,fabs(residual),geometry->node[iPoint]->GetGlobalIndex(),geometry->node[iPoint]->GetCoord());
      }
  }

  SetResidual_BGS(geometry, config);

}


void CIncEulerSolver::UpdateSolution_BGS(CGeometry *geometry, CConfig *config){

  unsigned long iPoint;

  /*--- To nPoint: The solution must be communicated beforehand ---*/
  for (iPoint = 0; iPoint < nPoint; iPoint++){

    node[iPoint]->Set_BGSSolution_k();

  }

}

void CIncEulerSolver::ComputeVerificationError(CGeometry *geometry,
                                               CConfig   *config) {

  /*--- The errors only need to be computed on the finest grid. ---*/
  if(MGLevel != MESH_0) return;
  
  /*--- If this is a verification case, we can compute the global
   error metrics by using the difference between the local error
   and the known solution at each DOF. This is then collected into
   RMS (L2) and maximum (Linf) global error norms. From these
   global measures, one can compute the order of accuracy. ---*/
  
  bool write_heads = ((((config->GetExtIter() % (config->GetWrt_Con_Freq()*40)) == 0)
                       && (config->GetExtIter()!= 0))
                      || (config->GetExtIter() == 1));
  if( !write_heads ) return;
  
  /*--- Check if there actually is an exact solution for this
        verification case, if computed at all. ---*/
  if (VerificationSolution) {
    if (VerificationSolution->ExactSolutionKnown()) {
    
      /*--- Get the physical time if necessary. ---*/
      su2double time = 0.0;
      if (config->GetUnsteady_Simulation()) time = config->GetPhysicalTime();
    
      /*--- Reset the global error measures to zero. ---*/
      for (unsigned short iVar = 0; iVar < nVar; iVar++) {
        VerificationSolution->SetError_RMS(iVar, 0.0);
        VerificationSolution->SetError_Max(iVar, 0.0, 0);
      }
    
      /*--- Loop over all owned points. ---*/
      for (unsigned long iPoint = 0; iPoint < nPointDomain; iPoint++) {
      
        /* Set the pointers to the coordinates and solution of this DOF. */
        const su2double *coor = geometry->node[iPoint]->GetCoord();
        su2double *solDOF     = node[iPoint]->GetSolution();
      
        /* Get local error from the verification solution class. */
        vector<su2double> error(nVar,0.0);
        VerificationSolution->GetLocalError(coor, time, solDOF, error.data());
      
        /* Increment the global error measures */
        for (unsigned short iVar = 0; iVar < nVar; iVar++) {
          VerificationSolution->AddError_RMS(iVar, error[iVar]*error[iVar]);
          VerificationSolution->AddError_Max(iVar, fabs(error[iVar]),
                                             geometry->node[iPoint]->GetGlobalIndex(),
                                             geometry->node[iPoint]->GetCoord());
        }
      }
    
      /* Finalize the calculation of the global error measures. */
      VerificationSolution->SetVerificationError(geometry->GetGlobal_nPointDomain(), config);
    
      /*--- Screen output of the error metrics. This can be improved
       once the new output classes are in place. ---*/
    
      if ((rank == MASTER_NODE) && (geometry->GetMGLevel() == MESH_0)) {
      
        cout.precision(6);
        cout.setf(ios::scientific, ios::floatfield);
      
        if (!config->GetDiscrete_Adjoint()) {
        
          cout << endl   << "------------------------ Global Error Analysis --------------------------" << endl;
        
          cout << setw(20) << "RMS Error [P]: " << setw(12) << VerificationSolution->GetError_RMS(0) << "     | ";
          cout << setw(20) << "Max Error [P]: " << setw(12) << VerificationSolution->GetError_Max(0);
          cout << endl;
        
          cout << setw(20) << "RMS Error [U]: " << setw(12) << VerificationSolution->GetError_RMS(1) << "     | ";
          cout << setw(20) << "Max Error [U]: " << setw(12) << VerificationSolution->GetError_Max(1);
          cout << endl;
        
          cout << setw(20) << "RMS Error [V]: " << setw(12) << VerificationSolution->GetError_RMS(2) << "     | ";
          cout << setw(20) << "Max Error [V]: " << setw(12) << VerificationSolution->GetError_Max(2);
          cout << endl;
        
          if (nDim == 3) {
            cout << setw(20) << "RMS Error [W]: " << setw(12) << VerificationSolution->GetError_RMS(3) << "     | ";
            cout << setw(20) << "Max Error [W]: " << setw(12) << VerificationSolution->GetError_Max(3);
            cout << endl;
          }
        
          if (config->GetEnergy_Equation()) {
            cout << setw(20) << "RMS Error [T]: " << setw(12) << VerificationSolution->GetError_RMS(nDim+1) << "     | ";
            cout << setw(20) << "Max Error [T]: " << setw(12) << VerificationSolution->GetError_Max(nDim+1);
            cout << endl;
          }
        
          cout << "-------------------------------------------------------------------------" << endl << endl;
          cout.unsetf(ios_base::floatfield);
        }
      }
    }
    
  }
  
}

void CIncEulerSolver::LoadRestart(CGeometry **geometry, CSolver ***solver, CConfig *config, int val_iter, bool val_update_geo) {
  
  /*--- Restart the solution from file information ---*/
  unsigned short iDim, iVar, iMesh, iMeshFine;
  unsigned long iPoint, index, iChildren, Point_Fine;
  unsigned short turb_model = config->GetKind_Turb_Model();
  su2double Area_Children, Area_Parent, *Coord, *Solution_Fine;
  bool static_fsi = ((config->GetUnsteady_Simulation() == STEADY) &&
                     (config->GetFSI_Simulation()));
  bool dual_time = ((config->GetUnsteady_Simulation() == DT_STEPPING_1ST) ||
                    (config->GetUnsteady_Simulation() == DT_STEPPING_2ND));
  bool steady_restart = config->GetSteadyRestart();
  bool time_stepping = config->GetUnsteady_Simulation() == TIME_STEPPING;
  bool turbulent     = (config->GetKind_Solver() == INC_RANS) || (config->GetKind_Solver() == DISC_ADJ_INC_RANS);
  
  string UnstExt, text_line;
  ifstream restart_file;
  
  unsigned short iZone = config->GetiZone();
  unsigned short nZone = config->GetnZone();

  string restart_filename = config->GetSolution_FlowFileName();

  Coord = new su2double [nDim];
  for (iDim = 0; iDim < nDim; iDim++)
    Coord[iDim] = 0.0;
  
  int counter = 0;
  long iPoint_Local = 0; unsigned long iPoint_Global = 0;
  unsigned long iPoint_Global_Local = 0;
  unsigned short rbuf_NotMatching = 0, sbuf_NotMatching = 0;

  /*--- Skip coordinates ---*/

  unsigned short skipVars = geometry[MESH_0]->GetnDim();

  /*--- Store the number of variables for the turbulence model
   (that could appear in the restart file before the grid velocities). ---*/
  unsigned short turbVars = 0;
  if (turbulent){
    if ((turb_model == SST) || (turb_model == SST_SUST)) turbVars = 2;
    else turbVars = 1;
  }
  
  /*--- Adjust the number of solution variables in the restart. We always
   carry a space in nVar for the energy equation in the solver, but we only
   write it to the restart if it is active. Therefore, we must reduce nVar
   here if energy is inactive so that the restart is read correctly. ---*/
  
  bool energy               = config->GetEnergy_Equation();
  bool weakly_coupled_heat  = config->GetWeakly_Coupled_Heat();
  
  unsigned short nVar_Restart = nVar;
  if ((!energy) && (!weakly_coupled_heat)) nVar_Restart--;
  Solution[nVar-1] = GetTemperature_Inf();
  
  /*--- Multizone problems require the number of the zone to be appended. ---*/

  if (nZone > 1)
  restart_filename = config->GetMultizone_FileName(restart_filename, iZone);

  /*--- Modify file name for an unsteady restart ---*/
  
  if (dual_time || time_stepping)
    restart_filename = config->GetUnsteady_FileName(restart_filename, val_iter);

  /*--- Read the restart data from either an ASCII or binary SU2 file. ---*/

  if (config->GetRead_Binary_Restart()) {
    Read_SU2_Restart_Binary(geometry[MESH_0], config, restart_filename);
  } else {
    Read_SU2_Restart_ASCII(geometry[MESH_0], config, restart_filename);
  }

  /*--- Load data from the restart into correct containers. ---*/

  counter = 0;
  for (iPoint_Global = 0; iPoint_Global < geometry[MESH_0]->GetGlobal_nPointDomain(); iPoint_Global++ ) {

    /*--- Retrieve local index. If this node from the restart file lives
     on the current processor, we will load and instantiate the vars. ---*/

    iPoint_Local = geometry[MESH_0]->GetGlobal_to_Local_Point(iPoint_Global);

    if (iPoint_Local > -1) {

      /*--- We need to store this point's data, so jump to the correct
       offset in the buffer of data from the restart file and load it. ---*/

      index = counter*Restart_Vars[1] + skipVars;
      for (iVar = 0; iVar < nVar_Restart; iVar++) Solution[iVar] = Restart_Data[index+iVar];
      node[iPoint_Local]->SetSolution(Solution);
      iPoint_Global_Local++;

      /*--- For dynamic meshes, read in and store the
       grid coordinates and grid velocities for each node. ---*/

      if (dynamic_grid && val_update_geo) {

        /*--- Read in the next 2 or 3 variables which are the grid velocities ---*/
        /*--- If we are restarting the solution from a previously computed static calculation (no grid movement) ---*/
        /*--- the grid velocities are set to 0. This is useful for FSI computations ---*/

        su2double GridVel[3] = {0.0,0.0,0.0};
        if (!steady_restart) {

          /*--- Rewind the index to retrieve the Coords. ---*/
          index = counter*Restart_Vars[1];
          for (iDim = 0; iDim < nDim; iDim++) { Coord[iDim] = Restart_Data[index+iDim]; }

          /*--- Move the index forward to get the grid velocities. ---*/
          index = counter*Restart_Vars[1] + skipVars + nVar_Restart + turbVars;
          for (iDim = 0; iDim < nDim; iDim++) { GridVel[iDim] = Restart_Data[index+iDim]; }
        }

        for (iDim = 0; iDim < nDim; iDim++) {
          geometry[MESH_0]->node[iPoint_Local]->SetCoord(iDim, Coord[iDim]);
          geometry[MESH_0]->node[iPoint_Local]->SetGridVel(iDim, GridVel[iDim]);
        }
      }
      

      /*--- For static FSI problems, grid_movement is 0 but we need to read in and store the
       grid coordinates for each node (but not the grid velocities, as there are none). ---*/

      if (static_fsi && val_update_geo) {
       /*--- Rewind the index to retrieve the Coords. ---*/
        index = counter*Restart_Vars[1];
        for (iDim = 0; iDim < nDim; iDim++) { Coord[iDim] = Restart_Data[index+iDim];}

        for (iDim = 0; iDim < nDim; iDim++) {
          geometry[MESH_0]->node[iPoint_Local]->SetCoord(iDim, Coord[iDim]);
        }
      }

      /*--- Increment the overall counter for how many points have been loaded. ---*/
      counter++;
      
    }
  }

  /*--- Detect a wrong solution file ---*/

  if (iPoint_Global_Local < nPointDomain) { sbuf_NotMatching = 1; }

#ifndef HAVE_MPI
  rbuf_NotMatching = sbuf_NotMatching;
#else
  SU2_MPI::Allreduce(&sbuf_NotMatching, &rbuf_NotMatching, 1, MPI_UNSIGNED_SHORT, MPI_SUM, MPI_COMM_WORLD);
#endif
  if (rbuf_NotMatching != 0) {
    SU2_MPI::Error(string("The solution file ") + restart_filename + string(" doesn't match with the mesh file!\n") +
                   string("It could be empty lines at the end of the file."), CURRENT_FUNCTION);
  }
  
  /*--- Communicate the loaded solution on the fine grid before we transfer
   it down to the coarse levels. We alo call the preprocessing routine
   on the fine level in order to have all necessary quantities updated,
   especially if this is a turbulent simulation (eddy viscosity). ---*/
  
  solver[MESH_0][FLOW_SOL]->InitiateComms(geometry[MESH_0], config, SOLUTION);
  solver[MESH_0][FLOW_SOL]->CompleteComms(geometry[MESH_0], config, SOLUTION);
  
  solver[MESH_0][FLOW_SOL]->Preprocessing(geometry[MESH_0], solver[MESH_0], config, MESH_0, NO_RK_ITER, RUNTIME_FLOW_SYS, false);

  /*--- Interpolate the solution down to the coarse multigrid levels ---*/
  
  for (iMesh = 1; iMesh <= config->GetnMGLevels(); iMesh++) {
    for (iPoint = 0; iPoint < geometry[iMesh]->GetnPoint(); iPoint++) {
      Area_Parent = geometry[iMesh]->node[iPoint]->GetVolume();
      for (iVar = 0; iVar < nVar; iVar++) Solution[iVar] = 0.0;
      for (iChildren = 0; iChildren < geometry[iMesh]->node[iPoint]->GetnChildren_CV(); iChildren++) {
        Point_Fine = geometry[iMesh]->node[iPoint]->GetChildren_CV(iChildren);
        Area_Children = geometry[iMesh-1]->node[Point_Fine]->GetVolume();
        Solution_Fine = solver[iMesh-1][FLOW_SOL]->node[Point_Fine]->GetSolution();
        for (iVar = 0; iVar < nVar; iVar++) {
          Solution[iVar] += Solution_Fine[iVar]*Area_Children/Area_Parent;
        }
      }
      solver[iMesh][FLOW_SOL]->node[iPoint]->SetSolution(Solution);
    }
    solver[iMesh][FLOW_SOL]->InitiateComms(geometry[iMesh], config, SOLUTION);
    solver[iMesh][FLOW_SOL]->CompleteComms(geometry[iMesh], config, SOLUTION);
    solver[iMesh][FLOW_SOL]->Preprocessing(geometry[iMesh], solver[iMesh], config, iMesh, NO_RK_ITER, RUNTIME_FLOW_SYS, false);
  }
  
  /*--- Update the geometry for flows on dynamic meshes ---*/
  
  if (dynamic_grid && val_update_geo) {
    
    /*--- Communicate the new coordinates and grid velocities at the halos ---*/
    
    geometry[MESH_0]->InitiateComms(geometry[MESH_0], config, COORDINATES);
    geometry[MESH_0]->CompleteComms(geometry[MESH_0], config, COORDINATES);
    
    geometry[MESH_0]->InitiateComms(geometry[MESH_0], config, GRID_VELOCITY);
    geometry[MESH_0]->CompleteComms(geometry[MESH_0], config, GRID_VELOCITY);
    
    /*--- Recompute the edges and  dual mesh control volumes in the
     domain and on the boundaries. ---*/
    
    geometry[MESH_0]->SetCoord_CG();
    geometry[MESH_0]->SetControlVolume(config, UPDATE);
    geometry[MESH_0]->SetBoundControlVolume(config, UPDATE);
    
    /*--- Update the multigrid structure after setting up the finest grid,
     including computing the grid velocities on the coarser levels. ---*/
    
    for (iMesh = 1; iMesh <= config->GetnMGLevels(); iMesh++) {
      iMeshFine = iMesh-1;
      geometry[iMesh]->SetControlVolume(config, geometry[iMeshFine], UPDATE);
      geometry[iMesh]->SetBoundControlVolume(config, geometry[iMeshFine],UPDATE);
      geometry[iMesh]->SetCoord(geometry[iMeshFine]);
      geometry[iMesh]->SetRestricted_GridVelocity(geometry[iMeshFine], config);
    }
  }
  
  /*--- Update the geometry for flows on static FSI problems with moving meshes ---*/
  
  if (static_fsi && val_update_geo) {
    
    /*--- Communicate the new coordinates and grid velocities at the halos ---*/
    
    geometry[MESH_0]->InitiateComms(geometry[MESH_0], config, COORDINATES);
    geometry[MESH_0]->CompleteComms(geometry[MESH_0], config, COORDINATES);
    
    /*--- Recompute the edges and  dual mesh control volumes in the
     domain and on the boundaries. ---*/
    
    geometry[MESH_0]->SetCoord_CG();
    geometry[MESH_0]->SetControlVolume(config, UPDATE);
    geometry[MESH_0]->SetBoundControlVolume(config, UPDATE);
    geometry[MESH_0]->SetMaxLength(config);
    
    /*--- Update the multigrid structure after setting up the finest grid,
     including computing the grid velocities on the coarser levels. ---*/
    
    for (iMesh = 1; iMesh <= config->GetnMGLevels(); iMesh++) {
      iMeshFine = iMesh-1;
      geometry[iMesh]->SetControlVolume(config, geometry[iMeshFine], UPDATE);
      geometry[iMesh]->SetBoundControlVolume(config, geometry[iMeshFine],UPDATE);
      geometry[iMesh]->SetCoord(geometry[iMeshFine]);
      geometry[iMesh]->SetMaxLength(config);
    }
  }
  
  /*--- Update the old geometry (coordinates n and n-1) in dual time-stepping strategy ---*/
<<<<<<< HEAD
  if (dual_time && grid_movement && (config->GetKind_GridMovement() != RIGID_MOTION))
=======
  if (dual_time && config->GetGrid_Movement())
>>>>>>> d781ddc8
    Restart_OldGeometry(geometry[MESH_0], config);

  delete [] Coord;

  /*--- Delete the class memory that is used to load the restart. ---*/

  if (Restart_Vars != NULL) delete [] Restart_Vars;
  if (Restart_Data != NULL) delete [] Restart_Data;
  Restart_Vars = NULL; Restart_Data = NULL;
  
}

void CIncEulerSolver::SetFreeStream_Solution(CConfig *config){

  unsigned long iPoint;
  unsigned short iDim;

  for (iPoint = 0; iPoint < nPoint; iPoint++){
    node[iPoint]->SetSolution(0, Pressure_Inf);
    for (iDim = 0; iDim < nDim; iDim++){
      node[iPoint]->SetSolution(iDim+1, Velocity_Inf[iDim]);
    }
    node[iPoint]->SetSolution(nDim+1, Temperature_Inf);
  }
}

CIncNSSolver::CIncNSSolver(void) : CIncEulerSolver() {
  
  /*--- Basic array initialization ---*/
  
  CD_Visc = NULL; CL_Visc = NULL; CSF_Visc = NULL; CEff_Visc = NULL;
  CMx_Visc = NULL;   CMy_Visc = NULL;   CMz_Visc = NULL;
  CFx_Visc = NULL;   CFy_Visc = NULL;   CFz_Visc = NULL;
  CoPx_Visc = NULL;   CoPy_Visc = NULL;   CoPz_Visc = NULL;

  ForceViscous = NULL; MomentViscous = NULL; CSkinFriction = NULL;
  
  /*--- Surface based array initialization ---*/
  
  Surface_CL_Visc = NULL; Surface_CD_Visc = NULL; Surface_CSF_Visc = NULL; Surface_CEff_Visc = NULL;
  Surface_CFx_Visc = NULL;   Surface_CFy_Visc = NULL;   Surface_CFz_Visc = NULL;
  Surface_CMx_Visc = NULL;   Surface_CMy_Visc = NULL;   Surface_CMz_Visc = NULL;
  Surface_HF_Visc = NULL; Surface_MaxHF_Visc = NULL;

  /*--- Rotorcraft simulation array initialization ---*/
  
  CMerit_Visc = NULL; CT_Visc = NULL; CQ_Visc = NULL;
  
  SlidingState      = NULL;
  SlidingStateNodes = NULL;
  
}

CIncNSSolver::CIncNSSolver(CGeometry *geometry, CConfig *config, unsigned short iMesh) : CIncEulerSolver() {
  
  unsigned long iPoint, iVertex;
  unsigned short iVar, iDim, iMarker, nLineLets;
  ifstream restart_file;
  unsigned short nZone = geometry->GetnZone();
  bool restart   = (config->GetRestart() || config->GetRestart_Flow());
  int Unst_RestartIter;
  unsigned short iZone = config->GetiZone();
  bool dual_time = ((config->GetUnsteady_Simulation() == DT_STEPPING_1ST) ||
                    (config->GetUnsteady_Simulation() == DT_STEPPING_2ND));
  bool time_stepping = config->GetUnsteady_Simulation() == TIME_STEPPING;
  bool adjoint = (config->GetContinuous_Adjoint()) || (config->GetDiscrete_Adjoint());
  string filename_ = config->GetSolution_FlowFileName();

  /* A grid is defined as dynamic if there's rigid grid movement or grid deformation AND the problem is time domain */
  dynamic_grid = config->GetDynamic_Grid();

  unsigned short direct_diff = config->GetDirectDiff();

  /*--- Store the multigrid level. ---*/
  MGLevel = iMesh;

  /*--- Check for a restart file to evaluate if there is a change in the angle of attack
   before computing all the non-dimesional quantities. ---*/

  if (!(!restart || (iMesh != MESH_0) || nZone > 1)) {

    /*--- Multizone problems require the number of the zone to be appended. ---*/

    if (nZone > 1) filename_ = config->GetMultizone_FileName(filename_, iZone);

    /*--- Modify file name for a dual-time unsteady restart ---*/

    if (dual_time) {
      if (adjoint) Unst_RestartIter = SU2_TYPE::Int(config->GetUnst_AdjointIter())-1;
      else if (config->GetUnsteady_Simulation() == DT_STEPPING_1ST)
        Unst_RestartIter = SU2_TYPE::Int(config->GetUnst_RestartIter())-1;
      else Unst_RestartIter = SU2_TYPE::Int(config->GetUnst_RestartIter())-2;
      filename_ = config->GetUnsteady_FileName(filename_, Unst_RestartIter);
    }

    /*--- Modify file name for a time stepping unsteady restart ---*/

    if (time_stepping) {
      if (adjoint) Unst_RestartIter = SU2_TYPE::Int(config->GetUnst_AdjointIter())-1;
      else Unst_RestartIter = SU2_TYPE::Int(config->GetUnst_RestartIter())-1;
      filename_ = config->GetUnsteady_FileName(filename_, Unst_RestartIter);
    }

    /*--- Read and store the restart metadata. ---*/

    Read_SU2_Restart_Metadata(geometry, config, false, filename_);
    
  }

  /*--- Array initialization ---*/
  
  CD_Visc = NULL; CL_Visc = NULL; CSF_Visc = NULL; CEff_Visc = NULL;
  CMx_Visc = NULL;   CMy_Visc = NULL;   CMz_Visc = NULL;
  CFx_Visc = NULL;   CFy_Visc = NULL;   CFz_Visc = NULL;
  CoPx_Visc = NULL;   CoPy_Visc = NULL;   CoPz_Visc = NULL;

  Surface_CL_Visc = NULL; Surface_CD_Visc = NULL; Surface_CSF_Visc = NULL; Surface_CEff_Visc = NULL;
  Surface_CFx_Visc = NULL;   Surface_CFy_Visc = NULL;   Surface_CFz_Visc = NULL;
  Surface_CMx_Visc = NULL;   Surface_CMy_Visc = NULL;   Surface_CMz_Visc = NULL;
  Surface_HF_Visc = NULL; Surface_MaxHF_Visc = NULL;

  CMerit_Visc = NULL;      CT_Visc = NULL;      CQ_Visc = NULL;
  MaxHF_Visc = NULL; ForceViscous = NULL; MomentViscous = NULL;
  CSkinFriction = NULL;    Cauchy_Serie = NULL; HF_Visc = NULL;
  
  /*--- Set the gamma value ---*/
  
  Gamma = config->GetGamma();
  Gamma_Minus_One = Gamma - 1.0;
  
  /*--- Define geometry constants in the solver structure
   * Incompressible flow, primitive variables (P, vx, vy, vz, T, rho, beta, lamMu, EddyMu, Kt_eff, Cp, Cv) --- */

  nDim = geometry->GetnDim();
  
  nVar = nDim+2; nPrimVar = nDim+9; nPrimVarGrad = nDim+4;
  
  /*--- Initialize nVarGrad for deallocation ---*/
  
  nVarGrad = nPrimVarGrad;
  
  nMarker      = config->GetnMarker_All();
  nPoint       = geometry->GetnPoint();
  nPointDomain = geometry->GetnPointDomain();
 
  /*--- Store the number of vertices on each marker for deallocation later ---*/

  nVertex = new unsigned long[nMarker];
  for (iMarker = 0; iMarker < nMarker; iMarker++)
    nVertex[iMarker] = geometry->nVertex[iMarker];
 
  /*--- Fluid model intialization. ---*/

  FluidModel = NULL;
  
  /*--- Perform the non-dimensionalization for the flow equations using the
   specified reference values. ---*/
  
  SetNondimensionalization(config, iMesh);
  
  /*--- Check if we are executing a verification case. If so, the
   VerificationSolution object will be instantiated for a particular
   option from the available library of verification solutions. Note
   that this is done after SetNondim(), as problem-specific initial
   parameters are needed by the solution constructors. ---*/
  
  SetVerificationSolution(nDim, nVar, config);
  
  /*--- Allocate the node variables ---*/
  node = new CVariable*[nPoint];
  
  /*--- Define some auxiliar vector related with the residual ---*/
  
  Residual      = new su2double[nVar]; for (iVar = 0; iVar < nVar; iVar++) Residual[iVar]      = 0.0;
  Residual_RMS  = new su2double[nVar]; for (iVar = 0; iVar < nVar; iVar++) Residual_RMS[iVar]  = 0.0;
  Residual_Max  = new su2double[nVar]; for (iVar = 0; iVar < nVar; iVar++) Residual_Max[iVar]  = 0.0;
  Res_Conv      = new su2double[nVar]; for (iVar = 0; iVar < nVar; iVar++) Res_Conv[iVar]      = 0.0;
  Res_Visc      = new su2double[nVar]; for (iVar = 0; iVar < nVar; iVar++) Res_Visc[iVar]      = 0.0;
  Res_Sour      = new su2double[nVar]; for (iVar = 0; iVar < nVar; iVar++) Res_Sour[iVar]      = 0.0;
  
  /*--- Define some structures for locating max residuals ---*/
  
  Point_Max     = new unsigned long[nVar];  for (iVar = 0; iVar < nVar; iVar++) Point_Max[iVar]     = 0;
  Point_Max_Coord = new su2double*[nVar];
  for (iVar = 0; iVar < nVar; iVar++) {
    Point_Max_Coord[iVar] = new su2double[nDim];
    for (iDim = 0; iDim < nDim; iDim++) Point_Max_Coord[iVar][iDim] = 0.0;
  }
  
  /*--- Define some auxiliary vectors related to the solution ---*/
  
  Solution   = new su2double[nVar]; for (iVar = 0; iVar < nVar; iVar++) Solution[iVar]   = 0.0;
  Solution_i = new su2double[nVar]; for (iVar = 0; iVar < nVar; iVar++) Solution_i[iVar] = 0.0;
  Solution_j = new su2double[nVar]; for (iVar = 0; iVar < nVar; iVar++) Solution_j[iVar] = 0.0;
  
  /*--- Define some auxiliary vectors related to the geometry ---*/
  
  Vector   = new su2double[nDim]; for (iDim = 0; iDim < nDim; iDim++) Vector[iDim]   = 0.0;
  Vector_i = new su2double[nDim]; for (iDim = 0; iDim < nDim; iDim++) Vector_i[iDim] = 0.0;
  Vector_j = new su2double[nDim]; for (iDim = 0; iDim < nDim; iDim++) Vector_j[iDim] = 0.0;
  
  /*--- Define some auxiliary vectors related to the primitive solution ---*/
  
  Primitive   = new su2double[nPrimVar]; for (iVar = 0; iVar < nPrimVar; iVar++) Primitive[iVar]   = 0.0;
  Primitive_i = new su2double[nPrimVar]; for (iVar = 0; iVar < nPrimVar; iVar++) Primitive_i[iVar] = 0.0;
  Primitive_j = new su2double[nPrimVar]; for (iVar = 0; iVar < nPrimVar; iVar++) Primitive_j[iVar] = 0.0;
  
  /*--- Define some auxiliar vector related with the undivided lapalacian computation ---*/
  
  if (config->GetKind_ConvNumScheme_Flow() == SPACE_CENTERED) {
    iPoint_UndLapl = new su2double [nPoint];
    jPoint_UndLapl = new su2double [nPoint];
  }

  Preconditioner = new su2double* [nVar];
  for (iVar = 0; iVar < nVar; iVar ++)
    Preconditioner[iVar] = new su2double[nVar];

  /*--- Initialize the solution and right hand side vectors for storing
   the residuals and updating the solution (always needed even for
   explicit schemes). ---*/
  
  LinSysSol.Initialize(nPoint, nPointDomain, nVar, 0.0);
  LinSysRes.Initialize(nPoint, nPointDomain, nVar, 0.0);
  
  /*--- Jacobians and vector structures for implicit computations ---*/
  
  if (config->GetKind_TimeIntScheme_Flow() == EULER_IMPLICIT) {
    
    Jacobian_i = new su2double* [nVar];
    Jacobian_j = new su2double* [nVar];
    for (iVar = 0; iVar < nVar; iVar++) {
      Jacobian_i[iVar] = new su2double [nVar];
      Jacobian_j[iVar] = new su2double [nVar];
    }
    
    if (rank == MASTER_NODE) cout << "Initialize Jacobian structure (Navier-Stokes). MG level: " << iMesh <<"." << endl;
    Jacobian.Initialize(nPoint, nPointDomain, nVar, nVar, true, geometry, config);
    
    if (config->GetKind_Linear_Solver_Prec() == LINELET) {
      nLineLets = Jacobian.BuildLineletPreconditioner(geometry, config);
      if (rank == MASTER_NODE) cout << "Compute linelet structure. " << nLineLets << " elements in each line (average)." << endl;
    }
    
  }
  
  else {
    if (rank == MASTER_NODE)
      cout << "Explicit scheme. No Jacobian structure (Navier-Stokes). MG level: " << iMesh <<"." << endl;
  }
  
  /*--- Define some auxiliary vectors for computing flow variable
   gradients by least squares, S matrix := inv(R)*traspose(inv(R)),
   c vector := transpose(WA)*(Wb) ---*/
  
  if (config->GetKind_Gradient_Method() == WEIGHTED_LEAST_SQUARES) {
    
    Smatrix = new su2double* [nDim];
    for (iDim = 0; iDim < nDim; iDim++)
      Smatrix[iDim] = new su2double [nDim];
    
    Cvector = new su2double* [nPrimVarGrad];
    for (iVar = 0; iVar < nPrimVarGrad; iVar++)
      Cvector[iVar] = new su2double [nDim];
  }
  
  /*--- Store the value of the characteristic primitive variables at the boundaries ---*/
  
  CharacPrimVar = new su2double** [nMarker];
  for (iMarker = 0; iMarker < nMarker; iMarker++) {
    CharacPrimVar[iMarker] = new su2double* [geometry->nVertex[iMarker]];
    for (iVertex = 0; iVertex < geometry->nVertex[iMarker]; iVertex++) {
      CharacPrimVar[iMarker][iVertex] = new su2double [nPrimVar];
      for (iVar = 0; iVar < nPrimVar; iVar++) {
        CharacPrimVar[iMarker][iVertex][iVar] = 0.0;
      }
    }
  }

  /*--- Store the values of the temperature and the heat flux density at the boundaries,
   used for coupling with a solid donor cell ---*/
  unsigned short nHeatConjugateVar = 4;

  HeatConjugateVar = new su2double** [nMarker];
  for (iMarker = 0; iMarker < nMarker; iMarker++) {
    HeatConjugateVar[iMarker] = new su2double* [geometry->nVertex[iMarker]];
    for (iVertex = 0; iVertex < geometry->nVertex[iMarker]; iVertex++) {

      HeatConjugateVar[iMarker][iVertex] = new su2double [nHeatConjugateVar];
      for (iVar = 1; iVar < nHeatConjugateVar ; iVar++) {
        HeatConjugateVar[iMarker][iVertex][iVar] = 0.0;
      }
      HeatConjugateVar[iMarker][iVertex][0] = config->GetTemperature_FreeStreamND();
    }
  }
  
  /*--- Inviscid force definition and coefficient in all the markers ---*/
  
  CPressure = new su2double* [nMarker];
  CPressureTarget = new su2double* [nMarker];
  for (iMarker = 0; iMarker < nMarker; iMarker++) {
    CPressure[iMarker] = new su2double [geometry->nVertex[iMarker]];
    CPressureTarget[iMarker] = new su2double [geometry->nVertex[iMarker]];
    for (iVertex = 0; iVertex < geometry->nVertex[iMarker]; iVertex++) {
      CPressure[iMarker][iVertex] = 0.0;
      CPressureTarget[iMarker][iVertex] = 0.0;
    }
  }
  
  /*--- Heat flux in all the markers ---*/
  
  HeatFlux = new su2double* [nMarker];
  HeatFluxTarget = new su2double* [nMarker];
  for (iMarker = 0; iMarker < nMarker; iMarker++) {
    HeatFlux[iMarker] = new su2double [geometry->nVertex[iMarker]];
    HeatFluxTarget[iMarker] = new su2double [geometry->nVertex[iMarker]];
    for (iVertex = 0; iVertex < geometry->nVertex[iMarker]; iVertex++) {
      HeatFlux[iMarker][iVertex] = 0.0;
      HeatFluxTarget[iMarker][iVertex] = 0.0;
    }
  }
  
  /*--- Y plus in all the markers ---*/
  
  YPlus = new su2double* [nMarker];
  for (iMarker = 0; iMarker < nMarker; iMarker++) {
    YPlus[iMarker] = new su2double [geometry->nVertex[iMarker]];
    for (iVertex = 0; iVertex < geometry->nVertex[iMarker]; iVertex++) {
      YPlus[iMarker][iVertex] = 0.0;
    }
  }
  
  /*--- Skin friction in all the markers ---*/
  
  CSkinFriction = new su2double** [nMarker];
  for (iMarker = 0; iMarker < nMarker; iMarker++) {
    CSkinFriction[iMarker] = new su2double*[nDim];
    for (iDim = 0; iDim < nDim; iDim++) {
      CSkinFriction[iMarker][iDim] = new su2double[geometry->nVertex[iMarker]];
      for (iVertex = 0; iVertex < geometry->nVertex[iMarker]; iVertex++) {
        CSkinFriction[iMarker][iDim][iVertex] = 0.0;
      }
    }
  }
  
  /*--- Store the value of the Total Pressure at the inlet BC ---*/
  
  Inlet_Ttotal = new su2double* [nMarker];
  for (iMarker = 0; iMarker < nMarker; iMarker++) {
    Inlet_Ttotal[iMarker] = new su2double [geometry->nVertex[iMarker]];
    for (iVertex = 0; iVertex < geometry->nVertex[iMarker]; iVertex++) {
      Inlet_Ttotal[iMarker][iVertex] = 0;
    }
  }
  
  /*--- Store the value of the Total Temperature at the inlet BC ---*/
  
  Inlet_Ptotal = new su2double* [nMarker];
  for (iMarker = 0; iMarker < nMarker; iMarker++) {
    Inlet_Ptotal[iMarker] = new su2double [geometry->nVertex[iMarker]];
    for (iVertex = 0; iVertex < geometry->nVertex[iMarker]; iVertex++) {
      Inlet_Ptotal[iMarker][iVertex] = 0;
    }
  }
  
  /*--- Store the value of the Flow direction at the inlet BC ---*/
  
  Inlet_FlowDir = new su2double** [nMarker];
  for (iMarker = 0; iMarker < nMarker; iMarker++) {
    Inlet_FlowDir[iMarker] = new su2double* [geometry->nVertex[iMarker]];
    for (iVertex = 0; iVertex < geometry->nVertex[iMarker]; iVertex++) {
      Inlet_FlowDir[iMarker][iVertex] = new su2double [nDim];
      for (iDim = 0; iDim < nDim; iDim++) {
        Inlet_FlowDir[iMarker][iVertex][iDim] = 0;
      }
    }
  }
  
  /*--- Non dimensional coefficients ---*/
  
  ForceInviscid  = new su2double[3];
  MomentInviscid = new su2double[3];
  CD_Inv      = new su2double[nMarker];
  CL_Inv      = new su2double[nMarker];
  CSF_Inv = new su2double[nMarker];
  CMx_Inv        = new su2double[nMarker];
  CMy_Inv        = new su2double[nMarker];
  CMz_Inv        = new su2double[nMarker];
  CEff_Inv       = new su2double[nMarker];
  CFx_Inv        = new su2double[nMarker];
  CFy_Inv        = new su2double[nMarker];
  CFz_Inv        = new su2double[nMarker];
  CoPx_Inv        = new su2double[nMarker];
  CoPy_Inv        = new su2double[nMarker];
  CoPz_Inv        = new su2double[nMarker];

  ForceMomentum  = new su2double[3];
  MomentMomentum = new su2double[3];
  CD_Mnt      = new su2double[nMarker];
  CL_Mnt      = new su2double[nMarker];
  CSF_Mnt = new su2double[nMarker];
  CMx_Mnt        = new su2double[nMarker];
  CMy_Mnt        = new su2double[nMarker];
  CMz_Mnt        = new su2double[nMarker];
  CEff_Mnt       = new su2double[nMarker];
  CFx_Mnt        = new su2double[nMarker];
  CFy_Mnt        = new su2double[nMarker];
  CFz_Mnt        = new su2double[nMarker];
  CoPx_Mnt        = new su2double[nMarker];
  CoPy_Mnt        = new su2double[nMarker];
  CoPz_Mnt        = new su2double[nMarker];

  ForceViscous     = new su2double[3];
  MomentViscous    = new su2double[3];
  CD_Visc       = new su2double[nMarker];
  CL_Visc       = new su2double[nMarker];
  CSF_Visc  = new su2double[nMarker];
  CMx_Visc         = new su2double[nMarker];
  CMy_Visc         = new su2double[nMarker];
  CMz_Visc         = new su2double[nMarker];
  CEff_Visc        = new su2double[nMarker];
  CFx_Visc         = new su2double[nMarker];
  CFy_Visc         = new su2double[nMarker];
  CFz_Visc         = new su2double[nMarker];
  CoPx_Visc         = new su2double[nMarker];
  CoPy_Visc         = new su2double[nMarker];
  CoPz_Visc         = new su2double[nMarker];

  Surface_CL_Inv      = new su2double[config->GetnMarker_Monitoring()];
  Surface_CD_Inv      = new su2double[config->GetnMarker_Monitoring()];
  Surface_CSF_Inv = new su2double[config->GetnMarker_Monitoring()];
  Surface_CEff_Inv       = new su2double[config->GetnMarker_Monitoring()];
  Surface_CFx_Inv        = new su2double[config->GetnMarker_Monitoring()];
  Surface_CFy_Inv        = new su2double[config->GetnMarker_Monitoring()];
  Surface_CFz_Inv        = new su2double[config->GetnMarker_Monitoring()];
  Surface_CMx_Inv        = new su2double[config->GetnMarker_Monitoring()];
  Surface_CMy_Inv        = new su2double[config->GetnMarker_Monitoring()];
  Surface_CMz_Inv        = new su2double[config->GetnMarker_Monitoring()];

  Surface_CL_Mnt      = new su2double[config->GetnMarker_Monitoring()];
  Surface_CD_Mnt      = new su2double[config->GetnMarker_Monitoring()];
  Surface_CSF_Mnt = new su2double[config->GetnMarker_Monitoring()];
  Surface_CEff_Mnt       = new su2double[config->GetnMarker_Monitoring()];
  Surface_CFx_Mnt        = new su2double[config->GetnMarker_Monitoring()];
  Surface_CFy_Mnt        = new su2double[config->GetnMarker_Monitoring()];
  Surface_CFz_Mnt        = new su2double[config->GetnMarker_Monitoring()];
  Surface_CMx_Mnt        = new su2double[config->GetnMarker_Monitoring()];
  Surface_CMy_Mnt        = new su2double[config->GetnMarker_Monitoring()];
  Surface_CMz_Mnt        = new su2double[config->GetnMarker_Monitoring()];

  Surface_CL          = new su2double[config->GetnMarker_Monitoring()];
  Surface_CD          = new su2double[config->GetnMarker_Monitoring()];
  Surface_CSF     = new su2double[config->GetnMarker_Monitoring()];
  Surface_CEff           = new su2double[config->GetnMarker_Monitoring()];
  Surface_CFx            = new su2double[config->GetnMarker_Monitoring()];
  Surface_CFy            = new su2double[config->GetnMarker_Monitoring()];
  Surface_CFz            = new su2double[config->GetnMarker_Monitoring()];
  Surface_CMx            = new su2double[config->GetnMarker_Monitoring()];
  Surface_CMy            = new su2double[config->GetnMarker_Monitoring()];
  Surface_CMz            = new su2double[config->GetnMarker_Monitoring()];

  Surface_CL_Visc      = new su2double[config->GetnMarker_Monitoring()];
  Surface_CD_Visc      = new su2double[config->GetnMarker_Monitoring()];
  Surface_CSF_Visc = new su2double[config->GetnMarker_Monitoring()];
  Surface_CEff_Visc       = new su2double[config->GetnMarker_Monitoring()];
  Surface_CFx_Visc        = new su2double[config->GetnMarker_Monitoring()];
  Surface_CFy_Visc        = new su2double[config->GetnMarker_Monitoring()];
  Surface_CFz_Visc        = new su2double[config->GetnMarker_Monitoring()];
  Surface_CMx_Visc        = new su2double[config->GetnMarker_Monitoring()];
  Surface_CMy_Visc        = new su2double[config->GetnMarker_Monitoring()];
  Surface_CMz_Visc        = new su2double[config->GetnMarker_Monitoring()];
  Surface_HF_Visc         = new su2double[config->GetnMarker_Monitoring()];
  Surface_MaxHF_Visc      = new su2double[config->GetnMarker_Monitoring()];
  
  /*--- Rotorcraft coefficients ---*/

  CT_Inv           = new su2double[nMarker];
  CQ_Inv           = new su2double[nMarker];
  CMerit_Inv       = new su2double[nMarker];

  CT_Mnt           = new su2double[nMarker];
  CQ_Mnt           = new su2double[nMarker];
  CMerit_Mnt       = new su2double[nMarker];

  CMerit_Visc      = new su2double[nMarker];
  CT_Visc          = new su2double[nMarker];
  CQ_Visc          = new su2double[nMarker];
  
  /*--- Heat based coefficients ---*/

  HF_Visc    = new su2double[nMarker];
  MaxHF_Visc = new su2double[nMarker];

  /*--- Init total coefficients ---*/

  Total_CD       = 0.0;  Total_CL           = 0.0;  Total_CSF            = 0.0;
  Total_CMx      = 0.0;  Total_CMy          = 0.0;  Total_CMz            = 0.0;
  Total_CoPx     = 0.0;  Total_CoPy         = 0.0;  Total_CoPz           = 0.0;
  Total_CEff     = 0.0;
  Total_CFx      = 0.0;  Total_CFy          = 0.0;  Total_CFz            = 0.0;
  Total_CT       = 0.0;  Total_CQ           = 0.0;  Total_CMerit         = 0.0;
  Total_MaxHeat  = 0.0;  Total_Heat         = 0.0;  Total_ComboObj       = 0.0;
  Total_CpDiff   = 0.0;  Total_HeatFluxDiff = 0.0;  Total_Custom_ObjFunc = 0.0;
  AoA_Prev       = 0.0;
  Total_CL_Prev  = 0.0;  Total_CD_Prev      = 0.0;
  Total_CMx_Prev = 0.0;  Total_CMy_Prev     = 0.0;  Total_CMz_Prev       = 0.0;

  /*--- Coefficients for fixed lift mode. ---*/
  
  AoA_Prev = 0.0;
  Total_CL_Prev = 0.0; Total_CD_Prev = 0.0;
  Total_CMx_Prev = 0.0; Total_CMy_Prev = 0.0; Total_CMz_Prev = 0.0;

  /*--- Read farfield conditions from config ---*/
  
  Density_Inf     = config->GetDensity_FreeStreamND();
  Pressure_Inf    = config->GetPressure_FreeStreamND();
  Temperature_Inf = config->GetTemperature_FreeStreamND();
  Velocity_Inf    = config->GetVelocity_FreeStreamND();
  Viscosity_Inf   = config->GetViscosity_FreeStreamND();
  Tke_Inf         = config->GetTke_FreeStreamND();
  
  /*--- Initialize the secondary values for direct derivative approxiations ---*/
  
  switch(direct_diff){
    case NO_DERIVATIVE:
      break;
    case D_DENSITY:
      SU2_TYPE::SetDerivative(Density_Inf, 1.0);
      break;
    case D_PRESSURE:
      SU2_TYPE::SetDerivative(Pressure_Inf, 1.0);
      break;
    case D_TEMPERATURE:
      SU2_TYPE::SetDerivative(Temperature_Inf, 1.0);
      break;
    case D_VISCOSITY:
      SU2_TYPE::SetDerivative(Viscosity_Inf, 1.0);
      break;
    case D_MACH: case D_AOA:
    case D_SIDESLIP: case D_REYNOLDS:
    case D_TURB2LAM: case D_DESIGN:
      /*--- Already done in postprocessing of config ---*/
      break;
    default:
      break;
  }

  /*--- Initializate quantities for SlidingMesh Interface ---*/
  
  SlidingState       = new su2double*** [nMarker];
  SlidingStateNodes  = new int*         [nMarker];
  
  for (iMarker = 0; iMarker < nMarker; iMarker++){

    SlidingState[iMarker]      = NULL;
    SlidingStateNodes[iMarker] = NULL;
    
    if (config->GetMarker_All_KindBC(iMarker) == FLUID_INTERFACE){

      SlidingState[iMarker]       = new su2double**[geometry->GetnVertex(iMarker)];
      SlidingStateNodes[iMarker]  = new int        [geometry->GetnVertex(iMarker)];

      for (iPoint = 0; iPoint < geometry->GetnVertex(iMarker); iPoint++){
        SlidingState[iMarker][iPoint] = new su2double*[nPrimVar+1];

        SlidingStateNodes[iMarker][iPoint] = 0;
        for (iVar = 0; iVar < nPrimVar+1; iVar++)
          SlidingState[iMarker][iPoint][iVar] = NULL;
      }

    }
  }

  /*--- Only initialize when there is a Marker_Fluid_Load defined
   *--- (this avoids overhead in all other cases while a more permanent structure is being developed) ---*/
  if((config->GetnMarker_Fluid_Load() > 0) && (MGLevel == MESH_0)){

    InitVertexTractionContainer(geometry, config);

    if (config->GetDiscrete_Adjoint())
      InitVertexTractionAdjointContainer(geometry, config);

  }

  /*--- Initialize the cauchy critera array for fixed CL mode ---*/

  if (config->GetFixed_CL_Mode())
    Cauchy_Serie = new su2double [config->GetCauchy_Elems()+1];

  /*--- Initialize the solution to the far-field state everywhere. ---*/

  for (iPoint = 0; iPoint < nPoint; iPoint++)
    node[iPoint] = new CIncNSVariable(Pressure_Inf, Velocity_Inf, Temperature_Inf, nDim, nVar, config);

  /*--- Initialize the BGS residuals in FSI problems. ---*/
  if (config->GetMultizone_Residual()){
    Residual_BGS      = new su2double[nVar];         for (iVar = 0; iVar < nVar; iVar++) Residual_RMS[iVar]  = 0.0;
    Residual_Max_BGS  = new su2double[nVar];         for (iVar = 0; iVar < nVar; iVar++) Residual_Max_BGS[iVar]  = 0.0;

    /*--- Define some structures for locating max residuals ---*/

    Point_Max_BGS       = new unsigned long[nVar];  for (iVar = 0; iVar < nVar; iVar++) Point_Max_BGS[iVar]  = 0;
    Point_Max_Coord_BGS = new su2double*[nVar];
    for (iVar = 0; iVar < nVar; iVar++) {
      Point_Max_Coord_BGS[iVar] = new su2double[nDim];
      for (iDim = 0; iDim < nDim; iDim++) Point_Max_Coord_BGS[iVar][iDim] = 0.0;
    }
  }

  /*--- Define solver parameters needed for execution of destructor ---*/

  if (config->GetKind_ConvNumScheme_Flow() == SPACE_CENTERED) space_centered = true;
  else space_centered = false;

  if (config->GetKind_TimeIntScheme_Flow() == EULER_IMPLICIT) euler_implicit = true;
  else euler_implicit = false;

  if (config->GetKind_Gradient_Method() == WEIGHTED_LEAST_SQUARES) least_squares = true;
  else least_squares = false;

  /*--- Communicate and store volume and the number of neighbors for
   any dual CVs that lie on on periodic markers. ---*/
  
  for (unsigned short iPeriodic = 1; iPeriodic <= config->GetnMarker_Periodic()/2; iPeriodic++) {
    InitiatePeriodicComms(geometry, config, iPeriodic, PERIODIC_VOLUME);
    CompletePeriodicComms(geometry, config, iPeriodic, PERIODIC_VOLUME);
    InitiatePeriodicComms(geometry, config, iPeriodic, PERIODIC_NEIGHBORS);
    CompletePeriodicComms(geometry, config, iPeriodic, PERIODIC_NEIGHBORS);
  }
  SetImplicitPeriodic(euler_implicit);
  if (iMesh == MESH_0) SetRotatePeriodic(true);
  
  /*--- Perform the MPI communication of the solution ---*/

  InitiateComms(geometry, config, SOLUTION);
  CompleteComms(geometry, config, SOLUTION);
  
}

CIncNSSolver::~CIncNSSolver(void) {

  unsigned short iMarker, iDim;

  unsigned long iVertex;

  if (CD_Visc != NULL)       delete [] CD_Visc;
  if (CL_Visc != NULL)       delete [] CL_Visc;
  if (CSF_Visc != NULL)  delete [] CSF_Visc;
  if (CMx_Visc != NULL)         delete [] CMx_Visc;
  if (CMy_Visc != NULL)         delete [] CMy_Visc;
  if (CMz_Visc != NULL)         delete [] CMz_Visc;
  if (CoPx_Visc != NULL)        delete [] CoPx_Visc;
  if (CoPy_Visc != NULL)        delete [] CoPy_Visc;
  if (CoPz_Visc != NULL)        delete [] CoPz_Visc;
  if (CFx_Visc != NULL)         delete [] CFx_Visc;
  if (CFy_Visc != NULL)         delete [] CFy_Visc;
  if (CFz_Visc != NULL)         delete [] CFz_Visc;
  if (CEff_Visc != NULL)        delete [] CEff_Visc;
  if (CMerit_Visc != NULL)      delete [] CMerit_Visc;
  if (CT_Visc != NULL)          delete [] CT_Visc;
  if (CQ_Visc != NULL)          delete [] CQ_Visc;
  if (HF_Visc != NULL)        delete [] HF_Visc;
  if (MaxHF_Visc != NULL) delete [] MaxHF_Visc;
  if (ForceViscous != NULL)     delete [] ForceViscous;
  if (MomentViscous != NULL)    delete [] MomentViscous;

  if (Surface_CL_Visc != NULL)      delete [] Surface_CL_Visc;
  if (Surface_CD_Visc != NULL)      delete [] Surface_CD_Visc;
  if (Surface_CSF_Visc != NULL) delete [] Surface_CSF_Visc;
  if (Surface_CEff_Visc != NULL)       delete [] Surface_CEff_Visc;
  if (Surface_CFx_Visc != NULL)        delete [] Surface_CFx_Visc;
  if (Surface_CFy_Visc != NULL)        delete [] Surface_CFy_Visc;
  if (Surface_CFz_Visc != NULL)        delete [] Surface_CFz_Visc;
  if (Surface_CMx_Visc != NULL)        delete [] Surface_CMx_Visc;
  if (Surface_CMy_Visc != NULL)        delete [] Surface_CMy_Visc;
  if (Surface_CMz_Visc != NULL)        delete [] Surface_CMz_Visc;
  if (Surface_HF_Visc != NULL)      delete [] Surface_HF_Visc;
  if (Surface_MaxHF_Visc != NULL)   delete [] Surface_MaxHF_Visc;

  if (Cauchy_Serie != NULL) delete [] Cauchy_Serie;
  
  if (CSkinFriction != NULL) {
    for (iMarker = 0; iMarker < nMarker; iMarker++) {
      for (iDim = 0; iDim < nDim; iDim++) {
        delete [] CSkinFriction[iMarker][iDim];
      }
      delete [] CSkinFriction[iMarker];
    }
    delete [] CSkinFriction;
  }
  
  if (HeatConjugateVar != NULL) {
    for (iMarker = 0; iMarker < nMarker; iMarker++) {
      for (iVertex = 0; iVertex < nVertex[iMarker]; iVertex++) {
        delete [] HeatConjugateVar[iMarker][iVertex];
      }
      delete [] HeatConjugateVar[iMarker];
    }
    delete [] HeatConjugateVar;
  }
  
}

void CIncNSSolver::Preprocessing(CGeometry *geometry, CSolver **solver_container, CConfig *config, unsigned short iMesh, unsigned short iRKStep, unsigned short RunTime_EqSystem, bool Output) {
  
  unsigned long iPoint, ErrorCounter = 0;
  su2double StrainMag = 0.0, Omega = 0.0, *Vorticity;
  
  unsigned long ExtIter     = config->GetExtIter();
  bool cont_adjoint         = config->GetContinuous_Adjoint();
  bool disc_adjoint         = config->GetDiscrete_Adjoint();
  bool implicit             = (config->GetKind_TimeIntScheme_Flow() == EULER_IMPLICIT);
  bool center               = ((config->GetKind_ConvNumScheme_Flow() == SPACE_CENTERED) || (cont_adjoint && config->GetKind_ConvNumScheme_AdjFlow() == SPACE_CENTERED));
  bool center_jst           = center && config->GetKind_Centered_Flow() == JST;
  bool limiter_flow         = (config->GetKind_SlopeLimit_Flow() != NO_LIMITER) && (ExtIter <= config->GetLimiterIter());
  bool limiter_turb         = (config->GetKind_SlopeLimit_Turb() != NO_LIMITER) && (ExtIter <= config->GetLimiterIter());
  bool limiter_adjflow      = (cont_adjoint && (config->GetKind_SlopeLimit_AdjFlow() != NO_LIMITER) && (ExtIter <= config->GetLimiterIter()));
  bool fixed_cl             = config->GetFixed_CL_Mode();
  bool van_albada           = config->GetKind_SlopeLimit_Flow() == VAN_ALBADA_EDGE;
  bool outlet               = ((config->GetnMarker_Outlet() != 0));

  /*--- Update the angle of attack at the far-field for fixed CL calculations (only direct problem). ---*/
  
  if ((fixed_cl) && (!disc_adjoint) && (!cont_adjoint)) { SetFarfield_AoA(geometry, solver_container, config, iMesh, Output); }
  
  /*--- Set the primitive variables ---*/
  
  ErrorCounter = SetPrimitive_Variables(solver_container, config, Output);
  
  /*--- Compute gradient of the primitive variables ---*/
  
  if (config->GetKind_Gradient_Method() == GREEN_GAUSS) {
    SetPrimitive_Gradient_GG(geometry, config);
  }
  if (config->GetKind_Gradient_Method() == WEIGHTED_LEAST_SQUARES) {
    SetPrimitive_Gradient_LS(geometry, config);
  }

  /*--- Compute the limiter in case we need it in the turbulence model
   or to limit the viscous terms (check this logic with JST and 2nd order turbulence model) ---*/

  if ((iMesh == MESH_0) && (limiter_flow || limiter_turb || limiter_adjflow)
      && !Output && !van_albada) { SetPrimitive_Limiter(geometry, config); }
  
  /*--- Artificial dissipation for centered schemes. ---*/
  
  if (center && !Output) {
    SetMax_Eigenvalue(geometry, config);
    if ((center_jst) && (iMesh == MESH_0)) {
      SetCentered_Dissipation_Sensor(geometry, config);
      SetUndivided_Laplacian(geometry, config);
    }
  }
  
  /*--- Update the beta value based on the maximum velocity / viscosity. ---*/

  SetBeta_Parameter(geometry, solver_container, config, iMesh);

  /*--- Compute properties needed for mass flow BCs. ---*/
  
  if (outlet) GetOutlet_Properties(geometry, config, iMesh, Output);
  
  /*--- Evaluate the vorticity and strain rate magnitude ---*/
  
  StrainMag_Max = 0.0; Omega_Max = 0.0;
  for (iPoint = 0; iPoint < nPoint; iPoint++) {
    
    solver_container[FLOW_SOL]->node[iPoint]->SetVorticity();
    solver_container[FLOW_SOL]->node[iPoint]->SetStrainMag();
    
    StrainMag = solver_container[FLOW_SOL]->node[iPoint]->GetStrainMag();
    Vorticity = solver_container[FLOW_SOL]->node[iPoint]->GetVorticity();
    Omega = sqrt(Vorticity[0]*Vorticity[0]+ Vorticity[1]*Vorticity[1]+ Vorticity[2]*Vorticity[2]);
    
    StrainMag_Max = max(StrainMag_Max, StrainMag);
    Omega_Max = max(Omega_Max, Omega);
    
  }
  
  /*--- Initialize the Jacobian matrices ---*/
  
  if (implicit && !disc_adjoint) Jacobian.SetValZero();

  /*--- Error message ---*/
  
  if (config->GetComm_Level() == COMM_FULL) {
    
#ifdef HAVE_MPI
    unsigned long MyErrorCounter = ErrorCounter; ErrorCounter = 0;
    su2double MyOmega_Max = Omega_Max; Omega_Max = 0.0;
    su2double MyStrainMag_Max = StrainMag_Max; StrainMag_Max = 0.0;
    
    SU2_MPI::Allreduce(&MyErrorCounter, &ErrorCounter, 1, MPI_UNSIGNED_LONG, MPI_SUM, MPI_COMM_WORLD);
    SU2_MPI::Allreduce(&MyStrainMag_Max, &StrainMag_Max, 1, MPI_DOUBLE, MPI_MAX, MPI_COMM_WORLD);
    SU2_MPI::Allreduce(&MyOmega_Max, &Omega_Max, 1, MPI_DOUBLE, MPI_MAX, MPI_COMM_WORLD);
#endif

    if (iMesh == MESH_0) {
      config->SetNonphysical_Points(ErrorCounter);
      solver_container[FLOW_SOL]->SetStrainMag_Max(StrainMag_Max);
      solver_container[FLOW_SOL]->SetOmega_Max(Omega_Max);
    }
    
  }
  
}

unsigned long CIncNSSolver::SetPrimitive_Variables(CSolver **solver_container, CConfig *config, bool Output) {
  
  unsigned long iPoint, ErrorCounter = 0;
  su2double eddy_visc = 0.0, turb_ke = 0.0, DES_LengthScale = 0.0;
  unsigned short turb_model = config->GetKind_Turb_Model();
  bool physical = true;
  
  bool tkeNeeded = ((turb_model == SST) || (turb_model == SST_SUST));
  
  for (iPoint = 0; iPoint < nPoint; iPoint++) {
    
    /*--- Retrieve the value of the kinetic energy (if needed) ---*/
    
    if (turb_model != NONE) {
      eddy_visc = solver_container[TURB_SOL]->node[iPoint]->GetmuT();
      if (tkeNeeded) turb_ke = solver_container[TURB_SOL]->node[iPoint]->GetSolution(0);
      
      if (config->GetKind_HybridRANSLES() != NO_HYBRIDRANSLES){
        DES_LengthScale = solver_container[TURB_SOL]->node[iPoint]->GetDES_LengthScale();
      }
    }
    
    /*--- Initialize the non-physical points vector ---*/
    
    node[iPoint]->SetNon_Physical(false);
    
    /*--- Incompressible flow, primitive variables --- */

    physical = node[iPoint]->SetPrimVar(eddy_visc, turb_ke, FluidModel);
    
    /*--- Record any non-physical points. ---*/

    if (!physical) { node[iPoint]->SetNon_Physical(true); ErrorCounter++; }

    /*--- Set the DES length scale ---*/
    
    node[iPoint]->SetDES_LengthScale(DES_LengthScale);    
    
    /*--- Initialize the convective, source and viscous residual vector ---*/
    
    if (!Output) LinSysRes.SetBlock_Zero(iPoint);
    
  }

  return ErrorCounter;

}

void CIncNSSolver::SetTime_Step(CGeometry *geometry, CSolver **solver_container, CConfig *config, unsigned short iMesh, unsigned long Iteration) {
  
  su2double Mean_BetaInc2, *Normal, Area, Vol, Mean_SoundSpeed = 0.0, Mean_ProjVel = 0.0, Lambda, Local_Delta_Time, Local_Delta_Time_Visc,
  Global_Delta_Time = 1E6, Mean_LaminarVisc = 0.0, Mean_EddyVisc = 0.0, Mean_Density = 0.0, Mean_Thermal_Conductivity = 0.0, Mean_Cv = 0.0, Lambda_1, Lambda_2, K_v = 0.25, Global_Delta_UnstTimeND;
  unsigned long iEdge, iVertex, iPoint = 0, jPoint = 0;
  unsigned short iDim, iMarker;
  su2double ProjVel, ProjVel_i, ProjVel_j;
  
  bool implicit = (config->GetKind_TimeIntScheme_Flow() == EULER_IMPLICIT);
  bool dual_time = ((config->GetUnsteady_Simulation() == DT_STEPPING_1ST) ||
                    (config->GetUnsteady_Simulation() == DT_STEPPING_2ND));
  bool energy = config->GetEnergy_Equation();

  Min_Delta_Time = 1.E6; Max_Delta_Time = 0.0;
  
  /*--- Set maximum inviscid eigenvalue to zero, and compute sound speed and viscosity ---*/
  
  for (iPoint = 0; iPoint < nPointDomain; iPoint++) {
    node[iPoint]->SetMax_Lambda_Inv(0.0);
    node[iPoint]->SetMax_Lambda_Visc(0.0);
  }
  
  /*--- Loop interior edges ---*/
  
  for (iEdge = 0; iEdge < geometry->GetnEdge(); iEdge++) {
    
    /*--- Point identification, Normal vector and area ---*/
    
    iPoint = geometry->edge[iEdge]->GetNode(0);
    jPoint = geometry->edge[iEdge]->GetNode(1);
    
    Normal = geometry->edge[iEdge]->GetNormal();
    Area = 0; for (iDim = 0; iDim < nDim; iDim++) Area += Normal[iDim]*Normal[iDim]; Area = sqrt(Area);
    
    /*--- Mean Values ---*/
    
    Mean_ProjVel    = 0.5 * (node[iPoint]->GetProjVel(Normal) + node[jPoint]->GetProjVel(Normal));
    Mean_BetaInc2   = 0.5 * (node[iPoint]->GetBetaInc2()      + node[jPoint]->GetBetaInc2());
    Mean_Density    = 0.5 * (node[iPoint]->GetDensity()       + node[jPoint]->GetDensity());
    Mean_SoundSpeed = sqrt(Mean_BetaInc2*Area*Area);
    
    /*--- Adjustment for grid movement ---*/
    
    if (dynamic_grid) {
      su2double *GridVel_i = geometry->node[iPoint]->GetGridVel();
      su2double *GridVel_j = geometry->node[jPoint]->GetGridVel();
      ProjVel_i = 0.0; ProjVel_j =0.0;
      for (iDim = 0; iDim < nDim; iDim++) {
        ProjVel_i += GridVel_i[iDim]*Normal[iDim];
        ProjVel_j += GridVel_j[iDim]*Normal[iDim];
      }
      Mean_ProjVel -= 0.5 * (ProjVel_i + ProjVel_j);
    }
    
    /*--- Inviscid contribution ---*/
    
    Lambda = fabs(Mean_ProjVel) + Mean_SoundSpeed;
    if (geometry->node[iPoint]->GetDomain()) node[iPoint]->AddMax_Lambda_Inv(Lambda);
    if (geometry->node[jPoint]->GetDomain()) node[jPoint]->AddMax_Lambda_Inv(Lambda);
    
    /*--- Viscous contribution ---*/
    
    Mean_LaminarVisc          = 0.5*(node[iPoint]->GetLaminarViscosity()    + node[jPoint]->GetLaminarViscosity());
    Mean_EddyVisc             = 0.5*(node[iPoint]->GetEddyViscosity()       + node[jPoint]->GetEddyViscosity());
    Mean_Density              = 0.5*(node[iPoint]->GetDensity()             + node[jPoint]->GetDensity());
    Mean_Thermal_Conductivity = 0.5*(node[iPoint]->GetThermalConductivity() + node[jPoint]->GetThermalConductivity());
    Mean_Cv                   = 0.5*(node[iPoint]->GetSpecificHeatCv()      + node[jPoint]->GetSpecificHeatCv());

    Lambda_1 = (4.0/3.0)*(Mean_LaminarVisc + Mean_EddyVisc);
    Lambda_2 = 0.0;
    if (energy) Lambda_2 = (1.0/Mean_Cv)*Mean_Thermal_Conductivity;
    Lambda = (Lambda_1 + Lambda_2)*Area*Area/Mean_Density;
    
    if (geometry->node[iPoint]->GetDomain()) node[iPoint]->AddMax_Lambda_Visc(Lambda);
    if (geometry->node[jPoint]->GetDomain()) node[jPoint]->AddMax_Lambda_Visc(Lambda);
    
  }
  
  /*--- Loop boundary edges ---*/
  
  for (iMarker = 0; iMarker < geometry->GetnMarker(); iMarker++) {
    if ((config->GetMarker_All_KindBC(iMarker) != INTERNAL_BOUNDARY) &&
        (config->GetMarker_All_KindBC(iMarker) != PERIODIC_BOUNDARY)) {
    for (iVertex = 0; iVertex < geometry->GetnVertex(iMarker); iVertex++) {
      
      /*--- Point identification, Normal vector and area ---*/
      
      iPoint = geometry->vertex[iMarker][iVertex]->GetNode();
      Normal = geometry->vertex[iMarker][iVertex]->GetNormal();
      Area = 0.0; for (iDim = 0; iDim < nDim; iDim++) Area += Normal[iDim]*Normal[iDim]; Area = sqrt(Area);
      
      /*--- Mean Values ---*/
      
      Mean_ProjVel    = node[iPoint]->GetProjVel(Normal);
      Mean_BetaInc2   = node[iPoint]->GetBetaInc2();
      Mean_Density    = node[iPoint]->GetDensity();
      Mean_SoundSpeed = sqrt(Mean_BetaInc2*Area*Area);

      /*--- Adjustment for grid movement ---*/
      
      if (dynamic_grid) {
        su2double *GridVel = geometry->node[iPoint]->GetGridVel();
        ProjVel = 0.0;
        for (iDim = 0; iDim < nDim; iDim++)
          ProjVel += GridVel[iDim]*Normal[iDim];
        Mean_ProjVel -= ProjVel;
      }
      
      /*--- Inviscid contribution ---*/
      
      Lambda = fabs(Mean_ProjVel) + Mean_SoundSpeed;
      if (geometry->node[iPoint]->GetDomain()) {
        node[iPoint]->AddMax_Lambda_Inv(Lambda);
      }
      
      /*--- Viscous contribution ---*/

      Mean_LaminarVisc          = node[iPoint]->GetLaminarViscosity();
      Mean_EddyVisc             = node[iPoint]->GetEddyViscosity();
      Mean_Density              = node[iPoint]->GetDensity();
      Mean_Thermal_Conductivity = node[iPoint]->GetThermalConductivity();
      Mean_Cv                   = node[iPoint]->GetSpecificHeatCv();

      Lambda_1 = (4.0/3.0)*(Mean_LaminarVisc + Mean_EddyVisc);
      Lambda_2 = 0.0;
      if (energy) Lambda_2 = (1.0/Mean_Cv)*Mean_Thermal_Conductivity;
      Lambda = (Lambda_1 + Lambda_2)*Area*Area/Mean_Density;
      
      if (geometry->node[iPoint]->GetDomain()) node[iPoint]->AddMax_Lambda_Visc(Lambda);
      
    }
    }
  }
  
  /*--- Each element uses their own speed, steady state simulation ---*/
  
  for (iPoint = 0; iPoint < nPointDomain; iPoint++) {
    
    Vol = geometry->node[iPoint]->GetVolume();
    
    if (Vol != 0.0) {
      Local_Delta_Time = config->GetCFL(iMesh)*Vol / node[iPoint]->GetMax_Lambda_Inv();
      Local_Delta_Time_Visc = config->GetCFL(iMesh)*K_v*Vol*Vol/ node[iPoint]->GetMax_Lambda_Visc();
      Local_Delta_Time = min(Local_Delta_Time, Local_Delta_Time_Visc);
      Global_Delta_Time = min(Global_Delta_Time, Local_Delta_Time);
      Min_Delta_Time = min(Min_Delta_Time, Local_Delta_Time);
      Max_Delta_Time = max(Max_Delta_Time, Local_Delta_Time);
      if (Local_Delta_Time > config->GetMax_DeltaTime())
        Local_Delta_Time = config->GetMax_DeltaTime();
      node[iPoint]->SetDelta_Time(Local_Delta_Time);
    }
    else {
      node[iPoint]->SetDelta_Time(0.0);
    }
    
  }
  
  /*--- Compute the max and the min dt (in parallel) ---*/
  if (config->GetComm_Level() == COMM_FULL) {
#ifdef HAVE_MPI
    su2double rbuf_time, sbuf_time;
    sbuf_time = Min_Delta_Time;
    SU2_MPI::Reduce(&sbuf_time, &rbuf_time, 1, MPI_DOUBLE, MPI_MIN, MASTER_NODE, MPI_COMM_WORLD);
    SU2_MPI::Bcast(&rbuf_time, 1, MPI_DOUBLE, MASTER_NODE, MPI_COMM_WORLD);
    Min_Delta_Time = rbuf_time;
    
    sbuf_time = Max_Delta_Time;
    SU2_MPI::Reduce(&sbuf_time, &rbuf_time, 1, MPI_DOUBLE, MPI_MAX, MASTER_NODE, MPI_COMM_WORLD);
    SU2_MPI::Bcast(&rbuf_time, 1, MPI_DOUBLE, MASTER_NODE, MPI_COMM_WORLD);
    Max_Delta_Time = rbuf_time;
#endif
  }
  
  /*--- For exact time solution use the minimum delta time of the whole mesh ---*/
  if (config->GetUnsteady_Simulation() == TIME_STEPPING) {
#ifdef HAVE_MPI
    su2double rbuf_time, sbuf_time;
    sbuf_time = Global_Delta_Time;
    SU2_MPI::Reduce(&sbuf_time, &rbuf_time, 1, MPI_DOUBLE, MPI_MIN, MASTER_NODE, MPI_COMM_WORLD);
    SU2_MPI::Bcast(&rbuf_time, 1, MPI_DOUBLE, MASTER_NODE, MPI_COMM_WORLD);
    Global_Delta_Time = rbuf_time;
#endif
    for (iPoint = 0; iPoint < nPointDomain; iPoint++)
      node[iPoint]->SetDelta_Time(Global_Delta_Time);
  }
  
  /*--- Recompute the unsteady time step for the dual time strategy
   if the unsteady CFL is diferent from 0 ---*/
  if ((dual_time) && (Iteration == 0) && (config->GetUnst_CFL() != 0.0) && (iMesh == MESH_0)) {
    Global_Delta_UnstTimeND = config->GetUnst_CFL()*Global_Delta_Time/config->GetCFL(iMesh);
    
#ifdef HAVE_MPI
    su2double rbuf_time, sbuf_time;
    sbuf_time = Global_Delta_UnstTimeND;
    SU2_MPI::Reduce(&sbuf_time, &rbuf_time, 1, MPI_DOUBLE, MPI_MIN, MASTER_NODE, MPI_COMM_WORLD);
    SU2_MPI::Bcast(&rbuf_time, 1, MPI_DOUBLE, MASTER_NODE, MPI_COMM_WORLD);
    Global_Delta_UnstTimeND = rbuf_time;
#endif
    config->SetDelta_UnstTimeND(Global_Delta_UnstTimeND);
  }
  
  /*--- The pseudo local time (explicit integration) cannot be greater than the physical time ---*/
  if (dual_time)
    for (iPoint = 0; iPoint < nPointDomain; iPoint++) {
      if (!implicit) {
        Local_Delta_Time = min((2.0/3.0)*config->GetDelta_UnstTimeND(), node[iPoint]->GetDelta_Time());
        node[iPoint]->SetDelta_Time(Local_Delta_Time);
      }
    }
  
}

void CIncNSSolver::Viscous_Residual(CGeometry *geometry, CSolver **solver_container, CNumerics *numerics,
                                 CConfig *config, unsigned short iMesh, unsigned short iRKStep) {
  
  unsigned long iPoint, jPoint, iEdge;
  
  bool implicit = (config->GetKind_TimeIntScheme_Flow() == EULER_IMPLICIT);
  
  for (iEdge = 0; iEdge < geometry->GetnEdge(); iEdge++) {
    
    /*--- Points, coordinates and normal vector in edge ---*/
    
    iPoint = geometry->edge[iEdge]->GetNode(0);
    jPoint = geometry->edge[iEdge]->GetNode(1);
    numerics->SetCoord(geometry->node[iPoint]->GetCoord(),
                       geometry->node[jPoint]->GetCoord());
    numerics->SetNormal(geometry->edge[iEdge]->GetNormal());
    
    /*--- Primitive and secondary variables ---*/
    
    numerics->SetPrimitive(node[iPoint]->GetPrimitive(),
                           node[jPoint]->GetPrimitive());
    
    /*--- Gradient and limiters ---*/
    
    numerics->SetPrimVarGradient(node[iPoint]->GetGradient_Primitive(),
                                 node[jPoint]->GetGradient_Primitive());
    
    /*--- Turbulent kinetic energy ---*/
    
    if ((config->GetKind_Turb_Model() == SST) || (config->GetKind_Turb_Model() == SST_SUST))
      numerics->SetTurbKineticEnergy(solver_container[TURB_SOL]->node[iPoint]->GetSolution(0),
                                     solver_container[TURB_SOL]->node[jPoint]->GetSolution(0));
    
    /*--- Compute and update residual ---*/
    
    numerics->ComputeResidual(Res_Visc, Jacobian_i, Jacobian_j, config);

    LinSysRes.SubtractBlock(iPoint, Res_Visc);
    LinSysRes.AddBlock(jPoint, Res_Visc);
    
    /*--- Implicit part ---*/
    
    if (implicit) {
      Jacobian.SubtractBlock(iPoint, iPoint, Jacobian_i);
      Jacobian.SubtractBlock(iPoint, jPoint, Jacobian_j);
      Jacobian.AddBlock(jPoint, iPoint, Jacobian_i);
      Jacobian.AddBlock(jPoint, jPoint, Jacobian_j);
    }
    
  }
  
}

void CIncNSSolver::Friction_Forces(CGeometry *geometry, CConfig *config) {

  unsigned long iVertex, iPoint, iPointNormal;
  unsigned short Boundary, Monitoring, iMarker, iMarker_Monitoring, iDim, jDim;
  su2double Viscosity = 0.0, div_vel, *Normal, MomentDist[3] = {0.0, 0.0, 0.0}, WallDist[3] = {0.0, 0.0, 0.0},
  *Coord, *Coord_Normal, Area, WallShearStress, TauNormal, factor, RefVel2 = 0.0,
  RefDensity = 0.0, Density = 0.0, WallDistMod, FrictionVel, UnitNormal[3] = {0.0, 0.0, 0.0}, TauElem[3] = {0.0, 0.0, 0.0}, TauTangent[3] = {0.0, 0.0, 0.0},
  Tau[3][3] = {{0.0, 0.0, 0.0},{0.0, 0.0, 0.0},{0.0, 0.0, 0.0}}, Force[3] = {0.0, 0.0, 0.0},
  Grad_Vel[3][3] = {{0.0, 0.0, 0.0},{0.0, 0.0, 0.0},{0.0, 0.0, 0.0}},
  delta[3][3] = {{1.0, 0.0, 0.0},{0.0,1.0,0.0},{0.0,0.0,1.0}},
  Grad_Temp[3] = {0.0, 0.0, 0.0}, GradTemperature, thermal_conductivity, MaxNorm = 8.0;
  su2double MomentX_Force[3] = {0.0,0.0,0.0}, MomentY_Force[3] = {0.0,0.0,0.0}, MomentZ_Force[3] = {0.0,0.0,0.0};
  su2double AxiFactor;

#ifdef HAVE_MPI
  su2double MyAllBound_CD_Visc, MyAllBound_CL_Visc, MyAllBound_CSF_Visc, MyAllBound_CMx_Visc, MyAllBound_CMy_Visc, MyAllBound_CMz_Visc, MyAllBound_CoPx_Visc, MyAllBound_CoPy_Visc, MyAllBound_CoPz_Visc, MyAllBound_CFx_Visc, MyAllBound_CFy_Visc, MyAllBound_CFz_Visc, MyAllBound_CT_Visc, MyAllBound_CQ_Visc, MyAllBound_HF_Visc, MyAllBound_MaxHF_Visc, *MySurface_CL_Visc = NULL, *MySurface_CD_Visc = NULL, *MySurface_CSF_Visc = NULL, *MySurface_CEff_Visc = NULL, *MySurface_CFx_Visc = NULL, *MySurface_CFy_Visc = NULL, *MySurface_CFz_Visc = NULL, *MySurface_CMx_Visc = NULL, *MySurface_CMy_Visc = NULL, *MySurface_CMz_Visc = NULL, *MySurface_HF_Visc = NULL, *MySurface_MaxHF_Visc = NULL;
#endif

  string Marker_Tag, Monitoring_Tag;

  su2double Alpha       = config->GetAoA()*PI_NUMBER/180.0;
  su2double Beta        = config->GetAoS()*PI_NUMBER/180.0;
  su2double RefArea     = config->GetRefArea();
  su2double RefLength   = config->GetRefLength();
  su2double RefHeatFlux = config->GetHeat_Flux_Ref();
  su2double *Origin = NULL;

  if (config->GetnMarker_Monitoring() != 0) { Origin = config->GetRefOriginMoment(0); }

  bool axisymmetric = config->GetAxisymmetric();
  bool energy       = config->GetEnergy_Equation();

  /*--- Evaluate reference values for non-dimensionalization.
   For dimensional or non-dim based on initial values, use
   the far-field state (inf). For a custom non-dim based
   on user-provided reference values, use the ref values
   to compute the forces. ---*/

  if ((config->GetRef_Inc_NonDim() == DIMENSIONAL) || 
      (config->GetRef_Inc_NonDim() == INITIAL_VALUES)) {
    RefDensity  = Density_Inf;
    RefVel2 = 0.0;
    for (iDim = 0; iDim < nDim; iDim++)
      RefVel2  += Velocity_Inf[iDim]*Velocity_Inf[iDim];
  }
  else if (config->GetRef_Inc_NonDim() == REFERENCE_VALUES) {
    RefDensity = config->GetInc_Density_Ref();
    RefVel2    = config->GetInc_Velocity_Ref()*config->GetInc_Velocity_Ref();
  }

  /*--- Compute factor for force coefficients. ---*/

  factor = 1.0 / (0.5*RefDensity*RefArea*RefVel2);

  /*--- Variables initialization ---*/

  AllBound_CD_Visc = 0.0;    AllBound_CL_Visc = 0.0;       AllBound_CSF_Visc = 0.0;
  AllBound_CMx_Visc = 0.0;      AllBound_CMy_Visc = 0.0;         AllBound_CMz_Visc = 0.0;
  AllBound_CFx_Visc = 0.0;      AllBound_CFy_Visc = 0.0;         AllBound_CFz_Visc = 0.0;
  AllBound_CoPx_Visc = 0.0;      AllBound_CoPy_Visc = 0.0;         AllBound_CoPz_Visc = 0.0;
  AllBound_CT_Visc = 0.0;       AllBound_CQ_Visc = 0.0;          AllBound_CMerit_Visc = 0.0;
  AllBound_HF_Visc = 0.0; AllBound_MaxHF_Visc = 0.0; AllBound_CEff_Visc = 0.0;

  for (iMarker_Monitoring = 0; iMarker_Monitoring < config->GetnMarker_Monitoring(); iMarker_Monitoring++) {
    Surface_CL_Visc[iMarker_Monitoring]      = 0.0; Surface_CD_Visc[iMarker_Monitoring]      = 0.0;
    Surface_CSF_Visc[iMarker_Monitoring] = 0.0; Surface_CEff_Visc[iMarker_Monitoring]       = 0.0;
    Surface_CFx_Visc[iMarker_Monitoring]        = 0.0; Surface_CFy_Visc[iMarker_Monitoring]        = 0.0;
    Surface_CFz_Visc[iMarker_Monitoring]        = 0.0; Surface_CMx_Visc[iMarker_Monitoring]        = 0.0;
    Surface_CMy_Visc[iMarker_Monitoring]        = 0.0; Surface_CMz_Visc[iMarker_Monitoring]        = 0.0;
    Surface_HF_Visc[iMarker_Monitoring]              = 0.0; Surface_MaxHF_Visc[iMarker_Monitoring]           = 0.0;
  }

  /*--- Loop over the Navier-Stokes markers ---*/

  for (iMarker = 0; iMarker < nMarker; iMarker++) {

    Boundary = config->GetMarker_All_KindBC(iMarker);
    Monitoring = config->GetMarker_All_Monitoring(iMarker);

    /*--- Obtain the origin for the moment computation for a particular marker ---*/

    if (Monitoring == YES) {
      for (iMarker_Monitoring = 0; iMarker_Monitoring < config->GetnMarker_Monitoring(); iMarker_Monitoring++) {
        Monitoring_Tag = config->GetMarker_Monitoring_TagBound(iMarker_Monitoring);
        Marker_Tag = config->GetMarker_All_TagBound(iMarker);
        if (Marker_Tag == Monitoring_Tag)
          Origin = config->GetRefOriginMoment(iMarker_Monitoring);
      }
    }

    if ((Boundary == HEAT_FLUX) || (Boundary == ISOTHERMAL) || (Boundary == CHT_WALL_INTERFACE)) {

      /*--- Forces initialization at each Marker ---*/

      CD_Visc[iMarker] = 0.0; CL_Visc[iMarker] = 0.0;       CSF_Visc[iMarker] = 0.0;
      CMx_Visc[iMarker] = 0.0;   CMy_Visc[iMarker] = 0.0;         CMz_Visc[iMarker] = 0.0;
      CFx_Visc[iMarker] = 0.0;   CFy_Visc[iMarker] = 0.0;         CFz_Visc[iMarker] = 0.0;
      CoPx_Visc[iMarker] = 0.0;  CoPy_Visc[iMarker] = 0.0;       CoPz_Visc[iMarker] = 0.0;
      CT_Visc[iMarker] = 0.0;    CQ_Visc[iMarker] = 0.0;          CMerit_Visc[iMarker] = 0.0;
      HF_Visc[iMarker] = 0.0;  MaxHF_Visc[iMarker] = 0.0; CEff_Visc[iMarker] = 0.0;

      for (iDim = 0; iDim < nDim; iDim++) ForceViscous[iDim] = 0.0;
      MomentViscous[0] = 0.0; MomentViscous[1] = 0.0; MomentViscous[2] = 0.0;
      MomentX_Force[0] = 0.0; MomentX_Force[1] = 0.0; MomentX_Force[2] = 0.0;
      MomentY_Force[0] = 0.0; MomentY_Force[1] = 0.0; MomentY_Force[2] = 0.0;
      MomentZ_Force[0] = 0.0; MomentZ_Force[1] = 0.0; MomentZ_Force[2] = 0.0;

      /*--- Loop over the vertices to compute the forces ---*/

      for (iVertex = 0; iVertex < geometry->nVertex[iMarker]; iVertex++) {

        iPoint = geometry->vertex[iMarker][iVertex]->GetNode();
        iPointNormal = geometry->vertex[iMarker][iVertex]->GetNormal_Neighbor();

        Coord = geometry->node[iPoint]->GetCoord();
        Coord_Normal = geometry->node[iPointNormal]->GetCoord();

        Normal = geometry->vertex[iMarker][iVertex]->GetNormal();

        for (iDim = 0; iDim < nDim; iDim++) {
          for (jDim = 0 ; jDim < nDim; jDim++) {
            Grad_Vel[iDim][jDim] = node[iPoint]->GetGradient_Primitive(iDim+1, jDim);
          }
          Grad_Temp[iDim] = node[iPoint]->GetGradient_Primitive(nDim+1, iDim);
        }

        Viscosity = node[iPoint]->GetLaminarViscosity();
        Density = node[iPoint]->GetDensity();

        Area = 0.0; for (iDim = 0; iDim < nDim; iDim++) Area += Normal[iDim]*Normal[iDim]; Area = sqrt(Area);
        for (iDim = 0; iDim < nDim; iDim++) {
          UnitNormal[iDim] = Normal[iDim]/Area;
        }

        /*--- Evaluate Tau ---*/

        div_vel = 0.0; for (iDim = 0; iDim < nDim; iDim++) div_vel += Grad_Vel[iDim][iDim];

        for (iDim = 0; iDim < nDim; iDim++) {
          for (jDim = 0 ; jDim < nDim; jDim++) {
            Tau[iDim][jDim] = Viscosity*(Grad_Vel[jDim][iDim] + Grad_Vel[iDim][jDim]) - TWO3*Viscosity*div_vel*delta[iDim][jDim];
          }
        }

        /*--- Project Tau in each surface element ---*/

        for (iDim = 0; iDim < nDim; iDim++) {
          TauElem[iDim] = 0.0;
          for (jDim = 0; jDim < nDim; jDim++) {
            TauElem[iDim] += Tau[iDim][jDim]*UnitNormal[jDim];
          }
        }

        /*--- Compute wall shear stress (using the stress tensor). Compute wall skin friction coefficient, and heat flux on the wall ---*/

        TauNormal = 0.0;
        for (iDim = 0; iDim < nDim; iDim++)
          TauNormal += TauElem[iDim] * UnitNormal[iDim];

        WallShearStress = 0.0;
        for (iDim = 0; iDim < nDim; iDim++) {
          TauTangent[iDim] = TauElem[iDim] - TauNormal * UnitNormal[iDim];
          CSkinFriction[iMarker][iDim][iVertex] = TauTangent[iDim] / (0.5*RefDensity*RefVel2);
          WallShearStress += TauTangent[iDim] * TauTangent[iDim];
        }
        WallShearStress = sqrt(WallShearStress);

        for (iDim = 0; iDim < nDim; iDim++) WallDist[iDim] = (Coord[iDim] - Coord_Normal[iDim]);
        WallDistMod = 0.0; for (iDim = 0; iDim < nDim; iDim++) WallDistMod += WallDist[iDim]*WallDist[iDim]; WallDistMod = sqrt(WallDistMod);

        /*--- Compute y+ and non-dimensional velocity ---*/

        FrictionVel = sqrt(fabs(WallShearStress)/Density);
        YPlus[iMarker][iVertex] = WallDistMod*FrictionVel/(Viscosity/Density);

        /*--- Compute total and maximum heat flux on the wall ---*/

        GradTemperature = 0.0;
        if (energy) {
        for (iDim = 0; iDim < nDim; iDim++)
          GradTemperature -= Grad_Temp[iDim]*UnitNormal[iDim];
        }
        
        thermal_conductivity       = node[iPoint]->GetThermalConductivity();
        HeatFlux[iMarker][iVertex] = -thermal_conductivity*GradTemperature*RefHeatFlux;
        HF_Visc[iMarker]          += HeatFlux[iMarker][iVertex]*Area;
        MaxHF_Visc[iMarker]       += pow(HeatFlux[iMarker][iVertex], MaxNorm);

        /*--- Note that y+, and heat are computed at the
         halo cells (for visualization purposes), but not the forces ---*/

        if ((geometry->node[iPoint]->GetDomain()) && (Monitoring == YES)) {

          /*--- Axisymmetric simulations ---*/

          if (axisymmetric) AxiFactor = 2.0*PI_NUMBER*geometry->node[iPoint]->GetCoord(1);
          else AxiFactor = 1.0;

          /*--- Force computation ---*/

          for (iDim = 0; iDim < nDim; iDim++) {
            Force[iDim] = TauElem[iDim] * Area * factor * AxiFactor;
            ForceViscous[iDim] += Force[iDim];
            MomentDist[iDim] = Coord[iDim] - Origin[iDim];
          }

          /*--- Moment with respect to the reference axis ---*/

          if (iDim == 3) {
            MomentViscous[0] += (Force[2]*MomentDist[1] - Force[1]*MomentDist[2])/RefLength;
            MomentX_Force[1] += (-Force[1]*Coord[2]);
            MomentX_Force[2] += (Force[2]*Coord[1]);

            MomentViscous[1] += (Force[0]*MomentDist[2] - Force[2]*MomentDist[0])/RefLength;
            MomentY_Force[2] += (-Force[2]*Coord[0]);
            MomentY_Force[0] += (Force[0]*Coord[2]);
          }
          MomentViscous[2] += (Force[1]*MomentDist[0] - Force[0]*MomentDist[1])/RefLength;
          MomentZ_Force[0] += (-Force[0]*Coord[1]);
          MomentZ_Force[1] += (Force[1]*Coord[0]);
          
        }

      }

      /*--- Project forces and store the non-dimensional coefficients ---*/

      if (Monitoring == YES) {
        if (nDim == 2) {
          CD_Visc[iMarker]       =  ForceViscous[0]*cos(Alpha) + ForceViscous[1]*sin(Alpha);
          CL_Visc[iMarker]       = -ForceViscous[0]*sin(Alpha) + ForceViscous[1]*cos(Alpha);
          CEff_Visc[iMarker]        = CL_Visc[iMarker] / (CD_Visc[iMarker]+EPS);
          CMz_Visc[iMarker]         = MomentViscous[2];
          CFx_Visc[iMarker]         = ForceViscous[0];
          CFy_Visc[iMarker]         = ForceViscous[1];
          CoPx_Visc[iMarker]        = MomentZ_Force[1];
          CoPy_Visc[iMarker]        = -MomentZ_Force[0];
          CT_Visc[iMarker]          = -CFx_Visc[iMarker];
          CQ_Visc[iMarker]          = -CMz_Visc[iMarker];
          CMerit_Visc[iMarker]      = CT_Visc[iMarker] / (CQ_Visc[iMarker]+EPS);
          MaxHF_Visc[iMarker] = pow(MaxHF_Visc[iMarker], 1.0/MaxNorm);
        }
        if (nDim == 3) {
          CD_Visc[iMarker]       =  ForceViscous[0]*cos(Alpha)*cos(Beta) + ForceViscous[1]*sin(Beta) + ForceViscous[2]*sin(Alpha)*cos(Beta);
          CL_Visc[iMarker]       = -ForceViscous[0]*sin(Alpha) + ForceViscous[2]*cos(Alpha);
          CSF_Visc[iMarker]  = -ForceViscous[0]*sin(Beta)*cos(Alpha) + ForceViscous[1]*cos(Beta) - ForceViscous[2]*sin(Beta)*sin(Alpha);
          CEff_Visc[iMarker]        = CL_Visc[iMarker]/(CD_Visc[iMarker] + EPS);
          CMx_Visc[iMarker]         = MomentViscous[0];
          CMy_Visc[iMarker]         = MomentViscous[1];
          CMz_Visc[iMarker]         = MomentViscous[2];
          CFx_Visc[iMarker]         = ForceViscous[0];
          CFy_Visc[iMarker]         = ForceViscous[1];
          CFz_Visc[iMarker]         = ForceViscous[2];
          CoPx_Visc[iMarker]        =  -MomentY_Force[0];
          CoPz_Visc[iMarker]        = MomentY_Force[2];
          CT_Visc[iMarker]          = -CFz_Visc[iMarker];
          CQ_Visc[iMarker]          = -CMz_Visc[iMarker];
          CMerit_Visc[iMarker]      = CT_Visc[iMarker] / (CQ_Visc[iMarker] + EPS);
          MaxHF_Visc[iMarker] = pow(MaxHF_Visc[iMarker], 1.0/MaxNorm);
        }

        AllBound_CD_Visc       += CD_Visc[iMarker];
        AllBound_CL_Visc       += CL_Visc[iMarker];
        AllBound_CSF_Visc  += CSF_Visc[iMarker];
        AllBound_CMx_Visc         += CMx_Visc[iMarker];
        AllBound_CMy_Visc         += CMy_Visc[iMarker];
        AllBound_CMz_Visc         += CMz_Visc[iMarker];
        AllBound_CFx_Visc         += CFx_Visc[iMarker];
        AllBound_CFy_Visc         += CFy_Visc[iMarker];
        AllBound_CFz_Visc         += CFz_Visc[iMarker];
        AllBound_CoPx_Visc        += CoPx_Visc[iMarker];
        AllBound_CoPy_Visc        += CoPy_Visc[iMarker];
        AllBound_CoPz_Visc        += CoPz_Visc[iMarker];
        AllBound_CT_Visc          += CT_Visc[iMarker];
        AllBound_CQ_Visc          += CQ_Visc[iMarker];
        AllBound_HF_Visc    += HF_Visc[iMarker];
        AllBound_MaxHF_Visc += pow(MaxHF_Visc[iMarker], MaxNorm);

        /*--- Compute the coefficients per surface ---*/

        for (iMarker_Monitoring = 0; iMarker_Monitoring < config->GetnMarker_Monitoring(); iMarker_Monitoring++) {
          Monitoring_Tag = config->GetMarker_Monitoring_TagBound(iMarker_Monitoring);
          Marker_Tag = config->GetMarker_All_TagBound(iMarker);
          if (Marker_Tag == Monitoring_Tag) {
            Surface_CL_Visc[iMarker_Monitoring]      += CL_Visc[iMarker];
            Surface_CD_Visc[iMarker_Monitoring]      += CD_Visc[iMarker];
            Surface_CSF_Visc[iMarker_Monitoring] += CSF_Visc[iMarker];
            Surface_CEff_Visc[iMarker_Monitoring]       += CEff_Visc[iMarker];
            Surface_CFx_Visc[iMarker_Monitoring]        += CFx_Visc[iMarker];
            Surface_CFy_Visc[iMarker_Monitoring]        += CFy_Visc[iMarker];
            Surface_CFz_Visc[iMarker_Monitoring]        += CFz_Visc[iMarker];
            Surface_CMx_Visc[iMarker_Monitoring]        += CMx_Visc[iMarker];
            Surface_CMy_Visc[iMarker_Monitoring]        += CMy_Visc[iMarker];
            Surface_CMz_Visc[iMarker_Monitoring]        += CMz_Visc[iMarker];
            Surface_HF_Visc[iMarker_Monitoring]         += HF_Visc[iMarker];
            Surface_MaxHF_Visc[iMarker_Monitoring]      += pow(MaxHF_Visc[iMarker],MaxNorm);
          }
        }

      }

    }
  }

  /*--- Update some global coeffients ---*/

  AllBound_CEff_Visc = AllBound_CL_Visc / (AllBound_CD_Visc + EPS);
  AllBound_CMerit_Visc = AllBound_CT_Visc / (AllBound_CQ_Visc + EPS);
  AllBound_MaxHF_Visc = pow(AllBound_MaxHF_Visc, 1.0/MaxNorm);


#ifdef HAVE_MPI

  /*--- Add AllBound information using all the nodes ---*/

  MyAllBound_CD_Visc        = AllBound_CD_Visc;                      AllBound_CD_Visc = 0.0;
  MyAllBound_CL_Visc        = AllBound_CL_Visc;                      AllBound_CL_Visc = 0.0;
  MyAllBound_CSF_Visc   = AllBound_CSF_Visc;                 AllBound_CSF_Visc = 0.0;
  AllBound_CEff_Visc = 0.0;
  MyAllBound_CMx_Visc          = AllBound_CMx_Visc;                        AllBound_CMx_Visc = 0.0;
  MyAllBound_CMy_Visc          = AllBound_CMy_Visc;                        AllBound_CMy_Visc = 0.0;
  MyAllBound_CMz_Visc          = AllBound_CMz_Visc;                        AllBound_CMz_Visc = 0.0;
  MyAllBound_CFx_Visc          = AllBound_CFx_Visc;                        AllBound_CFx_Visc = 0.0;
  MyAllBound_CFy_Visc          = AllBound_CFy_Visc;                        AllBound_CFy_Visc = 0.0;
  MyAllBound_CFz_Visc          = AllBound_CFz_Visc;                        AllBound_CFz_Visc = 0.0;
  MyAllBound_CoPx_Visc          = AllBound_CoPx_Visc;                        AllBound_CoPx_Visc = 0.0;
  MyAllBound_CoPy_Visc          = AllBound_CoPy_Visc;                        AllBound_CoPy_Visc = 0.0;
  MyAllBound_CoPz_Visc          = AllBound_CoPz_Visc;                        AllBound_CoPz_Visc = 0.0;
  MyAllBound_CT_Visc           = AllBound_CT_Visc;                         AllBound_CT_Visc = 0.0;
  MyAllBound_CQ_Visc           = AllBound_CQ_Visc;                         AllBound_CQ_Visc = 0.0;
  AllBound_CMerit_Visc = 0.0;
  MyAllBound_HF_Visc     = AllBound_HF_Visc;                   AllBound_HF_Visc = 0.0;
  MyAllBound_MaxHF_Visc  = pow(AllBound_MaxHF_Visc, MaxNorm);  AllBound_MaxHF_Visc = 0.0;

  if (config->GetComm_Level() == COMM_FULL) {
    SU2_MPI::Allreduce(&MyAllBound_CD_Visc, &AllBound_CD_Visc, 1, MPI_DOUBLE, MPI_SUM, MPI_COMM_WORLD);
    SU2_MPI::Allreduce(&MyAllBound_CL_Visc, &AllBound_CL_Visc, 1, MPI_DOUBLE, MPI_SUM, MPI_COMM_WORLD);
    SU2_MPI::Allreduce(&MyAllBound_CSF_Visc, &AllBound_CSF_Visc, 1, MPI_DOUBLE, MPI_SUM, MPI_COMM_WORLD);
    AllBound_CEff_Visc = AllBound_CL_Visc / (AllBound_CD_Visc + EPS);
    SU2_MPI::Allreduce(&MyAllBound_CMx_Visc, &AllBound_CMx_Visc, 1, MPI_DOUBLE, MPI_SUM, MPI_COMM_WORLD);
    SU2_MPI::Allreduce(&MyAllBound_CMy_Visc, &AllBound_CMy_Visc, 1, MPI_DOUBLE, MPI_SUM, MPI_COMM_WORLD);
    SU2_MPI::Allreduce(&MyAllBound_CMz_Visc, &AllBound_CMz_Visc, 1, MPI_DOUBLE, MPI_SUM, MPI_COMM_WORLD);
    SU2_MPI::Allreduce(&MyAllBound_CFx_Visc, &AllBound_CFx_Visc, 1, MPI_DOUBLE, MPI_SUM, MPI_COMM_WORLD);
    SU2_MPI::Allreduce(&MyAllBound_CFy_Visc, &AllBound_CFy_Visc, 1, MPI_DOUBLE, MPI_SUM, MPI_COMM_WORLD);
    SU2_MPI::Allreduce(&MyAllBound_CFz_Visc, &AllBound_CFz_Visc, 1, MPI_DOUBLE, MPI_SUM, MPI_COMM_WORLD);
    SU2_MPI::Allreduce(&MyAllBound_CoPx_Visc, &AllBound_CoPx_Visc, 1, MPI_DOUBLE, MPI_SUM, MPI_COMM_WORLD);
    SU2_MPI::Allreduce(&MyAllBound_CoPy_Visc, &AllBound_CoPy_Visc, 1, MPI_DOUBLE, MPI_SUM, MPI_COMM_WORLD);
    SU2_MPI::Allreduce(&MyAllBound_CoPz_Visc, &AllBound_CoPz_Visc, 1, MPI_DOUBLE, MPI_SUM, MPI_COMM_WORLD);
    SU2_MPI::Allreduce(&MyAllBound_CT_Visc, &AllBound_CT_Visc, 1, MPI_DOUBLE, MPI_SUM, MPI_COMM_WORLD);
    SU2_MPI::Allreduce(&MyAllBound_CQ_Visc, &AllBound_CQ_Visc, 1, MPI_DOUBLE, MPI_SUM, MPI_COMM_WORLD);
    AllBound_CMerit_Visc = AllBound_CT_Visc / (AllBound_CQ_Visc + EPS);
    SU2_MPI::Allreduce(&MyAllBound_HF_Visc, &AllBound_HF_Visc, 1, MPI_DOUBLE, MPI_SUM, MPI_COMM_WORLD);
    SU2_MPI::Allreduce(&MyAllBound_MaxHF_Visc, &AllBound_MaxHF_Visc, 1, MPI_DOUBLE, MPI_SUM, MPI_COMM_WORLD);
    AllBound_MaxHF_Visc = pow(AllBound_MaxHF_Visc, 1.0/MaxNorm);
  }
  
  /*--- Add the forces on the surfaces using all the nodes ---*/

  MySurface_CL_Visc      = new su2double[config->GetnMarker_Monitoring()];
  MySurface_CD_Visc      = new su2double[config->GetnMarker_Monitoring()];
  MySurface_CSF_Visc = new su2double[config->GetnMarker_Monitoring()];
  MySurface_CEff_Visc       = new su2double[config->GetnMarker_Monitoring()];
  MySurface_CFx_Visc        = new su2double[config->GetnMarker_Monitoring()];
  MySurface_CFy_Visc        = new su2double[config->GetnMarker_Monitoring()];
  MySurface_CFz_Visc        = new su2double[config->GetnMarker_Monitoring()];
  MySurface_CMx_Visc        = new su2double[config->GetnMarker_Monitoring()];
  MySurface_CMy_Visc        = new su2double[config->GetnMarker_Monitoring()];
  MySurface_CMz_Visc        = new su2double[config->GetnMarker_Monitoring()];
  MySurface_HF_Visc         = new su2double[config->GetnMarker_Monitoring()];
  MySurface_MaxHF_Visc      = new su2double[config->GetnMarker_Monitoring()];

  for (iMarker_Monitoring = 0; iMarker_Monitoring < config->GetnMarker_Monitoring(); iMarker_Monitoring++) {

    MySurface_CL_Visc[iMarker_Monitoring]      = Surface_CL_Visc[iMarker_Monitoring];
    MySurface_CD_Visc[iMarker_Monitoring]      = Surface_CD_Visc[iMarker_Monitoring];
    MySurface_CSF_Visc[iMarker_Monitoring] = Surface_CSF_Visc[iMarker_Monitoring];
    MySurface_CEff_Visc[iMarker_Monitoring]       = Surface_CEff_Visc[iMarker_Monitoring];
    MySurface_CFx_Visc[iMarker_Monitoring]        = Surface_CFx_Visc[iMarker_Monitoring];
    MySurface_CFy_Visc[iMarker_Monitoring]        = Surface_CFy_Visc[iMarker_Monitoring];
    MySurface_CFz_Visc[iMarker_Monitoring]        = Surface_CFz_Visc[iMarker_Monitoring];
    MySurface_CMx_Visc[iMarker_Monitoring]        = Surface_CMx_Visc[iMarker_Monitoring];
    MySurface_CMy_Visc[iMarker_Monitoring]        = Surface_CMy_Visc[iMarker_Monitoring];
    MySurface_CMz_Visc[iMarker_Monitoring]        = Surface_CMz_Visc[iMarker_Monitoring];
    MySurface_HF_Visc[iMarker_Monitoring]         = Surface_HF_Visc[iMarker_Monitoring];
    MySurface_MaxHF_Visc[iMarker_Monitoring]      = Surface_MaxHF_Visc[iMarker_Monitoring];

    Surface_CL_Visc[iMarker_Monitoring]      = 0.0;
    Surface_CD_Visc[iMarker_Monitoring]      = 0.0;
    Surface_CSF_Visc[iMarker_Monitoring] = 0.0;
    Surface_CEff_Visc[iMarker_Monitoring]       = 0.0;
    Surface_CFx_Visc[iMarker_Monitoring]        = 0.0;
    Surface_CFy_Visc[iMarker_Monitoring]        = 0.0;
    Surface_CFz_Visc[iMarker_Monitoring]        = 0.0;
    Surface_CMx_Visc[iMarker_Monitoring]        = 0.0;
    Surface_CMy_Visc[iMarker_Monitoring]        = 0.0;
    Surface_CMz_Visc[iMarker_Monitoring]        = 0.0;
    Surface_HF_Visc[iMarker_Monitoring]         = 0.0;
    Surface_MaxHF_Visc[iMarker_Monitoring]      = 0.0;
  }

  if (config->GetComm_Level() == COMM_FULL) {
    SU2_MPI::Allreduce(MySurface_CL_Visc, Surface_CL_Visc, config->GetnMarker_Monitoring(), MPI_DOUBLE, MPI_SUM, MPI_COMM_WORLD);
    SU2_MPI::Allreduce(MySurface_CD_Visc, Surface_CD_Visc, config->GetnMarker_Monitoring(), MPI_DOUBLE, MPI_SUM, MPI_COMM_WORLD);
    SU2_MPI::Allreduce(MySurface_CSF_Visc, Surface_CSF_Visc, config->GetnMarker_Monitoring(), MPI_DOUBLE, MPI_SUM, MPI_COMM_WORLD);
    for (iMarker_Monitoring = 0; iMarker_Monitoring < config->GetnMarker_Monitoring(); iMarker_Monitoring++)
      Surface_CEff_Visc[iMarker_Monitoring] = Surface_CL_Visc[iMarker_Monitoring] / (Surface_CD_Visc[iMarker_Monitoring] + EPS);
    SU2_MPI::Allreduce(MySurface_CFx_Visc, Surface_CFx_Visc, config->GetnMarker_Monitoring(), MPI_DOUBLE, MPI_SUM, MPI_COMM_WORLD);
    SU2_MPI::Allreduce(MySurface_CFy_Visc, Surface_CFy_Visc, config->GetnMarker_Monitoring(), MPI_DOUBLE, MPI_SUM, MPI_COMM_WORLD);
    SU2_MPI::Allreduce(MySurface_CFz_Visc, Surface_CFz_Visc, config->GetnMarker_Monitoring(), MPI_DOUBLE, MPI_SUM, MPI_COMM_WORLD);
    SU2_MPI::Allreduce(MySurface_CMx_Visc, Surface_CMx_Visc, config->GetnMarker_Monitoring(), MPI_DOUBLE, MPI_SUM, MPI_COMM_WORLD);
    SU2_MPI::Allreduce(MySurface_CMy_Visc, Surface_CMy_Visc, config->GetnMarker_Monitoring(), MPI_DOUBLE, MPI_SUM, MPI_COMM_WORLD);
    SU2_MPI::Allreduce(MySurface_CMz_Visc, Surface_CMz_Visc, config->GetnMarker_Monitoring(), MPI_DOUBLE, MPI_SUM, MPI_COMM_WORLD);
    SU2_MPI::Allreduce(MySurface_HF_Visc, Surface_HF_Visc, config->GetnMarker_Monitoring(), MPI_DOUBLE, MPI_SUM, MPI_COMM_WORLD);
    SU2_MPI::Allreduce(MySurface_MaxHF_Visc, Surface_MaxHF_Visc, config->GetnMarker_Monitoring(), MPI_DOUBLE, MPI_SUM, MPI_COMM_WORLD);
  }
  
  delete [] MySurface_CL_Visc; delete [] MySurface_CD_Visc; delete [] MySurface_CSF_Visc;
  delete [] MySurface_CEff_Visc;  delete [] MySurface_CFx_Visc;   delete [] MySurface_CFy_Visc;
  delete [] MySurface_CFz_Visc;   delete [] MySurface_CMx_Visc;   delete [] MySurface_CMy_Visc;
  delete [] MySurface_CMz_Visc; delete [] MySurface_HF_Visc; delete [] MySurface_MaxHF_Visc;

#endif

  /*--- Update the total coefficients (note that all the nodes have the same value)---*/

  Total_CD          += AllBound_CD_Visc;
  Total_CL          += AllBound_CL_Visc;
  Total_CSF         += AllBound_CSF_Visc;
  Total_CEff        = Total_CL / (Total_CD + EPS);
  Total_CMx         += AllBound_CMx_Visc;
  Total_CMy         += AllBound_CMy_Visc;
  Total_CMz         += AllBound_CMz_Visc;
  Total_CFx         += AllBound_CFx_Visc;
  Total_CFy         += AllBound_CFy_Visc;
  Total_CFz         += AllBound_CFz_Visc;
  Total_CoPx        += AllBound_CoPx_Visc;
  Total_CoPy        += AllBound_CoPy_Visc;
  Total_CoPz        += AllBound_CoPz_Visc;
  Total_CT          += AllBound_CT_Visc;
  Total_CQ          += AllBound_CQ_Visc;
  Total_CMerit      = AllBound_CT_Visc / (AllBound_CQ_Visc + EPS);
  Total_Heat        = AllBound_HF_Visc;
  Total_MaxHeat     = AllBound_MaxHF_Visc;

  /*--- Update the total coefficients per surface (note that all the nodes have the same value)---*/

  for (iMarker_Monitoring = 0; iMarker_Monitoring < config->GetnMarker_Monitoring(); iMarker_Monitoring++) {
    Surface_CL[iMarker_Monitoring]      += Surface_CL_Visc[iMarker_Monitoring];
    Surface_CD[iMarker_Monitoring]      += Surface_CD_Visc[iMarker_Monitoring];
    Surface_CSF[iMarker_Monitoring] += Surface_CSF_Visc[iMarker_Monitoring];
    Surface_CEff[iMarker_Monitoring]       = Surface_CL[iMarker_Monitoring] / (Surface_CD[iMarker_Monitoring] + EPS);
    Surface_CFx[iMarker_Monitoring]        += Surface_CFx_Visc[iMarker_Monitoring];
    Surface_CFy[iMarker_Monitoring]        += Surface_CFy_Visc[iMarker_Monitoring];
    Surface_CFz[iMarker_Monitoring]        += Surface_CFz_Visc[iMarker_Monitoring];
    Surface_CMx[iMarker_Monitoring]        += Surface_CMx_Visc[iMarker_Monitoring];
    Surface_CMy[iMarker_Monitoring]        += Surface_CMy_Visc[iMarker_Monitoring];
    Surface_CMz[iMarker_Monitoring]        += Surface_CMz_Visc[iMarker_Monitoring];
  }

}

void CIncNSSolver::BC_HeatFlux_Wall(CGeometry *geometry, CSolver **solver_container, CNumerics *conv_numerics, CNumerics *visc_numerics, CConfig *config, unsigned short val_marker) {
  
  unsigned short iDim, iVar, jVar;// Wall_Function;
  unsigned long iVertex, iPoint, total_index;
  
  su2double *GridVel, *Normal, Area, Wall_HeatFlux;

  bool implicit      = (config->GetKind_TimeIntScheme_Flow() == EULER_IMPLICIT);
  bool energy        = config->GetEnergy_Equation();

  /*--- Identify the boundary by string name ---*/
  
  string Marker_Tag = config->GetMarker_All_TagBound(val_marker);
  
  /*--- Get the specified wall heat flux from config ---*/
  
  Wall_HeatFlux = config->GetWall_HeatFlux(Marker_Tag)/config->GetHeat_Flux_Ref();

//  /*--- Get wall function treatment from config. ---*/
//
//  Wall_Function = config->GetWallFunction_Treatment(Marker_Tag);
//  if (Wall_Function != NO_WALL_FUNCTION) {
//    SU2_MPI::Error("Wall function treament not implemented yet", CURRENT_FUNCTION);
//  }

  /*--- Loop over all of the vertices on this boundary marker ---*/
  
  for (iVertex = 0; iVertex < geometry->nVertex[val_marker]; iVertex++) {
    iPoint = geometry->vertex[val_marker][iVertex]->GetNode();
    
    /*--- Check if the node belongs to the domain (i.e, not a halo node) ---*/
    
    if (geometry->node[iPoint]->GetDomain()) {
      
      /*--- Compute dual-grid area and boundary normal ---*/
      
      Normal = geometry->vertex[val_marker][iVertex]->GetNormal();
      
      Area = 0.0;
      for (iDim = 0; iDim < nDim; iDim++)
        Area += Normal[iDim]*Normal[iDim];
      Area = sqrt (Area);

      /*--- Initialize the convective & viscous residuals to zero ---*/
      
      for (iVar = 0; iVar < nVar; iVar++) {
        Res_Conv[iVar] = 0.0;
        Res_Visc[iVar] = 0.0;
        if (implicit) {
          for (jVar = 0; jVar < nVar; jVar++)
            Jacobian_i[iVar][jVar] = 0.0;
        }
      }

      /*--- Store the corrected velocity at the wall which will
       be zero (v = 0), unless there are moving walls (v = u_wall)---*/
      
      if (dynamic_grid) {
        GridVel = geometry->node[iPoint]->GetGridVel();
        for (iDim = 0; iDim < nDim; iDim++) Vector[iDim] = GridVel[iDim];
      } else {
        for (iDim = 0; iDim < nDim; iDim++) Vector[iDim] = 0.0;
      }
      
      /*--- Impose the value of the velocity as a strong boundary
       condition (Dirichlet). Fix the velocity and remove any
       contribution to the residual at this node. ---*/
      
      node[iPoint]->SetVelocity_Old(Vector);
      
      for (iDim = 0; iDim < nDim; iDim++)
        LinSysRes.SetBlock_Zero(iPoint, iDim+1);
      node[iPoint]->SetVel_ResTruncError_Zero();
      
      if (energy) {

        /*--- Apply a weak boundary condition for the energy equation.
        Compute the residual due to the prescribed heat flux. ---*/

        Res_Visc[nDim+1] = Wall_HeatFlux*Area;

        /*--- Viscous contribution to the residual at the wall ---*/

        LinSysRes.SubtractBlock(iPoint, Res_Visc);

      }

      /*--- Enforce the no-slip boundary condition in a strong way by
       modifying the velocity-rows of the Jacobian (1 on the diagonal). ---*/
      
      if (implicit) {
        for (iVar = 1; iVar <= nDim; iVar++) {
          total_index = iPoint*nVar+iVar;
          Jacobian.DeleteValsRowi(total_index);
        }
      }
      
    }
  }
}

void CIncNSSolver::BC_Isothermal_Wall(CGeometry *geometry, CSolver **solver_container, CNumerics *conv_numerics, CNumerics *visc_numerics, CConfig *config, unsigned short val_marker) {
  
  unsigned short iDim, iVar, jVar, Wall_Function;
  unsigned long iVertex, iPoint, Point_Normal, total_index;
  
  su2double *GridVel;
  su2double *Normal, *Coord_i, *Coord_j, Area, dist_ij;
  su2double Twall, dTdn;
  su2double thermal_conductivity;

  bool implicit      = (config->GetKind_TimeIntScheme_Flow() == EULER_IMPLICIT);
  bool energy        = config->GetEnergy_Equation();

  /*--- Identify the boundary by string name ---*/
  
  string Marker_Tag = config->GetMarker_All_TagBound(val_marker);
  
  /*--- Retrieve the specified wall temperature ---*/
  
  Twall = config->GetIsothermal_Temperature(Marker_Tag)/config->GetTemperature_Ref();

  /*--- Get wall function treatment from config. ---*/

  Wall_Function = config->GetWallFunction_Treatment(Marker_Tag);
  if (Wall_Function != NO_WALL_FUNCTION) {
    SU2_MPI::Error("Wall function treatment not implemented yet.", CURRENT_FUNCTION);
  }

  /*--- Loop over all of the vertices on this boundary marker ---*/
  
  for (iVertex = 0; iVertex < geometry->nVertex[val_marker]; iVertex++) {

    iPoint = geometry->vertex[val_marker][iVertex]->GetNode();
    
    /*--- Check if the node belongs to the domain (i.e, not a halo node) ---*/
    
    if (geometry->node[iPoint]->GetDomain()) {
      
      /*--- Initialize the convective & viscous residuals to zero ---*/
      
      for (iVar = 0; iVar < nVar; iVar++) {
        Res_Conv[iVar] = 0.0;
        Res_Visc[iVar] = 0.0;
        if (implicit) {
          for (jVar = 0; jVar < nVar; jVar++)
            Jacobian_i[iVar][jVar] = 0.0;
        }
      }

      /*--- Store the corrected velocity at the wall which will
       be zero (v = 0), unless there are moving walls (v = u_wall)---*/
      
      if (dynamic_grid) {
        GridVel = geometry->node[iPoint]->GetGridVel();
        for (iDim = 0; iDim < nDim; iDim++) Vector[iDim] = GridVel[iDim];
      } else {
        for (iDim = 0; iDim < nDim; iDim++) Vector[iDim] = 0.0;
      }
      
      /*--- Impose the value of the velocity as a strong boundary
       condition (Dirichlet). Fix the velocity and remove any
       contribution to the residual at this node. ---*/
      
      node[iPoint]->SetVelocity_Old(Vector);
      
      for (iDim = 0; iDim < nDim; iDim++)
        LinSysRes.SetBlock_Zero(iPoint, iDim+1);
      node[iPoint]->SetVel_ResTruncError_Zero();
      
      if (energy) {

        /*--- Compute dual grid area and boundary normal ---*/
        
        Normal = geometry->vertex[val_marker][iVertex]->GetNormal();
        
        Area = 0.0; 
        for (iDim = 0; iDim < nDim; iDim++) 
          Area += Normal[iDim]*Normal[iDim]; 
        Area = sqrt (Area);
        
        /*--- Compute closest normal neighbor ---*/
        
        Point_Normal = geometry->vertex[val_marker][iVertex]->GetNormal_Neighbor();
        
        /*--- Get coordinates of i & nearest normal and compute distance ---*/
        
        Coord_i = geometry->node[iPoint]->GetCoord();
        Coord_j = geometry->node[Point_Normal]->GetCoord();
        dist_ij = 0;
        for (iDim = 0; iDim < nDim; iDim++)
          dist_ij += (Coord_j[iDim]-Coord_i[iDim])*(Coord_j[iDim]-Coord_i[iDim]);
        dist_ij = sqrt(dist_ij);

        /*--- Compute the normal gradient in temperature using Twall ---*/
        
        dTdn = -(node[Point_Normal]->GetTemperature() - Twall)/dist_ij;
        
        /*--- Get thermal conductivity ---*/

        thermal_conductivity = node[iPoint]->GetThermalConductivity();

        /*--- Apply a weak boundary condition for the energy equation.
        Compute the residual due to the prescribed heat flux. ---*/

        Res_Visc[nDim+1] = thermal_conductivity*dTdn*Area;

        /*--- Jacobian contribution for temperature equation. ---*/
    
        if (implicit) {
          su2double Edge_Vector[3];
          su2double dist_ij_2 = 0, proj_vector_ij = 0;
          for (iDim = 0; iDim < nDim; iDim++) {
            Edge_Vector[iDim] = Coord_j[iDim]-Coord_i[iDim];
            dist_ij_2 += Edge_Vector[iDim]*Edge_Vector[iDim];
            proj_vector_ij += Edge_Vector[iDim]*Normal[iDim];
          }
          if (dist_ij_2 == 0.0) proj_vector_ij = 0.0;
          else proj_vector_ij = proj_vector_ij/dist_ij_2;

          Jacobian_i[nDim+1][nDim+1] = -thermal_conductivity*proj_vector_ij;

          Jacobian.SubtractBlock(iPoint, iPoint, Jacobian_i);
        }

        /*--- Viscous contribution to the residual at the wall ---*/
        
        LinSysRes.SubtractBlock(iPoint, Res_Visc);

      }

      /*--- Enforce the no-slip boundary condition in a strong way by
       modifying the velocity-rows of the Jacobian (1 on the diagonal). ---*/
      
      if (implicit) {
        for (iVar = 1; iVar <= nDim; iVar++) {
          total_index = iPoint*nVar+iVar;
          Jacobian.DeleteValsRowi(total_index);
        }
      }
      
    }
  }
}


void CIncNSSolver::BC_ConjugateHeat_Interface(CGeometry *geometry, CSolver **solver_container, CNumerics *conv_numerics, CConfig *config, unsigned short val_marker) {

  unsigned short iVar, jVar, iDim, Wall_Function;
  unsigned long iVertex, iPoint, Point_Normal, total_index;

  su2double *GridVel;
  su2double *Normal, *Coord_i, *Coord_j, Area, dist_ij;
  su2double Tconjugate, dTdn;
  su2double thermal_conductivity;
  su2double Temperature_Ref = config->GetTemperature_Ref();

  bool implicit      = (config->GetKind_TimeIntScheme_Flow() == EULER_IMPLICIT);
  bool energy        = config->GetEnergy_Equation();

  /*--- Identify the boundary ---*/

  string Marker_Tag = config->GetMarker_All_TagBound(val_marker);

  /*--- Retrieve the specified wall function treatment.---*/

  Wall_Function = config->GetWallFunction_Treatment(Marker_Tag);
  if(Wall_Function != NO_WALL_FUNCTION) {
      SU2_MPI::Error("Wall function treament not implemented yet", CURRENT_FUNCTION);
  }

  /*--- Loop over boundary points ---*/

  for (iVertex = 0; iVertex < geometry->nVertex[val_marker]; iVertex++) {

    iPoint = geometry->vertex[val_marker][iVertex]->GetNode();

    if (geometry->node[iPoint]->GetDomain()) {

      /*--- Initialize the convective & viscous residuals to zero ---*/

      for (iVar = 0; iVar < nVar; iVar++) {
        Res_Conv[iVar] = 0.0;
        Res_Visc[iVar] = 0.0;
        if (implicit) {
          for (jVar = 0; jVar < nVar; jVar++)
            Jacobian_i[iVar][jVar] = 0.0;
        }
      }

      /*--- Store the corrected velocity at the wall which will
       be zero (v = 0), unless there are moving walls (v = u_wall)---*/

      if (dynamic_grid) {
        GridVel = geometry->node[iPoint]->GetGridVel();
        for (iDim = 0; iDim < nDim; iDim++) Vector[iDim] = GridVel[iDim];
      } else {
        for (iDim = 0; iDim < nDim; iDim++) Vector[iDim] = 0.0;
      }

      /*--- Impose the value of the velocity as a strong boundary
       condition (Dirichlet). Fix the velocity and remove any
       contribution to the residual at this node. ---*/

      node[iPoint]->SetVelocity_Old(Vector);

      for (iDim = 0; iDim < nDim; iDim++)
        LinSysRes.SetBlock_Zero(iPoint, iDim+1);
      node[iPoint]->SetVel_ResTruncError_Zero();

      if (energy) {

        Tconjugate = GetConjugateHeatVariable(val_marker, iVertex, 0)/Temperature_Ref;

//        node[iPoint]->SetSolution_Old(nDim+1, Tconjugate);
//        node[iPoint]->SetEnergy_ResTruncError_Zero();

        Normal = geometry->vertex[val_marker][iVertex]->GetNormal();

        Area = 0.0;
        for (iDim = 0; iDim < nDim; iDim++)
          Area += Normal[iDim]*Normal[iDim];
        Area = sqrt (Area);

        /*--- Compute closest normal neighbor ---*/

        Point_Normal = geometry->vertex[val_marker][iVertex]->GetNormal_Neighbor();

        /*--- Get coordinates of i & nearest normal and compute distance ---*/

        Coord_i = geometry->node[iPoint]->GetCoord();
        Coord_j = geometry->node[Point_Normal]->GetCoord();
        dist_ij = 0;
        for (iDim = 0; iDim < nDim; iDim++)
          dist_ij += (Coord_j[iDim]-Coord_i[iDim])*(Coord_j[iDim]-Coord_i[iDim]);
        dist_ij = sqrt(dist_ij);

        /*--- Compute the normal gradient in temperature using Twall ---*/

        dTdn = -(node[Point_Normal]->GetTemperature() - Tconjugate)/dist_ij;

        /*--- Get thermal conductivity ---*/

        thermal_conductivity = node[iPoint]->GetThermalConductivity();

        /*--- Apply a weak boundary condition for the energy equation.
        Compute the residual due to the prescribed heat flux. ---*/

        Res_Visc[nDim+1] = thermal_conductivity*dTdn*Area;

        /*--- Jacobian contribution for temperature equation. ---*/

        if (implicit) {
          su2double Edge_Vector[3];
          su2double dist_ij_2 = 0, proj_vector_ij = 0;
          for (iDim = 0; iDim < nDim; iDim++) {
            Edge_Vector[iDim] = Coord_j[iDim]-Coord_i[iDim];
            dist_ij_2 += Edge_Vector[iDim]*Edge_Vector[iDim];
            proj_vector_ij += Edge_Vector[iDim]*Normal[iDim];
          }
          if (dist_ij_2 == 0.0) proj_vector_ij = 0.0;
          else proj_vector_ij = proj_vector_ij/dist_ij_2;

          Jacobian_i[nDim+1][nDim+1] = -thermal_conductivity*proj_vector_ij;

          Jacobian.SubtractBlock(iPoint, iPoint, Jacobian_i);
        }

        /*--- Viscous contribution to the residual at the wall ---*/

        LinSysRes.SubtractBlock(iPoint, Res_Visc);

      }

      /*--- Enforce the no-slip boundary condition in a strong way by
       modifying the velocity-rows of the Jacobian (1 on the diagonal). ---*/

      if (implicit) {
        for (iVar = 1; iVar <= nDim; iVar++) {
          total_index = iPoint*nVar+iVar;
          Jacobian.DeleteValsRowi(total_index);
        }
//        if(energy) {
//          total_index = iPoint*nVar+nDim+1;
//          Jacobian.DeleteValsRowi(total_index);
//        }
      }

    }
  }
}<|MERGE_RESOLUTION|>--- conflicted
+++ resolved
@@ -6722,11 +6722,7 @@
   }
   
   /*--- Update the old geometry (coordinates n and n-1) in dual time-stepping strategy ---*/
-<<<<<<< HEAD
-  if (dual_time && grid_movement && (config->GetKind_GridMovement() != RIGID_MOTION))
-=======
-  if (dual_time && config->GetGrid_Movement())
->>>>>>> d781ddc8
+  if (dual_time && config->GetGrid_Movement() && (config->GetKind_GridMovement() != RIGID_MOTION))
     Restart_OldGeometry(geometry[MESH_0], config);
 
   delete [] Coord;
