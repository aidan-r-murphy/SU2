--- conflicted
+++ resolved
@@ -2625,16 +2625,7 @@
   /*--- Compute solution at t_n+1, and update velocities and accelerations ---*/
   
   for (iPoint = 0; iPoint < nPointDomain; iPoint++) {
-    
-<<<<<<< HEAD
-    if ((config->GetUnsteady_Simulation() && config->GetWrt_Unsteady()) ||
-        (config->GetUnsteady_Simulation() == SPECTRAL_METHOD)) {
-      if ((SU2_TYPE::Int(iExtIter) >= 0)    && (SU2_TYPE::Int(iExtIter) < 10))    SPRINTF (buffer, "_0000%d.csv", SU2_TYPE::Int(iExtIter));
-      if ((SU2_TYPE::Int(iExtIter) >= 10)   && (SU2_TYPE::Int(iExtIter) < 100))   SPRINTF (buffer, "_000%d.csv",  SU2_TYPE::Int(iExtIter));
-      if ((SU2_TYPE::Int(iExtIter) >= 100)  && (SU2_TYPE::Int(iExtIter) < 1000))  SPRINTF (buffer, "_00%d.csv",   SU2_TYPE::Int(iExtIter));
-      if ((SU2_TYPE::Int(iExtIter) >= 1000) && (SU2_TYPE::Int(iExtIter) < 10000)) SPRINTF (buffer, "_0%d.csv",    SU2_TYPE::Int(iExtIter));
-      if  (SU2_TYPE::Int(iExtIter) >= 10000) SPRINTF (buffer, "_%d.csv", SU2_TYPE::Int(iExtIter));
-=======
+
     for (iVar = 0; iVar < nVar; iVar++) {
       
       /*--- Compute the solution from the previous time step and the solution computed at t+1-alpha_f ---*/
@@ -2643,7 +2634,7 @@
       Solution[iVar]=(1 / (1 - alpha_f))*(node[iPoint]->GetSolution(iVar) -
                                           alpha_f * node[iPoint]->GetSolution_time_n(iVar));
       
->>>>>>> 4afdaaa5
+
     }
     
     /*--- Set the solution in the node structure ---*/
