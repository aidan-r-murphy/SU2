--- conflicted
+++ resolved
@@ -433,10 +433,6 @@
   SetStressTensor(Mean_PrimVar, Mean_GradPrimVar, Mean_turb_ke,
                   Mean_Laminar_Viscosity, Mean_Eddy_Viscosity);
   if (config->GetQCR()) AddQCR(nDim, &Mean_GradPrimVar[1], tau);
-<<<<<<< HEAD
-
-=======
->>>>>>> 350fee94
   if (Mean_TauWall > 0) AddTauWall(UnitNormal, Mean_TauWall);
 
   SetHeatFluxVector(Mean_GradPrimVar, Mean_Laminar_Viscosity,
@@ -620,10 +616,6 @@
   SetStressTensor(Mean_PrimVar, Mean_GradPrimVar, Mean_turb_ke,
                   Mean_Laminar_Viscosity, Mean_Eddy_Viscosity);
   if (config->GetQCR()) AddQCR(nDim, &Mean_GradPrimVar[1], tau);
-<<<<<<< HEAD
-
-=======
->>>>>>> 350fee94
   if (Mean_TauWall > 0) AddTauWall(UnitNormal, Mean_TauWall);
 
   GetViscousIncProjFlux(Mean_GradPrimVar, Normal, Mean_Thermal_Conductivity);
@@ -952,10 +944,6 @@
   SetStressTensor(Mean_PrimVar, Mean_GradPrimVar, Mean_turb_ke,
                   Mean_Laminar_Viscosity, Mean_Eddy_Viscosity);
   if (config->GetQCR()) AddQCR(nDim, &Mean_GradPrimVar[1], tau);
-<<<<<<< HEAD
-
-=======
->>>>>>> 350fee94
   if (Mean_TauWall > 0) AddTauWall(UnitNormal, Mean_TauWall);
 
   SetHeatFluxVector(Mean_GradPrimVar, Mean_Laminar_Viscosity,
