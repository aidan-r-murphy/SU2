--- conflicted
+++ resolved
@@ -1703,17 +1703,10 @@
 
     switch(config->GetKind_FluidModel()){
     case USER_DEFINED_NONEQ:
-<<<<<<< HEAD
       ModelTable << "SU2 NonEq";
       break;
     case MUTATIONPP:
       ModelTable << "Mutation++ NonEq";
-=======
-      ModelTable << "User defined";
-      break;
-    case MUTATIONPP:
-      ModelTable << "Mutation++ Library";
->>>>>>> dbb6341f
       break;
     }
 
