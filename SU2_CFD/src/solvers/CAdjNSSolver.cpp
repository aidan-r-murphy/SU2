/*!
 * \file CAdjNSSolver.cpp
 * \brief Main subroutines for solving Navier-Stokes adjoint problems.
 * \author F. Palacios, T. Economon, H. Kline
 * \version 7.3.1 "Blackbird"
 *
 * SU2 Project Website: https://su2code.github.io
 *
 * The SU2 Project is maintained by the SU2 Foundation
 * (http://su2foundation.org)
 *
 * Copyright 2012-2022, SU2 Contributors (cf. AUTHORS.md)
 *
 * SU2 is free software; you can redistribute it and/or
 * modify it under the terms of the GNU Lesser General Public
 * License as published by the Free Software Foundation; either
 * version 2.1 of the License, or (at your option) any later version.
 *
 * SU2 is distributed in the hope that it will be useful,
 * but WITHOUT ANY WARRANTY; without even the implied warranty of
 * MERCHANTABILITY or FITNESS FOR A PARTICULAR PURPOSE. See the GNU
 * Lesser General Public License for more details.
 *
 * You should have received a copy of the GNU Lesser General Public
 * License along with SU2. If not, see <http://www.gnu.org/licenses/>.
 */


#include "../../include/solvers/CAdjNSSolver.hpp"
#include "../../include/variables/CAdjNSVariable.hpp"
#include "../../../Common/include/toolboxes/geometry_toolbox.hpp"

CAdjNSSolver::CAdjNSSolver(void) : CAdjEulerSolver() { }

CAdjNSSolver::CAdjNSSolver(CGeometry *geometry, CConfig *config, unsigned short iMesh) : CAdjEulerSolver() {
  unsigned long iPoint, iVertex;
  string text_line, mesh_filename;
  unsigned short iDim, iVar, iMarker, nLineLets;
  ifstream restart_file;
  string filename, AdjExt;

  adjoint = true;

  su2double RefArea    = config->GetRefArea();
  su2double RefDensity  = config->GetDensity_FreeStreamND();
  su2double Gas_Constant    = config->GetGas_ConstantND();
  su2double Mach_Motion     = config->GetMach_Motion();
  su2double *Normal = nullptr, myArea_Monitored;
  su2double RefVel2, Mach2Vel, Weight_ObjFunc, factor;
  su2double *Velocity_Inf;

  string Marker_Tag, Monitoring_Tag;
  unsigned short iMarker_Monitoring, jMarker, ObjFunc;
  bool grid_movement  = config->GetGrid_Movement();
  bool restart = config->GetRestart();

  /*--- Norm heat flux objective test ---*/
  pnorm = 1.0;
  if (config->GetKind_ObjFunc()==MAXIMUM_HEATFLUX)
    pnorm = 8.0; // Matches MaxNorm defined in solver_direct_mean.

  /*--- Set the gamma value ---*/

  Gamma = config->GetGamma();
  Gamma_Minus_One = Gamma - 1.0;

  /*--- Define geometry constants in the solver structure ---*/

  nDim         = geometry->GetnDim();
  nMarker      = config->GetnMarker_All();
  nPoint       = geometry->GetnPoint();
  nPointDomain = geometry->GetnPointDomain();

  nVar = nDim + 2;

  /*--- Initialize nVarGrad for deallocation ---*/

  nVarGrad = nVar;

  Residual_RMS.resize(nVar,0.0);
  Residual_Max.resize(nVar,0.0);
  Point_Max.resize(nVar,0);
  Point_Max_Coord.resize(nVar,nDim) = su2double(0.0);

  /*--- Define some auxiliary arrays related to the residual ---*/

  Residual     = new su2double[nVar]; for (iVar = 0; iVar < nVar; iVar++) Residual[iVar]     = 0.0;
  Residual_i   = new su2double[nVar]; for (iVar = 0; iVar < nVar; iVar++) Residual_i[iVar]   = 0.0;
  Residual_j   = new su2double[nVar]; for (iVar = 0; iVar < nVar; iVar++) Residual_j[iVar]   = 0.0;
  Res_Conv_i   = new su2double[nVar]; for (iVar = 0; iVar < nVar; iVar++) Res_Conv_i[iVar]   = 0.0;
  Res_Visc_i   = new su2double[nVar]; for (iVar = 0; iVar < nVar; iVar++) Res_Visc_i[iVar]   = 0.0;
  Res_Conv_j   = new su2double[nVar]; for (iVar = 0; iVar < nVar; iVar++) Res_Conv_j[iVar]   = 0.0;
  Res_Visc_j   = new su2double[nVar]; for (iVar = 0; iVar < nVar; iVar++) Res_Visc_j[iVar]   = 0.0;

  /*--- Define some auxiliary arrays related to the solution ---*/

  Solution   = new su2double[nVar]; for (iVar = 0; iVar < nVar; iVar++) Solution[iVar]   = 0.0;
  Solution_i = new su2double[nVar]; for (iVar = 0; iVar < nVar; iVar++) Solution_i[iVar] = 0.0;
  Solution_j = new su2double[nVar]; for (iVar = 0; iVar < nVar; iVar++) Solution_j[iVar] = 0.0;

  /*--- Define some auxiliary arrays related to the flow solution ---*/

  FlowPrimVar_i = new su2double[nDim+7]; for (iVar = 0; iVar < nDim+7; iVar++) FlowPrimVar_i[iVar] = 0.0;
  FlowPrimVar_j = new su2double[nDim+7]; for (iVar = 0; iVar < nDim+7; iVar++) FlowPrimVar_j[iVar] = 0.0;

  /*--- Define some auxiliary vectors related to the geometry ---*/

  Vector   = new su2double[nDim]; for (iDim = 0; iDim < nDim; iDim++) Vector[iDim]   = 0.0;
  Vector_i = new su2double[nDim]; for (iDim = 0; iDim < nDim; iDim++) Vector_i[iDim] = 0.0;
  Vector_j = new su2double[nDim]; for (iDim = 0; iDim < nDim; iDim++) Vector_j[iDim] = 0.0;

  /*--- Point to point Jacobians. These are always defined because
   they are also used for sensitivity calculations. ---*/

  Jacobian_i = new su2double* [nVar];
  Jacobian_j = new su2double* [nVar];
  for (iVar = 0; iVar < nVar; iVar++) {
    Jacobian_i[iVar] = new su2double [nVar];
    Jacobian_j[iVar] = new su2double [nVar];
  }

  /*--- Solution and residual vectors ---*/

  LinSysSol.Initialize(nPoint, nPointDomain, nVar, 0.0);
  LinSysRes.Initialize(nPoint, nPointDomain, nVar, 0.0);

  /*--- Jacobians and vector structures for implicit computations ---*/

  if (config->GetKind_TimeIntScheme_AdjFlow() == EULER_IMPLICIT) {
    Jacobian_ii = new su2double*[nVar];
    Jacobian_ij = new su2double*[nVar];
    Jacobian_ji = new su2double*[nVar];
    Jacobian_jj = new su2double*[nVar];
    for (iVar = 0; iVar < nVar; iVar++) {
      Jacobian_ii[iVar] = new su2double[nVar];
      Jacobian_ij[iVar] = new su2double[nVar];
      Jacobian_ji[iVar] = new su2double[nVar];
      Jacobian_jj[iVar] = new su2double[nVar];
    }
    if (rank == MASTER_NODE)
      cout << "Initialize Jacobian structure (Adjoint N-S). MG level: " << iMesh <<"." << endl;
    Jacobian.Initialize(nPoint, nPointDomain, nVar, nVar, true, geometry, config);

    if (config->GetKind_Linear_Solver_Prec() == LINELET) {
      nLineLets = Jacobian.BuildLineletPreconditioner(geometry, config);
      if (rank == MASTER_NODE) cout << "Compute linelet structure. " << nLineLets << " elements in each line (average)." << endl;
    }

  } else {
    if (rank == MASTER_NODE)
      cout << "Explicit scheme. No Jacobian structure (Adjoint N-S). MG level: " << iMesh <<"." << endl;
  }

  /*--- Sensitivity definition and coefficient on all markers ---*/
  CSensitivity = new su2double* [nMarker];
  for (iMarker=0; iMarker<nMarker; iMarker++) {
    CSensitivity[iMarker] = new su2double [geometry->nVertex[iMarker]];
  }

  /*--- Store the value of the characteristic primitive variables at the boundaries ---*/

  DonorAdjVar = new su2double** [nMarker];
  for (iMarker = 0; iMarker < nMarker; iMarker++) {
    DonorAdjVar[iMarker] = new su2double* [geometry->nVertex[iMarker]];
    for (iVertex = 0; iVertex < geometry->nVertex[iMarker]; iVertex++) {
      DonorAdjVar[iMarker][iVertex] = new su2double [nVar];
      for (iVar = 0; iVar < nVar; iVar++) {
        DonorAdjVar[iMarker][iVertex][iVar] = 0.0;
      }
    }
  }

  /*--- Store the value of the characteristic primitive variables at the boundaries ---*/

  DonorGlobalIndex = new unsigned long* [nMarker];
  for (iMarker = 0; iMarker < nMarker; iMarker++) {
    DonorGlobalIndex[iMarker] = new unsigned long [geometry->nVertex[iMarker]];
    for (iVertex = 0; iVertex < geometry->nVertex[iMarker]; iVertex++) {
      DonorGlobalIndex[iMarker][iVertex] = 0;
    }
  }

  Sens_Geo   = new su2double[nMarker];
  Sens_Mach  = new su2double[nMarker];
  Sens_AoA   = new su2double[nMarker];
  Sens_Press = new su2double[nMarker];
  Sens_Temp  = new su2double[nMarker];
  Sens_BPress = new su2double[nMarker];

  /*--- Initialize sensitivities to zero ---*/
  for (iMarker = 0; iMarker < nMarker; iMarker++) {
    Sens_Geo[iMarker]   = 0.0;
    Sens_Mach[iMarker]  = 0.0;
    Sens_AoA[iMarker]   = 0.0;
    Sens_Press[iMarker] = 0.0;
    Sens_Temp[iMarker]  = 0.0;
    Sens_BPress[iMarker] = 0.0;
    for (iVertex = 0; iVertex < geometry->nVertex[iMarker]; iVertex++)
      CSensitivity[iMarker][iVertex] = 0.0;
  }

  /*--- Initialize the adjoint variables to zero (infinity state) ---*/
  PsiRho_Inf = 0.0;
  if ((config->GetKind_ObjFunc() == TOTAL_HEATFLUX) ||
      (config->GetKind_ObjFunc() == MAXIMUM_HEATFLUX) ||
      (config->GetKind_ObjFunc() == INVERSE_DESIGN_HEATFLUX))
    PsiE_Inf = 1.0;
  else
    PsiE_Inf = 0.0;
  Phi_Inf = new su2double [nDim];
  Phi_Inf[0] = 0.0; Phi_Inf[1] = 0.0;
  if (nDim == 3) Phi_Inf[2] = 0.0;

  /*--- Initialize the solution to the far-field state everywhere. ---*/

  nodes = new CAdjNSVariable(PsiRho_Inf, Phi_Inf, PsiE_Inf, nPoint, nDim, nVar, config);
  SetBaseClassPointerToNodes();

  /*--- Read the restart metadata. ---*/

  if (restart && (iMesh == MESH_0)) {
    mesh_filename = config->GetSolution_AdjFileName();
    filename      = config->GetObjFunc_Extension(mesh_filename);
//    Read_SU2_Restart_Metadata(geometry, config, true, filename);
  }

  /*--- Calculate area monitored for area-averaged-outflow-quantity-based objectives ---*/
   myArea_Monitored = 0.0;
   for (iMarker_Monitoring = 0; iMarker_Monitoring < config->GetnMarker_Monitoring(); iMarker_Monitoring++) {
     if (config->GetKind_ObjFunc(iMarker_Monitoring)==SURFACE_TOTAL_PRESSURE ||
         config->GetKind_ObjFunc(iMarker_Monitoring)==SURFACE_STATIC_PRESSURE) {

       Monitoring_Tag = config->GetMarker_Monitoring_TagBound(iMarker_Monitoring);
       /*-- Find the marker index ---*/
       iMarker = 0;
       for (jMarker= 0; jMarker < config->GetnMarker_All(); jMarker++) {
         Marker_Tag = config->GetMarker_All_TagBound(jMarker);
         if (Marker_Tag == Monitoring_Tag) {
           iMarker = jMarker;
           for (iVertex = 0; iVertex < geometry->nVertex[iMarker]; iVertex++) {
             iPoint = geometry->vertex[iMarker][iVertex]->GetNode();
             if (geometry->nodes->GetDomain(iPoint)) {
               Normal = geometry->vertex[iMarker][iVertex]->GetNormal();
               myArea_Monitored += GeometryToolbox::Norm(nDim, Normal);
             }
           }
           break;
         }
       }
     }
   }


 #ifdef HAVE_MPI
   Area_Monitored = 0.0;
   SU2_MPI::Allreduce(&myArea_Monitored, &Area_Monitored, 1, MPI_DOUBLE, MPI_SUM, SU2_MPI::GetComm());
 #else
   Area_Monitored = myArea_Monitored;
 #endif

   if (config->GetnObj() > 1 && iMesh == MESH_0) {
     if (grid_movement) {
       Mach2Vel = sqrt(Gamma*Gas_Constant*config->GetTemperature_FreeStreamND());
       RefVel2 = (Mach_Motion*Mach2Vel)*(Mach_Motion*Mach2Vel);
     }
     else {
       Velocity_Inf = config->GetVelocity_FreeStreamND();
       RefVel2 = 0.0;
       for (iDim = 0; iDim < nDim; iDim++)
         RefVel2  += Velocity_Inf[iDim]*Velocity_Inf[iDim];
     }

     /*--- Objective scaling: a factor must be applied to certain objectives ---*/
     for (iMarker_Monitoring = 0; iMarker_Monitoring < config->GetnMarker_Monitoring(); iMarker_Monitoring++) {
         Weight_ObjFunc = config->GetWeight_ObjFunc(iMarker_Monitoring);

         factor = 1.0/(0.5*RefDensity*RefArea*RefVel2);

         ObjFunc = config->GetKind_ObjFunc(iMarker_Monitoring);
         if ((ObjFunc == INVERSE_DESIGN_HEATFLUX) ||
             (ObjFunc == TOTAL_HEATFLUX) || (ObjFunc == MAXIMUM_HEATFLUX) ||
             (ObjFunc == SURFACE_MASSFLOW) ) factor = 1.0;

        if ((ObjFunc == SURFACE_TOTAL_PRESSURE) || (ObjFunc == SURFACE_STATIC_PRESSURE))
          factor = 1.0/Area_Monitored;

        Weight_ObjFunc = Weight_ObjFunc*factor;
        config->SetWeight_ObjFunc(iMarker_Monitoring, Weight_ObjFunc);

     }
   }

  /*--- MPI solution ---*/

  InitiateComms(geometry, config, SOLUTION);
  CompleteComms(geometry, config, SOLUTION);

}

CAdjNSSolver::~CAdjNSSolver(void) {

}


void CAdjNSSolver::SetTime_Step(CGeometry *geometry, CSolver **solver_container, CConfig *config,
                            unsigned short iMesh, unsigned long Iteration) {

  /*--- Use the flow solution to update the time step
   *    The time step depends on the characteristic velocity, which is the same
   *    for the adjoint and flow solutions, albeit in the opposite direction. ---*/
  solver_container[FLOW_SOL]->SetTime_Step(geometry, solver_container, config, iMesh, Iteration);

}

void CAdjNSSolver::Preprocessing(CGeometry *geometry, CSolver **solver_container, CConfig *config, unsigned short iMesh, unsigned short iRKStep, unsigned short RunTime_EqSystem, bool Output) {

  unsigned long iPoint, nonPhysicalPoints = 0;
  su2double SharpEdge_Distance;
  bool physical = true;

  /*--- Retrieve information about the spatial and temporal integration for the
   adjoint equations (note that the flow problem may use different methods). ---*/

  bool implicit       = (config->GetKind_TimeIntScheme() == EULER_IMPLICIT);
  bool limiter        = (config->GetKind_SlopeLimit_AdjFlow() != LIMITER::NONE);
  bool center_jst     = (config->GetKind_Centered_AdjFlow() == JST);
  bool fixed_cl       = config->GetFixed_CL_Mode();
  bool eval_dof_dcx   = config->GetEval_dOF_dCX();

  /*--- Update the objective function coefficient to guarantee zero gradient. ---*/

  if (fixed_cl && eval_dof_dcx) { SetFarfield_AoA(geometry, solver_container, config, iMesh, Output); }

  /*--- Residual initialization ---*/

  for (iPoint = 0; iPoint < nPoint; iPoint ++) {

    /*--- Get the distance form a sharp edge ---*/

    SharpEdge_Distance = geometry->nodes->GetSharpEdge_Distance(iPoint);

    /*--- Set the primitive variables compressible
     adjoint variables ---*/

    physical = nodes->SetPrimVar(iPoint,SharpEdge_Distance, false, config);

    /* Check for non-realizable states for reporting. */

    if (!physical) nonPhysicalPoints++;

    /*--- Initialize the convective residual vector ---*/

    if (!Output) LinSysRes.SetBlock_Zero(iPoint);

  }

  /*--- Compute gradients adj for solution reconstruction and viscous term ---*/

  if (config->GetReconstructionGradientRequired()) {
    if (config->GetKind_Gradient_Method_Recon() == GREEN_GAUSS)
      SetSolution_Gradient_GG(geometry, config, true);
    if (config->GetKind_Gradient_Method_Recon() == LEAST_SQUARES)
      SetSolution_Gradient_LS(geometry, config, true);
    if (config->GetKind_Gradient_Method_Recon() == WEIGHTED_LEAST_SQUARES)
      SetSolution_Gradient_LS(geometry, config, true);
  }
  if (config->GetKind_Gradient_Method() == GREEN_GAUSS) SetSolution_Gradient_GG(geometry, config);
  if (config->GetKind_Gradient_Method() == WEIGHTED_LEAST_SQUARES) SetSolution_Gradient_LS(geometry, config);

  /*--- Limiter computation (upwind reconstruction) ---*/

  if (limiter && !Output) SetSolution_Limiter(geometry, config);

  /*--- Compute gradients adj for viscous term coupling ---*/

  if ((config->GetKind_Solver() == MAIN_SOLVER::ADJ_RANS) && (!config->GetFrozen_Visc_Cont())) {
    if (config->GetKind_Gradient_Method() == GREEN_GAUSS) solver_container[ADJTURB_SOL]->SetSolution_Gradient_GG(geometry, config);
    if (config->GetKind_Gradient_Method() == WEIGHTED_LEAST_SQUARES) solver_container[ADJTURB_SOL]->SetSolution_Gradient_LS(geometry, config);
  }

  /*--- Artificial dissipation for centered schemes ---*/

  if (center_jst && (iMesh == MESH_0)) {
    SetCentered_Dissipation_Sensor(geometry, config);
    SetUndivided_Laplacian(geometry, config);
  }

  /*--- Initialize the Jacobian for implicit integration ---*/

  if (implicit) Jacobian.SetValZero();

  /*--- Error message ---*/

  if (config->GetComm_Level() == COMM_FULL) {
#ifdef HAVE_MPI
    unsigned long MyErrorCounter = nonPhysicalPoints; nonPhysicalPoints = 0;
    SU2_MPI::Allreduce(&MyErrorCounter, &nonPhysicalPoints, 1, MPI_UNSIGNED_LONG, MPI_SUM, SU2_MPI::GetComm());
#endif
    if (iMesh == MESH_0) config->SetNonphysical_Points(nonPhysicalPoints);
  }

}

void CAdjNSSolver::Viscous_Residual(CGeometry *geometry, CSolver **solver_container, CNumerics **numerics_container,
                                    CConfig *config, unsigned short iMesh, unsigned short iRKStep) {

  CNumerics* numerics = numerics_container[VISC_TERM];

  unsigned long iPoint, jPoint, iEdge;

  bool implicit = (config->GetKind_TimeIntScheme() == EULER_IMPLICIT);

  for (iEdge = 0; iEdge < geometry->GetnEdge(); iEdge++) {

    /*--- Points in edge, coordinates and normal vector---*/

    iPoint = geometry->edges->GetNode(iEdge,0);
    jPoint = geometry->edges->GetNode(iEdge,1);

    numerics->SetCoord(geometry->nodes->GetCoord(iPoint), geometry->nodes->GetCoord(jPoint));
    numerics->SetNormal(geometry->edges->GetNormal(iEdge));

    /*--- Primitive variables w/o reconstruction and adjoint variables w/o reconstruction---*/

    numerics->SetPrimitive(solver_container[FLOW_SOL]->GetNodes()->GetPrimitive(iPoint),
                           solver_container[FLOW_SOL]->GetNodes()->GetPrimitive(jPoint));

    numerics->SetAdjointVar(nodes->GetSolution(iPoint), nodes->GetSolution(jPoint));

    /*--- Gradient and limiter of Adjoint Variables ---*/

    numerics->SetAdjointVarGradient(nodes->GetGradient(iPoint), nodes->GetGradient(jPoint));

    /*--- Compute residual ---*/

    numerics->ComputeResidual(Residual_i, Residual_j, Jacobian_ii, Jacobian_ij, Jacobian_ji, Jacobian_jj, config);

    /*--- Update adjoint viscous residual ---*/

    LinSysRes.SubtractBlock(iPoint, Residual_i);
    LinSysRes.AddBlock(jPoint, Residual_j);

    if (implicit) {
      Jacobian.SubtractBlock2Diag(iPoint, Jacobian_ii);
      Jacobian.SubtractBlock(iPoint, jPoint, Jacobian_ij);
      Jacobian.AddBlock(jPoint, iPoint, Jacobian_ji);
      Jacobian.AddBlock2Diag(jPoint, Jacobian_jj);
    }

  }

}

void CAdjNSSolver::Source_Residual(CGeometry *geometry, CSolver **solver_container,
                                   CNumerics **numerics_container, CConfig *config, unsigned short iMesh) {

  CNumerics* numerics = numerics_container[SOURCE_FIRST_TERM];
  CNumerics* second_numerics = numerics_container[SOURCE_SECOND_TERM];

  unsigned long iPoint, jPoint, iEdge;

  bool implicit = (config->GetKind_TimeIntScheme() == EULER_IMPLICIT);
  bool rotating_frame = config->GetRotating_Frame();

  /*--- Loop over all the points, note that we are supposing that primitive and
   adjoint gradients have been computed previously ---*/

  for (iPoint = 0; iPoint < nPointDomain; iPoint++) {

    /*--- Primitive variables w/o reconstruction, and its gradient ---*/

    numerics->SetPrimitive(solver_container[FLOW_SOL]->GetNodes()->GetPrimitive(iPoint), nullptr);

    numerics->SetPrimVarGradient(solver_container[FLOW_SOL]->GetNodes()->GetGradient_Primitive(iPoint), nullptr);

    /*--- Gradient of adjoint variables ---*/

    numerics->SetAdjointVarGradient(nodes->GetGradient(iPoint), nullptr);

    /*--- Set volume ---*/

    numerics->SetVolume(geometry->nodes->GetVolume(iPoint));

    /*--- If turbulence computation we must add some coupling terms to the NS adjoint eq. ---*/

    if ((config->GetKind_Solver() == MAIN_SOLVER::ADJ_RANS) && (!config->GetFrozen_Visc_Cont())) {

      /*--- Turbulent variables w/o reconstruction and its gradient ---*/

      numerics->SetScalarVar(solver_container[TURB_SOL]->GetNodes()->GetSolution(iPoint), nullptr);

      numerics->SetScalarVarGradient(solver_container[TURB_SOL]->GetNodes()->GetGradient(iPoint), nullptr);

      /*--- Turbulent adjoint variables w/o reconstruction and its gradient ---*/

      numerics->SetTurbAdjointVar(solver_container[ADJTURB_SOL]->GetNodes()->GetSolution(iPoint), nullptr);

      numerics->SetTurbAdjointGradient(solver_container[ADJTURB_SOL]->GetNodes()->GetGradient(iPoint), nullptr);

      /*--- Set distance to the surface ---*/

      numerics->SetDistance(geometry->nodes->GetWall_Distance(iPoint), 0.0);

    }

    /*--- Compute residual ---*/

    numerics->ComputeResidual(Residual, config);

    /*--- Add to the residual ---*/

    LinSysRes.AddBlock(iPoint, Residual);

  }

  /*--- If turbulence computation we must add some coupling terms to the NS adjoint eq. ---*/

  if ((config->GetKind_Solver() == MAIN_SOLVER::ADJ_RANS) && (!config->GetFrozen_Visc_Cont())) {

    for (iEdge = 0; iEdge < geometry->GetnEdge(); iEdge++) {

      /*--- Points in edge, and normal vector ---*/

      iPoint = geometry->edges->GetNode(iEdge,0);
      jPoint = geometry->edges->GetNode(iEdge,1);
      second_numerics->SetNormal(geometry->edges->GetNormal(iEdge));

      /*--- Conservative variables w/o reconstruction ---*/

      second_numerics->SetConservative(solver_container[FLOW_SOL]->GetNodes()->GetSolution(iPoint),
                                     solver_container[FLOW_SOL]->GetNodes()->GetSolution(jPoint));

      /*--- Gradient of primitive variables w/o reconstruction ---*/

      second_numerics->SetPrimVarGradient(solver_container[FLOW_SOL]->GetNodes()->GetGradient_Primitive(iPoint),
                                        solver_container[FLOW_SOL]->GetNodes()->GetGradient_Primitive(jPoint));

      /*--- Viscosity ---*/

      second_numerics->SetLaminarViscosity(solver_container[FLOW_SOL]->GetNodes()->GetLaminarViscosity(iPoint),
                                         solver_container[FLOW_SOL]->GetNodes()->GetLaminarViscosity(jPoint));

      /*--- Turbulent variables w/o reconstruction ---*/

      second_numerics->SetScalarVar(solver_container[TURB_SOL]->GetNodes()->GetSolution(iPoint),
                                solver_container[TURB_SOL]->GetNodes()->GetSolution(jPoint));

      /*--- Turbulent adjoint variables w/o reconstruction ---*/

      second_numerics->SetTurbAdjointVar(solver_container[ADJTURB_SOL]->GetNodes()->GetSolution(iPoint),
                                       solver_container[ADJTURB_SOL]->GetNodes()->GetSolution(jPoint));

      /*--- Set distance to the surface ---*/

      second_numerics->SetDistance(geometry->nodes->GetWall_Distance(iPoint), geometry->nodes->GetWall_Distance(jPoint));

      /*--- Update adjoint viscous residual ---*/

      second_numerics->ComputeResidual(Residual, config);

      LinSysRes.AddBlock(iPoint, Residual);
      LinSysRes.SubtractBlock(jPoint, Residual);
    }

  }

  // WARNING: The rotating frame source term has been placed in the second
  // source term container since the section below is commented. This needs a
  // permanent fix asap!

  if (rotating_frame) {

    /*--- Loop over all points ---*/
    for (iPoint = 0; iPoint < nPointDomain; iPoint++) {

      /*--- Load the adjoint variables ---*/
      second_numerics->SetAdjointVar(nodes->GetSolution(iPoint),
                                     nodes->GetSolution(iPoint));

      /*--- Load the volume of the dual mesh cell ---*/
      second_numerics->SetVolume(geometry->nodes->GetVolume(iPoint));

      /*--- Compute the adjoint rotating frame source residual ---*/
      second_numerics->ComputeResidual(Residual, Jacobian_i, config);

      /*--- Add the source residual to the total ---*/
      LinSysRes.AddBlock(iPoint, Residual);

      /*--- Add the implicit Jacobian contribution ---*/
      if (implicit) Jacobian.AddBlock2Diag(iPoint, Jacobian_i);

    }
  }
}

void CAdjNSSolver::Viscous_Sensitivity(CGeometry *geometry, CSolver **solver_container, CNumerics *numerics, CConfig *config) {

  unsigned long iVertex, iPoint;
  unsigned short iDim, jDim, iMarker, iPos, jPos;
  su2double *d = nullptr, div_phi, *Normal = nullptr, Area,
  normal_grad_psi5, normal_grad_T, sigma_partial, Laminar_Viscosity = 0.0, heat_flux_factor, temp_sens = 0.0,
  *Psi = nullptr, *U = nullptr, Enthalpy, gradPsi5_v, psi5_tau_partial, psi5_tau_grad_vel, source_v_1, Density,
  Pressure = 0.0, div_vel, val_turb_ke, vartheta, vartheta_partial, psi5_p_div_vel, Omega[3], rho_v[3] = {0.0,0.0,0.0},
  CrossProduct[3], r, ru, rv, rw, rE, p, T, dp_dr, dp_dru,
  dp_drv, dp_drw, dp_drE, dH_dr, dH_dru, dH_drv, dH_drw, dH_drE, H, D[3][3], Dd[3], Mach_Inf, eps, scale = 1.0,
  RefVel2, RefDensity, Mach2Vel, *Velocity_Inf, factor;

  su2double *USens = new su2double[nVar];
  su2double *UnitNormal = new su2double[nDim];
  su2double *normal_grad_vel = new su2double[nDim];
  su2double *tang_deriv_psi5 = new su2double[nDim];
  su2double *tang_deriv_T = new su2double[nDim];
  su2double **Sigma = new su2double* [nDim];

  for (iDim = 0; iDim < nDim; iDim++)
    Sigma[iDim] = new su2double [nDim];

  su2double *normal_grad_gridvel = new su2double[nDim];
  su2double *normal_grad_v_ux =new su2double[nDim];
  su2double **Sigma_Psi5v = new su2double* [nDim];
  for (iDim = 0; iDim < nDim; iDim++)
    Sigma_Psi5v[iDim] = new su2double [nDim];
  su2double **tau = new su2double* [nDim];
  for (iDim = 0; iDim < nDim; iDim++)
    tau[iDim] = new su2double [nDim];
  su2double *Velocity = new su2double[nDim];

  bool rotating_frame    = config->GetRotating_Frame();
  bool grid_movement     = config->GetGrid_Movement();
  su2double RefArea    = config->GetRefArea();
  su2double Mach_Motion     = config->GetMach_Motion();
  unsigned short ObjFunc = config->GetKind_ObjFunc();
  su2double Gas_Constant    = config->GetGas_ConstantND();
  su2double Cp              = (Gamma / Gamma_Minus_One) * Gas_Constant;
  su2double Prandtl_Lam     = config->GetPrandtl_Lam();

  if (config->GetSystemMeasurements() == US) scale = 1.0/12.0;
  else scale = 1.0;

  /*--- Compute non-dimensional factor. For dynamic meshes, use the motion Mach
   number as a reference value for computing the force coefficients.
   Otherwise, use the freestream values,
   which is the standard convention. ---*/

  if (grid_movement) {
    Mach2Vel = sqrt(Gamma*Gas_Constant*config->GetTemperature_FreeStreamND());
    RefVel2 = (Mach_Motion*Mach2Vel)*(Mach_Motion*Mach2Vel);
  }
  else {
    Velocity_Inf = config->GetVelocity_FreeStreamND();
    RefVel2 = 0.0;
    for (iDim = 0; iDim < nDim; iDim++)
      RefVel2  += Velocity_Inf[iDim]*Velocity_Inf[iDim];
  }

  RefDensity  = config->GetDensity_FreeStreamND();

  factor = 1.0;
  /*-- For multi-objective problems these scaling factors are applied before solution ---*/
  if (config->GetnObj()==1) {
    factor = 1.0/(0.5*RefDensity*RefArea*RefVel2);

    if ((ObjFunc == INVERSE_DESIGN_HEATFLUX) ||
        (ObjFunc == TOTAL_HEATFLUX) || (ObjFunc == MAXIMUM_HEATFLUX) ||
        (ObjFunc == SURFACE_MASSFLOW))
      factor = 1.0;

    if ((ObjFunc == SURFACE_TOTAL_PRESSURE) || (ObjFunc == SURFACE_STATIC_PRESSURE))
      factor = 1.0/Area_Monitored;

  }


  /*--- Compute gradient of the grid velocity, if applicable ---*/

  if (grid_movement)
    SetGridVel_Gradient(geometry, config);

  Total_Sens_Geo = 0.0;
  Total_Sens_Mach = 0.0;
  Total_Sens_AoA = 0.0;
  Total_Sens_Press = 0.0;
  Total_Sens_Temp = 0.0;

  for (iMarker = 0; iMarker < nMarker; iMarker++) {

    Sens_Geo[iMarker] = 0.0;

    if ((config->GetMarker_All_KindBC(iMarker) == HEAT_FLUX) ||
        (config->GetMarker_All_KindBC(iMarker) == ISOTHERMAL)) {

      for (iVertex = 0; iVertex < geometry->nVertex[iMarker]; iVertex++) {

        iPoint = geometry->vertex[iMarker][iVertex]->GetNode();

        if (geometry->nodes->GetDomain(iPoint)) {

          const auto PsiVar_Grad = nodes->GetGradient(iPoint);
          const auto PrimVar_Grad = solver_container[FLOW_SOL]->GetNodes()->GetGradient_Primitive(iPoint);

          Laminar_Viscosity = solver_container[FLOW_SOL]->GetNodes()->GetLaminarViscosity(iPoint);

          heat_flux_factor = Cp * Laminar_Viscosity / Prandtl_Lam;

          /*--- Compute face area and the unit normal to the surface ---*/

          Normal = geometry->vertex[iMarker][iVertex]->GetNormal();
          Area = GeometryToolbox::Norm(nDim, Normal);
          for (iDim = 0; iDim < nDim; iDim++) { UnitNormal[iDim] = Normal[iDim] / Area; }

          /*--- Compute the sensitivity related to the temperature ---*/


          normal_grad_psi5 = 0.0; normal_grad_T = 0.0;
          for (iDim = 0; iDim < nDim; iDim++) {
            normal_grad_psi5 += PsiVar_Grad[nVar-1][iDim]*UnitNormal[iDim];
            normal_grad_T += PrimVar_Grad[0][iDim]*UnitNormal[iDim];
          }

          temp_sens = 0.0;
          if (config->GetMarker_All_KindBC(iMarker) == HEAT_FLUX) {

            /*--- Heat Flux Term: temp_sens = (\partial_tg \psi_5)\cdot (k \partial_tg T) ---*/

            for (iDim = 0; iDim < nDim; iDim++) {
              tang_deriv_psi5[iDim] = PsiVar_Grad[nVar-1][iDim] - normal_grad_psi5*UnitNormal[iDim];
              tang_deriv_T[iDim] = PrimVar_Grad[0][iDim] - normal_grad_T*UnitNormal[iDim];
            }
            for (iDim = 0; iDim < nDim; iDim++)
              temp_sens += heat_flux_factor * tang_deriv_psi5[iDim] * tang_deriv_T[iDim];

          } else if (config->GetMarker_All_KindBC(iMarker) == ISOTHERMAL) {

            /*--- Isothermal Term: temp_sens = - k * \partial_n(\psi_5) * \partial_n(T) ---*/

            temp_sens = - heat_flux_factor * normal_grad_psi5 * normal_grad_T;

          }


          /*--- Term: sigma_partial = \Sigma_{ji} n_i \partial_n v_j ---*/

          div_phi = 0.0;
          for (iDim = 0; iDim < nDim; iDim++) {
            div_phi += PsiVar_Grad[iDim+1][iDim];
            for (jDim = 0; jDim < nDim; jDim++)
              Sigma[iDim][jDim] = Laminar_Viscosity * (PsiVar_Grad[iDim+1][jDim]+PsiVar_Grad[jDim+1][iDim]);
          }
          for (iDim = 0; iDim < nDim; iDim++)
            Sigma[iDim][iDim] -= TWO3*Laminar_Viscosity * div_phi;


          for (iDim = 0; iDim < nDim; iDim++) {
            normal_grad_vel[iDim] = 0.0;
            for (jDim = 0; jDim < nDim; jDim++)
              normal_grad_vel[iDim] += PrimVar_Grad[iDim+1][jDim]*UnitNormal[jDim];
          }

          sigma_partial = 0.0;
          for (iDim = 0; iDim < nDim; iDim++)
            for (jDim = 0; jDim < nDim; jDim++)
              sigma_partial += UnitNormal[iDim]*Sigma[iDim][jDim]*normal_grad_vel[jDim];

          /*--- Compute additional terms in the surface sensitivity for
           moving walls in a rotating frame or dynamic mesh problem. ---*/

          if (grid_movement) {

            Psi = nodes->GetSolution(iPoint);
            U = solver_container[FLOW_SOL]->GetNodes()->GetSolution(iPoint);
            Density = U[0];
            Pressure = solver_container[FLOW_SOL]->GetNodes()->GetPressure(iPoint);
            Enthalpy = solver_container[FLOW_SOL]->GetNodes()->GetEnthalpy(iPoint);

            /*--- Turbulent kinetic energy ---*/
<<<<<<< HEAD
            /* Nijso says: This does not seem to be consistent with the primal treatment. */
=======
            /// TODO: This does not seem to be consistent with the primal treatment.
>>>>>>> f15fe753
            if (config->GetKind_Turb_Model() == TURB_MODEL::SST) 
              val_turb_ke = solver_container[TURB_SOL]->GetNodes()->GetSolution(iPoint,0);
            else
              val_turb_ke = 0.0;

            CNumerics::ComputeStressTensor(nDim, tau, PrimVar_Grad+1, Laminar_Viscosity, Density, val_turb_ke);

            /*--- Form normal_grad_gridvel = \partial_n (u_omega) ---*/

            const auto GridVel_Grad = geometry->nodes->GetGridVel_Grad(iPoint);
            for (iDim = 0; iDim < nDim; iDim++) {
              normal_grad_gridvel[iDim] = 0.0;
              for (jDim = 0; jDim < nDim; jDim++)
                normal_grad_gridvel[iDim] += GridVel_Grad[iDim][jDim]*UnitNormal[jDim];
            }

            /*--- Form normal_grad_v_ux = \partial_n (v - u_omega) ---*/

            for (iDim = 0; iDim < nDim; iDim++)
              normal_grad_v_ux[iDim] = normal_grad_vel[iDim] - normal_grad_gridvel[iDim];

            /*--- Form Sigma_Psi5v ---*/

            div_vel = 0.0;
            for (iDim = 0 ; iDim < nDim; iDim++) {
              Velocity[iDim] = U[iDim+1]/Density;
              div_vel += PrimVar_Grad[iDim+1][iDim];
            }

            gradPsi5_v = 0.0;
            for (iDim = 0; iDim < nDim; iDim++) {
              gradPsi5_v += PsiVar_Grad[nDim+1][iDim]*Velocity[iDim];
              for (jDim = 0; jDim < nDim; jDim++)
                Sigma_Psi5v[iDim][jDim] = Laminar_Viscosity * (PsiVar_Grad[nDim+1][iDim]*Velocity[jDim]+PsiVar_Grad[nDim+1][jDim]*Velocity[iDim]);
            }
            for (iDim = 0; iDim < nDim; iDim++)
              Sigma_Psi5v[iDim][iDim] -= TWO3*Laminar_Viscosity * gradPsi5_v;


            /*--- Now compute terms of the surface sensitivity ---*/

            /*--- Form vartheta_partial = \vartheta * \partial_n (v - u_x) . n ---*/
            vartheta = Density*Psi[0] + Density*Enthalpy*Psi[nDim+1];
            for (iDim = 0; iDim < nDim; iDim++) {
              vartheta += U[iDim+1]*Psi[iDim+1];
            }
            vartheta_partial = 0.0;
            for (iDim = 0; iDim < nDim; iDim++)
              vartheta_partial += vartheta * normal_grad_v_ux[iDim] * UnitNormal[iDim];

            /*--- Form sigma_partial = n_i ( \Sigma_Phi_{ij} + \Sigma_Psi5v_{ij} ) \partial_n (v - u_x)_j ---*/

            sigma_partial = 0.0;
            for (iDim = 0; iDim < nDim; iDim++)
              for (jDim = 0; jDim < nDim; jDim++)
                sigma_partial += UnitNormal[iDim]*(Sigma[iDim][jDim]+Sigma_Psi5v[iDim][jDim])*normal_grad_v_ux[jDim];

            /*--- Form psi5_tau_partial = \Psi_5 * \partial_n (v - u_x)_i * tau_{ij} * n_j ---*/

            psi5_tau_partial = 0.0;
            for (iDim = 0; iDim < nDim; iDim++)
              for (jDim = 0; jDim < nDim; jDim++)
                psi5_tau_partial -= Psi[nDim+1]*normal_grad_v_ux[iDim]*tau[iDim][jDim]*UnitNormal[jDim];

            /*--- Form psi5_p_div_vel = ---*/

            psi5_p_div_vel = -Psi[nDim+1]*Pressure*div_vel;

            /*--- Form psi5_tau_grad_vel = \Psi_5 * tau_{ij} : \nabla( v ) ---*/

            psi5_tau_grad_vel = 0.0;
            for (iDim = 0; iDim < nDim; iDim++)
              for (jDim = 0; jDim < nDim; jDim++)
                psi5_tau_grad_vel += Psi[nDim+1]*tau[iDim][jDim]*PrimVar_Grad[iDim+1][jDim];

            /*--- Retrieve the angular velocity vector ---*/

            source_v_1 = 0.0;
            if (rotating_frame) {

              for (iDim = 0; iDim < 3; iDim++){
                Omega[iDim] = config->GetRotation_Rate(iDim)/config->GetOmega_Ref();
              }

              /*--- Calculate momentum source terms as: rho * ( Omega X V ) ---*/

              for (iDim = 0; iDim < nDim; iDim++)
                rho_v[iDim] = U[iDim+1];
              if (nDim == 2) rho_v[2] = 0.0;

              CrossProduct[0] = Omega[1]*rho_v[2] - Omega[2]*rho_v[1];
              CrossProduct[1] = Omega[2]*rho_v[0] - Omega[0]*rho_v[2];
              CrossProduct[2] = Omega[0]*rho_v[1] - Omega[1]*rho_v[0];


              for (iDim = 0; iDim < nDim; iDim++) {
                source_v_1 += Psi[iDim+1]*CrossProduct[iDim];
              }
            }

            /*--- For simplicity, store all additional terms within sigma_partial ---*/

            sigma_partial = sigma_partial + vartheta_partial + psi5_tau_partial + psi5_p_div_vel + psi5_tau_grad_vel + source_v_1;

          }

          /*--- Compute sensitivity for each surface point ---*/

          CSensitivity[iMarker][iVertex] = (sigma_partial - temp_sens) * Area * scale * factor;

          /*--- If sharp edge, set the sensitivity to 0 on that region ---*/

          if (config->GetSens_Remove_Sharp()) {
            eps = config->GetVenkat_LimiterCoeff()*config->GetRefElemLength();
            if ( geometry->nodes->GetSharpEdge_Distance(iPoint) < config->GetAdjSharp_LimiterCoeff()*eps )
              CSensitivity[iMarker][iVertex] = 0.0;
          }

          Sens_Geo[iMarker] -= CSensitivity[iMarker][iVertex];

        }
      }

      Total_Sens_Geo += Sens_Geo[iMarker];

    }
  }

  /*--- Farfield Sensitivity (Mach, AoA, Press, Temp), only for compressible flows ---*/

  for (iMarker = 0; iMarker < nMarker; iMarker++) {

    if (config->GetMarker_All_KindBC(iMarker) == FAR_FIELD || config->GetMarker_All_KindBC(iMarker) == INLET_FLOW ||
        config->GetMarker_All_KindBC(iMarker) == SUPERSONIC_INLET || config->GetMarker_All_KindBC(iMarker) == SUPERSONIC_OUTLET ||
        config->GetMarker_All_KindBC(iMarker) == ENGINE_INFLOW  ) {

      Sens_Mach[iMarker]  = 0.0;
      Sens_AoA[iMarker]   = 0.0;
      Sens_Press[iMarker] = 0.0;
      Sens_Temp[iMarker]  = 0.0;
      Sens_BPress[iMarker] = 0.0;

      for (iVertex = 0; iVertex < geometry->nVertex[iMarker]; iVertex++) {
        iPoint = geometry->vertex[iMarker][iVertex]->GetNode();

        if (geometry->nodes->GetDomain(iPoint)) {
          Psi = nodes->GetSolution(iPoint);
          U = solver_container[FLOW_SOL]->GetNodes()->GetSolution(iPoint);
          Normal = geometry->vertex[iMarker][iVertex]->GetNormal();

          Mach_Inf   = config->GetMach();
          if (grid_movement) Mach_Inf = config->GetMach_Motion();

          r = U[0]; ru = U[1]; rv = U[2];
          if (nDim == 2) { rw = 0.0; rE = U[3]; }
          else { rw = U[3]; rE = U[4]; }
          p = Gamma_Minus_One*(rE-(ru*ru + rv*rv + rw*rw)/(2*r));

          Area = GeometryToolbox::Norm(nDim, Normal);
          for (iDim = 0; iDim < nDim; iDim++) UnitNormal[iDim] = -Normal[iDim]/Area;

          H = (rE + p)/r;

          dp_dr = Gamma_Minus_One*(ru*ru + rv*rv + rw*rw)/(2*r*r);
          dp_dru = -Gamma_Minus_One*ru/r;
          dp_drv = -Gamma_Minus_One*rv/r;
          if (nDim == 2) { dp_drw = 0.0; dp_drE = Gamma_Minus_One; }
          else { dp_drw = -Gamma_Minus_One*rw/r; dp_drE = Gamma_Minus_One; }

          dH_dr = (-H + dp_dr)/r; dH_dru = dp_dru/r; dH_drv = dp_drv/r;
          if (nDim == 2) { dH_drw = 0.0; dH_drE = (1 + dp_drE)/r; }
          else { dH_drw = dp_drw/r; dH_drE = (1 + dp_drE)/r; }

          if (nDim == 2) {
            Jacobian_j[0][0] = 0.0;
            Jacobian_j[1][0] = Area*UnitNormal[0];
            Jacobian_j[2][0] = Area*UnitNormal[1];
            Jacobian_j[3][0] = 0.0;

            Jacobian_j[0][1] = (-(ru*ru)/(r*r) + dp_dr)*Area*UnitNormal[0] + (-(ru*rv)/(r*r))*Area*UnitNormal[1];
            Jacobian_j[1][1] = (2*ru/r + dp_dru)*Area*UnitNormal[0] + (rv/r)*Area*UnitNormal[1];
            Jacobian_j[2][1] = (dp_drv)*Area*UnitNormal[0] + (ru/r)*Area*UnitNormal[1];
            Jacobian_j[3][1] = (dp_drE)*Area*UnitNormal[0];

            Jacobian_j[0][2] = (-(ru*rv)/(r*r))*Area*UnitNormal[0] + (-(rv*rv)/(r*r) + dp_dr)*Area*UnitNormal[1];
            Jacobian_j[1][2] = (rv/r)*Area*UnitNormal[0] + (dp_dru)*Area*UnitNormal[1];
            Jacobian_j[2][2] = (ru/r)*Area*UnitNormal[0] + (2*rv/r + dp_drv)*Area*UnitNormal[1];
            Jacobian_j[3][2] = (dp_drE)*Area*UnitNormal[1];

            Jacobian_j[0][3] = (ru*dH_dr)*Area*UnitNormal[0] + (rv*dH_dr)*Area*UnitNormal[1];
            Jacobian_j[1][3] = (H + ru*dH_dru)*Area*UnitNormal[0] + (rv*dH_dru)*Area*UnitNormal[1];
            Jacobian_j[2][3] = (ru*dH_drv)*Area*UnitNormal[0] + (H + rv*dH_drv)*Area*UnitNormal[1];
            Jacobian_j[3][3] = (ru*dH_drE)*Area*UnitNormal[0] + (rv*dH_drE)*Area*UnitNormal[1];
          }
          else {
            Jacobian_j[0][0] = 0.0;
            Jacobian_j[1][0] = Area*UnitNormal[0];
            Jacobian_j[2][0] = Area*UnitNormal[1];
            Jacobian_j[3][0] = Area*UnitNormal[2];
            Jacobian_j[4][0] = 0.0;

            Jacobian_j[0][1] = (-(ru*ru)/(r*r) + dp_dr)*Area*UnitNormal[0] + (-(ru*rv)/(r*r))*Area*UnitNormal[1] + (-(ru*rw)/(r*r))*Area*UnitNormal[2];
            Jacobian_j[1][1] = (2*ru/r + dp_dru)*Area*UnitNormal[0] + (rv/r)*Area*UnitNormal[1] + (rw/r)*Area*UnitNormal[2];
            Jacobian_j[2][1] = (dp_drv)*Area*UnitNormal[0] + (ru/r)*Area*UnitNormal[1];
            Jacobian_j[3][1] = (dp_drw)*Area*UnitNormal[0] + (ru/r)*Area*UnitNormal[2];
            Jacobian_j[4][1] = (dp_drE)*Area*UnitNormal[0];

            Jacobian_j[0][2] = (-(ru*rv)/(r*r))*Area*UnitNormal[0] + (-(rv*rv)/(r*r) + dp_dr)*Area*UnitNormal[1] + (-(rv*rw)/(r*r))*Area*UnitNormal[2];
            Jacobian_j[1][2] = (rv/r)*Area*UnitNormal[0] + (dp_dru)*Area*UnitNormal[1];
            Jacobian_j[2][2] = (ru/r)*Area*UnitNormal[0] + (2*rv/r + dp_drv)*Area*UnitNormal[1] + (rw/r)*Area*UnitNormal[2];
            Jacobian_j[3][2] = (dp_drw)*Area*UnitNormal[1] + (rv/r)*Area*UnitNormal[2];
            Jacobian_j[4][2] = (dp_drE)*Area*UnitNormal[1];

            Jacobian_j[0][3] = (-(ru*rw)/(r*r))*Area*UnitNormal[0] + (-(rv*rw)/(r*r))*Area*UnitNormal[1] + (-(rw*rw)/(r*r) + dp_dr)*Area*UnitNormal[2];
            Jacobian_j[1][3] = (rw/r)*Area*UnitNormal[0] + (dp_dru)*Area*UnitNormal[2];
            Jacobian_j[2][3] = (rw/r)*Area*UnitNormal[1] + (dp_drv)*Area*UnitNormal[2];
            Jacobian_j[3][3] = (ru/r)*Area*UnitNormal[0] + (rv/r)*Area*UnitNormal[1] + (2*rw/r + dp_drw)*Area*UnitNormal[2];
            Jacobian_j[4][3] = (dp_drE)*Area*UnitNormal[2];

            Jacobian_j[0][4] = (ru*dH_dr)*Area*UnitNormal[0] + (rv*dH_dr)*Area*UnitNormal[1] + (rw*dH_dr)*Area*UnitNormal[2];
            Jacobian_j[1][4] = (H + ru*dH_dru)*Area*UnitNormal[0] + (rv*dH_dru)*Area*UnitNormal[1] + (rw*dH_dru)*Area*UnitNormal[2];
            Jacobian_j[2][4] = (ru*dH_drv)*Area*UnitNormal[0] + (H + rv*dH_drv)*Area*UnitNormal[1] + (rw*dH_drv)*Area*UnitNormal[2];
            Jacobian_j[3][4] = (ru*dH_drw)*Area*UnitNormal[0] + (rv*dH_drw)*Area*UnitNormal[1] + (H + rw*dH_drw)*Area*UnitNormal[2];
            Jacobian_j[4][4] = (ru*dH_drE)*Area*UnitNormal[0] + (rv*dH_drE)*Area*UnitNormal[1] + (rw*dH_drE)*Area*UnitNormal[2];
          }

          /*--- Mach number sensitivity ---*/

          USens[0] = 0.0; USens[1] = ru/Mach_Inf; USens[2] = rv/Mach_Inf;
          if (nDim == 2) { USens[3] = Gamma*Mach_Inf*p; }
          else { USens[3] = rw/Mach_Inf; USens[4] = Gamma*Mach_Inf*p; }
          for (iPos = 0; iPos < nVar; iPos++) {
            for (jPos = 0; jPos < nVar; jPos++) {
              Sens_Mach[iMarker] += Psi[iPos]*Jacobian_j[jPos][iPos]*USens[jPos];
            }
          }

          /*--- AoA sensitivity ---*/

          USens[0] = 0.0;
          if (nDim == 2) { USens[1] = -rv; USens[2] = ru; USens[3] = 0.0; }
          else { USens[1] = -rw; USens[2] = 0.0; USens[3] = ru; USens[4] = 0.0; }
          for (iPos = 0; iPos < nVar; iPos++) {
            for (jPos = 0; jPos < nVar; jPos++) {
              Sens_AoA[iMarker] += Psi[iPos]*Jacobian_j[jPos][iPos]*USens[jPos];
            }
          }

          /*--- Pressure sensitivity ---*/

          USens[0] = r/p; USens[1] = ru/p; USens[2] = rv/p;
          if (nDim == 2) { USens[3] = rE/p; }
          else { USens[3] = rw/p; USens[4] = rE/p; }
          for (iPos = 0; iPos < nVar; iPos++) {
            for (jPos = 0; jPos < nVar; jPos++) {
              Sens_Press[iMarker] += Psi[iPos]*Jacobian_j[jPos][iPos]*USens[jPos];
            }
          }

          /*--- Temperature sensitivity ---*/

          T = p/(r*Gas_Constant);
          USens[0] = -r/T; USens[1] = 0.5*ru/T; USens[2] = 0.5*rv/T;
          if (nDim == 2) { USens[3] = (ru*ru + rv*rv + rw*rw)/(r*T); }
          else { USens[3] = 0.5*rw/T; USens[4] = (ru*ru + rv*rv + rw*rw)/(r*T); }
          for (iPos = 0; iPos < nVar; iPos++) {
            for (jPos = 0; jPos < nVar; jPos++) {
              Sens_Temp[iMarker] += Psi[iPos]*Jacobian_j[jPos][iPos]*USens[jPos];
            }
          }
        }
      }

      Total_Sens_Mach  -= Sens_Mach[iMarker] * scale * factor;
      Total_Sens_AoA   -= Sens_AoA[iMarker] * scale * factor;
      Total_Sens_Press -= Sens_Press[iMarker] * scale * factor;
      Total_Sens_Temp  -= Sens_Temp[iMarker] * scale * factor;

    }

  }

  /*--- Explicit contribution from objective function quantity ---*/

  for (iMarker = 0; iMarker < nMarker; iMarker++) {

    if ((config->GetMarker_All_KindBC(iMarker) == HEAT_FLUX) ||
        (config->GetMarker_All_KindBC(iMarker) == ISOTHERMAL)) {

      Sens_Mach[iMarker]  = 0.0;
      Sens_AoA[iMarker]   = 0.0;
      Sens_Press[iMarker] = 0.0;
      Sens_Temp[iMarker]  = 0.0;
      Sens_BPress[iMarker] = 0.0;

      for (iVertex = 0; iVertex < geometry->nVertex[iMarker]; iVertex++) {
        iPoint = geometry->vertex[iMarker][iVertex]->GetNode();

        if (geometry->nodes->GetDomain(iPoint)) {

          Normal = geometry->vertex[iMarker][iVertex]->GetNormal();
          p = solver_container[FLOW_SOL]->GetNodes()->GetPressure(iPoint);

          Mach_Inf   = config->GetMach();
          if (grid_movement) Mach_Inf = config->GetMach_Motion();

          d = nodes->GetForceProj_Vector(iPoint);
          Area = GeometryToolbox::Norm(nDim, Normal);
          for (iDim = 0; iDim < nDim; iDim++) UnitNormal[iDim] = -Normal[iDim]/Area;

          /*--- Mach number sensitivity ---*/

          for (iPos = 0; iPos < nDim; iPos++) Dd[iPos] = -(2.0/Mach_Inf)*d[iPos];
          for (iPos = 0; iPos < nDim; iPos++) Sens_Mach[iMarker] += p*Dd[iPos]*Area*UnitNormal[iPos];

          /*--- AoA sensitivity ---*/

          if (config->GetKind_ObjFunc() == DRAG_COEFFICIENT ||
              config->GetKind_ObjFunc() == LIFT_COEFFICIENT ||
              config->GetKind_ObjFunc() == SIDEFORCE_COEFFICIENT ||
              config->GetKind_ObjFunc() == EQUIVALENT_AREA ||
              config->GetKind_ObjFunc() == NEARFIELD_PRESSURE) {
            if (nDim == 2) {
              D[0][0] = 0.0; D[0][1] = -1.0;
              D[1][0] = 1.0; D[1][1] = 0.0;
            }
            else {
              D[0][0] = 0.0; D[0][1] = 0.0; D[0][2] = -1.0;
              D[1][0] = 0.0; D[1][1] = 0.0; D[1][2] = 0.0;
              D[2][0] = 1.0; D[2][1] = 0.0; D[2][2] = 0.0;
            }
            for (iPos = 0; iPos < nDim; iPos++) Dd[iPos] = 0.0;
            for (iPos = 0; iPos < nDim; iPos++) {
              for (jPos = 0; jPos < nDim; jPos++)
                Dd[iPos] += D[iPos][jPos]*d[jPos];
            }
          }

          /*--- Coefficients with no explicit AoA dependece ---*/

          else {
            for (iPos = 0; iPos<nDim; iPos++) Dd[iPos] = 0.0;
          }

          for (iPos = 0; iPos < nDim; iPos++)
            Sens_AoA[iMarker] += p*Dd[iPos]*Area*UnitNormal[iPos];

          /*--- Pressure sensitivity ---*/

          for (iPos = 0; iPos<nDim; iPos++) Dd[iPos] = -(1/p)*d[iPos];
          for (iPos = 0; iPos<nDim; iPos++)
            Sens_Press[iMarker] += p*Dd[iPos]*Area*UnitNormal[iPos];

          /*--- Temperature sensitivity ---*/

          for (iPos = 0; iPos<nDim; iPos++) Dd[iPos] = 0.0;
          for (iPos = 0; iPos<nDim; iPos++)
            Sens_Temp[iMarker] += p*Dd[iPos]*Area*UnitNormal[iPos];

        }
      }

      Total_Sens_Mach  += Sens_Mach[iMarker] * scale * factor;
      Total_Sens_AoA   += Sens_AoA[iMarker] * scale * factor;
      Total_Sens_Press += Sens_Press[iMarker] * scale * factor;
      Total_Sens_Temp  += Sens_Temp[iMarker] * scale * factor;

    }
  }


#ifdef HAVE_MPI

  su2double MyTotal_Sens_Geo   = Total_Sens_Geo;     Total_Sens_Geo = 0.0;
  su2double MyTotal_Sens_Mach  = Total_Sens_Mach;    Total_Sens_Mach = 0.0;
  su2double MyTotal_Sens_AoA   = Total_Sens_AoA;     Total_Sens_AoA = 0.0;
  su2double MyTotal_Sens_Press = Total_Sens_Press;   Total_Sens_Press = 0.0;
  su2double MyTotal_Sens_Temp  = Total_Sens_Temp;    Total_Sens_Temp = 0.0;

  SU2_MPI::Allreduce(&MyTotal_Sens_Geo, &Total_Sens_Geo, 1, MPI_DOUBLE, MPI_SUM, SU2_MPI::GetComm());
  SU2_MPI::Allreduce(&MyTotal_Sens_Mach, &Total_Sens_Mach, 1, MPI_DOUBLE, MPI_SUM, SU2_MPI::GetComm());
  SU2_MPI::Allreduce(&MyTotal_Sens_AoA, &Total_Sens_AoA, 1, MPI_DOUBLE, MPI_SUM, SU2_MPI::GetComm());
  SU2_MPI::Allreduce(&MyTotal_Sens_Press, &Total_Sens_Press, 1, MPI_DOUBLE, MPI_SUM, SU2_MPI::GetComm());
  SU2_MPI::Allreduce(&MyTotal_Sens_Temp, &Total_Sens_Temp, 1, MPI_DOUBLE, MPI_SUM, SU2_MPI::GetComm());

#endif

  delete [] USens;
  delete [] UnitNormal;
  delete [] normal_grad_vel;
  delete [] tang_deriv_psi5;
  delete [] tang_deriv_T;
  for (iDim = 0; iDim < nDim; iDim++)
    delete [] Sigma[iDim];
  delete [] Sigma;
  delete [] normal_grad_gridvel;
  delete [] normal_grad_v_ux;
  for (iDim = 0; iDim < nDim; iDim++)
    delete [] Sigma_Psi5v[iDim];
  delete [] Sigma_Psi5v;
  for (iDim = 0; iDim < nDim; iDim++)
    delete [] tau[iDim];
  delete [] tau;
  delete [] Velocity;

}

void CAdjNSSolver::BC_HeatFlux_Wall(CGeometry *geometry, CSolver **solver_container, CNumerics *conv_numerics, CNumerics *visc_numerics, CConfig *config, unsigned short val_marker) {

  unsigned short iDim, iVar, jVar, jDim;
  unsigned long iVertex, iPoint, total_index, Point_Normal;

  su2double *d, l1psi, vartheta, Sigma_5, phi[3] = {};
  su2double sq_vel, ProjGridVel, Enthalpy = 0.0, *GridVel;
  su2double ViscDens, XiDens, Density, Pressure = 0.0, dPhiE_dn;
  su2double Laminar_Viscosity = 0.0, Eddy_Viscosity = 0.0;
  su2double Sigma_xx, Sigma_yy, Sigma_zz, Sigma_xy, Sigma_xz, Sigma_yz;
  su2double Sigma_xx5, Sigma_yy5, Sigma_zz5, Sigma_xy5, Sigma_xz5;
  su2double Sigma_yz5, eta_xx, eta_yy, eta_zz, eta_xy, eta_xz, eta_yz;
  su2double *Coord_i, *Coord_j, dist_ij_2;
  su2double dSigmaxx_phi1, dSigmayy_phi1, dSigmazz_phi1, dSigmaxy_phi1, dSigmaxz_phi1, dSigmayz_phi1;
  su2double dSigmaxx_phi2, dSigmayy_phi2, dSigmazz_phi2, dSigmaxy_phi2, dSigmaxz_phi2, dSigmayz_phi2;
  su2double dSigmaxx_phi3, dSigmayy_phi3, dSigmazz_phi3, dSigmaxy_phi3, dSigmaxz_phi3, dSigmayz_phi3;
  su2double dSigma5_psi5;

  bool implicit = (config->GetKind_TimeIntScheme() == EULER_IMPLICIT);
  bool grid_movement  = config->GetGrid_Movement();

  su2double Prandtl_Lam  = config->GetPrandtl_Lam();
  su2double Prandtl_Turb = config->GetPrandtl_Turb();

  su2double *Psi = new su2double[nVar];
  su2double **Tau = new su2double*[nDim];
  for (iDim = 0; iDim < nDim; iDim++)
    Tau[iDim] = new su2double [nDim];
  su2double *Velocity = new su2double[nDim];
  su2double *Normal = new su2double[nDim];
  su2double *Edge_Vector = new su2double[nDim];
  su2double **GradPhi = new su2double*[nDim];
  for (iDim = 0; iDim < nDim; iDim++)
    GradPhi[iDim] = new su2double [nDim];
  su2double *GradPsiE = new su2double [nDim];

  /*--- Loop over all of the vertices on this boundary marker ---*/

  for (iVertex = 0; iVertex < geometry->nVertex[val_marker]; iVertex++) {

    iPoint = geometry->vertex[val_marker][iVertex]->GetNode();

    /*--- Check if the node belongs to the domain (i.e, not a halo node) ---*/

    if (geometry->nodes->GetDomain(iPoint)) {

      /*--- Normal vector for this vertex (negate for outward convention) ---*/

      geometry->vertex[val_marker][iVertex]->GetNormal(Normal);
      for (iDim = 0; iDim < nDim; iDim++) Normal[iDim] = -Normal[iDim];

      /*--- Initialize the convective & viscous residuals to zero ---*/

      for (iVar = 0; iVar < nVar; iVar++) {
        Res_Conv_i[iVar] = 0.0; Res_Visc_i[iVar] = 0.0;
        if (implicit) { for (jVar = 0; jVar < nVar; jVar ++) Jacobian_ii[iVar][jVar] = 0.0; }
      }

      /*--- Retrieve adjoint solution at the wall boundary node ---*/

      for (iVar = 0; iVar < nVar; iVar++)
        Psi[iVar] = nodes->GetSolution(iPoint,iVar);

      /*--- Get the force projection vector (based on the objective function) ---*/

      d = nodes->GetForceProj_Vector(iPoint);

      /*--- Set the adjoint velocity BC ---*/

      for (iDim = 0; iDim < nDim; iDim++) { phi[iDim] = d[iDim]; }

      /*--- Correct the adjoint velocity BC for dynamic meshes ---*/

      if (grid_movement) {
        GridVel = geometry->nodes->GetGridVel(iPoint);
        for (iDim = 0; iDim < nDim; iDim++)
          phi[iDim] -= Psi[nDim+1]*GridVel[iDim];
      }

      /*--- Impose the value of the adjoint velocity as a strong boundary
       condition (Dirichlet). Fix the adjoint velocity and remove any addtional
       contribution to the residual at this node. ---*/

      for (iDim = 0; iDim < nDim; iDim++)
        nodes->SetSolution_Old(iPoint,iDim+1, phi[iDim]);

      for (iDim = 0; iDim < nDim; iDim++)
        LinSysRes(iPoint, iDim+1) = 0.0;
      nodes->SetVel_ResTruncError_Zero(iPoint);

      /*--- Compute additional contributions to the adjoint density and energy
       equations which will be added to the residual (weak imposition) ---*/

      /*--- Energy residual due to the convective term ---*/

      l1psi = 0.0;
      for (iDim = 0; iDim < nDim; iDim++)
        l1psi += Normal[iDim]*d[iDim];
      Res_Conv_i[nDim+1] = l1psi*Gamma_Minus_One;

      /*--- Flux contribution and Jacobian contributions for moving
         walls. Note that these are only for the adjoint density and
         adjoint energy equations (the adjoint vel. uses a strong BC). ---*/

      if (grid_movement) {

        /*--- Get the grid velocity at this node and impose v = u_wall ---*/

        GridVel = geometry->nodes->GetGridVel(iPoint);
        for (iDim = 0; iDim < nDim; iDim++) Velocity[iDim] = GridVel[iDim];

        /*--- Get some additional quantities from the flow solution ---*/

        Density = solver_container[FLOW_SOL]->GetNodes()->GetDensity(iPoint);
        Pressure = solver_container[FLOW_SOL]->GetNodes()->GetPressure(iPoint);
        Enthalpy = solver_container[FLOW_SOL]->GetNodes()->GetEnthalpy(iPoint);
        Laminar_Viscosity = solver_container[FLOW_SOL]->GetNodes()->GetLaminarViscosity(iPoint);
        Eddy_Viscosity = solver_container[FLOW_SOL]->GetNodes()->GetEddyViscosity(iPoint); // Should be zero at the wall

        ViscDens = (Laminar_Viscosity + Eddy_Viscosity) / Density;
        XiDens = Gamma * (Laminar_Viscosity/Prandtl_Lam + Eddy_Viscosity/Prandtl_Turb) / Density;

        /*--- Compute projections, velocity squared divided by two, and
           other inner products. Note that we are imposing v = u_wall from
           the direct problem and that phi = d - \psi_5 * v ---*/

        ProjGridVel = 0.0; sq_vel = 0.0;
        vartheta = Psi[0] + Psi[nDim+1]*Enthalpy;
        for (iDim = 0; iDim < nDim; iDim++) {
          ProjGridVel += GridVel[iDim]*Normal[iDim];
          sq_vel      += 0.5*GridVel[iDim]*GridVel[iDim];
          vartheta    += GridVel[iDim]*phi[iDim];
        }

        /*--- Convective flux at the wall node (adjoint density) ---*/

        Res_Conv_i[0] = -vartheta*ProjGridVel + l1psi*Gamma_Minus_One*sq_vel;

        /*--- Implicit contributions from convective part ---*/

        if (implicit) {
          Jacobian_ii[0][0] += -ProjGridVel;
          Jacobian_ii[0][nVar-1] += -ProjGridVel * Enthalpy;
        }

        /*--- Viscous flux contributions at the wall node. Impose dPhiE_dn = 0
           (adiabatic walls with frozen viscosity). ---*/

        dPhiE_dn = 0.0;

        /*--- Store the adjoint velocity and energy gradients for clarity ---*/

        const auto PsiVar_Grad = nodes->GetGradient(iPoint);
        for (iDim = 0; iDim < nDim; iDim++) {
          GradPsiE[iDim] =  PsiVar_Grad[nVar-1][iDim];
          for (jDim = 0; jDim < nDim; jDim++)
            GradPhi[iDim][jDim] =  PsiVar_Grad[iDim+1][jDim];
        }

        if (nDim == 2) {

          /*--- Compute the adjoint stress tensor ---*/

          Sigma_xx  = ViscDens * (FOUR3 * GradPhi[0][0] -  TWO3 * GradPhi[1][1]);
          Sigma_yy  = ViscDens * (-TWO3 * GradPhi[0][0] + FOUR3 * GradPhi[1][1]);
          Sigma_xy  = ViscDens * (GradPhi[1][0] + GradPhi[0][1]);
          Sigma_xx5 = ViscDens * ( FOUR3 * Velocity[0] * GradPsiE[0] -  TWO3 * Velocity[1] * GradPsiE[1]);
          Sigma_yy5 = ViscDens * (- TWO3 * Velocity[0] * GradPsiE[0] + FOUR3 * Velocity[1] * GradPsiE[1]);
          Sigma_xy5 = ViscDens * (Velocity[0] * GradPsiE[1] + Velocity[1] * GradPsiE[0]);
          Sigma_5   = XiDens * dPhiE_dn;
          eta_xx    = Sigma_xx + Sigma_xx5;
          eta_yy    = Sigma_yy + Sigma_yy5;
          eta_xy    = Sigma_xy + Sigma_xy5;

          /*--- Viscous flux at the wall node (adjoint density & energy only) ---*/

          Res_Visc_i[0] = - (Velocity[0] * Normal[0] * eta_xx  + Velocity[1] * Normal[1] * eta_yy
              + (Velocity[0] * Normal[1] + Velocity[1] * Normal[0]) * eta_xy
              - (sq_vel - Pressure/(Density*Gamma_Minus_One)) * Sigma_5);
          Res_Visc_i[nDim+1] = Sigma_5;

          /*--- Computation of the Jacobians at Point i---*/

          if (implicit) {

            /*--- Compute closest normal neighbor ---*/

            Point_Normal = geometry->vertex[val_marker][iVertex]->GetNormal_Neighbor();

            /*--- Get coordinates of i & nearest normal and compute distance ---*/

            Coord_i = geometry->nodes->GetCoord(iPoint);
            Coord_j = geometry->nodes->GetCoord(Point_Normal);
            dist_ij_2 = 0.0;
            for (iDim = 0; iDim < nDim; iDim++) {
              Edge_Vector[iDim] = Coord_j[iDim]-Coord_i[iDim];
              dist_ij_2 += Edge_Vector[iDim]*Edge_Vector[iDim];
            }

            dSigmaxx_phi1 = -FOUR3 * ViscDens * Edge_Vector[0]/dist_ij_2;
            dSigmaxx_phi2 =   TWO3 * ViscDens * Edge_Vector[1]/dist_ij_2;
            dSigmayy_phi1 =   TWO3 * ViscDens * Edge_Vector[0]/dist_ij_2;
            dSigmayy_phi2 = -FOUR3 * ViscDens * Edge_Vector[1]/dist_ij_2;
            dSigmaxy_phi1 = -ViscDens * Edge_Vector[1]/dist_ij_2;
            dSigmaxy_phi2 = -ViscDens * Edge_Vector[0]/dist_ij_2;

            //              dSigmaxx5_psi5 = -ViscDens * ( FOUR3*Velocity[0]*Edge_Vector[0] -  TWO3*Velocity[1]*Edge_Vector[1] )/dist_ij_2;
            //              dSigmayy5_psi5 = -ViscDens * (- TWO3*Velocity[0]*Edge_Vector[0] + FOUR3*Velocity[1]*Edge_Vector[1] )/dist_ij_2;
            //              dSigmaxy5_psi5 = -ViscDens * ( Velocity[0]*Edge_Vector[1] + Velocity[1]*Edge_Vector[0] )/dist_ij_2;
            dSigma5_psi5   = -XiDens * ( Edge_Vector[0]*Normal[0] + Edge_Vector[1]*Normal[1] )/dist_ij_2;

            Jacobian_ii[0][0] += 0.0;
            Jacobian_ii[0][1] += -( Velocity[0]*Normal[0]*dSigmaxx_phi1 + Velocity[1]*Normal[1]*dSigmayy_phi1
                + (Velocity[0]*Normal[1] + Velocity[1]*Normal[0])*dSigmaxy_phi1 );
            Jacobian_ii[0][2] += -( Velocity[0]*Normal[0]*dSigmaxx_phi2 + Velocity[1]*Normal[1]*dSigmayy_phi2
                + (Velocity[0]*Normal[1] + Velocity[1]*Normal[0])*dSigmaxy_phi2 );
            Jacobian_ii[0][3] += (sq_vel - Pressure/(Density*Gamma_Minus_One)) * dSigma5_psi5;

            Jacobian_ii[3][0] += 0.0;
            Jacobian_ii[3][1] += 0.0;
            Jacobian_ii[3][2] += 0.0;
            Jacobian_ii[3][3] += dSigma5_psi5;

          }


        } else if (nDim == 3) {

          /*--- Compute the adjoint stress tensor ---*/
          Sigma_xx  = ViscDens * (FOUR3 * GradPhi[0][0] -  TWO3 * GradPhi[1][1] - TWO3  * GradPhi[2][2]);
          Sigma_yy  = ViscDens * (-TWO3 * GradPhi[0][0] + FOUR3 * GradPhi[1][1] - TWO3  * GradPhi[2][2]);
          Sigma_zz  = ViscDens * (-TWO3 * GradPhi[0][0] -  TWO3 * GradPhi[1][1] + FOUR3 * GradPhi[2][2]);
          Sigma_xy  = ViscDens * (GradPhi[1][0] + GradPhi[0][1]);
          Sigma_xz  = ViscDens * (GradPhi[2][0] + GradPhi[0][2]);
          Sigma_yz  = ViscDens * (GradPhi[2][1] + GradPhi[1][2]);
          Sigma_xx5 = ViscDens * ( FOUR3 * Velocity[0] * GradPsiE[0] -  TWO3 * Velocity[1] * GradPsiE[1] -  TWO3 * Velocity[2] * GradPsiE[2]);
          Sigma_yy5 = ViscDens * (- TWO3 * Velocity[0] * GradPsiE[0] + FOUR3 * Velocity[1] * GradPsiE[1] -  TWO3 * Velocity[2] * GradPsiE[2]);
          Sigma_zz5 = ViscDens * (- TWO3 * Velocity[0] * GradPsiE[0] -  TWO3 * Velocity[1] * GradPsiE[1] + FOUR3 * Velocity[2] * GradPsiE[2]);
          Sigma_xy5 = ViscDens * (Velocity[0] * GradPsiE[1] + Velocity[1] * GradPsiE[0]);
          Sigma_xz5 = ViscDens * (Velocity[0] * GradPsiE[2] + Velocity[2] * GradPsiE[0]);
          Sigma_yz5 = ViscDens * (Velocity[1] * GradPsiE[2] + Velocity[2] * GradPsiE[1]);
          Sigma_5   = XiDens * dPhiE_dn;
          eta_xx    = Sigma_xx + Sigma_xx5; eta_yy = Sigma_yy + Sigma_yy5; eta_zz = Sigma_zz + Sigma_zz5;
          eta_xy    = Sigma_xy + Sigma_xy5; eta_xz = Sigma_xz + Sigma_xz5; eta_yz = Sigma_yz + Sigma_yz5;

          /*--- Viscous flux at the wall node (adjoint density & energy only) ---*/

          Res_Visc_i[0] = - (Velocity[0] * Normal[0] * eta_xx  + Velocity[1] * Normal[1] * eta_yy + Velocity[2] * Normal[2] * eta_zz
              + (Velocity[0] * Normal[1] + Velocity[1] * Normal[0]) * eta_xy
              + (Velocity[0] * Normal[2] + Velocity[2] * Normal[0]) * eta_xz
              + (Velocity[2] * Normal[1] + Velocity[1] * Normal[2]) * eta_yz
              - (sq_vel - Pressure/(Density*Gamma_Minus_One)) * Sigma_5);
          Res_Visc_i[nDim+1] = Sigma_5;

          /*--- Computation of the Jacobians at Point i---*/

          if (implicit) {

            /*--- Compute closest normal neighbor ---*/

            Point_Normal = geometry->vertex[val_marker][iVertex]->GetNormal_Neighbor();

            /*--- Get coordinates of i & nearest normal and compute distance ---*/

            Coord_i = geometry->nodes->GetCoord(iPoint);
            Coord_j = geometry->nodes->GetCoord(Point_Normal);
            dist_ij_2 = 0.0;
            for (iDim = 0; iDim < nDim; iDim++) {
              Edge_Vector[iDim] = Coord_j[iDim]-Coord_i[iDim];
              dist_ij_2 += Edge_Vector[iDim]*Edge_Vector[iDim];
            }

            dSigmaxx_phi1 = -FOUR3 * ViscDens * Edge_Vector[0]/dist_ij_2;
            dSigmaxx_phi2 =   TWO3 * ViscDens * Edge_Vector[1]/dist_ij_2;
            dSigmaxx_phi3 =   TWO3 * ViscDens * Edge_Vector[2]/dist_ij_2;
            dSigmayy_phi1 =   TWO3 * ViscDens * Edge_Vector[0]/dist_ij_2;
            dSigmayy_phi2 = -FOUR3 * ViscDens * Edge_Vector[1]/dist_ij_2;
            dSigmayy_phi3 =   TWO3 * ViscDens * Edge_Vector[2]/dist_ij_2;
            dSigmazz_phi1 =   TWO3 * ViscDens * Edge_Vector[0]/dist_ij_2;
            dSigmazz_phi2 =   TWO3 * ViscDens * Edge_Vector[1]/dist_ij_2;
            dSigmazz_phi3 = -FOUR3 * ViscDens * Edge_Vector[2]/dist_ij_2;
            dSigmaxy_phi1 = -ViscDens * Edge_Vector[1]/dist_ij_2;
            dSigmaxy_phi2 = -ViscDens * Edge_Vector[0]/dist_ij_2;
            dSigmaxy_phi3 = 0;
            dSigmaxz_phi1 = -ViscDens * Edge_Vector[2]/dist_ij_2;
            dSigmaxz_phi2 = 0;
            dSigmaxz_phi3 = -ViscDens * Edge_Vector[0]/dist_ij_2;
            dSigmayz_phi1 = 0;
            dSigmayz_phi2 = -ViscDens * Edge_Vector[2]/dist_ij_2;
            dSigmayz_phi3 = -ViscDens * Edge_Vector[1]/dist_ij_2;

            //              dSigmaxx5_psi5 = -ViscDens * ( FOUR3*Velocity[0]*Edge_Vector[0] -  TWO3*Velocity[1]*Edge_Vector[1] -  TWO3*Velocity[2]*Edge_Vector[2])/dist_ij_2;
            //              dSigmayy5_psi5 = -ViscDens * (- TWO3*Velocity[0]*Edge_Vector[0] + FOUR3*Velocity[1]*Edge_Vector[1] -  TWO3*Velocity[2]*Edge_Vector[2])/dist_ij_2;
            //              dSigmazz5_psi5 = -ViscDens * (- TWO3*Velocity[0]*Edge_Vector[0] -  TWO3*Velocity[1]*Edge_Vector[1] + FOUR3*Velocity[2]*Edge_Vector[2])/dist_ij_2;
            //              dSigmaxy5_psi5 = -ViscDens * ( Velocity[0]*Edge_Vector[1] + Velocity[1]*Edge_Vector[0] )/dist_ij_2;
            //              dSigmaxz5_psi5 = -ViscDens * ( Velocity[0]*Edge_Vector[2] + Velocity[2]*Edge_Vector[0] )/dist_ij_2;
            //              dSigmayz5_psi5 = -ViscDens * ( Velocity[1]*Edge_Vector[2] + Velocity[2]*Edge_Vector[1] )/dist_ij_2;
            dSigma5_psi5   = -XiDens * ( Edge_Vector[0]*Normal[0] + Edge_Vector[1]*Normal[1] + Edge_Vector[2]*Normal[2] )/dist_ij_2;

            Jacobian_ii[0][0] += 0.0;
            Jacobian_ii[0][1] += -( Velocity[0]*Normal[0]*dSigmaxx_phi1 + Velocity[1]*Normal[1]*dSigmayy_phi1 + Velocity[2]*Normal[2]*dSigmazz_phi1
                + (Velocity[0]*Normal[1] + Velocity[1]*Normal[0])*dSigmaxy_phi1
                + (Velocity[0]*Normal[2] + Velocity[2]*Normal[0])*dSigmaxz_phi1
                + (Velocity[2]*Normal[1] + Velocity[1]*Normal[2])*dSigmayz_phi1 );
            Jacobian_ii[0][2] += -( Velocity[0]*Normal[0]*dSigmaxx_phi2 + Velocity[1]*Normal[1]*dSigmayy_phi2 + Velocity[2]*Normal[2]*dSigmazz_phi2
                + (Velocity[0]*Normal[1] + Velocity[1]*Normal[0])*dSigmaxy_phi2
                + (Velocity[0]*Normal[2] + Velocity[2]*Normal[0])*dSigmaxz_phi2
                + (Velocity[2]*Normal[1] + Velocity[1]*Normal[2])*dSigmayz_phi2 );
            Jacobian_ii[0][3] += -( Velocity[0]*Normal[0]*dSigmaxx_phi3 + Velocity[1]*Normal[1]*dSigmayy_phi3 + Velocity[2]*Normal[2]*dSigmazz_phi3
                + (Velocity[0]*Normal[1] + Velocity[1]*Normal[0])*dSigmaxy_phi3
                + (Velocity[0]*Normal[2] + Velocity[2]*Normal[0])*dSigmaxz_phi3
                + (Velocity[2]*Normal[1] + Velocity[1]*Normal[2])*dSigmayz_phi3 );
            Jacobian_ii[0][4] += (sq_vel - Pressure/(Density*Gamma_Minus_One)) * dSigma5_psi5;

            Jacobian_ii[4][0] += 0.0;
            Jacobian_ii[4][1] += 0.0;
            Jacobian_ii[4][2] += 0.0;
            Jacobian_ii[4][3] += 0.0;
            Jacobian_ii[4][4] += dSigma5_psi5;

          }
        }
      }

      /*--- Convective contribution to the residual at the wall ---*/

      LinSysRes.SubtractBlock(iPoint, Res_Conv_i);

      /*--- Viscous contribution to the residual at the wall ---*/

      LinSysRes.SubtractBlock(iPoint, Res_Visc_i);

      /*--- Enforce the no-slip boundary condition in a strong way by
       modifying the velocity-rows of the Jacobian (1 on the diagonal). ---*/

      if (implicit) {
        Jacobian.SubtractBlock2Diag(iPoint, Jacobian_ii);
        for (iVar = 1; iVar <= nDim; iVar++) {
          total_index = iPoint*nVar+iVar;
          Jacobian.DeleteValsRowi(total_index);
        }
      }

    }

  }

  for (iDim = 0; iDim < nDim; iDim++)
    delete [] Tau[iDim];
  delete [] Tau;
  delete [] Psi;
  delete [] Velocity;
  delete [] Normal;
  delete [] Edge_Vector;
  delete [] GradPsiE;
  for (iDim = 0; iDim < nDim; iDim++)
    delete [] GradPhi[iDim];
  delete [] GradPhi;

}


void CAdjNSSolver::BC_Isothermal_Wall(CGeometry *geometry, CSolver **solver_container, CNumerics *conv_numerics, CNumerics *visc_numerics, CConfig *config, unsigned short val_marker) {

  unsigned long iVertex, iPoint, total_index;
  unsigned short iDim, iVar, jVar, jDim;
  su2double *d, q, *U, dVisc_T, rho, pressure, div_phi,
  force_stress, Sigma_5, phi[3] = {0.0,0.0,0.0};
  su2double phis1, phis2, sq_vel, ProjVel, Enthalpy, *GridVel, phi_u, d_n;
  su2double Energy, ViscDens, XiDens, Density, SoundSpeed, Pressure, dPhiE_dn, Laminar_Viscosity, Eddy_Viscosity,
  Sigma_xx, Sigma_yy, Sigma_zz, Sigma_xy, Sigma_xz, Sigma_yz,
  Sigma_xx5, Sigma_yy5, Sigma_zz5, Sigma_xy5, Sigma_xz5,
  Sigma_yz5, eta_xx, eta_yy, eta_zz, eta_xy, eta_xz, eta_yz;
  su2double kGTdotn=0.0, Area=0.0, Xi=0.0;

  su2double *Psi = new su2double[nVar];
  su2double **Tau = new su2double* [nDim];
  for (iDim = 0; iDim < nDim; iDim++)
    Tau[iDim] = new su2double [nDim];
  su2double *Velocity = new su2double[nDim];
  su2double *Normal = new su2double[nDim];

  su2double **GradPhi = new su2double* [nDim];
  for (iDim = 0; iDim < nDim; iDim++)
    GradPhi[iDim] = new su2double [nDim];
  su2double *GradPsiE = new su2double [nDim];
  su2double *GradT;// = new su2double[nDim];
  su2double *GradP;
  su2double *GradDens;
  su2double *dPoRho2 = new su2double[nDim];

  bool implicit = (config->GetKind_TimeIntScheme() == EULER_IMPLICIT);
  bool grid_movement  = config->GetGrid_Movement();
  bool heat_flux_obj;

  su2double Prandtl_Lam  = config->GetPrandtl_Lam();
  su2double Prandtl_Turb = config->GetPrandtl_Turb();
  su2double Gas_Constant = config->GetGas_ConstantND();
  su2double Cp = (Gamma / Gamma_Minus_One) * Gas_Constant;
  su2double Thermal_Conductivity;
  su2double invrho3;
  su2double Volume;
  su2double mu2;
  su2double gpsiAv2;
  su2double gpsi5n;

  string Marker_Tag = config->GetMarker_All_TagBound(val_marker);
  string Monitoring_Tag;
  unsigned short jMarker, iMarker_Monitoring=0;
  su2double Weight_ObjFunc = 1.0;

  /*--- Identify marker monitoring index ---*/
  for (jMarker = 0; jMarker < config->GetnMarker_Monitoring(); jMarker++) {
    Monitoring_Tag = config->GetMarker_Monitoring_TagBound(jMarker);
    if (Monitoring_Tag==Marker_Tag)
      iMarker_Monitoring = jMarker;
  }
  /*-- Get objective weight --*/
  Weight_ObjFunc = config->GetWeight_ObjFunc(iMarker_Monitoring);
  heat_flux_obj  = ((config->GetKind_ObjFunc(iMarker_Monitoring) == TOTAL_HEATFLUX) ||
                           (config->GetKind_ObjFunc(iMarker_Monitoring) == MAXIMUM_HEATFLUX) ||
                           (config->GetKind_ObjFunc(iMarker_Monitoring) == INVERSE_DESIGN_HEATFLUX));

  for (iVertex = 0; iVertex < geometry->nVertex[val_marker]; iVertex++) {

    iPoint = geometry->vertex[val_marker][iVertex]->GetNode();

    if (geometry->nodes->GetDomain(iPoint)) {

      /*--- Initialize the convective & viscous residuals to zero ---*/
      for (iVar = 0; iVar < nVar; iVar++) {
        Res_Conv_i[iVar] = 0.0;
        Res_Visc_i[iVar] = 0.0;
        if (implicit) {
          for (jVar = 0; jVar < nVar; jVar ++)
            Jacobian_ii[iVar][jVar] = 0.0;
        }
      }

      /*--- Retrieve adjoint solution at the wall boundary node ---*/
      for (iVar = 0; iVar < nVar; iVar++)
        Psi[iVar] = nodes->GetSolution(iPoint,iVar);

      /*--- Normal vector for this vertex (negate for outward convention) ---*/
      geometry->vertex[val_marker][iVertex]->GetNormal(Normal);
      Volume = geometry->nodes->GetVolume(iPoint);
      for (iDim = 0; iDim < nDim; iDim++) Normal[iDim] = -Normal[iDim];

      /*--- Get the force projection vector (based on the objective function) ---*/
      d = nodes->GetForceProj_Vector(iPoint);

      /*--- Adjustments to strong boundary condition for dynamic meshes ---*/
      if ( grid_movement) {
        GridVel = geometry->nodes->GetGridVel(iPoint);
        for (iDim = 0; iDim < nDim; iDim++) {
          phi[iDim] = d[iDim] - Psi[nVar-1]*GridVel[iDim];
        }
      } else {
        for (iDim = 0; iDim < nDim; iDim++) {
          phi[iDim] = d[iDim];
        }
      }

      /*--- Strong BC imposition for the adjoint velocity equations ---*/
      for (iDim = 0; iDim < nDim; iDim++)
        LinSysRes(iPoint, iDim+1) = 0.0;
      nodes->SetVel_ResTruncError_Zero(iPoint);
      for (iDim = 0; iDim < nDim; iDim++)
        nodes->SetSolution_Old(iPoint,iDim+1, phi[iDim]);
      if (implicit) {
        for (iVar = 1; iVar <= nDim; iVar++) {
          total_index = iPoint*nVar+iVar;
          Jacobian.DeleteValsRowi(total_index);
        }
      }

      /*--- Get transport coefficient information ---*/
      Laminar_Viscosity    = solver_container[FLOW_SOL]->GetNodes()->GetLaminarViscosity(iPoint);
      Eddy_Viscosity       = solver_container[FLOW_SOL]->GetNodes()->GetEddyViscosity(iPoint);
      Thermal_Conductivity = Cp * ( Laminar_Viscosity/Prandtl_Lam
                                   +Eddy_Viscosity/Prandtl_Turb);

//      GradV = solver_container[FLOW_SOL]->GetNodes()->GetGradient_Primitive(iPoint);

      /*--- Calculate Dirichlet condition for energy equation ---*/
      if (!heat_flux_obj) {
        q = 0.0;
      }
      else {

        Area = GeometryToolbox::Norm(nDim, Normal);

        /*--- Temperature gradient term ---*/
        GradT = solver_container[FLOW_SOL]->GetNodes()->GetGradient_Primitive(iPoint)[0];
        kGTdotn = 0.0;
        for (iDim = 0; iDim < nDim; iDim++)
          kGTdotn += Cp * Laminar_Viscosity/Prandtl_Lam*GradT[iDim]*Normal[iDim]/Area;
        // Cp * Viscosity/Prandtl_Lam matches term used in solver_direct_mean
        /*--- constant term to multiply max heat flux objective ---*/
        Xi = solver_container[FLOW_SOL]->GetTotal_HeatFlux(); // versions for max heat flux
        Xi = pow(Xi, 1.0/pnorm-1.0)/pnorm;

        /*--- Boundary condition value ---*/
        q = Xi * pnorm * pow(kGTdotn, pnorm-1.0)*Area*Weight_ObjFunc;
      }

      /*--- Strong BC enforcement of the energy equation ---*/
      LinSysRes(iPoint, nVar-1) = 0.0;
      nodes->SetEnergy_ResTruncError_Zero(iPoint);
      nodes->SetSolution_Old(iPoint,nDim+1, q);
      if (implicit) {
        iVar = nDim+1;
        total_index = iPoint*nVar+iVar;
        Jacobian.DeleteValsRowi(total_index);
      }

      /*--- Additional contributions to adjoint density (weak imposition) ---*/

      /*--- Acquire gradient information ---*/
      auto PsiVar_Grad = nodes->GetGradient(iPoint);
      GradP    = solver_container[FLOW_SOL]->GetNodes()->GetGradient_Primitive(iPoint)[nVar-1];
      GradDens = solver_container[FLOW_SOL]->GetNodes()->GetGradient_Primitive(iPoint)[nVar];

      /*--- Acqure flow information ---*/
      rho = solver_container[FLOW_SOL]->GetNodes()->GetDensity(iPoint);
      pressure = solver_container[FLOW_SOL]->GetNodes()->GetPressure(iPoint);
      invrho3 = (1.0/rho)*(1.0/rho)*(1.0/rho);

      /*--- Calculate supporting quantities ---*/
      mu2 = Thermal_Conductivity/Cp;
      gpsiAv2 = 0.0;
      gpsi5n = 0.0;
      for (iDim = 0; iDim < nDim; iDim++) {
        dPoRho2[iDim] = (GradP[iDim]*rho - 2.0*GradDens[iDim]*pressure)*invrho3;
        gpsiAv2 += -mu2*Gamma/Gamma_Minus_One * PsiVar_Grad[nVar-1][iDim]*dPoRho2[iDim];
        gpsi5n += PsiVar_Grad[nVar-1][iDim]*Normal[iDim];
      }

      /*--- Apply first order term to boundary ---*/
      Res_Conv_i[0] = gpsiAv2*Volume;

      /*--- Apply second order term to boundary ---*/
      Res_Visc_i[0] = -mu2*Gamma/(rho*Gamma_Minus_One)*(pressure/rho)*gpsi5n;

      /*--- Components of the effective and adjoint stress tensors ---*/
      PsiVar_Grad = nodes->GetGradient(iPoint);
      div_phi = 0;
      for (iDim = 0; iDim < nDim; iDim++) {
        div_phi += PsiVar_Grad[iDim+1][iDim];
        for (jDim = 0; jDim < nDim; jDim++)
          Tau[iDim][jDim] = (PsiVar_Grad[iDim+1][jDim]+PsiVar_Grad[jDim+1][iDim]);
      }
      for (iDim = 0; iDim < nDim; iDim++)
        Tau[iDim][iDim] -= TWO3*div_phi;

      /*--- force_stress = n_i \Tau_{ij} d_j ---*/
      force_stress = 0.0;
      for (iDim = 0; iDim < nDim; iDim++)
        for (jDim = 0; jDim < nDim; jDim++)
          force_stress += Normal[iDim]*Tau[iDim][jDim]*d[jDim];

      /*--- \partial \mu_dyn \partial T ---*/
      //        mu_dyn = solver_container[FLOW_SOL]->GetNodes()->GetLaminarViscosity(iPoint);
      //        Temp = solver_container[FLOW_SOL]->GetNodes()->GetTemperature(iPoint);
      dVisc_T = 0.0;  // dVisc_T = mu_dyn*(Temp+3.0*mu2)/(2.0*Temp*(Temp+mu2));

      /*--- \Sigma_5 Check Area computation for Res_Conv[0] ---*/
      Sigma_5 = (Gamma/Cp)*dVisc_T*force_stress;

      /*--- Imposition of residuals ---*/
      rho = solver_container[FLOW_SOL]->GetNodes()->GetDensity(iPoint);
      pressure = solver_container[FLOW_SOL]->GetNodes()->GetPressure(iPoint);
      Res_Conv_i[0] = pressure*Sigma_5/(Gamma_Minus_One*rho*rho);

      /*--- Flux contribution and Jacobian contributions for moving
         walls. Note that these are only for the adjoint density and
         adjoint energy equations (the adjoint vel. uses a strong BC). ---*/
      if (grid_movement) {

        /*--- Get the appropriate grid velocity at this node ---*/
        GridVel = geometry->nodes->GetGridVel(iPoint);

        /*--- Get the enthalpy from the direct solution ---*/
        Enthalpy = solver_container[FLOW_SOL]->GetNodes()->GetEnthalpy(iPoint);

        /*--- Compute projections, velocity squared divided by two, and
           other inner products. Note that we are imposing v = u_wall from
           the direct problem and that phi = d - \psi_5 * v ---*/
        ProjVel = 0.0; sq_vel = 0.0; phi_u = 0.0; d_n = 0.0;
        phis1 = 0.0; phis2 = Psi[0] + Enthalpy * Psi[nVar-1];
        for (iDim = 0; iDim < nDim; iDim++) {
          ProjVel += GridVel[iDim]*Normal[iDim];
          sq_vel  += 0.5*GridVel[iDim]*GridVel[iDim];
          phis1   += Normal[iDim]*phi[iDim];
          phis2   += GridVel[iDim]*phi[iDim];
          phi_u   += GridVel[iDim]*phi[iDim];
          d_n     += d[iDim]*Normal[iDim];
        }
        //          phis1 += ProjVel * Psi[nVar-1];

        /*--- Convective flux at the wall node (adjoint density & energy only) ---*/

        /*--- Version 1 (full) ---*/
        //Res_Conv_i[0] = ProjVel * Psi[0] - phis2 * ProjVel + phis1 * Gamma_Minus_One * sq_vel - ProjVel*Psi[0];
        //Res_Conv_i[nVar-1] = ProjVel * Psi[nVar-1] + phis1 * Gamma_Minus_One - ProjVel*Psi[nVar-1];

        /*--- Simplified version ---*/
        Res_Conv_i[0] = -(Psi[0] + phi_u + Psi[nVar-1]*Enthalpy)*ProjVel + d_n*Gamma_Minus_One*sq_vel;

        /*--- TO DO: Implicit contributions for convective part ---*/


        /*--- Viscous flux contributions at the wall node ---*/
        U = solver_container[FLOW_SOL]->GetNodes()->GetSolution(iPoint);
        Laminar_Viscosity = solver_container[FLOW_SOL]->GetNodes()->GetLaminarViscosity(iPoint);
        Eddy_Viscosity = solver_container[FLOW_SOL]->GetNodes()->GetEddyViscosity(iPoint); // Should be zero at the wall
        Density = U[0];
        for (iDim = 0; iDim < nDim; iDim++) {
          Velocity[iDim] = GridVel[iDim];
        }
        Energy = U[nDim+1] / Density;
        SoundSpeed = sqrt(Gamma*Gamma_Minus_One*(Energy-sq_vel));
        Pressure = (SoundSpeed * SoundSpeed * Density) / Gamma;
        ViscDens = (Laminar_Viscosity + Eddy_Viscosity) / Density;
        XiDens = Gamma * (Laminar_Viscosity/Prandtl_Lam + Eddy_Viscosity/Prandtl_Turb) / Density;

        /*--- Average of the derivatives of the adjoint variables ---*/
        PsiVar_Grad = nodes->GetGradient(iPoint);

        for (iDim = 0; iDim < nDim; iDim++) {
          GradPsiE[iDim] =  PsiVar_Grad[nVar-1][iDim];
          for (jDim = 0; jDim < nDim; jDim++)
            GradPhi[iDim][jDim] =  PsiVar_Grad[iDim+1][jDim];
        }

        /*--- Impose dPhiE_dn = 0 (adiabatic walls with frozen viscosity). Note
           that this is where a different adjoint boundary condition for temperature
           could be imposed. ---*/
        dPhiE_dn = 0.0;

        if (nDim ==2) {

          /*--- Compute the adjoint stress tensor ---*/
          Sigma_xx  = ViscDens * (FOUR3 * GradPhi[0][0] -  TWO3 * GradPhi[1][1]);
          Sigma_yy  = ViscDens * (-TWO3 * GradPhi[0][0] + FOUR3 * GradPhi[1][1]);
          Sigma_xy  = ViscDens * (GradPhi[1][0] + GradPhi[0][1]);
          Sigma_xx5 = ViscDens * ( FOUR3 * Velocity[0] * GradPsiE[0] -  TWO3 * Velocity[1] * GradPsiE[1]);
          Sigma_yy5 = ViscDens * (- TWO3 * Velocity[0] * GradPsiE[0] + FOUR3 * Velocity[1] * GradPsiE[1]);
          Sigma_xy5 = ViscDens * (Velocity[0] * GradPsiE[1] + Velocity[1] * GradPsiE[0]);
          Sigma_5   = XiDens * dPhiE_dn;
          eta_xx    = Sigma_xx + Sigma_xx5;
          eta_yy    = Sigma_yy + Sigma_yy5;
          eta_xy    = Sigma_xy + Sigma_xy5;

          /*--- Viscous flux at the wall node (adjoint density & energy only) ---*/
          Res_Visc_i[0] = - (Velocity[0] * Normal[0] * eta_xx  + Velocity[1] * Normal[1] * eta_yy
              + (Velocity[0] * Normal[1] + Velocity[1] * Normal[0]) * eta_xy
              - (sq_vel - Pressure/(Density*Gamma_Minus_One)) * Sigma_5);
          Res_Visc_i[1] = 0.0;
          Res_Visc_i[2] = 0.0;

        } else if (nDim == 3) {

          /*--- Compute the adjoint stress tensor ---*/
          Sigma_xx  = ViscDens * (FOUR3 * GradPhi[0][0] -  TWO3 * GradPhi[1][1] - TWO3  * GradPhi[2][2]);
          Sigma_yy  = ViscDens * (-TWO3 * GradPhi[0][0] + FOUR3 * GradPhi[1][1] - TWO3  * GradPhi[2][2]);
          Sigma_zz  = ViscDens * (-TWO3 * GradPhi[0][0] -  TWO3 * GradPhi[1][1] + FOUR3 * GradPhi[2][2]);
          Sigma_xy  = ViscDens * (GradPhi[1][0] + GradPhi[0][1]);
          Sigma_xz  = ViscDens * (GradPhi[2][0] + GradPhi[0][2]);
          Sigma_yz  = ViscDens * (GradPhi[2][1] + GradPhi[1][2]);
          Sigma_xx5 = ViscDens * ( FOUR3 * Velocity[0] * GradPsiE[0] -  TWO3 * Velocity[1] * GradPsiE[1] -  TWO3 * Velocity[2] * GradPsiE[2]);
          Sigma_yy5 = ViscDens * (- TWO3 * Velocity[0] * GradPsiE[0] + FOUR3 * Velocity[1] * GradPsiE[1] -  TWO3 * Velocity[2] * GradPsiE[2]);
          Sigma_zz5 = ViscDens * (- TWO3 * Velocity[0] * GradPsiE[0] -  TWO3 * Velocity[1] * GradPsiE[1] + FOUR3 * Velocity[2] * GradPsiE[2]);
          Sigma_xy5 = ViscDens * (Velocity[0] * GradPsiE[1] + Velocity[1] * GradPsiE[0]);
          Sigma_xz5 = ViscDens * (Velocity[0] * GradPsiE[2] + Velocity[2] * GradPsiE[0]);
          Sigma_yz5 = ViscDens * (Velocity[1] * GradPsiE[2] + Velocity[2] * GradPsiE[1]);
          Sigma_5   = XiDens * dPhiE_dn;
          eta_xx    = Sigma_xx + Sigma_xx5; eta_yy = Sigma_yy + Sigma_yy5; eta_zz = Sigma_zz + Sigma_zz5;
          eta_xy    = Sigma_xy + Sigma_xy5; eta_xz = Sigma_xz + Sigma_xz5; eta_yz = Sigma_yz + Sigma_yz5;

          /*--- Viscous flux at the wall node (adjoint density & energy only) ---*/
          Res_Visc_i[0] = - (Velocity[0] * Normal[0] * eta_xx  + Velocity[1] * Normal[1] * eta_yy + Velocity[2] * Normal[2] * eta_zz
              + (Velocity[0] * Normal[1] + Velocity[1] * Normal[0]) * eta_xy
              + (Velocity[0] * Normal[2] + Velocity[2] * Normal[0]) * eta_xz
              + (Velocity[2] * Normal[1] + Velocity[1] * Normal[2]) * eta_yz
              - (sq_vel - Pressure/(Density*Gamma_Minus_One)) * Sigma_5);
          Res_Visc_i[1] = 0.0;
          Res_Visc_i[2] = 0.0;
          Res_Visc_i[3] = 0.0;
        }
      }

      /*--- Update convective and viscous residuals ---*/
      LinSysRes.AddBlock(iPoint, Res_Conv_i);
      LinSysRes.SubtractBlock(iPoint, Res_Visc_i);
      if (implicit) {
        Jacobian.SubtractBlock2Diag(iPoint, Jacobian_ii);
      }

    }

  }

  for (iDim = 0; iDim < nDim; iDim++)
    delete [] Tau[iDim];
  delete [] Tau;
  delete [] Psi;
  delete [] Velocity;
  delete [] Normal;
  delete [] GradPsiE;
  for (iDim = 0; iDim < nDim; iDim++)
    delete [] GradPhi[iDim];
  delete [] GradPhi;
  delete [] dPoRho2;
}<|MERGE_RESOLUTION|>--- conflicted
+++ resolved
@@ -773,12 +773,8 @@
             Enthalpy = solver_container[FLOW_SOL]->GetNodes()->GetEnthalpy(iPoint);
 
             /*--- Turbulent kinetic energy ---*/
-<<<<<<< HEAD
-            /* Nijso says: This does not seem to be consistent with the primal treatment. */
-=======
             /// TODO: This does not seem to be consistent with the primal treatment.
->>>>>>> f15fe753
-            if (config->GetKind_Turb_Model() == TURB_MODEL::SST) 
+            if (config->GetKind_Turb_Model() == TURB_MODEL::SST)
               val_turb_ke = solver_container[TURB_SOL]->GetNodes()->GetSolution(iPoint,0);
             else
               val_turb_ke = 0.0;
