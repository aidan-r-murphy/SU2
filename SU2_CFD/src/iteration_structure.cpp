--- conflicted
+++ resolved
@@ -1,2334 +1,2113 @@
-/*!
- * \file iteration_structure.cpp
- * \brief Main subroutines used by SU2_CFD
- * \author F. Palacios, T. Economon
- * \version 4.0.1 "Cardinal"
- *
- * SU2 Lead Developers: Dr. Francisco Palacios (Francisco.D.Palacios@boeing.com).
- *                      Dr. Thomas D. Economon (economon@stanford.edu).
- *
- * SU2 Developers: Prof. Juan J. Alonso's group at Stanford University.
- *                 Prof. Piero Colonna's group at Delft University of Technology.
- *                 Prof. Nicolas R. Gauger's group at Kaiserslautern University of Technology.
- *                 Prof. Alberto Guardone's group at Polytechnic University of Milan.
- *                 Prof. Rafael Palacios' group at Imperial College London.
- *
- * Copyright (C) 2012-2015 SU2, the open-source CFD code.
- *
- * SU2 is free software; you can redistribute it and/or
- * modify it under the terms of the GNU Lesser General Public
- * License as published by the Free Software Foundation; either
- * version 2.1 of the License, or (at your option) any later version.
- *
- * SU2 is distributed in the hope that it will be useful,
- * but WITHOUT ANY WARRANTY; without even the implied warranty of
- * MERCHANTABILITY or FITNESS FOR A PARTICULAR PURPOSE. See the GNU
- * Lesser General Public License for more details.
- *
- * You should have received a copy of the GNU Lesser General Public
- * License along with SU2. If not, see <http://www.gnu.org/licenses/>.
- */
-
-#include "../include/iteration_structure.hpp"
-
-//! TDE: Base class for new iteration layer
-CIteration::CIteration(CConfig *config) { }
-CIteration::~CIteration(void) { }
-
-//! TDE: Inline file for this perhaps? It's purely virtual.
-void CIteration::Preprocess(COutput *output,
-                            CIntegration ***integration_container,
-                            CGeometry ***geometry_container,
-                            CSolver ****solver_container,
-                            CNumerics *****numerics_container,
-                            CConfig **config_container,
-                            CSurfaceMovement **surface_movement,
-                            CVolumetricMovement **grid_movement,
-                            CFreeFormDefBox*** FFDBox,
-                            unsigned short val_iZone) { }
-void CIteration::Iterate(COutput *output,
-                         CIntegration ***integration_container,
-                         CGeometry ***geometry_container,
-                         CSolver ****solver_container,
-                         CNumerics *****numerics_container,
-                         CConfig **config_container,
-                         CSurfaceMovement **surface_movement,
-                         CVolumetricMovement **grid_movement,
-                         CFreeFormDefBox*** FFDBox,
-                         unsigned short val_iZone) { }
-void CIteration::Update(COutput *output,
-                        CIntegration ***integration_container,
-                        CGeometry ***geometry_container,
-                        CSolver ****solver_container,
-                        CNumerics *****numerics_container,
-                        CConfig **config_container,
-                        CSurfaceMovement **surface_movement,
-                        CVolumetricMovement **grid_movement,
-                        CFreeFormDefBox*** FFDBox,
-                        unsigned short val_iZone)      { }
-void CIteration::Monitor()     { }
-void CIteration::Output()      { }
-void CIteration::Postprocess() { }
-
-
-CMeanFlowIteration::CMeanFlowIteration(CConfig *config) : CIteration(config) { }
-CMeanFlowIteration::~CMeanFlowIteration(void) { }
-
-void CMeanFlowIteration::Preprocess(COutput *output,
-                                 CIntegration ***integration_container,
-                                 CGeometry ***geometry_container,
-                                 CSolver ****solver_container,
-                                 CNumerics *****numerics_container,
-                                 CConfig **config_container,
-                                 CSurfaceMovement **surface_movement,
-                                 CVolumetricMovement **grid_movement,
-                                    CFreeFormDefBox*** FFDBox,
-                                    unsigned short val_iZone) {
-  
-  unsigned long IntIter = 0; config_container[ZONE_0]->SetIntIter(IntIter);
-  unsigned long ExtIter = config_container[ZONE_0]->GetExtIter();
-  
-  bool time_spectral = (config_container[ZONE_0]->GetUnsteady_Simulation() == TIME_SPECTRAL);
-
-  /*--- Set the initial condition ---*/
-  
-  solver_container[val_iZone][MESH_0][FLOW_SOL]->SetInitialCondition(geometry_container[val_iZone], solver_container[val_iZone], config_container[val_iZone], ExtIter);
-
-    /*--- Dynamic mesh update ---*/
-    
-  if ((config_container[val_iZone]->GetGrid_Movement()) && (!time_spectral)) {
-    SetGrid_Movement(geometry_container[val_iZone], surface_movement[val_iZone], grid_movement[val_iZone], FFDBox[val_iZone], solver_container[val_iZone], config_container[val_iZone], val_iZone, IntIter, ExtIter);
-    }
-
-    /*--- Apply a Wind Gust ---*/
-    
-    if (config_container[ZONE_0]->GetWind_Gust()) {
-    SetWind_GustField(config_container[val_iZone], geometry_container[val_iZone], solver_container[val_iZone]);
-    }
-  
-  }
-
-void CMeanFlowIteration::Iterate(COutput *output,
-                                 CIntegration ***integration_container,
-                                 CGeometry ***geometry_container,
-                                 CSolver ****solver_container,
-                                 CNumerics *****numerics_container,
-                                 CConfig **config_container,
-                                 CSurfaceMovement **surface_movement,
-                                 CVolumetricMovement **grid_movement,
-                                 CFreeFormDefBox*** FFDBox,
-                                 unsigned short val_iZone) {
-  
-  unsigned long IntIter = 0; config_container[ZONE_0]->SetIntIter(IntIter);
-  unsigned long ExtIter = config_container[ZONE_0]->GetExtIter();
-#ifdef HAVE_MPI
-  int rank;
-  MPI_Comm_rank(MPI_COMM_WORLD, &rank);
-#endif
-    
-    /*--- Set the value of the internal iteration ---*/
-
-    IntIter = ExtIter;
-  if ((config_container[val_iZone]->GetUnsteady_Simulation() == DT_STEPPING_1ST) ||
-      (config_container[val_iZone]->GetUnsteady_Simulation() == DT_STEPPING_2ND)) IntIter = 0;
-    
-    /*--- Update global parameters ---*/
-    
-  if ((config_container[val_iZone]->GetKind_Solver() == EULER) ||
-      (config_container[val_iZone]->GetKind_Solver() == DISC_ADJ_EULER)) {
-    config_container[val_iZone]->SetGlobalParam(EULER, RUNTIME_FLOW_SYS, ExtIter);
-    }
-  if ((config_container[val_iZone]->GetKind_Solver() == NAVIER_STOKES) ||
-      (config_container[val_iZone]->GetKind_Solver() == DISC_ADJ_NAVIER_STOKES)) {
-    config_container[val_iZone]->SetGlobalParam(NAVIER_STOKES, RUNTIME_FLOW_SYS, ExtIter);
-    }
-  if ((config_container[val_iZone]->GetKind_Solver() == RANS) ||
-      (config_container[val_iZone]->GetKind_Solver() == DISC_ADJ_RANS)) {
-    config_container[val_iZone]->SetGlobalParam(RANS, RUNTIME_FLOW_SYS, ExtIter);
-    }
-    
-    /*--- Solve the Euler, Navier-Stokes or Reynolds-averaged Navier-Stokes (RANS) equations (one iteration) ---*/
-
-  integration_container[val_iZone][FLOW_SOL]->MultiGrid_Iteration(geometry_container, solver_container, numerics_container,
-                                                                  config_container, RUNTIME_FLOW_SYS, IntIter, val_iZone);
-    
-  if ((config_container[val_iZone]->GetKind_Solver() == RANS) ||
-      (config_container[val_iZone]->GetKind_Solver() == DISC_ADJ_RANS)) {
-      
-      /*--- Solve the turbulence model ---*/
-
-    config_container[val_iZone]->SetGlobalParam(RANS, RUNTIME_TURB_SYS, ExtIter);
-    integration_container[val_iZone][TURB_SOL]->SingleGrid_Iteration(geometry_container, solver_container, numerics_container,
-                                                                     config_container, RUNTIME_TURB_SYS, IntIter, val_iZone);
-      
-      /*--- Solve transition model ---*/
-      
-    if (config_container[val_iZone]->GetKind_Trans_Model() == LM) {
-      config_container[val_iZone]->SetGlobalParam(RANS, RUNTIME_TRANS_SYS, ExtIter);
-      integration_container[val_iZone][TRANS_SOL]->SingleGrid_Iteration(geometry_container, solver_container, numerics_container,
-                                                                        config_container, RUNTIME_TRANS_SYS, IntIter, val_iZone);
-      }
-      
-    }
-
-  /*--- Dual time stepping strategy ---*/
-  
-  if ((config_container[val_iZone]->GetUnsteady_Simulation() == DT_STEPPING_1ST) ||
-      (config_container[val_iZone]->GetUnsteady_Simulation() == DT_STEPPING_2ND)) {
-    
-    for (IntIter = 1; IntIter < config_container[val_iZone]->GetUnst_nIntIter(); IntIter++) {
-      
-      /*--- Write the convergence history (only screen output) ---*/
-      
-      output->SetConvHistory_Body(NULL, geometry_container, solver_container, config_container, integration_container, true, 0.0, val_iZone);
-      
-      /*--- Set the value of the internal iteration ---*/
-      
-      config_container[val_iZone]->SetIntIter(IntIter);
-        
-        /*--- Pseudo-timestepping for the Euler, Navier-Stokes or Reynolds-averaged Navier-Stokes equations ---*/
-        
-      if ((config_container[val_iZone]->GetKind_Solver() == EULER) ||
-          (config_container[val_iZone]->GetKind_Solver() == DISC_ADJ_EULER)) {
-        config_container[val_iZone]->SetGlobalParam(EULER, RUNTIME_FLOW_SYS, ExtIter);
-        }
-      if ((config_container[val_iZone]->GetKind_Solver() == NAVIER_STOKES) ||
-          (config_container[val_iZone]->GetKind_Solver() == DISC_ADJ_NAVIER_STOKES)) {
-        config_container[val_iZone]->SetGlobalParam(NAVIER_STOKES, RUNTIME_FLOW_SYS, ExtIter);
-        }
-      if ((config_container[val_iZone]->GetKind_Solver() == RANS) ||
-          (config_container[val_iZone]->GetKind_Solver() == DISC_ADJ_RANS)) {
-        config_container[val_iZone]->SetGlobalParam(RANS, RUNTIME_FLOW_SYS, ExtIter);
-        }
-        
-        /*--- Solve the Euler, Navier-Stokes or Reynolds-averaged Navier-Stokes (RANS) equations (one iteration) ---*/
-        
-      integration_container[val_iZone][FLOW_SOL]->MultiGrid_Iteration(geometry_container, solver_container, numerics_container,
-                                                                      config_container, RUNTIME_FLOW_SYS, IntIter, val_iZone);
-        
-        /*--- Pseudo-timestepping the turbulence model ---*/
-        
-      if ((config_container[val_iZone]->GetKind_Solver() == RANS) ||
-          (config_container[val_iZone]->GetKind_Solver() == DISC_ADJ_RANS)) {
-          
-          /*--- Solve the turbulence model ---*/
-          
-        config_container[val_iZone]->SetGlobalParam(RANS, RUNTIME_TURB_SYS, ExtIter);
-        integration_container[val_iZone][TURB_SOL]->SingleGrid_Iteration(geometry_container, solver_container, numerics_container,
-                                                                         config_container, RUNTIME_TURB_SYS, IntIter, val_iZone);
-          
-          /*--- Solve transition model ---*/
-          
-        if (config_container[val_iZone]->GetKind_Trans_Model() == LM) {
-          config_container[val_iZone]->SetGlobalParam(RANS, RUNTIME_TRANS_SYS, ExtIter);
-          integration_container[val_iZone][TRANS_SOL]->SingleGrid_Iteration(geometry_container, solver_container, numerics_container,
-                                                                            config_container, RUNTIME_TRANS_SYS, IntIter, val_iZone);
-          }
-          
-        }
-        
-        /*--- Call Dynamic mesh update if AEROELASTIC motion was specified ---*/
-      if ((config_container[val_iZone]->GetGrid_Movement()) && (config_container[val_iZone]->GetAeroelastic_Simulation())) {
-        SetGrid_Movement(geometry_container[val_iZone], surface_movement[val_iZone], grid_movement[val_iZone], FFDBox[val_iZone],
-                         solver_container[val_iZone], config_container[val_iZone], val_iZone, IntIter, ExtIter);
-          /*--- Apply a Wind Gust ---*/
-        if (config_container[val_iZone]->GetWind_Gust()) {
-          if (IntIter % config_container[val_iZone]->GetAeroelasticIter() ==0)
-            SetWind_GustField(config_container[val_iZone], geometry_container[val_iZone], solver_container[val_iZone]);
-          }
-        }
-      
-      if (integration_container[val_iZone][FLOW_SOL]->GetConvergence()) break;
-      
-      }
-      
-  }
-      
-    }
-
-void CMeanFlowIteration::Update(COutput *output,
-                                CIntegration ***integration_container,
-                                CGeometry ***geometry_container,
-                                CSolver ****solver_container,
-                                CNumerics *****numerics_container,
-                                CConfig **config_container,
-                                CSurfaceMovement **surface_movement,
-                                CVolumetricMovement **grid_movement,
-                                CFreeFormDefBox*** FFDBox,
-                                unsigned short val_iZone)      {
-  
-  unsigned short iMesh;
-  su2double Physical_dt, Physical_t;
-  unsigned long ExtIter = config_container[ZONE_0]->GetExtIter();
-  
-  /*--- Dual time stepping strategy ---*/
-  
-  if ((config_container[val_iZone]->GetUnsteady_Simulation() == DT_STEPPING_1ST) ||
-      (config_container[val_iZone]->GetUnsteady_Simulation() == DT_STEPPING_2ND)) {
-      
-      /*--- Update dual time solver on all mesh levels ---*/
-      
-    for (iMesh = 0; iMesh <= config_container[val_iZone]->GetnMGLevels(); iMesh++) {
-      integration_container[val_iZone][FLOW_SOL]->SetDualTime_Solver(geometry_container[val_iZone][iMesh], solver_container[val_iZone][iMesh][FLOW_SOL], config_container[val_iZone], iMesh);
-      integration_container[val_iZone][FLOW_SOL]->SetConvergence(false);
-      }
-      
-      /*--- Update dual time solver for the turbulence model ---*/
-      
-    if ((config_container[val_iZone]->GetKind_Solver() == RANS) ||
-        (config_container[val_iZone]->GetKind_Solver() == DISC_ADJ_RANS)) {
-      integration_container[val_iZone][TURB_SOL]->SetDualTime_Solver(geometry_container[val_iZone][MESH_0], solver_container[val_iZone][MESH_0][TURB_SOL], config_container[val_iZone], MESH_0);
-      integration_container[val_iZone][TURB_SOL]->SetConvergence(false);
-      }
-      
-      /*--- Update dual time solver for the transition model ---*/
-      
-    if (config_container[val_iZone]->GetKind_Trans_Model() == LM) {
-      integration_container[val_iZone][TRANS_SOL]->SetDualTime_Solver(geometry_container[val_iZone][MESH_0], solver_container[val_iZone][MESH_0][TRANS_SOL], config_container[val_iZone], MESH_0);
-      integration_container[val_iZone][TRANS_SOL]->SetConvergence(false);
-      }
-      
-      /*--- Verify convergence criteria (based on total time) ---*/
-      
-    Physical_dt = config_container[val_iZone]->GetDelta_UnstTime();
-      Physical_t  = (ExtIter+1)*Physical_dt;
-    if (Physical_t >=  config_container[val_iZone]->GetTotal_UnstTime())
-      integration_container[val_iZone][FLOW_SOL]->SetConvergence(true);
-      
-    }
-    
-  }
-
-void CMeanFlowIteration::Monitor()     { }
-void CMeanFlowIteration::Output()      { }
-void CMeanFlowIteration::Postprocess() { }
-
-void CMeanFlowIteration::SetWind_GustField(CConfig *config_container, CGeometry **geometry_container, CSolver ***solver_container) {
-  // The gust is imposed on the flow field via the grid velocities. This method called the Field Velocity Method is described in the
-  // NASA TM–2012-217771 - Development, Verification and Use of Gust Modeling in the NASA Computational Fluid Dynamics Code FUN3D
-  // the desired gust is prescribed as the negative of the grid velocity.
-  
-  // If a source term is included to account for the gust field, the method is described by Jones et al. as the Split Velocity Method in
-  // Simulation of Airfoil Gust Responses Using Prescribed Velocities.
-  // In this routine the gust derivatives needed for the source term are calculated when applicable.
-  // If the gust derivatives are zero the source term is also zero.
-  // The source term itself is implemented in the class CSourceWindGust
-  
-  int rank = MASTER_NODE;
-#ifdef HAVE_MPI
-  MPI_Comm_rank(MPI_COMM_WORLD, &rank);
-#endif
-  
-  if (rank == MASTER_NODE)
-    cout << endl << "Running simulation with a Wind Gust." << endl;
-  unsigned short iDim, nDim = geometry_container[MESH_0]->GetnDim(); //We assume nDim = 2
-  if (nDim != 2) {
-    if (rank == MASTER_NODE) {
-      cout << endl << "WARNING - Wind Gust capability is only verified for 2 dimensional simulations." << endl;
-    }
-  }
-  
-  /*--- Gust Parameters from config ---*/
-  unsigned short Gust_Type = config_container->GetGust_Type();
-  su2double xbegin = config_container->GetGust_Begin_Loc();    // Location at which the gust begins.
-  su2double L = config_container->GetGust_WaveLength();        // Gust size
-  su2double tbegin = config_container->GetGust_Begin_Time();   // Physical time at which the gust begins.
-  su2double gust_amp = config_container->GetGust_Ampl();       // Gust amplitude
-  su2double n = config_container->GetGust_Periods();           // Number of gust periods
-  unsigned short GustDir = config_container->GetGust_Dir(); // Gust direction
-  
-  /*--- Variables needed to compute the gust ---*/
-  unsigned short Kind_Grid_Movement = config_container->GetKind_GridMovement(ZONE_0);
-  unsigned long iPoint;
-  unsigned short iMGlevel, nMGlevel = config_container->GetnMGLevels();
-  
-  su2double x, y, x_gust, dgust_dx, dgust_dy, dgust_dt;
-  su2double *Gust, *GridVel, *NewGridVel, *GustDer;
-  
-  su2double Physical_dt = config_container->GetDelta_UnstTime();
-  unsigned long ExtIter = config_container->GetExtIter();
-  su2double Physical_t = ExtIter*Physical_dt;
-  
-  su2double Uinf = solver_container[MESH_0][FLOW_SOL]->GetVelocity_Inf(0); // Assumption gust moves at infinity velocity
-  
-  Gust = new su2double [nDim];
-  NewGridVel = new su2double [nDim];
-  for (iDim = 0; iDim < nDim; iDim++) {
-    Gust[iDim] = 0.0;
-    NewGridVel[iDim] = 0.0;
-  }
-  
-  GustDer = new su2double [3];
-  for (unsigned short i = 0; i < 3; i++) {
-    GustDer[i] = 0.0;
-  }
-  
-  // Vortex variables
-  unsigned long nVortex = 0;
-  vector<su2double> x0, y0, vort_strenth, r_core; //vortex is positive in clockwise direction.
-  if (Gust_Type == VORTEX) {
-    InitializeVortexDistribution(nVortex, x0, y0, vort_strenth, r_core);
-  }
-  
-  /*--- Check to make sure gust lenght is not zero or negative (vortex gust doesn't use this). ---*/
-  if (L <= 0.0 && Gust_Type != VORTEX) {
-    if (rank == MASTER_NODE) cout << "ERROR: The gust length needs to be positive" << endl;
-#ifndef HAVE_MPI
-    exit(EXIT_FAILURE);
-#else
-    MPI_Abort(MPI_COMM_WORLD,1);
-    MPI_Finalize();
-#endif
-  }
-  
-  /*--- Loop over all multigrid levels ---*/
-  
-  for (iMGlevel = 0; iMGlevel <= nMGlevel; iMGlevel++) {
-    
-    /*--- Loop over each node in the volume mesh ---*/
-    
-    for (iPoint = 0; iPoint < geometry_container[iMGlevel]->GetnPoint(); iPoint++) {
-      
-      /*--- Reset the Grid Velocity to zero if there is no grid movement ---*/
-      if (Kind_Grid_Movement == GUST) {
-        for (iDim = 0; iDim < nDim; iDim++)
-          geometry_container[iMGlevel]->node[iPoint]->SetGridVel(iDim, 0.0);
-      }
-      
-      /*--- initialize the gust and derivatives to zero everywhere ---*/
-      
-      for (iDim = 0; iDim < nDim; iDim++) {Gust[iDim]=0.0;}
-      dgust_dx = 0.0; dgust_dy = 0.0; dgust_dt = 0.0;
-      
-      /*--- Begin applying the gust ---*/
-      
-      if (Physical_t >= tbegin) {
-        
-        x = geometry_container[iMGlevel]->node[iPoint]->GetCoord()[0]; // x-location of the node.
-        y = geometry_container[iMGlevel]->node[iPoint]->GetCoord()[1]; // y-location of the node.
-        
-        // Gust coordinate
-        x_gust = (x - xbegin - Uinf*(Physical_t-tbegin))/L;
-        
-        /*--- Calculate the specified gust ---*/
-        switch (Gust_Type) {
-            
-          case TOP_HAT:
-            // Check if we are in the region where the gust is active
-            if (x_gust > 0 && x_gust < n) {
-              Gust[GustDir] = gust_amp;
-              // Still need to put the gust derivatives. Think about this.
-            }
-            break;
-            
-          case SINE:
-            // Check if we are in the region where the gust is active
-            if (x_gust > 0 && x_gust < n) {
-              Gust[GustDir] = gust_amp*(sin(2*PI_NUMBER*x_gust));
-              
-              // Gust derivatives
-              //dgust_dx = gust_amp*2*PI_NUMBER*(cos(2*PI_NUMBER*x_gust))/L;
-              //dgust_dy = 0;
-              //dgust_dt = gust_amp*2*PI_NUMBER*(cos(2*PI_NUMBER*x_gust))*(-Uinf)/L;
-            }
-            break;
-            
-          case ONE_M_COSINE:
-            // Check if we are in the region where the gust is active
-            if (x_gust > 0 && x_gust < n) {
-              Gust[GustDir] = gust_amp*(1-cos(2*PI_NUMBER*x_gust));
-              
-              // Gust derivatives
-              //dgust_dx = gust_amp*2*PI_NUMBER*(sin(2*PI_NUMBER*x_gust))/L;
-              //dgust_dy = 0;
-              //dgust_dt = gust_amp*2*PI_NUMBER*(sin(2*PI_NUMBER*x_gust))*(-Uinf)/L;
-            }
-            break;
-            
-          case EOG:
-            // Check if we are in the region where the gust is active
-            if (x_gust > 0 && x_gust < n) {
-              Gust[GustDir] = -0.37*gust_amp*sin(3*PI_NUMBER*x_gust)*(1-cos(2*PI_NUMBER*x_gust));
-            }
-            break;
-            
-          case VORTEX:
-            
-            /*--- Use vortex distribution ---*/
-            // Algebraic vortex equation.
-            for (unsigned long i=0; i<nVortex; i++) {
-              su2double r2 = pow(x-(x0[i]+Uinf*(Physical_t-tbegin)), 2) + pow(y-y0[i], 2);
-              su2double r = sqrt(r2);
-              su2double v_theta = vort_strenth[i]/(2*PI_NUMBER) * r/(r2+pow(r_core[i],2));
-              Gust[0] = Gust[0] + v_theta*(y-y0[i])/r;
-              Gust[1] = Gust[1] - v_theta*(x-(x0[i]+Uinf*(Physical_t-tbegin)))/r;
-            }
-            break;
-            
-          case NONE: default:
-            
-            /*--- There is no wind gust specified. ---*/
-            if (rank == MASTER_NODE) {
-              cout << "No wind gust specified." << endl;
-            }
-            break;
-            
-        }
-      }
-      
-      /*--- Set the Wind Gust, Wind Gust Derivatives and the Grid Velocities ---*/
-      
-      GustDer[0] = dgust_dx;
-      GustDer[1] = dgust_dy;
-      GustDer[2] = dgust_dt;
-      
-      solver_container[iMGlevel][FLOW_SOL]->node[iPoint]->SetWindGust(Gust);
-      solver_container[iMGlevel][FLOW_SOL]->node[iPoint]->SetWindGustDer(GustDer);
-      
-      GridVel = geometry_container[iMGlevel]->node[iPoint]->GetGridVel();
-      
-      /*--- Store new grid velocity ---*/
-      
-      for (iDim = 0; iDim < nDim; iDim++) {
-        NewGridVel[iDim] = GridVel[iDim] - Gust[iDim];
-        geometry_container[iMGlevel]->node[iPoint]->SetGridVel(iDim, NewGridVel[iDim]);
-      }
-      
-    }
-  }
-  
-  delete [] Gust;
-  delete [] GustDer;
-  delete [] NewGridVel;
-  
-}
-
-void CMeanFlowIteration::InitializeVortexDistribution(unsigned long &nVortex, vector<su2double>& x0, vector<su2double>& y0, vector<su2double>& vort_strength, vector<su2double>& r_core) {
-  /*--- Read in Vortex Distribution ---*/
-  std::string line;
-  std::ifstream file;
-  su2double x_temp, y_temp, vort_strength_temp, r_core_temp;
-  file.open("vortex_distribution.txt");
-  /*--- In case there is no vortex file ---*/
-  if (file.fail()) {
-    cout << "There is no vortex data file!!" << endl;
-    cout << "Press any key to exit..." << endl;
-    cin.get(); exit(EXIT_FAILURE);
-  }
-  
-  // Ignore line containing the header
-  getline(file, line);
-  // Read in the information of the vortices (xloc, yloc, lambda(strength), eta(size, gradient))
-  while (file.good())
-  {
-    getline(file, line);
-    std::stringstream ss(line);
-    if (line.size() != 0) { //ignore blank lines if they exist.
-      ss >> x_temp;
-      ss >> y_temp;
-      ss >> vort_strength_temp;
-      ss >> r_core_temp;
-      x0.push_back(x_temp);
-      y0.push_back(y_temp);
-      vort_strength.push_back(vort_strength_temp);
-      r_core.push_back(r_core_temp);
-    }
-  }
-  file.close();
-  // number of vortices
-  nVortex = x0.size();
-  
-}
-
-<<<<<<< HEAD
-=======
-
-CTNE2Iteration::CTNE2Iteration(CConfig *config) : CIteration(config) { }
-CTNE2Iteration::~CTNE2Iteration(void) { }
-void CTNE2Iteration::Preprocess(COutput *output,
-                                CIntegration ***integration_container,
-                                CGeometry ***geometry_container,
-                                CSolver ****solver_container,
-                                CNumerics *****numerics_container,
-                                CConfig **config_container,
-                                CSurfaceMovement **surface_movement,
-                                CVolumetricMovement **grid_movement,
-                                CFreeFormDefBox*** FFDBox,
-                                unsigned short val_iZone) { }
-void CTNE2Iteration::Iterate(COutput *output,
-                             CIntegration ***integration_container,
-                             CGeometry ***geometry_container,
-                             CSolver ****solver_container,
-                             CNumerics *****numerics_container,
-                             CConfig **config_container,
-                             CSurfaceMovement **surface_movement,
-                             CVolumetricMovement **grid_movement,
-                             CFreeFormDefBox*** FFDBox,
-                             unsigned short val_iZone) {
-  
-  unsigned long IntIter = 0; config_container[ZONE_0]->SetIntIter(IntIter);
-  unsigned long ExtIter = config_container[ZONE_0]->GetExtIter();
-  
-#ifdef HAVE_MPI
-  int rank;
-  MPI_Comm_rank(MPI_COMM_WORLD, &rank);
-#endif
-  
-    /*--- Set the value of the internal iteration ---*/
-    IntIter = ExtIter;
-  if ((config_container[val_iZone]->GetUnsteady_Simulation() == DT_STEPPING_1ST) ||
-      (config_container[val_iZone]->GetUnsteady_Simulation() == DT_STEPPING_2ND)) IntIter = 0;
-    
-    /*--- Set the initial condition ---*/
-  solver_container[val_iZone][MESH_0][TNE2_SOL]->SetInitialCondition(geometry_container[val_iZone], solver_container[val_iZone], config_container[val_iZone], ExtIter);
-    
-    /*--- Update global parameters ---*/
-  if (config_container[val_iZone]->GetKind_Solver() == TNE2_EULER)
-    config_container[val_iZone]->SetGlobalParam(TNE2_EULER, RUNTIME_TNE2_SYS, ExtIter);
-  if (config_container[val_iZone]->GetKind_Solver() == TNE2_NAVIER_STOKES)
-    config_container[val_iZone]->SetGlobalParam(TNE2_NAVIER_STOKES, RUNTIME_TNE2_SYS, ExtIter);
-    
-    /*--- Solve the inviscid or viscous two-temperature flow equations (one iteration) ---*/
-  integration_container[val_iZone][TNE2_SOL]->MultiGrid_Iteration(geometry_container, solver_container,
-                                                                numerics_container, config_container,
-                                                                  RUNTIME_TNE2_SYS, IntIter, val_iZone);
-  
-  
-}
-void CTNE2Iteration::Update(COutput *output,
-                            CIntegration ***integration_container,
-                            CGeometry ***geometry_container,
-                            CSolver ****solver_container,
-                            CNumerics *****numerics_container,
-                            CConfig **config_container,
-                            CSurfaceMovement **surface_movement,
-                            CVolumetricMovement **grid_movement,
-                            CFreeFormDefBox*** FFDBox,
-                            unsigned short val_iZone)      { }
-void CTNE2Iteration::Monitor()     { }
-void CTNE2Iteration::Output()      { }
-void CTNE2Iteration::Postprocess() { }
-
-
->>>>>>> 500beb90
-CWaveIteration::CWaveIteration(CConfig *config) : CIteration(config) { }
-CWaveIteration::~CWaveIteration(void) { }
-void CWaveIteration::Preprocess(COutput *output,
-                                CIntegration ***integration_container,
-                                CGeometry ***geometry_container,
-                                CSolver ****solver_container,
-                                CNumerics *****numerics_container,
-                                CConfig **config_container,
-                                CSurfaceMovement **surface_movement,
-                                CVolumetricMovement **grid_movement,
-                                CFreeFormDefBox*** FFDBox,
-                                unsigned short val_iZone) { }
-void CWaveIteration::Iterate(COutput *output,
-                             CIntegration ***integration_container,
-                             CGeometry ***geometry_container,
-                             CSolver ****solver_container,
-                             CNumerics *****numerics_container,
-                             CConfig **config_container,
-                             CSurfaceMovement **surface_movement,
-                             CVolumetricMovement **grid_movement,
-                             CFreeFormDefBox*** FFDBox,
-                             unsigned short val_iZone) {
-  
-  unsigned long IntIter = 0; config_container[ZONE_0]->SetIntIter(IntIter);
-  unsigned long ExtIter = config_container[ZONE_0]->GetExtIter();
-  
-    /*--- Set the value of the internal iteration ---*/
-    IntIter = ExtIter;
-  if ((config_container[val_iZone]->GetUnsteady_Simulation() == DT_STEPPING_1ST) ||
-      (config_container[val_iZone]->GetUnsteady_Simulation() == DT_STEPPING_2ND)) IntIter = 0;
-    
-    /*--- Wave equations ---*/
-  config_container[val_iZone]->SetGlobalParam(WAVE_EQUATION, RUNTIME_WAVE_SYS, ExtIter);
-  integration_container[val_iZone][WAVE_SOL]->SingleGrid_Iteration(geometry_container, solver_container, numerics_container,
-                                                                   config_container, RUNTIME_WAVE_SYS, IntIter, val_iZone);
-    
-    /*--- Dual time stepping strategy ---*/
-  if ((config_container[val_iZone]->GetUnsteady_Simulation() == DT_STEPPING_1ST) ||
-      (config_container[val_iZone]->GetUnsteady_Simulation() == DT_STEPPING_2ND)) {
-      
-    for (IntIter = 1; IntIter < config_container[val_iZone]->GetUnst_nIntIter(); IntIter++) {
-      output->SetConvHistory_Body(NULL, geometry_container, solver_container, config_container, integration_container, true, 0.0, val_iZone);
-      config_container[val_iZone]->SetIntIter(IntIter);
-      integration_container[val_iZone][WAVE_SOL]->SingleGrid_Iteration(geometry_container, solver_container, numerics_container,
-                                                                       config_container, RUNTIME_WAVE_SYS, IntIter, val_iZone);
-      if (integration_container[val_iZone][WAVE_SOL]->GetConvergence()) break;
-      }
-      
-      }
-      
-    }
-void CWaveIteration::Update(COutput *output,
-                            CIntegration ***integration_container,
-                            CGeometry ***geometry_container,
-                            CSolver ****solver_container,
-                            CNumerics *****numerics_container,
-                            CConfig **config_container,
-                            CSurfaceMovement **surface_movement,
-                            CVolumetricMovement **grid_movement,
-                            CFreeFormDefBox*** FFDBox,
-                            unsigned short val_iZone)      {
-    
-  unsigned short iMesh;
-  su2double Physical_dt, Physical_t;
-  unsigned long ExtIter = config_container[ZONE_0]->GetExtIter();
-  
-  /*--- Dual time stepping strategy ---*/
-  if ((config_container[val_iZone]->GetUnsteady_Simulation() == DT_STEPPING_1ST) ||
-      (config_container[val_iZone]->GetUnsteady_Simulation() == DT_STEPPING_2ND)) {
-    
-    /*--- Update dual time solver ---*/
-    for (iMesh = 0; iMesh <= config_container[val_iZone]->GetnMGLevels(); iMesh++) {
-      integration_container[val_iZone][WAVE_SOL]->SetDualTime_Solver(geometry_container[val_iZone][iMesh], solver_container[val_iZone][iMesh][WAVE_SOL], config_container[val_iZone], iMesh);
-      integration_container[val_iZone][WAVE_SOL]->SetConvergence(false);
-  }
-  
-    Physical_dt = config_container[val_iZone]->GetDelta_UnstTime(); Physical_t  = (ExtIter+1)*Physical_dt;
-    if (Physical_t >=  config_container[val_iZone]->GetTotal_UnstTime()) integration_container[val_iZone][WAVE_SOL]->SetConvergence(true);
-  }
-}
-  
-void CWaveIteration::Monitor()     { }
-void CWaveIteration::Output()      { }
-void CWaveIteration::Postprocess() { }
-
-
-CHeatIteration::CHeatIteration(CConfig *config) : CIteration(config) { }
-CHeatIteration::~CHeatIteration(void) { }
-void CHeatIteration::Preprocess(COutput *output,
-                                CIntegration ***integration_container,
-                                CGeometry ***geometry_container,
-                                CSolver ****solver_container,
-                                CNumerics *****numerics_container,
-                                CConfig **config_container,
-                                CSurfaceMovement **surface_movement,
-                                CVolumetricMovement **grid_movement,
-                                CFreeFormDefBox*** FFDBox,
-                                unsigned short val_iZone) { }
-void CHeatIteration::Iterate(COutput *output,
-                             CIntegration ***integration_container,
-                             CGeometry ***geometry_container,
-                             CSolver ****solver_container,
-                             CNumerics *****numerics_container,
-                             CConfig **config_container,
-                             CSurfaceMovement **surface_movement,
-                             CVolumetricMovement **grid_movement,
-                             CFreeFormDefBox*** FFDBox,
-                             unsigned short val_iZone){
-  
-  unsigned long IntIter = 0; config_container[ZONE_0]->SetIntIter(IntIter);
-  unsigned long ExtIter = config_container[ZONE_0]->GetExtIter();
-  
-    /*--- Set the value of the internal iteration ---*/
-    IntIter = ExtIter;
-  if ((config_container[val_iZone]->GetUnsteady_Simulation() == DT_STEPPING_1ST) ||
-      (config_container[val_iZone]->GetUnsteady_Simulation() == DT_STEPPING_2ND)) IntIter = 0;
-    
-  /*--- Heat equation ---*/
-  config_container[val_iZone]->SetGlobalParam(HEAT_EQUATION, RUNTIME_HEAT_SYS, ExtIter);
-  integration_container[val_iZone][HEAT_SOL]->SingleGrid_Iteration(geometry_container, solver_container, numerics_container,
-                                                                   config_container, RUNTIME_HEAT_SYS, IntIter, val_iZone);
-    
-    /*--- Dual time stepping strategy ---*/
-  if ((config_container[val_iZone]->GetUnsteady_Simulation() == DT_STEPPING_1ST) ||
-      (config_container[val_iZone]->GetUnsteady_Simulation() == DT_STEPPING_2ND)) {
-      
-    for (IntIter = 1; IntIter < config_container[val_iZone]->GetUnst_nIntIter(); IntIter++) {
-      output->SetConvHistory_Body(NULL, geometry_container, solver_container, config_container, integration_container, true, 0.0, val_iZone);
-      config_container[val_iZone]->SetIntIter(IntIter);
-      integration_container[val_iZone][HEAT_SOL]->SingleGrid_Iteration(geometry_container, solver_container, numerics_container,
-                                                                       config_container, RUNTIME_HEAT_SYS, IntIter, val_iZone);
-      if (integration_container[val_iZone][HEAT_SOL]->GetConvergence()) break;
-      }
-  }
-}
-
-void CHeatIteration::Update(COutput *output,
-                            CIntegration ***integration_container,
-                            CGeometry ***geometry_container,
-                            CSolver ****solver_container,
-                            CNumerics *****numerics_container,
-                            CConfig **config_container,
-                            CSurfaceMovement **surface_movement,
-                            CVolumetricMovement **grid_movement,
-                            CFreeFormDefBox*** FFDBox,
-                            unsigned short val_iZone)      {
-  
-  unsigned short iMesh;
-  su2double Physical_dt, Physical_t;
-  unsigned long ExtIter = config_container[ZONE_0]->GetExtIter();
-  
-  /*--- Dual time stepping strategy ---*/
-  if ((config_container[val_iZone]->GetUnsteady_Simulation() == DT_STEPPING_1ST) ||
-      (config_container[val_iZone]->GetUnsteady_Simulation() == DT_STEPPING_2ND)) {
-      
-      /*--- Update dual time solver ---*/
-    for (iMesh = 0; iMesh <= config_container[val_iZone]->GetnMGLevels(); iMesh++) {
-      integration_container[val_iZone][HEAT_SOL]->SetDualTime_Solver(geometry_container[val_iZone][iMesh], solver_container[val_iZone][iMesh][HEAT_SOL], config_container[val_iZone], iMesh);
-      integration_container[val_iZone][HEAT_SOL]->SetConvergence(false);
-      }
-      
-    Physical_dt = config_container[val_iZone]->GetDelta_UnstTime(); Physical_t  = (ExtIter+1)*Physical_dt;
-    if (Physical_t >=  config_container[val_iZone]->GetTotal_UnstTime()) integration_container[val_iZone][HEAT_SOL]->SetConvergence(true);
-    }
-  }
-void CHeatIteration::Monitor()     { }
-void CHeatIteration::Output()      { }
-void CHeatIteration::Postprocess() { }
-
-
-CPoissonIteration::CPoissonIteration(CConfig *config) : CIteration(config) { }
-CPoissonIteration::~CPoissonIteration(void) { }
-void CPoissonIteration::Preprocess(COutput *output,
-                                   CIntegration ***integration_container,
-                                   CGeometry ***geometry_container,
-                                   CSolver ****solver_container,
-                                   CNumerics *****numerics_container,
-                                   CConfig **config_container,
-                                   CSurfaceMovement **surface_movement,
-                                   CVolumetricMovement **grid_movement,
-                                   CFreeFormDefBox*** FFDBox,
-                                   unsigned short val_iZone) { }
-void CPoissonIteration::Iterate(COutput *output,
-                                CIntegration ***integration_container,
-                                CGeometry ***geometry_container,
-                                CSolver ****solver_container,
-                                CNumerics *****numerics_container,
-                                CConfig **config_container,
-                                CSurfaceMovement **surface_movement,
-                                CVolumetricMovement **grid_movement,
-                                CFreeFormDefBox*** FFDBox,
-                                unsigned short val_iZone) {
-  
-  unsigned long IntIter = 0; config_container[ZONE_0]->SetIntIter(IntIter);
-  unsigned long ExtIter = config_container[ZONE_0]->GetExtIter();
-  
-    /*--- Set the value of the internal iteration ---*/
-    IntIter = ExtIter;
-  if ((config_container[val_iZone]->GetUnsteady_Simulation() == DT_STEPPING_1ST) ||
-      (config_container[val_iZone]->GetUnsteady_Simulation() == DT_STEPPING_2ND)) IntIter = 0;
-    
-  /*--- Poisson equation ---*/
-  config_container[val_iZone]->SetGlobalParam(POISSON_EQUATION, RUNTIME_POISSON_SYS, ExtIter);
-  integration_container[val_iZone][POISSON_SOL]->SingleGrid_Iteration(geometry_container, solver_container, numerics_container,
-                                                                      config_container, RUNTIME_POISSON_SYS, IntIter, val_iZone);
-    
-  
-}
-void CPoissonIteration::Update(COutput *output,
-                               CIntegration ***integration_container,
-                               CGeometry ***geometry_container,
-                               CSolver ****solver_container,
-                               CNumerics *****numerics_container,
-                               CConfig **config_container,
-                               CSurfaceMovement **surface_movement,
-                               CVolumetricMovement **grid_movement,
-                               CFreeFormDefBox*** FFDBox,
-                               unsigned short val_iZone)      { }
-void CPoissonIteration::Monitor()     { }
-void CPoissonIteration::Output()      { }
-void CPoissonIteration::Postprocess() { }
-
-
-CFEAIteration::CFEAIteration(CConfig *config) : CIteration(config) { }
-CFEAIteration::~CFEAIteration(void) { }
-void CFEAIteration::Preprocess(COutput *output,
-                            CIntegration ***integration_container,
-                            CGeometry ***geometry_container,
-                            CSolver ****solver_container,
-                            CNumerics *****numerics_container,
-                            CConfig **config_container,
-                            CSurfaceMovement **surface_movement,
-                            CVolumetricMovement **grid_movement,
-                               CFreeFormDefBox*** FFDBox,
-                               unsigned short val_iZone) {
-  
-  unsigned long IntIter = 0; config_container[ZONE_0]->SetIntIter(IntIter);
-  unsigned long ExtIter = config_container[ZONE_0]->GetExtIter();
-  
-  if (config_container[val_iZone]->GetGrid_Movement())
-    SetGrid_Movement(geometry_container[val_iZone], surface_movement[val_iZone],
-                     grid_movement[val_iZone], FFDBox[val_iZone], solver_container[val_iZone], config_container[val_iZone], val_iZone, IntIter, ExtIter);
-    
-  /*--- Set the initial condition at the first iteration ---*/
-  
-  solver_container[val_iZone][MESH_0][FEA_SOL]->SetInitialCondition(geometry_container[val_iZone], solver_container[val_iZone], config_container[val_iZone], ExtIter);
-  
-}
-void CFEAIteration::Iterate(COutput *output,
-                            CIntegration ***integration_container,
-                            CGeometry ***geometry_container,
-                            CSolver ****solver_container,
-                            CNumerics *****numerics_container,
-                            CConfig **config_container,
-                            CSurfaceMovement **surface_movement,
-                            CVolumetricMovement **grid_movement,
-                            CFreeFormDefBox*** FFDBox,
-                            unsigned short val_iZone) {
-  
-  unsigned long IntIter = 0; config_container[ZONE_0]->SetIntIter(IntIter);
-  unsigned long ExtIter = config_container[ZONE_0]->GetExtIter();
-    
-    /*--- Set the value of the internal iteration ---*/
-    
-    IntIter = ExtIter;
-    
-    /*--- FEA equations ---*/
-    
-  config_container[val_iZone]->SetGlobalParam(LINEAR_ELASTICITY, RUNTIME_FEA_SYS, ExtIter);
-    
-    /*--- Run the iteration ---*/
-    
-  integration_container[val_iZone][FEA_SOL]->Structural_Iteration(geometry_container, solver_container, numerics_container,
-                                                                  config_container, RUNTIME_FEA_SYS, IntIter, val_iZone);
-  
-  
-}
-void CFEAIteration::Update(COutput *output,
-                           CIntegration ***integration_container,
-                           CGeometry ***geometry_container,
-                           CSolver ****solver_container,
-                           CNumerics *****numerics_container,
-                           CConfig **config_container,
-                           CSurfaceMovement **surface_movement,
-                           CVolumetricMovement **grid_movement,
-                           CFreeFormDefBox*** FFDBox,
-                           unsigned short val_iZone)      {
-    
-    /*----------------- Update structural solver ----------------------*/
-    
-  bool dynamic = (config_container[val_iZone]->GetDynamic_Analysis() == DYNAMIC);
-    
-    if (dynamic){
-    integration_container[val_iZone][FEA_SOL]->SetStructural_Solver(geometry_container[val_iZone][MESH_0], solver_container[val_iZone][MESH_0][FEA_SOL], config_container[val_iZone], MESH_0);
-    }
-    
-  }
-void CFEAIteration::Monitor()     { }
-void CFEAIteration::Output()      { }
-void CFEAIteration::Postprocess() { }
-
-
-CAdjMeanFlowIteration::CAdjMeanFlowIteration(CConfig *config) : CIteration(config) { }
-CAdjMeanFlowIteration::~CAdjMeanFlowIteration(void) { }
-void CAdjMeanFlowIteration::Preprocess(COutput *output,
-                                    CIntegration ***integration_container,
-                                    CGeometry ***geometry_container,
-                                    CSolver ****solver_container,
-                                    CNumerics *****numerics_container,
-                                    CConfig **config_container,
-                                    CSurfaceMovement **surface_movement,
-                                    CVolumetricMovement **grid_movement,
-                                       CFreeFormDefBox*** FFDBox,
-                                       unsigned short val_iZone) {
-  
-  unsigned short iMesh;
-  bool time_spectral = (config_container[ZONE_0]->GetUnsteady_Simulation() == TIME_SPECTRAL);
-  bool dynamic_mesh = config_container[ZONE_0]->GetGrid_Movement();
-  unsigned long IntIter = 0; config_container[ZONE_0]->SetIntIter(IntIter);
-  unsigned long ExtIter = config_container[ZONE_0]->GetExtIter();
-  
-  int rank = MASTER_NODE;
-#ifdef HAVE_MPI
-  MPI_Comm_rank(MPI_COMM_WORLD, &rank);
-#endif
-  
-  /*--- For the unsteady adjoint, load a new direct solution from a restart file. ---*/
-  
-  if (((dynamic_mesh && ExtIter == 0) || config_container[val_iZone]->GetUnsteady_Simulation()) && !time_spectral) {
-    int Direct_Iter = SU2_TYPE::Int(config_container[val_iZone]->GetUnst_AdjointIter()) - SU2_TYPE::Int(ExtIter) - 1;
-    if (rank == MASTER_NODE && val_iZone == ZONE_0 && config_container[val_iZone]->GetUnsteady_Simulation())
-        cout << endl << " Loading flow solution from direct iteration " << Direct_Iter << "." << endl;
-    solver_container[val_iZone][MESH_0][FLOW_SOL]->LoadRestart(geometry_container[val_iZone], solver_container[val_iZone], config_container[val_iZone], Direct_Iter);
-    }
-    
-    /*--- Continuous adjoint Euler, Navier-Stokes or Reynolds-averaged Navier-Stokes (RANS) equations ---*/
-    
-  if ((ExtIter == 0) || config_container[val_iZone]->GetUnsteady_Simulation()) {
-      
-    if (config_container[val_iZone]->GetKind_Solver() == ADJ_EULER)
-      config_container[val_iZone]->SetGlobalParam(ADJ_EULER, RUNTIME_FLOW_SYS, ExtIter);
-    if (config_container[val_iZone]->GetKind_Solver() == ADJ_NAVIER_STOKES)
-      config_container[val_iZone]->SetGlobalParam(ADJ_NAVIER_STOKES, RUNTIME_FLOW_SYS, ExtIter);
-    if (config_container[val_iZone]->GetKind_Solver() == ADJ_RANS)
-      config_container[val_iZone]->SetGlobalParam(ADJ_RANS, RUNTIME_FLOW_SYS, ExtIter);
-      
-      /*--- Solve the Euler, Navier-Stokes or Reynolds-averaged Navier-Stokes (RANS) equations (one iteration) ---*/
-      
-    if (rank == MASTER_NODE && val_iZone == ZONE_0)
-        cout << "Begin direct solver to store flow data (single iteration)." << endl;
-      
-    if (rank == MASTER_NODE && val_iZone == ZONE_0)
-        cout << "Compute residuals to check the convergence of the direct problem." << endl;
-      
-    integration_container[val_iZone][FLOW_SOL]->MultiGrid_Iteration(geometry_container, solver_container, numerics_container,
-                                                                    config_container, RUNTIME_FLOW_SYS, 0, val_iZone);
-      
-    if (config_container[val_iZone]->GetKind_Solver() == ADJ_RANS) {
-        
-        /*--- Solve the turbulence model ---*/
-        
-      config_container[val_iZone]->SetGlobalParam(ADJ_RANS, RUNTIME_TURB_SYS, ExtIter);
-      integration_container[val_iZone][TURB_SOL]->SingleGrid_Iteration(geometry_container, solver_container, numerics_container,
-                                                                       config_container, RUNTIME_TURB_SYS, IntIter, val_iZone);
-        
-        /*--- Solve transition model ---*/
-        
-      if (config_container[val_iZone]->GetKind_Trans_Model() == LM) {
-        config_container[val_iZone]->SetGlobalParam(RANS, RUNTIME_TRANS_SYS, ExtIter);
-        integration_container[val_iZone][TRANS_SOL]->SingleGrid_Iteration(geometry_container, solver_container, numerics_container,
-                                                                          config_container, RUNTIME_TRANS_SYS, IntIter, val_iZone);
-        }
-        
-      }
-      
-      /*--- Output the residual (visualization purpouses to identify if
-       the direct solution is converged)---*/
-    if (rank == MASTER_NODE && val_iZone == ZONE_0)
-      cout << "log10[Maximum residual]: " << log10(solver_container[val_iZone][MESH_0][FLOW_SOL]->GetRes_Max(0))
-      <<", located at point "<< solver_container[val_iZone][MESH_0][FLOW_SOL]->GetPoint_Max(0) << "." << endl;
-      
-      /*--- Compute gradients of the flow variables, this is necessary for sensitivity computation,
-       note that in the direct Euler problem we are not computing the gradients of the primitive variables ---*/
-      
-    if (config_container[val_iZone]->GetKind_Gradient_Method() == GREEN_GAUSS)
-      solver_container[val_iZone][MESH_0][FLOW_SOL]->SetPrimitive_Gradient_GG(geometry_container[val_iZone][MESH_0], config_container[val_iZone]);
-    if (config_container[val_iZone]->GetKind_Gradient_Method() == WEIGHTED_LEAST_SQUARES)
-      solver_container[val_iZone][MESH_0][FLOW_SOL]->SetPrimitive_Gradient_LS(geometry_container[val_iZone][MESH_0], config_container[val_iZone]);
-      
-      /*--- Set contribution from cost function for boundary conditions ---*/
-      
-    for (iMesh = 0; iMesh <= config_container[val_iZone]->GetnMGLevels(); iMesh++) {
-        
-        /*--- Set the value of the non-dimensional coefficients in the coarse levels, using the fine level solution ---*/
-        
-      solver_container[val_iZone][iMesh][FLOW_SOL]->SetTotal_CDrag(solver_container[val_iZone][MESH_0][FLOW_SOL]->GetTotal_CDrag());
-      solver_container[val_iZone][iMesh][FLOW_SOL]->SetTotal_CLift(solver_container[val_iZone][MESH_0][FLOW_SOL]->GetTotal_CLift());
-      solver_container[val_iZone][iMesh][FLOW_SOL]->SetTotal_CT(solver_container[val_iZone][MESH_0][FLOW_SOL]->GetTotal_CT());
-      solver_container[val_iZone][iMesh][FLOW_SOL]->SetTotal_CQ(solver_container[val_iZone][MESH_0][FLOW_SOL]->GetTotal_CQ());
-        
-        /*--- Compute the adjoint boundary condition on Euler walls ---*/
-        
-      solver_container[val_iZone][iMesh][ADJFLOW_SOL]->SetForceProj_Vector(geometry_container[val_iZone][iMesh], solver_container[val_iZone][iMesh], config_container[val_iZone]);
-        
-        /*--- Set the internal boundary condition on nearfield surfaces ---*/
-        
-      if ((config_container[val_iZone]->GetKind_ObjFunc() == EQUIVALENT_AREA) ||
-          (config_container[val_iZone]->GetKind_ObjFunc() == NEARFIELD_PRESSURE))
-        solver_container[val_iZone][iMesh][ADJFLOW_SOL]->SetIntBoundary_Jump(geometry_container[val_iZone][iMesh], solver_container[val_iZone][iMesh], config_container[val_iZone]);
-        
-      }
-      
-    if (rank == MASTER_NODE && val_iZone == ZONE_0)
-        cout << "End direct solver, begin adjoint problem." << endl;
-      
-    }
-    
-}
-void CAdjMeanFlowIteration::Iterate(COutput *output,
-                                    CIntegration ***integration_container,
-                                    CGeometry ***geometry_container,
-                                    CSolver ****solver_container,
-                                    CNumerics *****numerics_container,
-                                    CConfig **config_container,
-                                    CSurfaceMovement **surface_movement,
-                                    CVolumetricMovement **grid_movement,
-                                    CFreeFormDefBox*** FFDBox,
-                                    unsigned short val_iZone) {
-  
-  unsigned long IntIter = 0; config_container[ZONE_0]->SetIntIter(IntIter);
-  unsigned long ExtIter = config_container[ZONE_0]->GetExtIter();
-    
-    /*--- Set the value of the internal iteration ---*/
-    
-    IntIter = ExtIter;
-  if ((config_container[val_iZone]->GetUnsteady_Simulation() == DT_STEPPING_1ST) ||
-      (config_container[val_iZone]->GetUnsteady_Simulation() == DT_STEPPING_2ND)) {
-      IntIter = 0;
-    }
-    
-  if (config_container[val_iZone]->GetKind_Solver() == ADJ_EULER)
-    config_container[val_iZone]->SetGlobalParam(ADJ_EULER, RUNTIME_ADJFLOW_SYS, ExtIter);
-  if (config_container[val_iZone]->GetKind_Solver() == ADJ_NAVIER_STOKES)
-    config_container[val_iZone]->SetGlobalParam(ADJ_NAVIER_STOKES, RUNTIME_ADJFLOW_SYS, ExtIter);
-  if (config_container[val_iZone]->GetKind_Solver() == ADJ_RANS)
-    config_container[val_iZone]->SetGlobalParam(ADJ_RANS, RUNTIME_ADJFLOW_SYS, ExtIter);
-    
-    /*--- Iteration of the flow adjoint problem ---*/
-    
-  integration_container[val_iZone][ADJFLOW_SOL]->MultiGrid_Iteration(geometry_container, solver_container, numerics_container,
-                                                                     config_container, RUNTIME_ADJFLOW_SYS, IntIter, val_iZone);
-    
-    /*--- Iteration of the turbulence model adjoint ---*/
-    
-  if ((config_container[val_iZone]->GetKind_Solver() == ADJ_RANS) && (!config_container[val_iZone]->GetFrozen_Visc())) {
-      
-    /*--- Adjoint turbulence model solution ---*/
-      
-    config_container[val_iZone]->SetGlobalParam(ADJ_RANS, RUNTIME_ADJTURB_SYS, ExtIter);
-    integration_container[val_iZone][ADJTURB_SOL]->SingleGrid_Iteration(geometry_container, solver_container, numerics_container,
-                                                                        config_container, RUNTIME_ADJTURB_SYS, IntIter, val_iZone);
-    
-  }
-  
-  /*--- Dual time stepping strategy ---*/
-  
-  if ((config_container[val_iZone]->GetUnsteady_Simulation() == DT_STEPPING_1ST) ||
-      (config_container[val_iZone]->GetUnsteady_Simulation() == DT_STEPPING_2ND)) {
-    
-    for (IntIter = 1; IntIter < config_container[val_iZone]->GetUnst_nIntIter(); IntIter++) {
-      
-      /*--- Write the convergence history (only screen output) ---*/
-      
-      output->SetConvHistory_Body(NULL, geometry_container, solver_container, config_container, integration_container, true, 0.0, val_iZone);
-      
-      /*--- Set the value of the internal iteration ---*/
-      
-      config_container[val_iZone]->SetIntIter(IntIter);
-      
-      /*--- All zones must be advanced and coupled with each pseudo timestep ---*/
-      
-      integration_container[val_iZone][ADJFLOW_SOL]->MultiGrid_Iteration(geometry_container, solver_container, numerics_container,
-                                                                         config_container, RUNTIME_ADJFLOW_SYS, IntIter, val_iZone);
-      
-      /*--- Check to see if the convergence criteria has been met ---*/
-      
-      if (integration_container[val_iZone][ADJFLOW_SOL]->GetConvergence()) break;
-    }
-    
-  }
-  
-}
-void CAdjMeanFlowIteration::Update(COutput *output,
-                                   CIntegration ***integration_container,
-                                   CGeometry ***geometry_container,
-                                   CSolver ****solver_container,
-                                   CNumerics *****numerics_container,
-                                   CConfig **config_container,
-                                   CSurfaceMovement **surface_movement,
-                                   CVolumetricMovement **grid_movement,
-                                   CFreeFormDefBox*** FFDBox,
-                                   unsigned short val_iZone)      {
-  
-  su2double Physical_dt, Physical_t;
-  unsigned short iMesh;
-  unsigned long ExtIter = config_container[ZONE_0]->GetExtIter();
-  
-  /*--- Dual time stepping strategy ---*/
-  
-  if ((config_container[val_iZone]->GetUnsteady_Simulation() == DT_STEPPING_1ST) ||
-      (config_container[val_iZone]->GetUnsteady_Simulation() == DT_STEPPING_2ND)) {
-      
-      /*--- Update dual time solver ---*/
-      
-    for (iMesh = 0; iMesh <= config_container[val_iZone]->GetnMGLevels(); iMesh++) {
-      integration_container[val_iZone][ADJFLOW_SOL]->SetDualTime_Solver(geometry_container[val_iZone][iMesh], solver_container[val_iZone][iMesh][ADJFLOW_SOL], config_container[val_iZone], iMesh);
-      integration_container[val_iZone][ADJFLOW_SOL]->SetConvergence(false);
-      }
-      
-    Physical_dt = config_container[val_iZone]->GetDelta_UnstTime(); Physical_t  = (ExtIter+1)*Physical_dt;
-    if (Physical_t >=  config_container[val_iZone]->GetTotal_UnstTime()) integration_container[val_iZone][ADJFLOW_SOL]->SetConvergence(true);
-      
-    }
-  }
-  
-void CAdjMeanFlowIteration::Monitor()     { }
-void CAdjMeanFlowIteration::Output()      { }
-void CAdjMeanFlowIteration::Postprocess() { }
-
-<<<<<<< HEAD
-CDiscAdjMeanFlowIteration::CDiscAdjMeanFlowIteration(CConfig *config) : CIteration(config) { }
-=======
-
-CAdjTNE2Iteration::CAdjTNE2Iteration(CConfig *config) : CIteration(config) { }
-CAdjTNE2Iteration::~CAdjTNE2Iteration(void) { }
-void CAdjTNE2Iteration::Preprocess(COutput *output,
-                                   CIntegration ***integration_container,
-                                   CGeometry ***geometry_container,
-                                   CSolver ****solver_container,
-                                   CNumerics *****numerics_container,
-                                   CConfig **config_container,
-                                   CSurfaceMovement **surface_movement,
-                                   CVolumetricMovement **grid_movement,
-                                   CFreeFormDefBox*** FFDBox,
-                                   unsigned short val_iZone) { }
-void CAdjTNE2Iteration::Iterate(COutput *output,
-                                CIntegration ***integration_container,
-                                CGeometry ***geometry_container,
-                                CSolver ****solver_container,
-                                CNumerics *****numerics_container,
-                                CConfig **config_container,
-                                CSurfaceMovement **surface_movement,
-                                CVolumetricMovement **grid_movement,
-                                CFreeFormDefBox*** FFDBox,
-                                unsigned short val_iZone) {
-  
-  unsigned short iMesh;
-  unsigned long IntIter, ExtIter;
-  int rank;
-  
-  /*--- Initialize parameters ---*/
-  IntIter = 0; config_container[ZONE_0]->SetIntIter(IntIter);
-  ExtIter = config_container[ZONE_0]->GetExtIter();
-  rank    = MASTER_NODE;
-  
-#ifdef HAVE_MPI
-  MPI_Comm_rank(MPI_COMM_WORLD, &rank);
-#endif
-  
-    /*--- Continuous adjoint two-temperature equations  ---*/
-    if (ExtIter == 0) {
-      
-      /*--- Set the value of the internal iteration ---*/
-      IntIter = ExtIter;
-      
-      /*--- Set the initial condition ---*/
-    solver_container[val_iZone][MESH_0][TNE2_SOL]->SetInitialCondition(geometry_container[val_iZone],
-                                                                       solver_container[val_iZone],
-                                                                       config_container[val_iZone], ExtIter);
-      
-      /*--- Update global parameters ---*/
-    if (config_container[val_iZone]->GetKind_Solver() == ADJ_TNE2_EULER)
-      config_container[val_iZone]->SetGlobalParam(TNE2_EULER,
-                                                RUNTIME_TNE2_SYS, ExtIter);
-    else if (config_container[val_iZone]->GetKind_Solver() == ADJ_TNE2_NAVIER_STOKES)
-      config_container[val_iZone]->SetGlobalParam(ADJ_TNE2_NAVIER_STOKES,
-                                                RUNTIME_TNE2_SYS, ExtIter);
-      
-      /*--- Perform one iteration of the gov. eqns. to store data ---*/
-    if (rank == MASTER_NODE && val_iZone == ZONE_0)
-        cout << "Single iteration of the direct solver to store flow data...";
-    integration_container[val_iZone][TNE2_SOL]->MultiGrid_Iteration(geometry_container,
-                                                                  solver_container,
-                                                                  numerics_container,
-                                                                  config_container,
-                                                                  RUNTIME_TNE2_SYS,
-                                                                    IntIter, val_iZone);
-    if (rank == MASTER_NODE && val_iZone == ZONE_0)
-        cout << " Done." << endl;
-      
-      /*--- Compute gradients of the flow variables, this is necessary for
-       sensitivity computation, note that in the direct Euler problem we
-       are not computing the gradients of the primitive variables ---*/
-    if (config_container[val_iZone]->GetKind_Gradient_Method() == GREEN_GAUSS)
-      solver_container[val_iZone][MESH_0][TNE2_SOL]->SetPrimitive_Gradient_GG(geometry_container[val_iZone][MESH_0],
-                                                                              config_container[val_iZone]);
-    if (config_container[val_iZone]->GetKind_Gradient_Method() == WEIGHTED_LEAST_SQUARES)
-      solver_container[val_iZone][MESH_0][TNE2_SOL]->SetPrimitive_Gradient_LS(geometry_container[val_iZone][MESH_0],
-                                                                              config_container[val_iZone]);
-      
-      /*--- Set contribution from cost function for boundary conditions ---*/
-    for (iMesh = 0; iMesh <= config_container[val_iZone]->GetnMGLevels(); iMesh++) {
-        
-        /*--- Set the value of the non-dimensional coefficients in the coarse
-         levels, using the fine level solution ---*/
-      solver_container[val_iZone][iMesh][TNE2_SOL]->SetTotal_CDrag(solver_container[val_iZone][MESH_0][TNE2_SOL]->GetTotal_CDrag());
-      solver_container[val_iZone][iMesh][TNE2_SOL]->SetTotal_CLift(solver_container[val_iZone][MESH_0][TNE2_SOL]->GetTotal_CLift());
-      solver_container[val_iZone][iMesh][TNE2_SOL]->SetTotal_CT(solver_container[val_iZone][MESH_0][TNE2_SOL]->GetTotal_CT());
-      solver_container[val_iZone][iMesh][TNE2_SOL]->SetTotal_CQ(solver_container[val_iZone][MESH_0][TNE2_SOL]->GetTotal_CQ());
-        
-        /*--- Compute the adjoint boundary condition on Euler walls ---*/
-      solver_container[val_iZone][iMesh][ADJTNE2_SOL]->SetForceProj_Vector(geometry_container[val_iZone][iMesh],
-                                                                           solver_container[val_iZone][iMesh],
-                                                                           config_container[val_iZone]);
-      }
-    }
-    
-    /*--- Set the value of the internal iteration ---*/
-    IntIter = ExtIter;
-    
-  if (config_container[val_iZone]->GetKind_Solver() == ADJ_TNE2_EULER)
-    config_container[val_iZone]->SetGlobalParam(ADJ_TNE2_EULER,
-                                              RUNTIME_ADJTNE2_SYS, ExtIter);
-  if (config_container[val_iZone]->GetKind_Solver() == ADJ_TNE2_NAVIER_STOKES)
-    config_container[val_iZone]->SetGlobalParam(ADJ_TNE2_NAVIER_STOKES,
-                                              RUNTIME_ADJTNE2_SYS, ExtIter);
-    
-    /*--- Iteration of the flow adjoint problem ---*/
-  integration_container[val_iZone][ADJTNE2_SOL]->MultiGrid_Iteration(geometry_container,
-                                                                   solver_container,
-                                                                   numerics_container,
-                                                                   config_container,
-                                                                   RUNTIME_ADJTNE2_SYS,
-                                                                     IntIter, val_iZone);
-  
-}
-void CAdjTNE2Iteration::Update(COutput *output,
-                               CIntegration ***integration_container,
-                               CGeometry ***geometry_container,
-                               CSolver ****solver_container,
-                               CNumerics *****numerics_container,
-                               CConfig **config_container,
-                               CSurfaceMovement **surface_movement,
-                               CVolumetricMovement **grid_movement,
-                               CFreeFormDefBox*** FFDBox,
-                               unsigned short val_iZone)      { }
-void CAdjTNE2Iteration::Monitor()     { }
-void CAdjTNE2Iteration::Output()      { }
-void CAdjTNE2Iteration::Postprocess() { }
-
-
-CDiscAdjMeanFlowIteration::CDiscAdjMeanFlowIteration(CConfig *config) : CIteration(config), CurrentRecording(NONE){
-
-  meanflow_iteration = new CMeanFlowIteration(config);
-
-  turbulent = config->GetKind_Solver() == DISC_ADJ_RANS;
-
-}
->>>>>>> 500beb90
-CDiscAdjMeanFlowIteration::~CDiscAdjMeanFlowIteration(void) { }
-void CDiscAdjMeanFlowIteration::Preprocess(COutput *output,
-                                           CIntegration ***integration_container,
-                                           CGeometry ***geometry_container,
-                                           CSolver ****solver_container,
-                                           CNumerics *****numerics_container,
-                                           CConfig **config_container,
-                                           CSurfaceMovement **surface_movement,
-                                           CVolumetricMovement **grid_movement,
-                                           CFreeFormDefBox*** FFDBox,
-                                           unsigned short val_iZone) {
-
-  unsigned short ExtIter = config_container[val_iZone]->GetExtIter();
-
-  int rank = MASTER_NODE;
-#ifdef HAVE_MPI
-  MPI_Comm_rank(MPI_COMM_WORLD, &rank);
-#endif
-
-  if (CurrentRecording != FLOW_VARIABLES){
-
-    if ((rank == MASTER_NODE) && (ExtIter == 0)){
-      cout << "Direct iteration to store computational graph." << endl;
-    }
-
-    /* --- Record one mean flow iteration with flow variables as input --- */
-
-    SetRecording(output, integration_container, geometry_container, solver_container, numerics_container,
-                 config_container, surface_movement, grid_movement, FFDBox, val_iZone, FLOW_VARIABLES);
-
-    /*--- Print residuals in the first iteration ---*/
-
-    if (rank == MASTER_NODE && ExtIter == 0){
-      cout << "log10[RMS Density]: "<< log10(solver_container[val_iZone][MESH_0][FLOW_SOL]->GetRes_RMS(0))
-           <<", Drag: " <<solver_container[val_iZone][MESH_0][FLOW_SOL]->GetTotal_CDrag()
-          <<", Lift: " << solver_container[val_iZone][MESH_0][FLOW_SOL]->GetTotal_CLift() << "." << endl;
-
-      if (turbulent){
-        cout << "log10[RMS k]: " << log10(solver_container[val_iZone][MESH_0][TURB_SOL]->GetRes_RMS(0)) << endl;
-      }
-    }
-  }
-}
-void CDiscAdjMeanFlowIteration::Iterate(COutput *output,
-                                        CIntegration ***integration_container,
-                                        CGeometry ***geometry_container,
-                                        CSolver ****solver_container,
-                                        CNumerics *****numerics_container,
-                                        CConfig **config_container,
-                                        CSurfaceMovement **surface_movement,
-                                        CVolumetricMovement **volume_grid_movement,
-                                        CFreeFormDefBox*** FFDBox,
-                                        unsigned short val_iZone) {
-  
-<<<<<<< HEAD
-  unsigned short iZone, iMesh;
-  unsigned long ExtIter = config_container[ZONE_0]->GetExtIter();
-  unsigned short nZone = config_container[ZONE_0]->GetnZone();
-  
-  bool turbulent = false, flow = false;
-  
-  switch(config_container[ZONE_0]->GetKind_Solver()){
-    case DISC_ADJ_EULER: case DISC_ADJ_NAVIER_STOKES: flow = true; break;
-    case DISC_ADJ_RANS: flow = true; turbulent = true; break;
-  }
-=======
-  unsigned long IntIter = 0; config_container[val_iZone]->SetIntIter(IntIter);
-  unsigned short ExtIter = config_container[val_iZone]->GetExtIter();
->>>>>>> 500beb90
-  
-  int rank = MASTER_NODE;
-#ifdef HAVE_MPI
-  MPI_Comm_rank(MPI_COMM_WORLD, &rank);
-#endif
-    
-  /*--- Set the adjoint values of the flow and objective function ---*/
-
-  InitializeAdjoint(solver_container, geometry_container, config_container, val_iZone);
-
-  /*--- Run the adjoint computation ---*/
-  
-  AD::ComputeAdjoint();
-  
-  /*--- Extract the adjoints of the conservative input variables and store them for the next iteration ---*/
-
-  solver_container[val_iZone][MESH_0][ADJFLOW_SOL]->ExtractAdjoint_Solution(geometry_container[val_iZone][MESH_0],
-                                                                  config_container[val_iZone]);
-
-  solver_container[val_iZone][MESH_0][ADJFLOW_SOL]->ExtractAdjoint_Variables(geometry_container[val_iZone][MESH_0],
-                                                                  config_container[val_iZone]);
-
-  if (turbulent){
-    solver_container[val_iZone][MESH_0][ADJTURB_SOL]->ExtractAdjoint_Solution(geometry_container[val_iZone][MESH_0],
-                                                                              config_container[val_iZone]);
-  }
-    
-  /*--- Clear all adjoints to re-use the stored computational graph in the next iteration ---*/
-        
-  AD::ClearAdjoints();
-
-  /*--- Set the convergence criteria (only residual possible) ---*/
-
-  integration_container[val_iZone][ADJFLOW_SOL]->Convergence_Monitoring(geometry_container[val_iZone][MESH_0],config_container[val_iZone],
-                                                                         ExtIter,log10(solver_container[val_iZone][MESH_0][ADJFLOW_SOL]->GetRes_RMS(0)), MESH_0);
-
-  if (((unsigned short)(ExtIter+1) >= config_container[val_iZone]->GetnExtIter()) ||
-      ((ExtIter % config_container[val_iZone]->GetWrt_Sol_Freq() == 0))){
-
-    /* --- Record one mean flow iteration with geometry variables as input --- */
-
-    SetRecording(output, integration_container, geometry_container, solver_container, numerics_container,
-                 config_container, surface_movement, volume_grid_movement, FFDBox, val_iZone, GEOMETRY_VARIABLES);
-
-    /*--- Set the adjoint values of the flow and objective function ---*/
-
-    InitializeAdjoint(solver_container, geometry_container, config_container, val_iZone);
-
-    /*--- Run the adjoint computation ---*/
-
-    AD::ComputeAdjoint();
-
-    /* --- Extract the sensitivities (adjoint of node coordinates) ---*/
-
-    solver_container[val_iZone][MESH_0][ADJFLOW_SOL]->SetSensitivity(geometry_container[val_iZone][MESH_0],config_container[val_iZone]);
-    
-  }
-}
-
-void CDiscAdjMeanFlowIteration::SetRecording(COutput *output,
-                                       CIntegration ***integration_container,
-                                       CGeometry ***geometry_container,
-                                       CSolver ****solver_container,
-                                       CNumerics *****numerics_container,
-                                       CConfig **config_container,
-                                       CSurfaceMovement **surface_movement,
-                                       CVolumetricMovement **grid_movement,
-                                       CFreeFormDefBox*** FFDBox,
-                                       unsigned short val_iZone,
-                                       unsigned short kind_recording)      {
-
-  unsigned short iMesh;
-
-  /*--- Reset the tape ---*/
-
-  AD::Reset();
-
-  /*--- Update geometry to set all indices to zero --- */
-
-  geometry_container[val_iZone][MESH_0]->UpdateGeometry(geometry_container[val_iZone], config_container[val_iZone]);
-
-  /*--- Run one iteration while tape is passive - this clears all indices ---*/
-
-  meanflow_iteration->Iterate(output,integration_container,geometry_container,solver_container,numerics_container,
-                              config_container,surface_movement,grid_movement,FFDBox,val_iZone);
-
-  /*--- Prepare for recording --- */
-
-  for (iMesh = 0; iMesh <= config_container[val_iZone]->GetnMGLevels(); iMesh++){
-
-    solver_container[val_iZone][iMesh][ADJFLOW_SOL]->SetRecording(geometry_container[val_iZone][MESH_0], config_container[val_iZone], kind_recording);
-
-    if (turbulent){
-      solver_container[val_iZone][iMesh][ADJTURB_SOL]->SetRecording(geometry_container[val_iZone][MESH_0], config_container[val_iZone], kind_recording);
-    }
-  }
-
-  /*--- Start the recording of all operations ---*/
-
-  AD::StartRecording();
-
-  /*--- Register flow variables and compute coupling or update the geometry --- */
-
-  RegisterInput(solver_container, geometry_container, config_container, val_iZone, kind_recording);
-
-  /* --- Run the direct iteration --- */
-
-  meanflow_iteration->Iterate(output,integration_container,geometry_container,solver_container,numerics_container,
-                              config_container,surface_movement,grid_movement,FFDBox, val_iZone);
-
-  /*--- Register flow variables and objective function as output ---*/
-
-  RegisterOutput(solver_container, geometry_container, config_container, val_iZone);
-
-  /*--- Stop the recording ---*/
-
-  AD::StopRecording();
-
-  /*--- Set the recording status ---*/
-
-  CurrentRecording = kind_recording;
-}
-
-    
-void CDiscAdjMeanFlowIteration::RegisterInput(CSolver ****solver_container, CGeometry ***geometry_container, CConfig **config_container, unsigned short iZone, unsigned short kind_recording){
-
-
-  if (kind_recording == FLOW_VARIABLES){
-
-      /*--- Register flow and turbulent variables as input ---*/
-
-      solver_container[iZone][MESH_0][ADJFLOW_SOL]->RegisterSolution(geometry_container[iZone][MESH_0], config_container[iZone]);
-
-      solver_container[iZone][MESH_0][ADJFLOW_SOL]->RegisterVariables(geometry_container[iZone][MESH_0], config_container[iZone]);
-
-      if (turbulent){
-        solver_container[iZone][MESH_0][ADJTURB_SOL]->RegisterSolution(geometry_container[iZone][MESH_0], config_container[iZone]);
-    }
-
-      /*--- Compute coupling between flow and turbulent equations ---*/
-
-      if (turbulent){
-        solver_container[iZone][MESH_0][FLOW_SOL]->SetPrimitive_Variables(solver_container[iZone][MESH_0], config_container[iZone], false);
-        solver_container[iZone][MESH_0][TURB_SOL]->Postprocessing(geometry_container[iZone][MESH_0],solver_container[iZone][MESH_0], config_container[iZone], MESH_0);
-      }
-    }
-  else if (kind_recording == GEOMETRY_VARIABLES){
-  
-      /*--- Register node coordinates as input ---*/
-  
-      geometry_container[iZone][MESH_0]->RegisterCoordinates(config_container[iZone]);
-  
-      /*--- Update geometry to get the influence on other geometry variables (normals, volume etc) --- */
-    
-      geometry_container[iZone][MESH_0]->UpdateGeometry(geometry_container[iZone], config_container[iZone]);
-
-    }
-      
-      }
-
-void CDiscAdjMeanFlowIteration::RegisterOutput(CSolver ****solver_container, CGeometry ***geometry_container, CConfig **config_container, unsigned short iZone){
-
-  /*--- Register objective function as output of the iteration ---*/
-
-  solver_container[iZone][MESH_0][ADJFLOW_SOL]->RegisterObj_Func(config_container[iZone]);
-
-  /*--- Register conservative variables as output of the iteration ---*/
-
-  solver_container[iZone][MESH_0][ADJFLOW_SOL]->RegisterOutput(geometry_container[iZone][MESH_0],config_container[iZone]);
-
-      if (turbulent){
-    solver_container[iZone][MESH_0][ADJTURB_SOL]->RegisterOutput(geometry_container[iZone][MESH_0],
-                                                                     config_container[iZone]);
-    }
-  }
-  
-void CDiscAdjMeanFlowIteration::InitializeAdjoint(CSolver ****solver_container, CGeometry ***geometry_container, CConfig **config_container, unsigned short iZone){
-  
-  /*--- Initialize the adjoint of the objective function (typically with 1.0) ---*/
-  
-  solver_container[iZone][MESH_0][ADJFLOW_SOL]->SetAdj_ObjFunc(geometry_container[iZone][MESH_0], config_container[iZone]);
-  
-  /*--- Initialize the adjoints the conservative variables ---*/
-
-  solver_container[iZone][MESH_0][ADJFLOW_SOL]->SetAdjoint_Output(geometry_container[iZone][MESH_0],
-                                                                  config_container[iZone]);
-
-  if (turbulent){
-    solver_container[iZone][MESH_0][ADJTURB_SOL]->SetAdjoint_Output(geometry_container[iZone][MESH_0],
-                                                                   config_container[iZone]);
-  }
-}
-void CDiscAdjMeanFlowIteration::Update(COutput *output,
-                                       CIntegration ***integration_container,
-                                       CGeometry ***geometry_container,
-                                       CSolver ****solver_container,
-                                       CNumerics *****numerics_container,
-                                       CConfig **config_container,
-                                       CSurfaceMovement **surface_movement,
-                                       CVolumetricMovement **grid_movement,
-                                       CFreeFormDefBox*** FFDBox,
-                                       unsigned short val_iZone)      { }
-void CDiscAdjMeanFlowIteration::Monitor()     { }
-void CDiscAdjMeanFlowIteration::Output()      { }
-void CDiscAdjMeanFlowIteration::Postprocess() { }
-
-//! TDE: old iteration routines. These will eventually be removed.
-
-void MeanFlowIteration(COutput *output,
-                       CIntegration ***integration_container,
-                       CGeometry ***geometry_container,
-                       CSolver ****solver_container,
-                       CNumerics *****numerics_container,
-                       CConfig **config_container,
-                       CSurfaceMovement **surface_movement,
-                       CVolumetricMovement **grid_movement,
-                       CFreeFormDefBox*** FFDBox) {
-  
-  su2double Physical_dt, Physical_t;
-  unsigned short iMesh, iZone;
-  
-  bool time_spectral = (config_container[ZONE_0]->GetUnsteady_Simulation() == TIME_SPECTRAL);
-  unsigned short nZone = geometry_container[ZONE_0][MESH_0]->GetnZone();
-  if (time_spectral) {
-    nZone = config_container[ZONE_0]->GetnTimeInstances();
-  }
-  unsigned long IntIter = 0; config_container[ZONE_0]->SetIntIter(IntIter);
-  unsigned long ExtIter = config_container[ZONE_0]->GetExtIter();
-  
-#ifdef HAVE_MPI
-  int rank;
-  MPI_Comm_rank(MPI_COMM_WORLD, &rank);
-#endif
-  
-  /*--- Set the initial condition ---*/
-  
-  for (iZone = 0; iZone < nZone; iZone++)
-    solver_container[iZone][MESH_0][FLOW_SOL]->SetInitialCondition(geometry_container[iZone], solver_container[iZone], config_container[iZone], ExtIter);
-  
-  /*--- Initial set up for unsteady problems with dynamic meshes. ---*/
-  
-  for (iZone = 0; iZone < nZone; iZone++) {
-    
-    /*--- Dynamic mesh update ---*/
-    
-    if ((config_container[iZone]->GetGrid_Movement()) && (!time_spectral)) {
-      SetGrid_Movement(geometry_container[iZone], surface_movement[iZone], grid_movement[iZone], FFDBox[iZone], solver_container[iZone], config_container[iZone], iZone, IntIter, ExtIter);
-    }
-    
-    /*--- Apply a Wind Gust ---*/
-    
-    if (config_container[ZONE_0]->GetWind_Gust()) {
-      //SetWind_GustField(config_container[iZone], geometry_container[iZone], solver_container[iZone]);
-    }
-  }
-  
-  for (iZone = 0; iZone < nZone; iZone++) {
-    
-    /*--- Set the value of the internal iteration ---*/
-    
-    IntIter = ExtIter;
-    if ((config_container[iZone]->GetUnsteady_Simulation() == DT_STEPPING_1ST) ||
-        (config_container[iZone]->GetUnsteady_Simulation() == DT_STEPPING_2ND)) IntIter = 0;
-    
-    /*--- Update global parameters ---*/
-    
-    if ((config_container[iZone]->GetKind_Solver() == EULER) ||
-        (config_container[iZone]->GetKind_Solver() == DISC_ADJ_EULER)) {
-      config_container[iZone]->SetGlobalParam(EULER, RUNTIME_FLOW_SYS, ExtIter);
-    }
-    if ((config_container[iZone]->GetKind_Solver() == NAVIER_STOKES) ||
-        (config_container[iZone]->GetKind_Solver() == DISC_ADJ_NAVIER_STOKES)) {
-      config_container[iZone]->SetGlobalParam(NAVIER_STOKES, RUNTIME_FLOW_SYS, ExtIter);
-    }
-    if ((config_container[iZone]->GetKind_Solver() == RANS) ||
-        (config_container[iZone]->GetKind_Solver() == DISC_ADJ_RANS)) {
-      config_container[iZone]->SetGlobalParam(RANS, RUNTIME_FLOW_SYS, ExtIter);
-    }
-    
-    /*--- Solve the Euler, Navier-Stokes or Reynolds-averaged Navier-Stokes (RANS) equations (one iteration) ---*/
-    
-    integration_container[iZone][FLOW_SOL]->MultiGrid_Iteration(geometry_container, solver_container, numerics_container,
-                                                                config_container, RUNTIME_FLOW_SYS, IntIter, iZone);
-    
-    if ((config_container[iZone]->GetKind_Solver() == RANS) ||
-        (config_container[iZone]->GetKind_Solver() == DISC_ADJ_RANS)) {
-      
-      /*--- Solve the turbulence model ---*/
-      
-      config_container[iZone]->SetGlobalParam(RANS, RUNTIME_TURB_SYS, ExtIter);
-      integration_container[iZone][TURB_SOL]->SingleGrid_Iteration(geometry_container, solver_container, numerics_container,
-                                                                   config_container, RUNTIME_TURB_SYS, IntIter, iZone);
-      
-      /*--- Solve transition model ---*/
-      
-      if (config_container[iZone]->GetKind_Trans_Model() == LM) {
-        config_container[iZone]->SetGlobalParam(RANS, RUNTIME_TRANS_SYS, ExtIter);
-        integration_container[iZone][TRANS_SOL]->SingleGrid_Iteration(geometry_container, solver_container, numerics_container,
-                                                                      config_container, RUNTIME_TRANS_SYS, IntIter, iZone);
-      }
-      
-    }
-    
-    /*--- Compute & store time-spectral source terms across all zones ---*/
-    
-    //    if (time_spectral)
-    //      SetTimeSpectral(geometry_container, solver_container, config_container, nZone, (iZone+1)%nZone);
-    
-  }
-  
-  /*--- Dual time stepping strategy ---*/
-  
-  if ((config_container[ZONE_0]->GetUnsteady_Simulation() == DT_STEPPING_1ST) ||
-      (config_container[ZONE_0]->GetUnsteady_Simulation() == DT_STEPPING_2ND)) {
-    
-    for (IntIter = 1; IntIter < config_container[ZONE_0]->GetUnst_nIntIter(); IntIter++) {
-      
-      /*--- Write the convergence history (only screen output) ---*/
-      
-      output->SetConvHistory_Body(NULL, geometry_container, solver_container, config_container, integration_container, true, 0.0, ZONE_0);
-      
-      /*--- Set the value of the internal iteration ---*/
-      
-      config_container[ZONE_0]->SetIntIter(IntIter);
-      
-      /*--- All zones must be advanced and coupled with each pseudo timestep. ---*/
-      
-      for (iZone = 0; iZone < nZone; iZone++) {
-        
-        /*--- Pseudo-timestepping for the Euler, Navier-Stokes or Reynolds-averaged Navier-Stokes equations ---*/
-        
-        if ((config_container[iZone]->GetKind_Solver() == EULER) ||
-            (config_container[iZone]->GetKind_Solver() == DISC_ADJ_EULER)) {
-          config_container[iZone]->SetGlobalParam(EULER, RUNTIME_FLOW_SYS, ExtIter);
-        }
-        if ((config_container[iZone]->GetKind_Solver() == NAVIER_STOKES) ||
-            (config_container[iZone]->GetKind_Solver() == DISC_ADJ_NAVIER_STOKES)) {
-          config_container[iZone]->SetGlobalParam(NAVIER_STOKES, RUNTIME_FLOW_SYS, ExtIter);
-        }
-        if ((config_container[iZone]->GetKind_Solver() == RANS) ||
-            (config_container[iZone]->GetKind_Solver() == DISC_ADJ_RANS)) {
-          config_container[iZone]->SetGlobalParam(RANS, RUNTIME_FLOW_SYS, ExtIter);
-        }
-        
-        /*--- Solve the Euler, Navier-Stokes or Reynolds-averaged Navier-Stokes (RANS) equations (one iteration) ---*/
-        
-        integration_container[iZone][FLOW_SOL]->MultiGrid_Iteration(geometry_container, solver_container, numerics_container,
-                                                                    config_container, RUNTIME_FLOW_SYS, IntIter, iZone);
-        
-        /*--- Pseudo-timestepping the turbulence model ---*/
-        
-        if ((config_container[iZone]->GetKind_Solver() == RANS) ||
-            (config_container[iZone]->GetKind_Solver() == DISC_ADJ_RANS)) {
-          
-          /*--- Solve the turbulence model ---*/
-          
-          config_container[iZone]->SetGlobalParam(RANS, RUNTIME_TURB_SYS, ExtIter);
-          integration_container[iZone][TURB_SOL]->SingleGrid_Iteration(geometry_container, solver_container, numerics_container,
-                                                                       config_container, RUNTIME_TURB_SYS, IntIter, iZone);
-          
-          /*--- Solve transition model ---*/
-          
-          if (config_container[iZone]->GetKind_Trans_Model() == LM) {
-            config_container[iZone]->SetGlobalParam(RANS, RUNTIME_TRANS_SYS, ExtIter);
-            integration_container[iZone][TRANS_SOL]->SingleGrid_Iteration(geometry_container, solver_container, numerics_container,
-                                                                          config_container, RUNTIME_TRANS_SYS, IntIter, iZone);
-          }
-          
-        }
-        
-        /*--- Call Dynamic mesh update if AEROELASTIC motion was specified ---*/
-        if ((config_container[ZONE_0]->GetGrid_Movement()) && (config_container[ZONE_0]->GetAeroelastic_Simulation())) {
-          SetGrid_Movement(geometry_container[iZone], surface_movement[iZone], grid_movement[iZone], FFDBox[iZone],
-                           solver_container[iZone], config_container[iZone], iZone, IntIter, ExtIter);
-          /*--- Apply a Wind Gust ---*/
-          if (config_container[ZONE_0]->GetWind_Gust()) {
-            //if (IntIter % config_container[iZone]->GetAeroelasticIter() ==0)
-            //  SetWind_GustField(config_container[iZone], geometry_container[iZone], solver_container[iZone]);
-          }
-        }
-      }
-      
-      if (integration_container[ZONE_0][FLOW_SOL]->GetConvergence()) break;
-      
-    }
-    
-    for (iZone = 0; iZone < nZone; iZone++) {
-      
-      /*--- Update dual time solver on all mesh levels ---*/
-      
-      for (iMesh = 0; iMesh <= config_container[iZone]->GetnMGLevels(); iMesh++) {
-        integration_container[iZone][FLOW_SOL]->SetDualTime_Solver(geometry_container[iZone][iMesh], solver_container[iZone][iMesh][FLOW_SOL], config_container[iZone], iMesh);
-        integration_container[iZone][FLOW_SOL]->SetConvergence(false);
-      }
-      
-      /*--- Update dual time solver for the turbulence model ---*/
-      
-      if ((config_container[iZone]->GetKind_Solver() == RANS) ||
-          (config_container[iZone]->GetKind_Solver() == DISC_ADJ_RANS)) {
-        integration_container[iZone][TURB_SOL]->SetDualTime_Solver(geometry_container[iZone][MESH_0], solver_container[iZone][MESH_0][TURB_SOL], config_container[iZone], MESH_0);
-        integration_container[iZone][TURB_SOL]->SetConvergence(false);
-      }
-      
-      /*--- Update dual time solver for the transition model ---*/
-      
-      if (config_container[iZone]->GetKind_Trans_Model() == LM) {
-        integration_container[iZone][TRANS_SOL]->SetDualTime_Solver(geometry_container[iZone][MESH_0], solver_container[iZone][MESH_0][TRANS_SOL], config_container[iZone], MESH_0);
-        integration_container[iZone][TRANS_SOL]->SetConvergence(false);
-      }
-      
-      /*--- Verify convergence criteria (based on total time) ---*/
-      
-      Physical_dt = config_container[iZone]->GetDelta_UnstTime();
-      Physical_t  = (ExtIter+1)*Physical_dt;
-      if (Physical_t >=  config_container[iZone]->GetTotal_UnstTime())
-        integration_container[iZone][FLOW_SOL]->SetConvergence(true);
-      
-    }
-    
-  }
-  
-}
-
-void FluidStructureIteration(COutput *output, CIntegration ***integration_container, CGeometry ***geometry_container,
-                             CSolver ****solver_container, CNumerics *****numerics_container, CConfig **config_container,
-                             CSurfaceMovement **surface_movement, CVolumetricMovement **grid_movement, CFreeFormDefBox*** FFDBox,
-                             unsigned long iFluidIt, unsigned long nFluidIt) {
-  
-  su2double Physical_dt, Physical_t;
-  unsigned short iMesh;
-  unsigned long IntIter = 0; config_container[ZONE_0]->SetIntIter(IntIter);
-  unsigned long IntIter_Struct = 0; config_container[ZONE_1]->SetIntIter(IntIter_Struct);
-  unsigned long iFSIIter = 0;
-  unsigned long nFSIIter = config_container[ZONE_0]->GetnIterFSI();
-  unsigned long ExtIter = config_container[ZONE_0]->GetExtIter();
-  
-  unsigned short SolContainer_Position_fea = config_container[ZONE_1]->GetContainerPosition(RUNTIME_FEA_SYS);
-  
-  /*------------- Structural predictor for displacements ------------*/
-  
-  /*--- Predict structural displacement --*/
-  solver_container[ZONE_1][MESH_0][FEA_SOL]->PredictStruct_Displacement(geometry_container[ZONE_1], config_container[ZONE_1],
-                                                                        solver_container[ZONE_1]);
-  
-  
-  while (iFSIIter<nFSIIter){
-    
-    /*------------------------ Mesh movement --------------------------*/
-    
-    /*--- Update the the flow geometry (ZONE 0) --*/
-    
-    solver_container[ZONE_0][MESH_0][FLOW_SOL]->SetFlow_Displacement(geometry_container[ZONE_0], grid_movement[ZONE_0],
-                                                                     config_container[ZONE_0], config_container[ZONE_1],
-                                                                     geometry_container[ZONE_1], solver_container[ZONE_1]);
-    
-    /*---------------------- Fluid iteration --------------------------*/
-    
-    /*--- Set the initial condition ---*/
-    
-    solver_container[ZONE_0][MESH_0][FLOW_SOL]->SetInitialCondition(geometry_container[ZONE_0], solver_container[ZONE_0], config_container[ZONE_0], ExtIter);
-    
-    /*--- Apply a Wind Gust ---*/
-    
-    if (config_container[ZONE_0]->GetWind_Gust()){
-      //SetWind_GustField(config_container[ZONE_0],geometry_container[ZONE_0],solver_container[ZONE_0]);
-    }
-    
-    /*--- Set the value of the internal iteration ---*/
-    
-    IntIter = ExtIter;
-    
-    if ((config_container[ZONE_0]->GetUnsteady_Simulation() == DT_STEPPING_1ST) ||
-        (config_container[ZONE_0]->GetUnsteady_Simulation() == DT_STEPPING_2ND)) IntIter = 0;
-    
-    /*--- Update global parameters ---*/
-    
-    if (config_container[ZONE_0]->GetKind_Solver() == EULER){
-      config_container[ZONE_0]->SetGlobalParam(EULER, RUNTIME_FLOW_SYS, ExtIter);
-    }
-    if (config_container[ZONE_0]->GetKind_Solver() == NAVIER_STOKES){
-      config_container[ZONE_0]->SetGlobalParam(NAVIER_STOKES, RUNTIME_FLOW_SYS, ExtIter);
-    }
-    if (config_container[ZONE_0]->GetKind_Solver() == RANS){
-      config_container[ZONE_0]->SetGlobalParam(RANS, RUNTIME_FLOW_SYS, ExtIter);
-    }
-    
-    /*--- Solve the Euler, Navier-Stokes or Reynolds-averaged Navier-Stokes (RANS) equations (one iteration) ---*/
-    
-    integration_container[ZONE_0][FLOW_SOL]->MultiGrid_Iteration(geometry_container, solver_container, numerics_container,
-                                                                 config_container, RUNTIME_FLOW_SYS, IntIter, ZONE_0);
-    
-    if (config_container[ZONE_0]->GetKind_Solver() == RANS) {
-      
-      /*--- Solve the turbulence model ---*/
-      
-      config_container[ZONE_0]->SetGlobalParam(RANS, RUNTIME_TURB_SYS, ExtIter);
-      integration_container[ZONE_0][TURB_SOL]->SingleGrid_Iteration(geometry_container, solver_container, numerics_container,
-                                                                    config_container, RUNTIME_TURB_SYS, IntIter, ZONE_0);
-      
-      /*--- Solve transition model ---*/
-      
-      if (config_container[ZONE_0]->GetKind_Trans_Model() == LM) {
-        config_container[ZONE_0]->SetGlobalParam(RANS, RUNTIME_TRANS_SYS, ExtIter);
-        integration_container[ZONE_0][TRANS_SOL]->SingleGrid_Iteration(geometry_container, solver_container, numerics_container,
-                                                                       config_container, RUNTIME_TRANS_SYS, IntIter, ZONE_0);
-      }
-      
-    }
-    
-    /*--- Dual time stepping strategy ---*/
-    
-    if ((config_container[ZONE_0]->GetUnsteady_Simulation() == DT_STEPPING_1ST) ||
-        (config_container[ZONE_0]->GetUnsteady_Simulation() == DT_STEPPING_2ND)) {
-      
-      for(IntIter = 1; IntIter < config_container[ZONE_0]->GetUnst_nIntIter(); IntIter++) {
-        
-        /*--- Write the convergence history (only screen output) ---*/
-        
-        output->SetConvHistory_Body(NULL, geometry_container, solver_container, config_container, integration_container, true, 0.0, ZONE_0);
-        
-        /*--- Set the value of the internal iteration ---*/
-        
-        config_container[ZONE_0]->SetIntIter(IntIter);
-        
-        /*--- Pseudo-timestepping for the Euler, Navier-Stokes or Reynolds-averaged Navier-Stokes equations ---*/
-        
-        if (config_container[ZONE_0]->GetKind_Solver() == EULER)
-          config_container[ZONE_0]->SetGlobalParam(EULER, RUNTIME_FLOW_SYS, ExtIter);
-        if (config_container[ZONE_0]->GetKind_Solver() == NAVIER_STOKES)
-          config_container[ZONE_0]->SetGlobalParam(NAVIER_STOKES, RUNTIME_FLOW_SYS, ExtIter);
-        if (config_container[ZONE_0]->GetKind_Solver() == RANS)
-          config_container[ZONE_0]->SetGlobalParam(RANS, RUNTIME_FLOW_SYS, ExtIter);
-        
-        /*--- Solve the Euler, Navier-Stokes or Reynolds-averaged Navier-Stokes (RANS) equations (one iteration) ---*/
-        
-        integration_container[ZONE_0][FLOW_SOL]->MultiGrid_Iteration(geometry_container, solver_container, numerics_container,
-                                                                     config_container, RUNTIME_FLOW_SYS, IntIter, ZONE_0);
-        
-        /*--- Pseudo-timestepping the turbulence model ---*/
-        
-        if (config_container[ZONE_0]->GetKind_Solver() == RANS) {
-          
-          /*--- Solve the turbulence model ---*/
-          
-          config_container[ZONE_0]->SetGlobalParam(RANS, RUNTIME_TURB_SYS, ExtIter);
-          integration_container[ZONE_0][TURB_SOL]->SingleGrid_Iteration(geometry_container, solver_container, numerics_container,
-                                                                        config_container, RUNTIME_TURB_SYS, IntIter, ZONE_0);
-          
-          /*--- Solve transition model ---*/
-          
-          if (config_container[ZONE_0]->GetKind_Trans_Model() == LM) {
-            config_container[ZONE_0]->SetGlobalParam(RANS, RUNTIME_TRANS_SYS, ExtIter);
-            integration_container[ZONE_0][TRANS_SOL]->SingleGrid_Iteration(geometry_container, solver_container, numerics_container,
-                                                                           config_container, RUNTIME_TRANS_SYS, IntIter, ZONE_0);
-          }
-        }
-        
-        if (integration_container[ZONE_0][FLOW_SOL]->GetConvergence()) break;
-        
-      }
-      
-    }
-    
-    /*-------------------- Structural iteration -----------------------*/
-    
-    /*--- Set the initial condition at the first iteration ---*/
-    
-    // solver_container[ZONE_1][MESH_0][FEA_SOL]->SetInitialCondition(geometry_container[ZONE_1], solver_container[ZONE_1], config_container[ZONE_1], ExtIter);
-    
-    /*--- Set the value of the internal iteration ---*/
-    
-    IntIter_Struct = ExtIter;
-    
-    /*--- FEA equations ---*/
-    
-    config_container[ZONE_1]->SetGlobalParam(LINEAR_ELASTICITY, RUNTIME_FEA_SYS, ExtIter);
-    
-    /*--- Update loads for the FEA model ---*/
-    
-    solver_container[ZONE_1][MESH_0][FEA_SOL]->SetFEA_Load(solver_container[ZONE_0], geometry_container[ZONE_1], geometry_container[ZONE_0],
-                                                           config_container[ZONE_1], config_container[ZONE_0], numerics_container[ZONE_1][MESH_0][SolContainer_Position_fea][VISC_TERM]);
-    
-    /*--- Run the iteration ---*/
-    
-    integration_container[ZONE_1][FEA_SOL]->Structural_Iteration(geometry_container, solver_container, numerics_container,
-                                                                 config_container, RUNTIME_FEA_SYS, IntIter_Struct, ZONE_1);
-    
-    /*-------------------- Aitken's relaxation ------------------------*/
-    
-    solver_container[ZONE_1][MESH_0][FEA_SOL]->ComputeAitken_Coefficient(geometry_container[ZONE_1], config_container[ZONE_1],
-                                                                         solver_container[ZONE_1], iFSIIter);
-    
-    
-    solver_container[ZONE_1][MESH_0][FEA_SOL]->SetAitken_Relaxation(geometry_container[ZONE_1], config_container[ZONE_1],
-                                                                    solver_container[ZONE_1]);
-    
-    /*-------------------- Check convergence --------------------------*/
-    
-    integration_container[ZONE_1][FEA_SOL]->Convergence_Monitoring_FSI(geometry_container[ZONE_1][MESH_0], config_container[ZONE_1],
-                                                                       solver_container[ZONE_1][MESH_0][FEA_SOL], iFSIIter);
-    
-    if (integration_container[ZONE_1][FEA_SOL]->GetConvergence_FSI()) break;
-    
-    /*--------------------- Update iFSIIter ---------------------------*/
-    
-    iFSIIter++;
-    
-  }
-  
-  if ((config_container[ZONE_0]->GetUnsteady_Simulation() == DT_STEPPING_1ST) ||
-      (config_container[ZONE_0]->GetUnsteady_Simulation() == DT_STEPPING_2ND)) {
-    
-    /*-------------------- Update fluid solver ------------------------*/
-    
-    /*--- Update dual time solver on all mesh levels ---*/
-    
-    for (iMesh = 0; iMesh <= config_container[ZONE_0]->GetnMGLevels(); iMesh++) {
-      integration_container[ZONE_0][FLOW_SOL]->SetDualTime_Solver(geometry_container[ZONE_0][iMesh], solver_container[ZONE_0][iMesh][FLOW_SOL], config_container[ZONE_0], iMesh);
-      integration_container[ZONE_0][FLOW_SOL]->SetConvergence(false);
-    }
-    
-    /*--- Update dual time solver for the turbulence model ---*/
-    
-    if (config_container[ZONE_0]->GetKind_Solver() == RANS) {
-      integration_container[ZONE_0][TURB_SOL]->SetDualTime_Solver(geometry_container[ZONE_0][MESH_0], solver_container[ZONE_0][MESH_0][TURB_SOL], config_container[ZONE_0], MESH_0);
-      integration_container[ZONE_0][TURB_SOL]->SetConvergence(false);
-    }
-    
-    /*--- Update dual time solver for the transition model ---*/
-    
-    if (config_container[ZONE_0]->GetKind_Trans_Model() == LM) {
-      integration_container[ZONE_0][TRANS_SOL]->SetDualTime_Solver(geometry_container[ZONE_0][MESH_0], solver_container[ZONE_0][MESH_0][TRANS_SOL], config_container[ZONE_0], MESH_0);
-      integration_container[ZONE_0][TRANS_SOL]->SetConvergence(false);
-    }
-    
-    /*--- Verify convergence criteria (based on total time) ---*/
-    
-    Physical_dt = config_container[ZONE_0]->GetDelta_UnstTime();
-    Physical_t  = (ExtIter+1)*Physical_dt;
-    if (Physical_t >=  config_container[ZONE_0]->GetTotal_UnstTime())
-      integration_container[ZONE_0][FLOW_SOL]->SetConvergence(true);
-    
-  }
-  
-  /*----------------- Update structural solver ----------------------*/
-  
-  integration_container[ZONE_1][FEA_SOL]->SetStructural_Solver(geometry_container[ZONE_1][MESH_0], solver_container[ZONE_1][MESH_0][FEA_SOL], config_container[ZONE_1], MESH_0);
-  
-  /*-----------------------------------------------------------------*/
-  /*--------------- Update convergence parameter --------------------*/
-  /*-----------------------------------------------------------------*/
-  
-  integration_container[ZONE_1][FEA_SOL]->SetConvergence_FSI(false);
-  
-  
-}
-
-void SetGrid_Movement(CGeometry **geometry_container, CSurfaceMovement *surface_movement,
-                      CVolumetricMovement *grid_movement, CFreeFormDefBox **FFDBox,
-                      CSolver ***solver_container, CConfig *config_container,
-                      unsigned short iZone, unsigned long IntIter, unsigned long ExtIter)   {
-  
-  unsigned short iDim, iMGlevel, nMGlevels = config_container->GetnMGLevels();
-  unsigned short Kind_Grid_Movement = config_container->GetKind_GridMovement(iZone);
-  unsigned long iPoint;
-  bool adjoint = config_container->GetAdjoint();
-  bool time_spectral = (config_container->GetUnsteady_Simulation() == TIME_SPECTRAL);
-  
-  /*--- For a time-spectral case, set "iteration number" to the zone number,
-   so that the meshes are positioned correctly for each instance. ---*/
-  if (time_spectral) {
-    ExtIter = iZone;
-    Kind_Grid_Movement = config_container->GetKind_GridMovement(ZONE_0);
-  }
-  
-  int rank = MASTER_NODE;
-#ifdef HAVE_MPI
-  MPI_Comm_rank(MPI_COMM_WORLD, &rank);
-#endif
-  
-  /*--- Perform mesh movement depending on specified type ---*/
-  switch (Kind_Grid_Movement) {
-      
-    case MOVING_WALL:
-      
-      /*--- Fixed wall velocities: set the grid velocities only one time
-       before the first iteration flow solver. ---*/
-      
-      if (ExtIter == 0) {
-        
-        if (rank == MASTER_NODE)
-          cout << endl << " Setting the moving wall velocities." << endl;
-        
-        surface_movement->Moving_Walls(geometry_container[MESH_0],
-                                       config_container, iZone, ExtIter);
-        
-        /*--- Update the grid velocities on the coarser multigrid levels after
-         setting the moving wall velocities for the finest mesh. ---*/
-        
-        grid_movement->UpdateMultiGrid(geometry_container, config_container);
-        
-      }
-      
-      break;
-      
-      
-    case ROTATING_FRAME:
-      
-      /*--- Steadily rotating frame: set the grid velocities just once
-       before the first iteration flow solver. ---*/
-      
-      if (ExtIter == 0) {
-        
-        if (rank == MASTER_NODE) {
-          cout << endl << " Setting rotating frame grid velocities";
-          cout << " for zone " << iZone << "." << endl;
-        }
-        
-        /*--- Set the grid velocities on all multigrid levels for a steadily
-         rotating reference frame. ---*/
-        
-        for (iMGlevel = 0; iMGlevel <= nMGlevels; iMGlevel++)
-          geometry_container[iMGlevel]->SetRotationalVelocity(config_container, iZone);
-        
-      }
-      
-      break;
-      
-    case STEADY_TRANSLATION:
-      
-      /*--- Set the translational velocity and hold the grid fixed during
-       the calculation (similar to rotating frame, but there is no extra
-       source term for translation). ---*/
-      
-      if (ExtIter == 0) {
-        
-        if (rank == MASTER_NODE)
-          cout << endl << " Setting translational grid velocities." << endl;
-        
-        /*--- Set the translational velocity on all grid levels. ---*/
-        
-        for (iMGlevel = 0; iMGlevel <= nMGlevels; iMGlevel++)
-          geometry_container[iMGlevel]->SetTranslationalVelocity(config_container);
-        
-      }
-      
-      break;
-      
-    case RIGID_MOTION:
-      
-      if (rank == MASTER_NODE) {
-        cout << endl << " Performing rigid mesh transformation." << endl;
-      }
-      
-      /*--- Move each node in the volume mesh using the specified type
-       of rigid mesh motion. These routines also compute analytic grid
-       velocities for the fine mesh. ---*/
-      
-      grid_movement->Rigid_Translation(geometry_container[MESH_0],
-                                       config_container, iZone, ExtIter);
-      grid_movement->Rigid_Plunging(geometry_container[MESH_0],
-                                    config_container, iZone, ExtIter);
-      grid_movement->Rigid_Pitching(geometry_container[MESH_0],
-                                    config_container, iZone, ExtIter);
-      grid_movement->Rigid_Rotation(geometry_container[MESH_0],
-                                    config_container, iZone, ExtIter);
-      
-      /*--- Update the multigrid structure after moving the finest grid,
-       including computing the grid velocities on the coarser levels. ---*/
-      
-      grid_movement->UpdateMultiGrid(geometry_container, config_container);
-      
-      break;
-      
-    case DEFORMING:
-      
-      if (rank == MASTER_NODE)
-        cout << endl << " Updating surface positions." << endl;
-      
-      /*--- Translating ---*/
-      
-      /*--- Compute the new node locations for moving markers ---*/
-      
-      surface_movement->Surface_Translating(geometry_container[MESH_0],
-                                            config_container, ExtIter, iZone);
-      /*--- Deform the volume grid around the new boundary locations ---*/
-      
-      if (rank == MASTER_NODE)
-        cout << " Deforming the volume grid." << endl;
-      grid_movement->SetVolume_Deformation(geometry_container[MESH_0],
-                                           config_container, true);
-      
-      /*--- Plunging ---*/
-      
-      /*--- Compute the new node locations for moving markers ---*/
-      
-      surface_movement->Surface_Plunging(geometry_container[MESH_0],
-                                         config_container, ExtIter, iZone);
-      /*--- Deform the volume grid around the new boundary locations ---*/
-      
-      if (rank == MASTER_NODE)
-        cout << " Deforming the volume grid." << endl;
-      grid_movement->SetVolume_Deformation(geometry_container[MESH_0],
-                                           config_container, true);
-      
-      /*--- Pitching ---*/
-      
-      /*--- Compute the new node locations for moving markers ---*/
-      
-      surface_movement->Surface_Pitching(geometry_container[MESH_0],
-                                         config_container, ExtIter, iZone);
-      /*--- Deform the volume grid around the new boundary locations ---*/
-      
-      if (rank == MASTER_NODE)
-        cout << " Deforming the volume grid." << endl;
-      grid_movement->SetVolume_Deformation(geometry_container[MESH_0],
-                                           config_container, true);
-      
-      /*--- Rotating ---*/
-      
-      /*--- Compute the new node locations for moving markers ---*/
-      
-      surface_movement->Surface_Rotating(geometry_container[MESH_0],
-                                         config_container, ExtIter, iZone);
-      /*--- Deform the volume grid around the new boundary locations ---*/
-      
-      if (rank == MASTER_NODE)
-        cout << " Deforming the volume grid." << endl;
-      grid_movement->SetVolume_Deformation(geometry_container[MESH_0],
-                                           config_container, true);
-      
-      /*--- Update the grid velocities on the fine mesh using finite
-       differencing based on node coordinates at previous times. ---*/
-      
-      if (!adjoint) {
-        if (rank == MASTER_NODE)
-          cout << " Computing grid velocities by finite differencing." << endl;
-        geometry_container[MESH_0]->SetGridVelocity(config_container, ExtIter);
-      }
-      
-      /*--- Update the multigrid structure after moving the finest grid,
-       including computing the grid velocities on the coarser levels. ---*/
-      
-      grid_movement->UpdateMultiGrid(geometry_container, config_container);
-      
-      break;
-      
-    case EXTERNAL: case EXTERNAL_ROTATION:
-      
-      /*--- Apply rigid rotation to entire grid first, if necessary ---*/
-      
-      if (Kind_Grid_Movement == EXTERNAL_ROTATION) {
-        if (rank == MASTER_NODE)
-          cout << " Updating node locations by rigid rotation." << endl;
-        grid_movement->Rigid_Rotation(geometry_container[MESH_0],
-                                      config_container, iZone, ExtIter);
-      }
-      
-      /*--- Load new surface node locations from external files ---*/
-      
-      if (rank == MASTER_NODE)
-        cout << " Updating surface locations from file." << endl;
-      surface_movement->SetExternal_Deformation(geometry_container[MESH_0],
-                                                config_container, iZone, ExtIter);
-      
-      /*--- Deform the volume grid around the new boundary locations ---*/
-      
-      if (rank == MASTER_NODE)
-        cout << " Deforming the volume grid." << endl;
-      grid_movement->SetVolume_Deformation(geometry_container[MESH_0],
-                                           config_container, true);
-      
-      /*--- Update the grid velocities on the fine mesh using finite
-       differencing based on node coordinates at previous times. ---*/
-      
-      if (!adjoint) {
-        if (rank == MASTER_NODE)
-          cout << " Computing grid velocities by finite differencing." << endl;
-        geometry_container[MESH_0]->SetGridVelocity(config_container, ExtIter);
-      }
-      
-      /*--- Update the multigrid structure after moving the finest grid,
-       including computing the grid velocities on the coarser levels. ---*/
-      
-      grid_movement->UpdateMultiGrid(geometry_container, config_container);
-      
-      break;
-      
-    case AEROELASTIC: case AEROELASTIC_RIGID_MOTION:
-      
-      /*--- Apply rigid mesh transformation to entire grid first, if necessary ---*/
-      if (IntIter == 0) {
-        if (Kind_Grid_Movement == AEROELASTIC_RIGID_MOTION) {
-          
-          if (rank == MASTER_NODE) {
-            cout << endl << " Performing rigid mesh transformation." << endl;
-          }
-          
-          /*--- Move each node in the volume mesh using the specified type
-           of rigid mesh motion. These routines also compute analytic grid
-           velocities for the fine mesh. ---*/
-          
-          grid_movement->Rigid_Translation(geometry_container[MESH_0],
-                                           config_container, iZone, ExtIter);
-          grid_movement->Rigid_Plunging(geometry_container[MESH_0],
-                                        config_container, iZone, ExtIter);
-          grid_movement->Rigid_Pitching(geometry_container[MESH_0],
-                                        config_container, iZone, ExtIter);
-          grid_movement->Rigid_Rotation(geometry_container[MESH_0],
-                                        config_container, iZone, ExtIter);
-          
-          /*--- Update the multigrid structure after moving the finest grid,
-           including computing the grid velocities on the coarser levels. ---*/
-          
-          grid_movement->UpdateMultiGrid(geometry_container, config_container);
-        }
-        
-      }
-      
-      /*--- Use the if statement to move the grid only at selected dual time step iterations. ---*/
-      else if (IntIter % config_container->GetAeroelasticIter() ==0) {
-        
-        if (rank == MASTER_NODE)
-          cout << endl << " Solving aeroelastic equations and updating surface positions." << endl;
-        
-        /*--- Solve the aeroelastic equations for the new node locations of the moving markers(surfaces) ---*/
-        
-        solver_container[MESH_0][FLOW_SOL]->Aeroelastic(surface_movement, geometry_container[MESH_0], config_container, ExtIter);
-        
-        /*--- Deform the volume grid around the new boundary locations ---*/
-        
-        if (rank == MASTER_NODE)
-          cout << " Deforming the volume grid due to the aeroelastic movement." << endl;
-        grid_movement->SetVolume_Deformation(geometry_container[MESH_0],
-                                             config_container, true);
-        
-        /*--- Update the grid velocities on the fine mesh using finite
-         differencing based on node coordinates at previous times. ---*/
-        
-        if (rank == MASTER_NODE)
-          cout << " Computing grid velocities by finite differencing." << endl;
-        geometry_container[MESH_0]->SetGridVelocity(config_container, ExtIter);
-        
-        /*--- Update the multigrid structure after moving the finest grid,
-         including computing the grid velocities on the coarser levels. ---*/
-        
-        grid_movement->UpdateMultiGrid(geometry_container, config_container);
-      }
-      
-      break;
-      
-    case ELASTICITY:
-      
-      if (ExtIter != 0) {
-        
-        if (rank == MASTER_NODE)
-          cout << " Deforming the grid using the Linear Elasticity solution." << endl;
-        
-        /*--- Update the coordinates of the grid using the linear elasticity solution. ---*/
-        for (iPoint = 0; iPoint < geometry_container[MESH_0]->GetnPoint(); iPoint++) {
-          
-          su2double *U_time_nM1 = solver_container[MESH_0][FEA_SOL]->node[iPoint]->GetSolution_time_n1();
-          su2double *U_time_n   = solver_container[MESH_0][FEA_SOL]->node[iPoint]->GetSolution_time_n();
-          
-          for (iDim = 0; iDim < geometry_container[MESH_0]->GetnDim(); iDim++)
-            geometry_container[MESH_0]->node[iPoint]->AddCoord(iDim, U_time_n[iDim] - U_time_nM1[iDim]);
-          
-        }
-        
-      }
-      
-      break;
-      
-    case NO_MOVEMENT: case GUST: default:
-      
-      /*--- There is no mesh motion specified for this zone. ---*/
-      if (rank == MASTER_NODE)
-        cout << "No mesh motion specified." << endl;
-      
-      break;
-  }
-  
-}
+/*!
+ * \file iteration_structure.cpp
+ * \brief Main subroutines used by SU2_CFD
+ * \author F. Palacios, T. Economon
+ * \version 4.0.1 "Cardinal"
+ *
+ * SU2 Lead Developers: Dr. Francisco Palacios (Francisco.D.Palacios@boeing.com).
+ *                      Dr. Thomas D. Economon (economon@stanford.edu).
+ *
+ * SU2 Developers: Prof. Juan J. Alonso's group at Stanford University.
+ *                 Prof. Piero Colonna's group at Delft University of Technology.
+ *                 Prof. Nicolas R. Gauger's group at Kaiserslautern University of Technology.
+ *                 Prof. Alberto Guardone's group at Polytechnic University of Milan.
+ *                 Prof. Rafael Palacios' group at Imperial College London.
+ *
+ * Copyright (C) 2012-2015 SU2, the open-source CFD code.
+ *
+ * SU2 is free software; you can redistribute it and/or
+ * modify it under the terms of the GNU Lesser General Public
+ * License as published by the Free Software Foundation; either
+ * version 2.1 of the License, or (at your option) any later version.
+ *
+ * SU2 is distributed in the hope that it will be useful,
+ * but WITHOUT ANY WARRANTY; without even the implied warranty of
+ * MERCHANTABILITY or FITNESS FOR A PARTICULAR PURPOSE. See the GNU
+ * Lesser General Public License for more details.
+ *
+ * You should have received a copy of the GNU Lesser General Public
+ * License along with SU2. If not, see <http://www.gnu.org/licenses/>.
+ */
+
+#include "../include/iteration_structure.hpp"
+
+//! TDE: Base class for new iteration layer
+CIteration::CIteration(CConfig *config) { }
+CIteration::~CIteration(void) { }
+
+//! TDE: Inline file for this perhaps? It's purely virtual.
+void CIteration::Preprocess(COutput *output,
+                            CIntegration ***integration_container,
+                            CGeometry ***geometry_container,
+                            CSolver ****solver_container,
+                            CNumerics *****numerics_container,
+                            CConfig **config_container,
+                            CSurfaceMovement **surface_movement,
+                            CVolumetricMovement **grid_movement,
+                            CFreeFormDefBox*** FFDBox,
+                            unsigned short val_iZone) { }
+void CIteration::Iterate(COutput *output,
+                         CIntegration ***integration_container,
+                         CGeometry ***geometry_container,
+                         CSolver ****solver_container,
+                         CNumerics *****numerics_container,
+                         CConfig **config_container,
+                         CSurfaceMovement **surface_movement,
+                         CVolumetricMovement **grid_movement,
+                         CFreeFormDefBox*** FFDBox,
+                         unsigned short val_iZone) { }
+void CIteration::Update(COutput *output,
+                        CIntegration ***integration_container,
+                        CGeometry ***geometry_container,
+                        CSolver ****solver_container,
+                        CNumerics *****numerics_container,
+                        CConfig **config_container,
+                        CSurfaceMovement **surface_movement,
+                        CVolumetricMovement **grid_movement,
+                        CFreeFormDefBox*** FFDBox,
+                        unsigned short val_iZone)      { }
+void CIteration::Monitor()     { }
+void CIteration::Output()      { }
+void CIteration::Postprocess() { }
+
+
+CMeanFlowIteration::CMeanFlowIteration(CConfig *config) : CIteration(config) { }
+CMeanFlowIteration::~CMeanFlowIteration(void) { }
+
+void CMeanFlowIteration::Preprocess(COutput *output,
+                                 CIntegration ***integration_container,
+                                 CGeometry ***geometry_container,
+                                 CSolver ****solver_container,
+                                 CNumerics *****numerics_container,
+                                 CConfig **config_container,
+                                 CSurfaceMovement **surface_movement,
+                                 CVolumetricMovement **grid_movement,
+                                    CFreeFormDefBox*** FFDBox,
+                                    unsigned short val_iZone) {
+  
+  unsigned long IntIter = 0; config_container[ZONE_0]->SetIntIter(IntIter);
+  unsigned long ExtIter = config_container[ZONE_0]->GetExtIter();
+  
+  bool time_spectral = (config_container[ZONE_0]->GetUnsteady_Simulation() == TIME_SPECTRAL);
+
+  /*--- Set the initial condition ---*/
+  
+  solver_container[val_iZone][MESH_0][FLOW_SOL]->SetInitialCondition(geometry_container[val_iZone], solver_container[val_iZone], config_container[val_iZone], ExtIter);
+
+    /*--- Dynamic mesh update ---*/
+    
+  if ((config_container[val_iZone]->GetGrid_Movement()) && (!time_spectral)) {
+    SetGrid_Movement(geometry_container[val_iZone], surface_movement[val_iZone], grid_movement[val_iZone], FFDBox[val_iZone], solver_container[val_iZone], config_container[val_iZone], val_iZone, IntIter, ExtIter);
+    }
+
+    /*--- Apply a Wind Gust ---*/
+    
+    if (config_container[ZONE_0]->GetWind_Gust()) {
+    SetWind_GustField(config_container[val_iZone], geometry_container[val_iZone], solver_container[val_iZone]);
+    }
+  
+  }
+
+void CMeanFlowIteration::Iterate(COutput *output,
+                                 CIntegration ***integration_container,
+                                 CGeometry ***geometry_container,
+                                 CSolver ****solver_container,
+                                 CNumerics *****numerics_container,
+                                 CConfig **config_container,
+                                 CSurfaceMovement **surface_movement,
+                                 CVolumetricMovement **grid_movement,
+                                 CFreeFormDefBox*** FFDBox,
+                                 unsigned short val_iZone) {
+  
+  unsigned long IntIter = 0; config_container[ZONE_0]->SetIntIter(IntIter);
+  unsigned long ExtIter = config_container[ZONE_0]->GetExtIter();
+#ifdef HAVE_MPI
+  int rank;
+  MPI_Comm_rank(MPI_COMM_WORLD, &rank);
+#endif
+    
+    /*--- Set the value of the internal iteration ---*/
+
+    IntIter = ExtIter;
+  if ((config_container[val_iZone]->GetUnsteady_Simulation() == DT_STEPPING_1ST) ||
+      (config_container[val_iZone]->GetUnsteady_Simulation() == DT_STEPPING_2ND)) IntIter = 0;
+    
+    /*--- Update global parameters ---*/
+    
+  if ((config_container[val_iZone]->GetKind_Solver() == EULER) ||
+      (config_container[val_iZone]->GetKind_Solver() == DISC_ADJ_EULER)) {
+    config_container[val_iZone]->SetGlobalParam(EULER, RUNTIME_FLOW_SYS, ExtIter);
+    }
+  if ((config_container[val_iZone]->GetKind_Solver() == NAVIER_STOKES) ||
+      (config_container[val_iZone]->GetKind_Solver() == DISC_ADJ_NAVIER_STOKES)) {
+    config_container[val_iZone]->SetGlobalParam(NAVIER_STOKES, RUNTIME_FLOW_SYS, ExtIter);
+    }
+  if ((config_container[val_iZone]->GetKind_Solver() == RANS) ||
+      (config_container[val_iZone]->GetKind_Solver() == DISC_ADJ_RANS)) {
+    config_container[val_iZone]->SetGlobalParam(RANS, RUNTIME_FLOW_SYS, ExtIter);
+    }
+    
+    /*--- Solve the Euler, Navier-Stokes or Reynolds-averaged Navier-Stokes (RANS) equations (one iteration) ---*/
+
+  integration_container[val_iZone][FLOW_SOL]->MultiGrid_Iteration(geometry_container, solver_container, numerics_container,
+                                                                  config_container, RUNTIME_FLOW_SYS, IntIter, val_iZone);
+    
+  if ((config_container[val_iZone]->GetKind_Solver() == RANS) ||
+      (config_container[val_iZone]->GetKind_Solver() == DISC_ADJ_RANS)) {
+      
+      /*--- Solve the turbulence model ---*/
+
+    config_container[val_iZone]->SetGlobalParam(RANS, RUNTIME_TURB_SYS, ExtIter);
+    integration_container[val_iZone][TURB_SOL]->SingleGrid_Iteration(geometry_container, solver_container, numerics_container,
+                                                                     config_container, RUNTIME_TURB_SYS, IntIter, val_iZone);
+      
+      /*--- Solve transition model ---*/
+      
+    if (config_container[val_iZone]->GetKind_Trans_Model() == LM) {
+      config_container[val_iZone]->SetGlobalParam(RANS, RUNTIME_TRANS_SYS, ExtIter);
+      integration_container[val_iZone][TRANS_SOL]->SingleGrid_Iteration(geometry_container, solver_container, numerics_container,
+                                                                        config_container, RUNTIME_TRANS_SYS, IntIter, val_iZone);
+      }
+      
+    }
+
+  /*--- Dual time stepping strategy ---*/
+  
+  if ((config_container[val_iZone]->GetUnsteady_Simulation() == DT_STEPPING_1ST) ||
+      (config_container[val_iZone]->GetUnsteady_Simulation() == DT_STEPPING_2ND)) {
+    
+    for (IntIter = 1; IntIter < config_container[val_iZone]->GetUnst_nIntIter(); IntIter++) {
+      
+      /*--- Write the convergence history (only screen output) ---*/
+      
+      output->SetConvHistory_Body(NULL, geometry_container, solver_container, config_container, integration_container, true, 0.0, val_iZone);
+      
+      /*--- Set the value of the internal iteration ---*/
+      
+      config_container[val_iZone]->SetIntIter(IntIter);
+        
+        /*--- Pseudo-timestepping for the Euler, Navier-Stokes or Reynolds-averaged Navier-Stokes equations ---*/
+        
+      if ((config_container[val_iZone]->GetKind_Solver() == EULER) ||
+          (config_container[val_iZone]->GetKind_Solver() == DISC_ADJ_EULER)) {
+        config_container[val_iZone]->SetGlobalParam(EULER, RUNTIME_FLOW_SYS, ExtIter);
+        }
+      if ((config_container[val_iZone]->GetKind_Solver() == NAVIER_STOKES) ||
+          (config_container[val_iZone]->GetKind_Solver() == DISC_ADJ_NAVIER_STOKES)) {
+        config_container[val_iZone]->SetGlobalParam(NAVIER_STOKES, RUNTIME_FLOW_SYS, ExtIter);
+        }
+      if ((config_container[val_iZone]->GetKind_Solver() == RANS) ||
+          (config_container[val_iZone]->GetKind_Solver() == DISC_ADJ_RANS)) {
+        config_container[val_iZone]->SetGlobalParam(RANS, RUNTIME_FLOW_SYS, ExtIter);
+        }
+        
+        /*--- Solve the Euler, Navier-Stokes or Reynolds-averaged Navier-Stokes (RANS) equations (one iteration) ---*/
+        
+      integration_container[val_iZone][FLOW_SOL]->MultiGrid_Iteration(geometry_container, solver_container, numerics_container,
+                                                                      config_container, RUNTIME_FLOW_SYS, IntIter, val_iZone);
+        
+        /*--- Pseudo-timestepping the turbulence model ---*/
+        
+      if ((config_container[val_iZone]->GetKind_Solver() == RANS) ||
+          (config_container[val_iZone]->GetKind_Solver() == DISC_ADJ_RANS)) {
+          
+          /*--- Solve the turbulence model ---*/
+          
+        config_container[val_iZone]->SetGlobalParam(RANS, RUNTIME_TURB_SYS, ExtIter);
+        integration_container[val_iZone][TURB_SOL]->SingleGrid_Iteration(geometry_container, solver_container, numerics_container,
+                                                                         config_container, RUNTIME_TURB_SYS, IntIter, val_iZone);
+          
+          /*--- Solve transition model ---*/
+          
+        if (config_container[val_iZone]->GetKind_Trans_Model() == LM) {
+          config_container[val_iZone]->SetGlobalParam(RANS, RUNTIME_TRANS_SYS, ExtIter);
+          integration_container[val_iZone][TRANS_SOL]->SingleGrid_Iteration(geometry_container, solver_container, numerics_container,
+                                                                            config_container, RUNTIME_TRANS_SYS, IntIter, val_iZone);
+          }
+          
+        }
+        
+        /*--- Call Dynamic mesh update if AEROELASTIC motion was specified ---*/
+      if ((config_container[val_iZone]->GetGrid_Movement()) && (config_container[val_iZone]->GetAeroelastic_Simulation())) {
+        SetGrid_Movement(geometry_container[val_iZone], surface_movement[val_iZone], grid_movement[val_iZone], FFDBox[val_iZone],
+                         solver_container[val_iZone], config_container[val_iZone], val_iZone, IntIter, ExtIter);
+          /*--- Apply a Wind Gust ---*/
+        if (config_container[val_iZone]->GetWind_Gust()) {
+          if (IntIter % config_container[val_iZone]->GetAeroelasticIter() ==0)
+            SetWind_GustField(config_container[val_iZone], geometry_container[val_iZone], solver_container[val_iZone]);
+          }
+        }
+      
+      if (integration_container[val_iZone][FLOW_SOL]->GetConvergence()) break;
+      
+      }
+      
+  }
+      
+    }
+
+void CMeanFlowIteration::Update(COutput *output,
+                                CIntegration ***integration_container,
+                                CGeometry ***geometry_container,
+                                CSolver ****solver_container,
+                                CNumerics *****numerics_container,
+                                CConfig **config_container,
+                                CSurfaceMovement **surface_movement,
+                                CVolumetricMovement **grid_movement,
+                                CFreeFormDefBox*** FFDBox,
+                                unsigned short val_iZone)      {
+  
+  unsigned short iMesh;
+  su2double Physical_dt, Physical_t;
+  unsigned long ExtIter = config_container[ZONE_0]->GetExtIter();
+  
+  /*--- Dual time stepping strategy ---*/
+  
+  if ((config_container[val_iZone]->GetUnsteady_Simulation() == DT_STEPPING_1ST) ||
+      (config_container[val_iZone]->GetUnsteady_Simulation() == DT_STEPPING_2ND)) {
+      
+      /*--- Update dual time solver on all mesh levels ---*/
+      
+    for (iMesh = 0; iMesh <= config_container[val_iZone]->GetnMGLevels(); iMesh++) {
+      integration_container[val_iZone][FLOW_SOL]->SetDualTime_Solver(geometry_container[val_iZone][iMesh], solver_container[val_iZone][iMesh][FLOW_SOL], config_container[val_iZone], iMesh);
+      integration_container[val_iZone][FLOW_SOL]->SetConvergence(false);
+      }
+      
+      /*--- Update dual time solver for the turbulence model ---*/
+      
+    if ((config_container[val_iZone]->GetKind_Solver() == RANS) ||
+        (config_container[val_iZone]->GetKind_Solver() == DISC_ADJ_RANS)) {
+      integration_container[val_iZone][TURB_SOL]->SetDualTime_Solver(geometry_container[val_iZone][MESH_0], solver_container[val_iZone][MESH_0][TURB_SOL], config_container[val_iZone], MESH_0);
+      integration_container[val_iZone][TURB_SOL]->SetConvergence(false);
+      }
+      
+      /*--- Update dual time solver for the transition model ---*/
+      
+    if (config_container[val_iZone]->GetKind_Trans_Model() == LM) {
+      integration_container[val_iZone][TRANS_SOL]->SetDualTime_Solver(geometry_container[val_iZone][MESH_0], solver_container[val_iZone][MESH_0][TRANS_SOL], config_container[val_iZone], MESH_0);
+      integration_container[val_iZone][TRANS_SOL]->SetConvergence(false);
+      }
+      
+      /*--- Verify convergence criteria (based on total time) ---*/
+      
+    Physical_dt = config_container[val_iZone]->GetDelta_UnstTime();
+      Physical_t  = (ExtIter+1)*Physical_dt;
+    if (Physical_t >=  config_container[val_iZone]->GetTotal_UnstTime())
+      integration_container[val_iZone][FLOW_SOL]->SetConvergence(true);
+      
+    }
+    
+  }
+
+void CMeanFlowIteration::Monitor()     { }
+void CMeanFlowIteration::Output()      { }
+void CMeanFlowIteration::Postprocess() { }
+
+void CMeanFlowIteration::SetWind_GustField(CConfig *config_container, CGeometry **geometry_container, CSolver ***solver_container) {
+  // The gust is imposed on the flow field via the grid velocities. This method called the Field Velocity Method is described in the
+  // NASA TM–2012-217771 - Development, Verification and Use of Gust Modeling in the NASA Computational Fluid Dynamics Code FUN3D
+  // the desired gust is prescribed as the negative of the grid velocity.
+  
+  // If a source term is included to account for the gust field, the method is described by Jones et al. as the Split Velocity Method in
+  // Simulation of Airfoil Gust Responses Using Prescribed Velocities.
+  // In this routine the gust derivatives needed for the source term are calculated when applicable.
+  // If the gust derivatives are zero the source term is also zero.
+  // The source term itself is implemented in the class CSourceWindGust
+  
+  int rank = MASTER_NODE;
+#ifdef HAVE_MPI
+  MPI_Comm_rank(MPI_COMM_WORLD, &rank);
+#endif
+  
+  if (rank == MASTER_NODE)
+    cout << endl << "Running simulation with a Wind Gust." << endl;
+  unsigned short iDim, nDim = geometry_container[MESH_0]->GetnDim(); //We assume nDim = 2
+  if (nDim != 2) {
+    if (rank == MASTER_NODE) {
+      cout << endl << "WARNING - Wind Gust capability is only verified for 2 dimensional simulations." << endl;
+    }
+  }
+  
+  /*--- Gust Parameters from config ---*/
+  unsigned short Gust_Type = config_container->GetGust_Type();
+  su2double xbegin = config_container->GetGust_Begin_Loc();    // Location at which the gust begins.
+  su2double L = config_container->GetGust_WaveLength();        // Gust size
+  su2double tbegin = config_container->GetGust_Begin_Time();   // Physical time at which the gust begins.
+  su2double gust_amp = config_container->GetGust_Ampl();       // Gust amplitude
+  su2double n = config_container->GetGust_Periods();           // Number of gust periods
+  unsigned short GustDir = config_container->GetGust_Dir(); // Gust direction
+  
+  /*--- Variables needed to compute the gust ---*/
+  unsigned short Kind_Grid_Movement = config_container->GetKind_GridMovement(ZONE_0);
+  unsigned long iPoint;
+  unsigned short iMGlevel, nMGlevel = config_container->GetnMGLevels();
+  
+  su2double x, y, x_gust, dgust_dx, dgust_dy, dgust_dt;
+  su2double *Gust, *GridVel, *NewGridVel, *GustDer;
+  
+  su2double Physical_dt = config_container->GetDelta_UnstTime();
+  unsigned long ExtIter = config_container->GetExtIter();
+  su2double Physical_t = ExtIter*Physical_dt;
+  
+  su2double Uinf = solver_container[MESH_0][FLOW_SOL]->GetVelocity_Inf(0); // Assumption gust moves at infinity velocity
+  
+  Gust = new su2double [nDim];
+  NewGridVel = new su2double [nDim];
+  for (iDim = 0; iDim < nDim; iDim++) {
+    Gust[iDim] = 0.0;
+    NewGridVel[iDim] = 0.0;
+  }
+  
+  GustDer = new su2double [3];
+  for (unsigned short i = 0; i < 3; i++) {
+    GustDer[i] = 0.0;
+  }
+  
+  // Vortex variables
+  unsigned long nVortex = 0;
+  vector<su2double> x0, y0, vort_strenth, r_core; //vortex is positive in clockwise direction.
+  if (Gust_Type == VORTEX) {
+    InitializeVortexDistribution(nVortex, x0, y0, vort_strenth, r_core);
+  }
+  
+  /*--- Check to make sure gust lenght is not zero or negative (vortex gust doesn't use this). ---*/
+  if (L <= 0.0 && Gust_Type != VORTEX) {
+    if (rank == MASTER_NODE) cout << "ERROR: The gust length needs to be positive" << endl;
+#ifndef HAVE_MPI
+    exit(EXIT_FAILURE);
+#else
+    MPI_Abort(MPI_COMM_WORLD,1);
+    MPI_Finalize();
+#endif
+  }
+  
+  /*--- Loop over all multigrid levels ---*/
+  
+  for (iMGlevel = 0; iMGlevel <= nMGlevel; iMGlevel++) {
+    
+    /*--- Loop over each node in the volume mesh ---*/
+    
+    for (iPoint = 0; iPoint < geometry_container[iMGlevel]->GetnPoint(); iPoint++) {
+      
+      /*--- Reset the Grid Velocity to zero if there is no grid movement ---*/
+      if (Kind_Grid_Movement == GUST) {
+        for (iDim = 0; iDim < nDim; iDim++)
+          geometry_container[iMGlevel]->node[iPoint]->SetGridVel(iDim, 0.0);
+      }
+      
+      /*--- initialize the gust and derivatives to zero everywhere ---*/
+      
+      for (iDim = 0; iDim < nDim; iDim++) {Gust[iDim]=0.0;}
+      dgust_dx = 0.0; dgust_dy = 0.0; dgust_dt = 0.0;
+      
+      /*--- Begin applying the gust ---*/
+      
+      if (Physical_t >= tbegin) {
+        
+        x = geometry_container[iMGlevel]->node[iPoint]->GetCoord()[0]; // x-location of the node.
+        y = geometry_container[iMGlevel]->node[iPoint]->GetCoord()[1]; // y-location of the node.
+        
+        // Gust coordinate
+        x_gust = (x - xbegin - Uinf*(Physical_t-tbegin))/L;
+        
+        /*--- Calculate the specified gust ---*/
+        switch (Gust_Type) {
+            
+          case TOP_HAT:
+            // Check if we are in the region where the gust is active
+            if (x_gust > 0 && x_gust < n) {
+              Gust[GustDir] = gust_amp;
+              // Still need to put the gust derivatives. Think about this.
+            }
+            break;
+            
+          case SINE:
+            // Check if we are in the region where the gust is active
+            if (x_gust > 0 && x_gust < n) {
+              Gust[GustDir] = gust_amp*(sin(2*PI_NUMBER*x_gust));
+              
+              // Gust derivatives
+              //dgust_dx = gust_amp*2*PI_NUMBER*(cos(2*PI_NUMBER*x_gust))/L;
+              //dgust_dy = 0;
+              //dgust_dt = gust_amp*2*PI_NUMBER*(cos(2*PI_NUMBER*x_gust))*(-Uinf)/L;
+            }
+            break;
+            
+          case ONE_M_COSINE:
+            // Check if we are in the region where the gust is active
+            if (x_gust > 0 && x_gust < n) {
+              Gust[GustDir] = gust_amp*(1-cos(2*PI_NUMBER*x_gust));
+              
+              // Gust derivatives
+              //dgust_dx = gust_amp*2*PI_NUMBER*(sin(2*PI_NUMBER*x_gust))/L;
+              //dgust_dy = 0;
+              //dgust_dt = gust_amp*2*PI_NUMBER*(sin(2*PI_NUMBER*x_gust))*(-Uinf)/L;
+            }
+            break;
+            
+          case EOG:
+            // Check if we are in the region where the gust is active
+            if (x_gust > 0 && x_gust < n) {
+              Gust[GustDir] = -0.37*gust_amp*sin(3*PI_NUMBER*x_gust)*(1-cos(2*PI_NUMBER*x_gust));
+            }
+            break;
+            
+          case VORTEX:
+            
+            /*--- Use vortex distribution ---*/
+            // Algebraic vortex equation.
+            for (unsigned long i=0; i<nVortex; i++) {
+              su2double r2 = pow(x-(x0[i]+Uinf*(Physical_t-tbegin)), 2) + pow(y-y0[i], 2);
+              su2double r = sqrt(r2);
+              su2double v_theta = vort_strenth[i]/(2*PI_NUMBER) * r/(r2+pow(r_core[i],2));
+              Gust[0] = Gust[0] + v_theta*(y-y0[i])/r;
+              Gust[1] = Gust[1] - v_theta*(x-(x0[i]+Uinf*(Physical_t-tbegin)))/r;
+            }
+            break;
+            
+          case NONE: default:
+            
+            /*--- There is no wind gust specified. ---*/
+            if (rank == MASTER_NODE) {
+              cout << "No wind gust specified." << endl;
+            }
+            break;
+            
+        }
+      }
+      
+      /*--- Set the Wind Gust, Wind Gust Derivatives and the Grid Velocities ---*/
+      
+      GustDer[0] = dgust_dx;
+      GustDer[1] = dgust_dy;
+      GustDer[2] = dgust_dt;
+      
+      solver_container[iMGlevel][FLOW_SOL]->node[iPoint]->SetWindGust(Gust);
+      solver_container[iMGlevel][FLOW_SOL]->node[iPoint]->SetWindGustDer(GustDer);
+      
+      GridVel = geometry_container[iMGlevel]->node[iPoint]->GetGridVel();
+      
+      /*--- Store new grid velocity ---*/
+      
+      for (iDim = 0; iDim < nDim; iDim++) {
+        NewGridVel[iDim] = GridVel[iDim] - Gust[iDim];
+        geometry_container[iMGlevel]->node[iPoint]->SetGridVel(iDim, NewGridVel[iDim]);
+      }
+      
+    }
+  }
+  
+  delete [] Gust;
+  delete [] GustDer;
+  delete [] NewGridVel;
+  
+}
+
+void CMeanFlowIteration::InitializeVortexDistribution(unsigned long &nVortex, vector<su2double>& x0, vector<su2double>& y0, vector<su2double>& vort_strength, vector<su2double>& r_core) {
+  /*--- Read in Vortex Distribution ---*/
+  std::string line;
+  std::ifstream file;
+  su2double x_temp, y_temp, vort_strength_temp, r_core_temp;
+  file.open("vortex_distribution.txt");
+  /*--- In case there is no vortex file ---*/
+  if (file.fail()) {
+    cout << "There is no vortex data file!!" << endl;
+    cout << "Press any key to exit..." << endl;
+    cin.get(); exit(EXIT_FAILURE);
+  }
+  
+  // Ignore line containing the header
+  getline(file, line);
+  // Read in the information of the vortices (xloc, yloc, lambda(strength), eta(size, gradient))
+  while (file.good())
+  {
+    getline(file, line);
+    std::stringstream ss(line);
+    if (line.size() != 0) { //ignore blank lines if they exist.
+      ss >> x_temp;
+      ss >> y_temp;
+      ss >> vort_strength_temp;
+      ss >> r_core_temp;
+      x0.push_back(x_temp);
+      y0.push_back(y_temp);
+      vort_strength.push_back(vort_strength_temp);
+      r_core.push_back(r_core_temp);
+    }
+  }
+  file.close();
+  // number of vortices
+  nVortex = x0.size();
+  
+}
+
+CWaveIteration::CWaveIteration(CConfig *config) : CIteration(config) { }
+CWaveIteration::~CWaveIteration(void) { }
+void CWaveIteration::Preprocess(COutput *output,
+                                CIntegration ***integration_container,
+                                CGeometry ***geometry_container,
+                                CSolver ****solver_container,
+                                CNumerics *****numerics_container,
+                                CConfig **config_container,
+                                CSurfaceMovement **surface_movement,
+                                CVolumetricMovement **grid_movement,
+                                CFreeFormDefBox*** FFDBox,
+                                unsigned short val_iZone) { }
+void CWaveIteration::Iterate(COutput *output,
+                             CIntegration ***integration_container,
+                             CGeometry ***geometry_container,
+                             CSolver ****solver_container,
+                             CNumerics *****numerics_container,
+                             CConfig **config_container,
+                             CSurfaceMovement **surface_movement,
+                             CVolumetricMovement **grid_movement,
+                             CFreeFormDefBox*** FFDBox,
+                             unsigned short val_iZone) {
+  
+  unsigned long IntIter = 0; config_container[ZONE_0]->SetIntIter(IntIter);
+  unsigned long ExtIter = config_container[ZONE_0]->GetExtIter();
+  
+    /*--- Set the value of the internal iteration ---*/
+    IntIter = ExtIter;
+  if ((config_container[val_iZone]->GetUnsteady_Simulation() == DT_STEPPING_1ST) ||
+      (config_container[val_iZone]->GetUnsteady_Simulation() == DT_STEPPING_2ND)) IntIter = 0;
+    
+    /*--- Wave equations ---*/
+  config_container[val_iZone]->SetGlobalParam(WAVE_EQUATION, RUNTIME_WAVE_SYS, ExtIter);
+  integration_container[val_iZone][WAVE_SOL]->SingleGrid_Iteration(geometry_container, solver_container, numerics_container,
+                                                                   config_container, RUNTIME_WAVE_SYS, IntIter, val_iZone);
+    
+    /*--- Dual time stepping strategy ---*/
+  if ((config_container[val_iZone]->GetUnsteady_Simulation() == DT_STEPPING_1ST) ||
+      (config_container[val_iZone]->GetUnsteady_Simulation() == DT_STEPPING_2ND)) {
+      
+    for (IntIter = 1; IntIter < config_container[val_iZone]->GetUnst_nIntIter(); IntIter++) {
+      output->SetConvHistory_Body(NULL, geometry_container, solver_container, config_container, integration_container, true, 0.0, val_iZone);
+      config_container[val_iZone]->SetIntIter(IntIter);
+      integration_container[val_iZone][WAVE_SOL]->SingleGrid_Iteration(geometry_container, solver_container, numerics_container,
+                                                                       config_container, RUNTIME_WAVE_SYS, IntIter, val_iZone);
+      if (integration_container[val_iZone][WAVE_SOL]->GetConvergence()) break;
+      }
+      
+      }
+      
+    }
+void CWaveIteration::Update(COutput *output,
+                            CIntegration ***integration_container,
+                            CGeometry ***geometry_container,
+                            CSolver ****solver_container,
+                            CNumerics *****numerics_container,
+                            CConfig **config_container,
+                            CSurfaceMovement **surface_movement,
+                            CVolumetricMovement **grid_movement,
+                            CFreeFormDefBox*** FFDBox,
+                            unsigned short val_iZone)      {
+    
+  unsigned short iMesh;
+  su2double Physical_dt, Physical_t;
+  unsigned long ExtIter = config_container[ZONE_0]->GetExtIter();
+  
+  /*--- Dual time stepping strategy ---*/
+  if ((config_container[val_iZone]->GetUnsteady_Simulation() == DT_STEPPING_1ST) ||
+      (config_container[val_iZone]->GetUnsteady_Simulation() == DT_STEPPING_2ND)) {
+    
+    /*--- Update dual time solver ---*/
+    for (iMesh = 0; iMesh <= config_container[val_iZone]->GetnMGLevels(); iMesh++) {
+      integration_container[val_iZone][WAVE_SOL]->SetDualTime_Solver(geometry_container[val_iZone][iMesh], solver_container[val_iZone][iMesh][WAVE_SOL], config_container[val_iZone], iMesh);
+      integration_container[val_iZone][WAVE_SOL]->SetConvergence(false);
+  }
+  
+    Physical_dt = config_container[val_iZone]->GetDelta_UnstTime(); Physical_t  = (ExtIter+1)*Physical_dt;
+    if (Physical_t >=  config_container[val_iZone]->GetTotal_UnstTime()) integration_container[val_iZone][WAVE_SOL]->SetConvergence(true);
+  }
+}
+  
+void CWaveIteration::Monitor()     { }
+void CWaveIteration::Output()      { }
+void CWaveIteration::Postprocess() { }
+
+
+CHeatIteration::CHeatIteration(CConfig *config) : CIteration(config) { }
+CHeatIteration::~CHeatIteration(void) { }
+void CHeatIteration::Preprocess(COutput *output,
+                                CIntegration ***integration_container,
+                                CGeometry ***geometry_container,
+                                CSolver ****solver_container,
+                                CNumerics *****numerics_container,
+                                CConfig **config_container,
+                                CSurfaceMovement **surface_movement,
+                                CVolumetricMovement **grid_movement,
+                                CFreeFormDefBox*** FFDBox,
+                                unsigned short val_iZone) { }
+void CHeatIteration::Iterate(COutput *output,
+                             CIntegration ***integration_container,
+                             CGeometry ***geometry_container,
+                             CSolver ****solver_container,
+                             CNumerics *****numerics_container,
+                             CConfig **config_container,
+                             CSurfaceMovement **surface_movement,
+                             CVolumetricMovement **grid_movement,
+                             CFreeFormDefBox*** FFDBox,
+                             unsigned short val_iZone){
+  
+  unsigned long IntIter = 0; config_container[ZONE_0]->SetIntIter(IntIter);
+  unsigned long ExtIter = config_container[ZONE_0]->GetExtIter();
+  
+    /*--- Set the value of the internal iteration ---*/
+    IntIter = ExtIter;
+  if ((config_container[val_iZone]->GetUnsteady_Simulation() == DT_STEPPING_1ST) ||
+      (config_container[val_iZone]->GetUnsteady_Simulation() == DT_STEPPING_2ND)) IntIter = 0;
+    
+  /*--- Heat equation ---*/
+  config_container[val_iZone]->SetGlobalParam(HEAT_EQUATION, RUNTIME_HEAT_SYS, ExtIter);
+  integration_container[val_iZone][HEAT_SOL]->SingleGrid_Iteration(geometry_container, solver_container, numerics_container,
+                                                                   config_container, RUNTIME_HEAT_SYS, IntIter, val_iZone);
+    
+    /*--- Dual time stepping strategy ---*/
+  if ((config_container[val_iZone]->GetUnsteady_Simulation() == DT_STEPPING_1ST) ||
+      (config_container[val_iZone]->GetUnsteady_Simulation() == DT_STEPPING_2ND)) {
+      
+    for (IntIter = 1; IntIter < config_container[val_iZone]->GetUnst_nIntIter(); IntIter++) {
+      output->SetConvHistory_Body(NULL, geometry_container, solver_container, config_container, integration_container, true, 0.0, val_iZone);
+      config_container[val_iZone]->SetIntIter(IntIter);
+      integration_container[val_iZone][HEAT_SOL]->SingleGrid_Iteration(geometry_container, solver_container, numerics_container,
+                                                                       config_container, RUNTIME_HEAT_SYS, IntIter, val_iZone);
+      if (integration_container[val_iZone][HEAT_SOL]->GetConvergence()) break;
+      }
+  }
+}
+
+void CHeatIteration::Update(COutput *output,
+                            CIntegration ***integration_container,
+                            CGeometry ***geometry_container,
+                            CSolver ****solver_container,
+                            CNumerics *****numerics_container,
+                            CConfig **config_container,
+                            CSurfaceMovement **surface_movement,
+                            CVolumetricMovement **grid_movement,
+                            CFreeFormDefBox*** FFDBox,
+                            unsigned short val_iZone)      {
+  
+  unsigned short iMesh;
+  su2double Physical_dt, Physical_t;
+  unsigned long ExtIter = config_container[ZONE_0]->GetExtIter();
+  
+  /*--- Dual time stepping strategy ---*/
+  if ((config_container[val_iZone]->GetUnsteady_Simulation() == DT_STEPPING_1ST) ||
+      (config_container[val_iZone]->GetUnsteady_Simulation() == DT_STEPPING_2ND)) {
+      
+      /*--- Update dual time solver ---*/
+    for (iMesh = 0; iMesh <= config_container[val_iZone]->GetnMGLevels(); iMesh++) {
+      integration_container[val_iZone][HEAT_SOL]->SetDualTime_Solver(geometry_container[val_iZone][iMesh], solver_container[val_iZone][iMesh][HEAT_SOL], config_container[val_iZone], iMesh);
+      integration_container[val_iZone][HEAT_SOL]->SetConvergence(false);
+      }
+      
+    Physical_dt = config_container[val_iZone]->GetDelta_UnstTime(); Physical_t  = (ExtIter+1)*Physical_dt;
+    if (Physical_t >=  config_container[val_iZone]->GetTotal_UnstTime()) integration_container[val_iZone][HEAT_SOL]->SetConvergence(true);
+    }
+  }
+void CHeatIteration::Monitor()     { }
+void CHeatIteration::Output()      { }
+void CHeatIteration::Postprocess() { }
+
+
+CPoissonIteration::CPoissonIteration(CConfig *config) : CIteration(config) { }
+CPoissonIteration::~CPoissonIteration(void) { }
+void CPoissonIteration::Preprocess(COutput *output,
+                                   CIntegration ***integration_container,
+                                   CGeometry ***geometry_container,
+                                   CSolver ****solver_container,
+                                   CNumerics *****numerics_container,
+                                   CConfig **config_container,
+                                   CSurfaceMovement **surface_movement,
+                                   CVolumetricMovement **grid_movement,
+                                   CFreeFormDefBox*** FFDBox,
+                                   unsigned short val_iZone) { }
+void CPoissonIteration::Iterate(COutput *output,
+                                CIntegration ***integration_container,
+                                CGeometry ***geometry_container,
+                                CSolver ****solver_container,
+                                CNumerics *****numerics_container,
+                                CConfig **config_container,
+                                CSurfaceMovement **surface_movement,
+                                CVolumetricMovement **grid_movement,
+                                CFreeFormDefBox*** FFDBox,
+                                unsigned short val_iZone) {
+  
+  unsigned long IntIter = 0; config_container[ZONE_0]->SetIntIter(IntIter);
+  unsigned long ExtIter = config_container[ZONE_0]->GetExtIter();
+  
+    /*--- Set the value of the internal iteration ---*/
+    IntIter = ExtIter;
+  if ((config_container[val_iZone]->GetUnsteady_Simulation() == DT_STEPPING_1ST) ||
+      (config_container[val_iZone]->GetUnsteady_Simulation() == DT_STEPPING_2ND)) IntIter = 0;
+    
+  /*--- Poisson equation ---*/
+  config_container[val_iZone]->SetGlobalParam(POISSON_EQUATION, RUNTIME_POISSON_SYS, ExtIter);
+  integration_container[val_iZone][POISSON_SOL]->SingleGrid_Iteration(geometry_container, solver_container, numerics_container,
+                                                                      config_container, RUNTIME_POISSON_SYS, IntIter, val_iZone);
+    
+  
+}
+void CPoissonIteration::Update(COutput *output,
+                               CIntegration ***integration_container,
+                               CGeometry ***geometry_container,
+                               CSolver ****solver_container,
+                               CNumerics *****numerics_container,
+                               CConfig **config_container,
+                               CSurfaceMovement **surface_movement,
+                               CVolumetricMovement **grid_movement,
+                               CFreeFormDefBox*** FFDBox,
+                               unsigned short val_iZone)      { }
+void CPoissonIteration::Monitor()     { }
+void CPoissonIteration::Output()      { }
+void CPoissonIteration::Postprocess() { }
+
+
+CFEAIteration::CFEAIteration(CConfig *config) : CIteration(config) { }
+CFEAIteration::~CFEAIteration(void) { }
+void CFEAIteration::Preprocess(COutput *output,
+                            CIntegration ***integration_container,
+                            CGeometry ***geometry_container,
+                            CSolver ****solver_container,
+                            CNumerics *****numerics_container,
+                            CConfig **config_container,
+                            CSurfaceMovement **surface_movement,
+                            CVolumetricMovement **grid_movement,
+                               CFreeFormDefBox*** FFDBox,
+                               unsigned short val_iZone) {
+  
+  unsigned long IntIter = 0; config_container[ZONE_0]->SetIntIter(IntIter);
+  unsigned long ExtIter = config_container[ZONE_0]->GetExtIter();
+  
+  if (config_container[val_iZone]->GetGrid_Movement())
+    SetGrid_Movement(geometry_container[val_iZone], surface_movement[val_iZone],
+                     grid_movement[val_iZone], FFDBox[val_iZone], solver_container[val_iZone], config_container[val_iZone], val_iZone, IntIter, ExtIter);
+    
+  /*--- Set the initial condition at the first iteration ---*/
+  
+  solver_container[val_iZone][MESH_0][FEA_SOL]->SetInitialCondition(geometry_container[val_iZone], solver_container[val_iZone], config_container[val_iZone], ExtIter);
+  
+}
+void CFEAIteration::Iterate(COutput *output,
+                            CIntegration ***integration_container,
+                            CGeometry ***geometry_container,
+                            CSolver ****solver_container,
+                            CNumerics *****numerics_container,
+                            CConfig **config_container,
+                            CSurfaceMovement **surface_movement,
+                            CVolumetricMovement **grid_movement,
+                            CFreeFormDefBox*** FFDBox,
+                            unsigned short val_iZone) {
+  
+  unsigned long IntIter = 0; config_container[ZONE_0]->SetIntIter(IntIter);
+  unsigned long ExtIter = config_container[ZONE_0]->GetExtIter();
+    
+    /*--- Set the value of the internal iteration ---*/
+    
+    IntIter = ExtIter;
+    
+    /*--- FEA equations ---*/
+    
+  config_container[val_iZone]->SetGlobalParam(LINEAR_ELASTICITY, RUNTIME_FEA_SYS, ExtIter);
+    
+    /*--- Run the iteration ---*/
+    
+  integration_container[val_iZone][FEA_SOL]->Structural_Iteration(geometry_container, solver_container, numerics_container,
+                                                                  config_container, RUNTIME_FEA_SYS, IntIter, val_iZone);
+  
+  
+}
+void CFEAIteration::Update(COutput *output,
+                           CIntegration ***integration_container,
+                           CGeometry ***geometry_container,
+                           CSolver ****solver_container,
+                           CNumerics *****numerics_container,
+                           CConfig **config_container,
+                           CSurfaceMovement **surface_movement,
+                           CVolumetricMovement **grid_movement,
+                           CFreeFormDefBox*** FFDBox,
+                           unsigned short val_iZone)      {
+    
+    /*----------------- Update structural solver ----------------------*/
+    
+  bool dynamic = (config_container[val_iZone]->GetDynamic_Analysis() == DYNAMIC);
+    
+    if (dynamic){
+    integration_container[val_iZone][FEA_SOL]->SetStructural_Solver(geometry_container[val_iZone][MESH_0], solver_container[val_iZone][MESH_0][FEA_SOL], config_container[val_iZone], MESH_0);
+    }
+    
+  }
+void CFEAIteration::Monitor()     { }
+void CFEAIteration::Output()      { }
+void CFEAIteration::Postprocess() { }
+
+
+CAdjMeanFlowIteration::CAdjMeanFlowIteration(CConfig *config) : CIteration(config) { }
+CAdjMeanFlowIteration::~CAdjMeanFlowIteration(void) { }
+void CAdjMeanFlowIteration::Preprocess(COutput *output,
+                                    CIntegration ***integration_container,
+                                    CGeometry ***geometry_container,
+                                    CSolver ****solver_container,
+                                    CNumerics *****numerics_container,
+                                    CConfig **config_container,
+                                    CSurfaceMovement **surface_movement,
+                                    CVolumetricMovement **grid_movement,
+                                       CFreeFormDefBox*** FFDBox,
+                                       unsigned short val_iZone) {
+  
+  unsigned short iMesh;
+  bool time_spectral = (config_container[ZONE_0]->GetUnsteady_Simulation() == TIME_SPECTRAL);
+  bool dynamic_mesh = config_container[ZONE_0]->GetGrid_Movement();
+  unsigned long IntIter = 0; config_container[ZONE_0]->SetIntIter(IntIter);
+  unsigned long ExtIter = config_container[ZONE_0]->GetExtIter();
+  
+  int rank = MASTER_NODE;
+#ifdef HAVE_MPI
+  MPI_Comm_rank(MPI_COMM_WORLD, &rank);
+#endif
+  
+  /*--- For the unsteady adjoint, load a new direct solution from a restart file. ---*/
+  
+  if (((dynamic_mesh && ExtIter == 0) || config_container[val_iZone]->GetUnsteady_Simulation()) && !time_spectral) {
+    int Direct_Iter = SU2_TYPE::Int(config_container[val_iZone]->GetUnst_AdjointIter()) - SU2_TYPE::Int(ExtIter) - 1;
+    if (rank == MASTER_NODE && val_iZone == ZONE_0 && config_container[val_iZone]->GetUnsteady_Simulation())
+        cout << endl << " Loading flow solution from direct iteration " << Direct_Iter << "." << endl;
+    solver_container[val_iZone][MESH_0][FLOW_SOL]->LoadRestart(geometry_container[val_iZone], solver_container[val_iZone], config_container[val_iZone], Direct_Iter);
+    }
+    
+    /*--- Continuous adjoint Euler, Navier-Stokes or Reynolds-averaged Navier-Stokes (RANS) equations ---*/
+    
+  if ((ExtIter == 0) || config_container[val_iZone]->GetUnsteady_Simulation()) {
+      
+    if (config_container[val_iZone]->GetKind_Solver() == ADJ_EULER)
+      config_container[val_iZone]->SetGlobalParam(ADJ_EULER, RUNTIME_FLOW_SYS, ExtIter);
+    if (config_container[val_iZone]->GetKind_Solver() == ADJ_NAVIER_STOKES)
+      config_container[val_iZone]->SetGlobalParam(ADJ_NAVIER_STOKES, RUNTIME_FLOW_SYS, ExtIter);
+    if (config_container[val_iZone]->GetKind_Solver() == ADJ_RANS)
+      config_container[val_iZone]->SetGlobalParam(ADJ_RANS, RUNTIME_FLOW_SYS, ExtIter);
+      
+      /*--- Solve the Euler, Navier-Stokes or Reynolds-averaged Navier-Stokes (RANS) equations (one iteration) ---*/
+      
+    if (rank == MASTER_NODE && val_iZone == ZONE_0)
+        cout << "Begin direct solver to store flow data (single iteration)." << endl;
+      
+    if (rank == MASTER_NODE && val_iZone == ZONE_0)
+        cout << "Compute residuals to check the convergence of the direct problem." << endl;
+      
+    integration_container[val_iZone][FLOW_SOL]->MultiGrid_Iteration(geometry_container, solver_container, numerics_container,
+                                                                    config_container, RUNTIME_FLOW_SYS, 0, val_iZone);
+      
+    if (config_container[val_iZone]->GetKind_Solver() == ADJ_RANS) {
+        
+        /*--- Solve the turbulence model ---*/
+        
+      config_container[val_iZone]->SetGlobalParam(ADJ_RANS, RUNTIME_TURB_SYS, ExtIter);
+      integration_container[val_iZone][TURB_SOL]->SingleGrid_Iteration(geometry_container, solver_container, numerics_container,
+                                                                       config_container, RUNTIME_TURB_SYS, IntIter, val_iZone);
+        
+        /*--- Solve transition model ---*/
+        
+      if (config_container[val_iZone]->GetKind_Trans_Model() == LM) {
+        config_container[val_iZone]->SetGlobalParam(RANS, RUNTIME_TRANS_SYS, ExtIter);
+        integration_container[val_iZone][TRANS_SOL]->SingleGrid_Iteration(geometry_container, solver_container, numerics_container,
+                                                                          config_container, RUNTIME_TRANS_SYS, IntIter, val_iZone);
+        }
+        
+      }
+      
+      /*--- Output the residual (visualization purpouses to identify if
+       the direct solution is converged)---*/
+    if (rank == MASTER_NODE && val_iZone == ZONE_0)
+      cout << "log10[Maximum residual]: " << log10(solver_container[val_iZone][MESH_0][FLOW_SOL]->GetRes_Max(0))
+      <<", located at point "<< solver_container[val_iZone][MESH_0][FLOW_SOL]->GetPoint_Max(0) << "." << endl;
+      
+      /*--- Compute gradients of the flow variables, this is necessary for sensitivity computation,
+       note that in the direct Euler problem we are not computing the gradients of the primitive variables ---*/
+      
+    if (config_container[val_iZone]->GetKind_Gradient_Method() == GREEN_GAUSS)
+      solver_container[val_iZone][MESH_0][FLOW_SOL]->SetPrimitive_Gradient_GG(geometry_container[val_iZone][MESH_0], config_container[val_iZone]);
+    if (config_container[val_iZone]->GetKind_Gradient_Method() == WEIGHTED_LEAST_SQUARES)
+      solver_container[val_iZone][MESH_0][FLOW_SOL]->SetPrimitive_Gradient_LS(geometry_container[val_iZone][MESH_0], config_container[val_iZone]);
+      
+      /*--- Set contribution from cost function for boundary conditions ---*/
+      
+    for (iMesh = 0; iMesh <= config_container[val_iZone]->GetnMGLevels(); iMesh++) {
+        
+        /*--- Set the value of the non-dimensional coefficients in the coarse levels, using the fine level solution ---*/
+        
+      solver_container[val_iZone][iMesh][FLOW_SOL]->SetTotal_CDrag(solver_container[val_iZone][MESH_0][FLOW_SOL]->GetTotal_CDrag());
+      solver_container[val_iZone][iMesh][FLOW_SOL]->SetTotal_CLift(solver_container[val_iZone][MESH_0][FLOW_SOL]->GetTotal_CLift());
+      solver_container[val_iZone][iMesh][FLOW_SOL]->SetTotal_CT(solver_container[val_iZone][MESH_0][FLOW_SOL]->GetTotal_CT());
+      solver_container[val_iZone][iMesh][FLOW_SOL]->SetTotal_CQ(solver_container[val_iZone][MESH_0][FLOW_SOL]->GetTotal_CQ());
+        
+        /*--- Compute the adjoint boundary condition on Euler walls ---*/
+        
+      solver_container[val_iZone][iMesh][ADJFLOW_SOL]->SetForceProj_Vector(geometry_container[val_iZone][iMesh], solver_container[val_iZone][iMesh], config_container[val_iZone]);
+        
+        /*--- Set the internal boundary condition on nearfield surfaces ---*/
+        
+      if ((config_container[val_iZone]->GetKind_ObjFunc() == EQUIVALENT_AREA) ||
+          (config_container[val_iZone]->GetKind_ObjFunc() == NEARFIELD_PRESSURE))
+        solver_container[val_iZone][iMesh][ADJFLOW_SOL]->SetIntBoundary_Jump(geometry_container[val_iZone][iMesh], solver_container[val_iZone][iMesh], config_container[val_iZone]);
+        
+      }
+      
+    if (rank == MASTER_NODE && val_iZone == ZONE_0)
+        cout << "End direct solver, begin adjoint problem." << endl;
+      
+    }
+    
+}
+void CAdjMeanFlowIteration::Iterate(COutput *output,
+                                    CIntegration ***integration_container,
+                                    CGeometry ***geometry_container,
+                                    CSolver ****solver_container,
+                                    CNumerics *****numerics_container,
+                                    CConfig **config_container,
+                                    CSurfaceMovement **surface_movement,
+                                    CVolumetricMovement **grid_movement,
+                                    CFreeFormDefBox*** FFDBox,
+                                    unsigned short val_iZone) {
+  
+  unsigned long IntIter = 0; config_container[ZONE_0]->SetIntIter(IntIter);
+  unsigned long ExtIter = config_container[ZONE_0]->GetExtIter();
+    
+    /*--- Set the value of the internal iteration ---*/
+    
+    IntIter = ExtIter;
+  if ((config_container[val_iZone]->GetUnsteady_Simulation() == DT_STEPPING_1ST) ||
+      (config_container[val_iZone]->GetUnsteady_Simulation() == DT_STEPPING_2ND)) {
+      IntIter = 0;
+    }
+    
+  if (config_container[val_iZone]->GetKind_Solver() == ADJ_EULER)
+    config_container[val_iZone]->SetGlobalParam(ADJ_EULER, RUNTIME_ADJFLOW_SYS, ExtIter);
+  if (config_container[val_iZone]->GetKind_Solver() == ADJ_NAVIER_STOKES)
+    config_container[val_iZone]->SetGlobalParam(ADJ_NAVIER_STOKES, RUNTIME_ADJFLOW_SYS, ExtIter);
+  if (config_container[val_iZone]->GetKind_Solver() == ADJ_RANS)
+    config_container[val_iZone]->SetGlobalParam(ADJ_RANS, RUNTIME_ADJFLOW_SYS, ExtIter);
+    
+    /*--- Iteration of the flow adjoint problem ---*/
+    
+  integration_container[val_iZone][ADJFLOW_SOL]->MultiGrid_Iteration(geometry_container, solver_container, numerics_container,
+                                                                     config_container, RUNTIME_ADJFLOW_SYS, IntIter, val_iZone);
+    
+    /*--- Iteration of the turbulence model adjoint ---*/
+    
+  if ((config_container[val_iZone]->GetKind_Solver() == ADJ_RANS) && (!config_container[val_iZone]->GetFrozen_Visc())) {
+      
+    /*--- Adjoint turbulence model solution ---*/
+      
+    config_container[val_iZone]->SetGlobalParam(ADJ_RANS, RUNTIME_ADJTURB_SYS, ExtIter);
+    integration_container[val_iZone][ADJTURB_SOL]->SingleGrid_Iteration(geometry_container, solver_container, numerics_container,
+                                                                        config_container, RUNTIME_ADJTURB_SYS, IntIter, val_iZone);
+    
+  }
+  
+  /*--- Dual time stepping strategy ---*/
+  
+  if ((config_container[val_iZone]->GetUnsteady_Simulation() == DT_STEPPING_1ST) ||
+      (config_container[val_iZone]->GetUnsteady_Simulation() == DT_STEPPING_2ND)) {
+    
+    for (IntIter = 1; IntIter < config_container[val_iZone]->GetUnst_nIntIter(); IntIter++) {
+      
+      /*--- Write the convergence history (only screen output) ---*/
+      
+      output->SetConvHistory_Body(NULL, geometry_container, solver_container, config_container, integration_container, true, 0.0, val_iZone);
+      
+      /*--- Set the value of the internal iteration ---*/
+      
+      config_container[val_iZone]->SetIntIter(IntIter);
+      
+      /*--- All zones must be advanced and coupled with each pseudo timestep ---*/
+      
+      integration_container[val_iZone][ADJFLOW_SOL]->MultiGrid_Iteration(geometry_container, solver_container, numerics_container,
+                                                                         config_container, RUNTIME_ADJFLOW_SYS, IntIter, val_iZone);
+      
+      /*--- Check to see if the convergence criteria has been met ---*/
+      
+      if (integration_container[val_iZone][ADJFLOW_SOL]->GetConvergence()) break;
+    }
+    
+  }
+  
+}
+void CAdjMeanFlowIteration::Update(COutput *output,
+                                   CIntegration ***integration_container,
+                                   CGeometry ***geometry_container,
+                                   CSolver ****solver_container,
+                                   CNumerics *****numerics_container,
+                                   CConfig **config_container,
+                                   CSurfaceMovement **surface_movement,
+                                   CVolumetricMovement **grid_movement,
+                                   CFreeFormDefBox*** FFDBox,
+                                   unsigned short val_iZone)      {
+  
+  su2double Physical_dt, Physical_t;
+  unsigned short iMesh;
+  unsigned long ExtIter = config_container[ZONE_0]->GetExtIter();
+  
+  /*--- Dual time stepping strategy ---*/
+  
+  if ((config_container[val_iZone]->GetUnsteady_Simulation() == DT_STEPPING_1ST) ||
+      (config_container[val_iZone]->GetUnsteady_Simulation() == DT_STEPPING_2ND)) {
+      
+      /*--- Update dual time solver ---*/
+      
+    for (iMesh = 0; iMesh <= config_container[val_iZone]->GetnMGLevels(); iMesh++) {
+      integration_container[val_iZone][ADJFLOW_SOL]->SetDualTime_Solver(geometry_container[val_iZone][iMesh], solver_container[val_iZone][iMesh][ADJFLOW_SOL], config_container[val_iZone], iMesh);
+      integration_container[val_iZone][ADJFLOW_SOL]->SetConvergence(false);
+      }
+      
+    Physical_dt = config_container[val_iZone]->GetDelta_UnstTime(); Physical_t  = (ExtIter+1)*Physical_dt;
+    if (Physical_t >=  config_container[val_iZone]->GetTotal_UnstTime()) integration_container[val_iZone][ADJFLOW_SOL]->SetConvergence(true);
+      
+    }
+  }
+  
+void CAdjMeanFlowIteration::Monitor()     { }
+void CAdjMeanFlowIteration::Output()      { }
+void CAdjMeanFlowIteration::Postprocess() { }
+
+CDiscAdjMeanFlowIteration::CDiscAdjMeanFlowIteration(CConfig *config) : CIteration(config), CurrentRecording(NONE){
+
+  meanflow_iteration = new CMeanFlowIteration(config);
+
+  turbulent = config->GetKind_Solver() == DISC_ADJ_RANS;
+
+}
+
+CDiscAdjMeanFlowIteration::~CDiscAdjMeanFlowIteration(void) { }
+void CDiscAdjMeanFlowIteration::Preprocess(COutput *output,
+                                           CIntegration ***integration_container,
+                                           CGeometry ***geometry_container,
+                                           CSolver ****solver_container,
+                                           CNumerics *****numerics_container,
+                                           CConfig **config_container,
+                                           CSurfaceMovement **surface_movement,
+                                           CVolumetricMovement **grid_movement,
+                                           CFreeFormDefBox*** FFDBox,
+                                           unsigned short val_iZone) {
+
+  unsigned short ExtIter = config_container[val_iZone]->GetExtIter();
+
+  int rank = MASTER_NODE;
+#ifdef HAVE_MPI
+  MPI_Comm_rank(MPI_COMM_WORLD, &rank);
+#endif
+
+  if (CurrentRecording != FLOW_VARIABLES){
+
+    if ((rank == MASTER_NODE) && (ExtIter == 0)){
+      cout << "Direct iteration to store computational graph." << endl;
+    }
+
+    /* --- Record one mean flow iteration with flow variables as input --- */
+
+    SetRecording(output, integration_container, geometry_container, solver_container, numerics_container,
+                 config_container, surface_movement, grid_movement, FFDBox, val_iZone, FLOW_VARIABLES);
+
+    /*--- Print residuals in the first iteration ---*/
+
+    if (rank == MASTER_NODE && ExtIter == 0){
+      cout << "log10[RMS Density]: "<< log10(solver_container[val_iZone][MESH_0][FLOW_SOL]->GetRes_RMS(0))
+           <<", Drag: " <<solver_container[val_iZone][MESH_0][FLOW_SOL]->GetTotal_CDrag()
+          <<", Lift: " << solver_container[val_iZone][MESH_0][FLOW_SOL]->GetTotal_CLift() << "." << endl;
+
+      if (turbulent){
+        cout << "log10[RMS k]: " << log10(solver_container[val_iZone][MESH_0][TURB_SOL]->GetRes_RMS(0)) << endl;
+      }
+    }
+  }
+}
+void CDiscAdjMeanFlowIteration::Iterate(COutput *output,
+                                        CIntegration ***integration_container,
+                                        CGeometry ***geometry_container,
+                                        CSolver ****solver_container,
+                                        CNumerics *****numerics_container,
+                                        CConfig **config_container,
+                                        CSurfaceMovement **surface_movement,
+                                        CVolumetricMovement **volume_grid_movement,
+                                        CFreeFormDefBox*** FFDBox,
+                                        unsigned short val_iZone) {
+  
+  unsigned long ExtIter = config_container[ZONE_0]->GetExtIter();
+    
+  /*--- Set the adjoint values of the flow and objective function ---*/
+
+  InitializeAdjoint(solver_container, geometry_container, config_container, val_iZone);
+
+  /*--- Run the adjoint computation ---*/
+  
+  AD::ComputeAdjoint();
+  
+  /*--- Extract the adjoints of the conservative input variables and store them for the next iteration ---*/
+
+  solver_container[val_iZone][MESH_0][ADJFLOW_SOL]->ExtractAdjoint_Solution(geometry_container[val_iZone][MESH_0],
+                                                                  config_container[val_iZone]);
+
+  solver_container[val_iZone][MESH_0][ADJFLOW_SOL]->ExtractAdjoint_Variables(geometry_container[val_iZone][MESH_0],
+                                                                  config_container[val_iZone]);
+
+  if (config_container[ZONE_0]->GetKind_Solver() == DISC_ADJ_RANS) {
+    solver_container[val_iZone][MESH_0][ADJTURB_SOL]->ExtractAdjoint_Solution(geometry_container[val_iZone][MESH_0],
+                                                                              config_container[val_iZone]);
+  }
+    
+  /*--- Clear all adjoints to re-use the stored computational graph in the next iteration ---*/
+        
+  AD::ClearAdjoints();
+
+  /*--- Set the convergence criteria (only residual possible) ---*/
+
+  integration_container[val_iZone][ADJFLOW_SOL]->Convergence_Monitoring(geometry_container[val_iZone][MESH_0],config_container[val_iZone],
+                                                                         ExtIter,log10(solver_container[val_iZone][MESH_0][ADJFLOW_SOL]->GetRes_RMS(0)), MESH_0);
+
+  if (((unsigned short)(ExtIter+1) >= config_container[val_iZone]->GetnExtIter()) ||
+      ((ExtIter % config_container[val_iZone]->GetWrt_Sol_Freq() == 0))){
+
+    /* --- Record one mean flow iteration with geometry variables as input --- */
+
+    SetRecording(output, integration_container, geometry_container, solver_container, numerics_container,
+                 config_container, surface_movement, volume_grid_movement, FFDBox, val_iZone, GEOMETRY_VARIABLES);
+
+    /*--- Set the adjoint values of the flow and objective function ---*/
+
+    InitializeAdjoint(solver_container, geometry_container, config_container, val_iZone);
+
+    /*--- Run the adjoint computation ---*/
+
+    AD::ComputeAdjoint();
+
+    /* --- Extract the sensitivities (adjoint of node coordinates) ---*/
+
+    solver_container[val_iZone][MESH_0][ADJFLOW_SOL]->SetSensitivity(geometry_container[val_iZone][MESH_0],config_container[val_iZone]);
+    
+  }
+  
+}
+
+void CDiscAdjMeanFlowIteration::SetRecording(COutput *output,
+                                       CIntegration ***integration_container,
+                                       CGeometry ***geometry_container,
+                                       CSolver ****solver_container,
+                                       CNumerics *****numerics_container,
+                                       CConfig **config_container,
+                                       CSurfaceMovement **surface_movement,
+                                       CVolumetricMovement **grid_movement,
+                                       CFreeFormDefBox*** FFDBox,
+                                       unsigned short val_iZone,
+                                       unsigned short kind_recording)      {
+
+  unsigned short iMesh;
+
+  /*--- Reset the tape ---*/
+
+  AD::Reset();
+
+  /*--- Update geometry to set all indices to zero --- */
+
+  geometry_container[val_iZone][MESH_0]->UpdateGeometry(geometry_container[val_iZone], config_container[val_iZone]);
+
+  /*--- Run one iteration while tape is passive - this clears all indices ---*/
+
+  meanflow_iteration->Iterate(output,integration_container,geometry_container,solver_container,numerics_container,
+                              config_container,surface_movement,grid_movement,FFDBox,val_iZone);
+
+  /*--- Prepare for recording --- */
+
+  for (iMesh = 0; iMesh <= config_container[val_iZone]->GetnMGLevels(); iMesh++){
+
+    solver_container[val_iZone][iMesh][ADJFLOW_SOL]->SetRecording(geometry_container[val_iZone][MESH_0], config_container[val_iZone], kind_recording);
+
+    if (turbulent){
+      solver_container[val_iZone][iMesh][ADJTURB_SOL]->SetRecording(geometry_container[val_iZone][MESH_0], config_container[val_iZone], kind_recording);
+    }
+  }
+
+  /*--- Start the recording of all operations ---*/
+
+  AD::StartRecording();
+
+  /*--- Register flow variables and compute coupling or update the geometry --- */
+
+  RegisterInput(solver_container, geometry_container, config_container, val_iZone, kind_recording);
+
+  /* --- Run the direct iteration --- */
+
+  meanflow_iteration->Iterate(output,integration_container,geometry_container,solver_container,numerics_container,
+                              config_container,surface_movement,grid_movement,FFDBox, val_iZone);
+
+  /*--- Register flow variables and objective function as output ---*/
+
+  RegisterOutput(solver_container, geometry_container, config_container, val_iZone);
+
+  /*--- Stop the recording ---*/
+
+  AD::StopRecording();
+
+  /*--- Set the recording status ---*/
+
+  CurrentRecording = kind_recording;
+}
+
+    
+void CDiscAdjMeanFlowIteration::RegisterInput(CSolver ****solver_container, CGeometry ***geometry_container, CConfig **config_container, unsigned short iZone, unsigned short kind_recording){
+
+
+  if (kind_recording == FLOW_VARIABLES){
+
+      /*--- Register flow and turbulent variables as input ---*/
+
+      solver_container[iZone][MESH_0][ADJFLOW_SOL]->RegisterSolution(geometry_container[iZone][MESH_0], config_container[iZone]);
+
+      solver_container[iZone][MESH_0][ADJFLOW_SOL]->RegisterVariables(geometry_container[iZone][MESH_0], config_container[iZone]);
+
+      if (turbulent){
+        solver_container[iZone][MESH_0][ADJTURB_SOL]->RegisterSolution(geometry_container[iZone][MESH_0], config_container[iZone]);
+    }
+
+      /*--- Compute coupling between flow and turbulent equations ---*/
+
+      if (turbulent){
+        solver_container[iZone][MESH_0][FLOW_SOL]->SetPrimitive_Variables(solver_container[iZone][MESH_0], config_container[iZone], false);
+        solver_container[iZone][MESH_0][TURB_SOL]->Postprocessing(geometry_container[iZone][MESH_0],solver_container[iZone][MESH_0], config_container[iZone], MESH_0);
+      }
+    }
+  else if (kind_recording == GEOMETRY_VARIABLES){
+  
+      /*--- Register node coordinates as input ---*/
+  
+      geometry_container[iZone][MESH_0]->RegisterCoordinates(config_container[iZone]);
+  
+      /*--- Update geometry to get the influence on other geometry variables (normals, volume etc) --- */
+    
+      geometry_container[iZone][MESH_0]->UpdateGeometry(geometry_container[iZone], config_container[iZone]);
+
+    }
+      
+      }
+
+void CDiscAdjMeanFlowIteration::RegisterOutput(CSolver ****solver_container, CGeometry ***geometry_container, CConfig **config_container, unsigned short iZone){
+
+  /*--- Register objective function as output of the iteration ---*/
+
+  solver_container[iZone][MESH_0][ADJFLOW_SOL]->RegisterObj_Func(config_container[iZone]);
+
+  /*--- Register conservative variables as output of the iteration ---*/
+
+  solver_container[iZone][MESH_0][ADJFLOW_SOL]->RegisterOutput(geometry_container[iZone][MESH_0],config_container[iZone]);
+
+      if (turbulent){
+    solver_container[iZone][MESH_0][ADJTURB_SOL]->RegisterOutput(geometry_container[iZone][MESH_0],
+                                                                     config_container[iZone]);
+    }
+  }
+  
+void CDiscAdjMeanFlowIteration::InitializeAdjoint(CSolver ****solver_container, CGeometry ***geometry_container, CConfig **config_container, unsigned short iZone){
+  
+  /*--- Initialize the adjoint of the objective function (typically with 1.0) ---*/
+  
+  solver_container[iZone][MESH_0][ADJFLOW_SOL]->SetAdj_ObjFunc(geometry_container[iZone][MESH_0], config_container[iZone]);
+  
+  /*--- Initialize the adjoints the conservative variables ---*/
+
+  solver_container[iZone][MESH_0][ADJFLOW_SOL]->SetAdjoint_Output(geometry_container[iZone][MESH_0],
+                                                                  config_container[iZone]);
+
+  if (turbulent){
+    solver_container[iZone][MESH_0][ADJTURB_SOL]->SetAdjoint_Output(geometry_container[iZone][MESH_0],
+                                                                   config_container[iZone]);
+  }
+}
+void CDiscAdjMeanFlowIteration::Update(COutput *output,
+                                       CIntegration ***integration_container,
+                                       CGeometry ***geometry_container,
+                                       CSolver ****solver_container,
+                                       CNumerics *****numerics_container,
+                                       CConfig **config_container,
+                                       CSurfaceMovement **surface_movement,
+                                       CVolumetricMovement **grid_movement,
+                                       CFreeFormDefBox*** FFDBox,
+                                       unsigned short val_iZone)      { }
+void CDiscAdjMeanFlowIteration::Monitor()     { }
+void CDiscAdjMeanFlowIteration::Output()      { }
+void CDiscAdjMeanFlowIteration::Postprocess() { }
+
+//! TDE: old iteration routines. These will eventually be removed.
+
+void MeanFlowIteration(COutput *output,
+                       CIntegration ***integration_container,
+                       CGeometry ***geometry_container,
+                       CSolver ****solver_container,
+                       CNumerics *****numerics_container,
+                       CConfig **config_container,
+                       CSurfaceMovement **surface_movement,
+                       CVolumetricMovement **grid_movement,
+                       CFreeFormDefBox*** FFDBox) {
+  
+  su2double Physical_dt, Physical_t;
+  unsigned short iMesh, iZone;
+  
+  bool time_spectral = (config_container[ZONE_0]->GetUnsteady_Simulation() == TIME_SPECTRAL);
+  unsigned short nZone = geometry_container[ZONE_0][MESH_0]->GetnZone();
+  if (time_spectral) {
+    nZone = config_container[ZONE_0]->GetnTimeInstances();
+  }
+  unsigned long IntIter = 0; config_container[ZONE_0]->SetIntIter(IntIter);
+  unsigned long ExtIter = config_container[ZONE_0]->GetExtIter();
+  
+#ifdef HAVE_MPI
+  int rank;
+  MPI_Comm_rank(MPI_COMM_WORLD, &rank);
+#endif
+  
+  /*--- Set the initial condition ---*/
+  
+  for (iZone = 0; iZone < nZone; iZone++)
+    solver_container[iZone][MESH_0][FLOW_SOL]->SetInitialCondition(geometry_container[iZone], solver_container[iZone], config_container[iZone], ExtIter);
+  
+  /*--- Initial set up for unsteady problems with dynamic meshes. ---*/
+  
+  for (iZone = 0; iZone < nZone; iZone++) {
+    
+    /*--- Dynamic mesh update ---*/
+    
+    if ((config_container[iZone]->GetGrid_Movement()) && (!time_spectral)) {
+      SetGrid_Movement(geometry_container[iZone], surface_movement[iZone], grid_movement[iZone], FFDBox[iZone], solver_container[iZone], config_container[iZone], iZone, IntIter, ExtIter);
+    }
+    
+    /*--- Apply a Wind Gust ---*/
+    
+    if (config_container[ZONE_0]->GetWind_Gust()) {
+      //SetWind_GustField(config_container[iZone], geometry_container[iZone], solver_container[iZone]);
+    }
+  }
+  
+  for (iZone = 0; iZone < nZone; iZone++) {
+    
+    /*--- Set the value of the internal iteration ---*/
+    
+    IntIter = ExtIter;
+    if ((config_container[iZone]->GetUnsteady_Simulation() == DT_STEPPING_1ST) ||
+        (config_container[iZone]->GetUnsteady_Simulation() == DT_STEPPING_2ND)) IntIter = 0;
+    
+    /*--- Update global parameters ---*/
+    
+    if ((config_container[iZone]->GetKind_Solver() == EULER) ||
+        (config_container[iZone]->GetKind_Solver() == DISC_ADJ_EULER)) {
+      config_container[iZone]->SetGlobalParam(EULER, RUNTIME_FLOW_SYS, ExtIter);
+    }
+    if ((config_container[iZone]->GetKind_Solver() == NAVIER_STOKES) ||
+        (config_container[iZone]->GetKind_Solver() == DISC_ADJ_NAVIER_STOKES)) {
+      config_container[iZone]->SetGlobalParam(NAVIER_STOKES, RUNTIME_FLOW_SYS, ExtIter);
+    }
+    if ((config_container[iZone]->GetKind_Solver() == RANS) ||
+        (config_container[iZone]->GetKind_Solver() == DISC_ADJ_RANS)) {
+      config_container[iZone]->SetGlobalParam(RANS, RUNTIME_FLOW_SYS, ExtIter);
+    }
+    
+    /*--- Solve the Euler, Navier-Stokes or Reynolds-averaged Navier-Stokes (RANS) equations (one iteration) ---*/
+    
+    integration_container[iZone][FLOW_SOL]->MultiGrid_Iteration(geometry_container, solver_container, numerics_container,
+                                                                config_container, RUNTIME_FLOW_SYS, IntIter, iZone);
+    
+    if ((config_container[iZone]->GetKind_Solver() == RANS) ||
+        (config_container[iZone]->GetKind_Solver() == DISC_ADJ_RANS)) {
+      
+      /*--- Solve the turbulence model ---*/
+      
+      config_container[iZone]->SetGlobalParam(RANS, RUNTIME_TURB_SYS, ExtIter);
+      integration_container[iZone][TURB_SOL]->SingleGrid_Iteration(geometry_container, solver_container, numerics_container,
+                                                                   config_container, RUNTIME_TURB_SYS, IntIter, iZone);
+      
+      /*--- Solve transition model ---*/
+      
+      if (config_container[iZone]->GetKind_Trans_Model() == LM) {
+        config_container[iZone]->SetGlobalParam(RANS, RUNTIME_TRANS_SYS, ExtIter);
+        integration_container[iZone][TRANS_SOL]->SingleGrid_Iteration(geometry_container, solver_container, numerics_container,
+                                                                      config_container, RUNTIME_TRANS_SYS, IntIter, iZone);
+      }
+      
+    }
+    
+    /*--- Compute & store time-spectral source terms across all zones ---*/
+    
+    //    if (time_spectral)
+    //      SetTimeSpectral(geometry_container, solver_container, config_container, nZone, (iZone+1)%nZone);
+    
+  }
+  
+  /*--- Dual time stepping strategy ---*/
+  
+  if ((config_container[ZONE_0]->GetUnsteady_Simulation() == DT_STEPPING_1ST) ||
+      (config_container[ZONE_0]->GetUnsteady_Simulation() == DT_STEPPING_2ND)) {
+    
+    for (IntIter = 1; IntIter < config_container[ZONE_0]->GetUnst_nIntIter(); IntIter++) {
+      
+      /*--- Write the convergence history (only screen output) ---*/
+      
+      output->SetConvHistory_Body(NULL, geometry_container, solver_container, config_container, integration_container, true, 0.0, ZONE_0);
+      
+      /*--- Set the value of the internal iteration ---*/
+      
+      config_container[ZONE_0]->SetIntIter(IntIter);
+      
+      /*--- All zones must be advanced and coupled with each pseudo timestep. ---*/
+      
+      for (iZone = 0; iZone < nZone; iZone++) {
+        
+        /*--- Pseudo-timestepping for the Euler, Navier-Stokes or Reynolds-averaged Navier-Stokes equations ---*/
+        
+        if ((config_container[iZone]->GetKind_Solver() == EULER) ||
+            (config_container[iZone]->GetKind_Solver() == DISC_ADJ_EULER)) {
+          config_container[iZone]->SetGlobalParam(EULER, RUNTIME_FLOW_SYS, ExtIter);
+        }
+        if ((config_container[iZone]->GetKind_Solver() == NAVIER_STOKES) ||
+            (config_container[iZone]->GetKind_Solver() == DISC_ADJ_NAVIER_STOKES)) {
+          config_container[iZone]->SetGlobalParam(NAVIER_STOKES, RUNTIME_FLOW_SYS, ExtIter);
+        }
+        if ((config_container[iZone]->GetKind_Solver() == RANS) ||
+            (config_container[iZone]->GetKind_Solver() == DISC_ADJ_RANS)) {
+          config_container[iZone]->SetGlobalParam(RANS, RUNTIME_FLOW_SYS, ExtIter);
+        }
+        
+        /*--- Solve the Euler, Navier-Stokes or Reynolds-averaged Navier-Stokes (RANS) equations (one iteration) ---*/
+        
+        integration_container[iZone][FLOW_SOL]->MultiGrid_Iteration(geometry_container, solver_container, numerics_container,
+                                                                    config_container, RUNTIME_FLOW_SYS, IntIter, iZone);
+        
+        /*--- Pseudo-timestepping the turbulence model ---*/
+        
+        if ((config_container[iZone]->GetKind_Solver() == RANS) ||
+            (config_container[iZone]->GetKind_Solver() == DISC_ADJ_RANS)) {
+          
+          /*--- Solve the turbulence model ---*/
+          
+          config_container[iZone]->SetGlobalParam(RANS, RUNTIME_TURB_SYS, ExtIter);
+          integration_container[iZone][TURB_SOL]->SingleGrid_Iteration(geometry_container, solver_container, numerics_container,
+                                                                       config_container, RUNTIME_TURB_SYS, IntIter, iZone);
+          
+          /*--- Solve transition model ---*/
+          
+          if (config_container[iZone]->GetKind_Trans_Model() == LM) {
+            config_container[iZone]->SetGlobalParam(RANS, RUNTIME_TRANS_SYS, ExtIter);
+            integration_container[iZone][TRANS_SOL]->SingleGrid_Iteration(geometry_container, solver_container, numerics_container,
+                                                                          config_container, RUNTIME_TRANS_SYS, IntIter, iZone);
+          }
+          
+        }
+        
+        /*--- Call Dynamic mesh update if AEROELASTIC motion was specified ---*/
+        if ((config_container[ZONE_0]->GetGrid_Movement()) && (config_container[ZONE_0]->GetAeroelastic_Simulation())) {
+          SetGrid_Movement(geometry_container[iZone], surface_movement[iZone], grid_movement[iZone], FFDBox[iZone],
+                           solver_container[iZone], config_container[iZone], iZone, IntIter, ExtIter);
+          /*--- Apply a Wind Gust ---*/
+          if (config_container[ZONE_0]->GetWind_Gust()) {
+            //if (IntIter % config_container[iZone]->GetAeroelasticIter() ==0)
+            //  SetWind_GustField(config_container[iZone], geometry_container[iZone], solver_container[iZone]);
+          }
+        }
+      }
+      
+      if (integration_container[ZONE_0][FLOW_SOL]->GetConvergence()) break;
+      
+    }
+    
+    for (iZone = 0; iZone < nZone; iZone++) {
+      
+      /*--- Update dual time solver on all mesh levels ---*/
+      
+      for (iMesh = 0; iMesh <= config_container[iZone]->GetnMGLevels(); iMesh++) {
+        integration_container[iZone][FLOW_SOL]->SetDualTime_Solver(geometry_container[iZone][iMesh], solver_container[iZone][iMesh][FLOW_SOL], config_container[iZone], iMesh);
+        integration_container[iZone][FLOW_SOL]->SetConvergence(false);
+      }
+      
+      /*--- Update dual time solver for the turbulence model ---*/
+      
+      if ((config_container[iZone]->GetKind_Solver() == RANS) ||
+          (config_container[iZone]->GetKind_Solver() == DISC_ADJ_RANS)) {
+        integration_container[iZone][TURB_SOL]->SetDualTime_Solver(geometry_container[iZone][MESH_0], solver_container[iZone][MESH_0][TURB_SOL], config_container[iZone], MESH_0);
+        integration_container[iZone][TURB_SOL]->SetConvergence(false);
+      }
+      
+      /*--- Update dual time solver for the transition model ---*/
+      
+      if (config_container[iZone]->GetKind_Trans_Model() == LM) {
+        integration_container[iZone][TRANS_SOL]->SetDualTime_Solver(geometry_container[iZone][MESH_0], solver_container[iZone][MESH_0][TRANS_SOL], config_container[iZone], MESH_0);
+        integration_container[iZone][TRANS_SOL]->SetConvergence(false);
+      }
+      
+      /*--- Verify convergence criteria (based on total time) ---*/
+      
+      Physical_dt = config_container[iZone]->GetDelta_UnstTime();
+      Physical_t  = (ExtIter+1)*Physical_dt;
+      if (Physical_t >=  config_container[iZone]->GetTotal_UnstTime())
+        integration_container[iZone][FLOW_SOL]->SetConvergence(true);
+      
+    }
+    
+  }
+  
+}
+
+void FluidStructureIteration(COutput *output, CIntegration ***integration_container, CGeometry ***geometry_container,
+                             CSolver ****solver_container, CNumerics *****numerics_container, CConfig **config_container,
+                             CSurfaceMovement **surface_movement, CVolumetricMovement **grid_movement, CFreeFormDefBox*** FFDBox,
+                             unsigned long iFluidIt, unsigned long nFluidIt) {
+  
+  su2double Physical_dt, Physical_t;
+  unsigned short iMesh;
+  unsigned long IntIter = 0; config_container[ZONE_0]->SetIntIter(IntIter);
+  unsigned long IntIter_Struct = 0; config_container[ZONE_1]->SetIntIter(IntIter_Struct);
+  unsigned long iFSIIter = 0;
+  unsigned long nFSIIter = config_container[ZONE_0]->GetnIterFSI();
+  unsigned long ExtIter = config_container[ZONE_0]->GetExtIter();
+  
+  unsigned short SolContainer_Position_fea = config_container[ZONE_1]->GetContainerPosition(RUNTIME_FEA_SYS);
+  
+  /*------------- Structural predictor for displacements ------------*/
+  
+  /*--- Predict structural displacement --*/
+  solver_container[ZONE_1][MESH_0][FEA_SOL]->PredictStruct_Displacement(geometry_container[ZONE_1], config_container[ZONE_1],
+                                                                        solver_container[ZONE_1]);
+  
+  
+  while (iFSIIter<nFSIIter){
+    
+    /*------------------------ Mesh movement --------------------------*/
+    
+    /*--- Update the the flow geometry (ZONE 0) --*/
+    
+    solver_container[ZONE_0][MESH_0][FLOW_SOL]->SetFlow_Displacement(geometry_container[ZONE_0], grid_movement[ZONE_0],
+                                                                     config_container[ZONE_0], config_container[ZONE_1],
+                                                                     geometry_container[ZONE_1], solver_container[ZONE_1]);
+    
+    /*---------------------- Fluid iteration --------------------------*/
+    
+    /*--- Set the initial condition ---*/
+    
+    solver_container[ZONE_0][MESH_0][FLOW_SOL]->SetInitialCondition(geometry_container[ZONE_0], solver_container[ZONE_0], config_container[ZONE_0], ExtIter);
+    
+    /*--- Apply a Wind Gust ---*/
+    
+    if (config_container[ZONE_0]->GetWind_Gust()){
+      //SetWind_GustField(config_container[ZONE_0],geometry_container[ZONE_0],solver_container[ZONE_0]);
+    }
+    
+    /*--- Set the value of the internal iteration ---*/
+    
+    IntIter = ExtIter;
+    
+    if ((config_container[ZONE_0]->GetUnsteady_Simulation() == DT_STEPPING_1ST) ||
+        (config_container[ZONE_0]->GetUnsteady_Simulation() == DT_STEPPING_2ND)) IntIter = 0;
+    
+    /*--- Update global parameters ---*/
+    
+    if (config_container[ZONE_0]->GetKind_Solver() == EULER){
+      config_container[ZONE_0]->SetGlobalParam(EULER, RUNTIME_FLOW_SYS, ExtIter);
+    }
+    if (config_container[ZONE_0]->GetKind_Solver() == NAVIER_STOKES){
+      config_container[ZONE_0]->SetGlobalParam(NAVIER_STOKES, RUNTIME_FLOW_SYS, ExtIter);
+    }
+    if (config_container[ZONE_0]->GetKind_Solver() == RANS){
+      config_container[ZONE_0]->SetGlobalParam(RANS, RUNTIME_FLOW_SYS, ExtIter);
+    }
+    
+    /*--- Solve the Euler, Navier-Stokes or Reynolds-averaged Navier-Stokes (RANS) equations (one iteration) ---*/
+    
+    integration_container[ZONE_0][FLOW_SOL]->MultiGrid_Iteration(geometry_container, solver_container, numerics_container,
+                                                                 config_container, RUNTIME_FLOW_SYS, IntIter, ZONE_0);
+    
+    if (config_container[ZONE_0]->GetKind_Solver() == RANS) {
+      
+      /*--- Solve the turbulence model ---*/
+      
+      config_container[ZONE_0]->SetGlobalParam(RANS, RUNTIME_TURB_SYS, ExtIter);
+      integration_container[ZONE_0][TURB_SOL]->SingleGrid_Iteration(geometry_container, solver_container, numerics_container,
+                                                                    config_container, RUNTIME_TURB_SYS, IntIter, ZONE_0);
+      
+      /*--- Solve transition model ---*/
+      
+      if (config_container[ZONE_0]->GetKind_Trans_Model() == LM) {
+        config_container[ZONE_0]->SetGlobalParam(RANS, RUNTIME_TRANS_SYS, ExtIter);
+        integration_container[ZONE_0][TRANS_SOL]->SingleGrid_Iteration(geometry_container, solver_container, numerics_container,
+                                                                       config_container, RUNTIME_TRANS_SYS, IntIter, ZONE_0);
+      }
+      
+    }
+    
+    /*--- Dual time stepping strategy ---*/
+    
+    if ((config_container[ZONE_0]->GetUnsteady_Simulation() == DT_STEPPING_1ST) ||
+        (config_container[ZONE_0]->GetUnsteady_Simulation() == DT_STEPPING_2ND)) {
+      
+      for(IntIter = 1; IntIter < config_container[ZONE_0]->GetUnst_nIntIter(); IntIter++) {
+        
+        /*--- Write the convergence history (only screen output) ---*/
+        
+        output->SetConvHistory_Body(NULL, geometry_container, solver_container, config_container, integration_container, true, 0.0, ZONE_0);
+        
+        /*--- Set the value of the internal iteration ---*/
+        
+        config_container[ZONE_0]->SetIntIter(IntIter);
+        
+        /*--- Pseudo-timestepping for the Euler, Navier-Stokes or Reynolds-averaged Navier-Stokes equations ---*/
+        
+        if (config_container[ZONE_0]->GetKind_Solver() == EULER)
+          config_container[ZONE_0]->SetGlobalParam(EULER, RUNTIME_FLOW_SYS, ExtIter);
+        if (config_container[ZONE_0]->GetKind_Solver() == NAVIER_STOKES)
+          config_container[ZONE_0]->SetGlobalParam(NAVIER_STOKES, RUNTIME_FLOW_SYS, ExtIter);
+        if (config_container[ZONE_0]->GetKind_Solver() == RANS)
+          config_container[ZONE_0]->SetGlobalParam(RANS, RUNTIME_FLOW_SYS, ExtIter);
+        
+        /*--- Solve the Euler, Navier-Stokes or Reynolds-averaged Navier-Stokes (RANS) equations (one iteration) ---*/
+        
+        integration_container[ZONE_0][FLOW_SOL]->MultiGrid_Iteration(geometry_container, solver_container, numerics_container,
+                                                                     config_container, RUNTIME_FLOW_SYS, IntIter, ZONE_0);
+        
+        /*--- Pseudo-timestepping the turbulence model ---*/
+        
+        if (config_container[ZONE_0]->GetKind_Solver() == RANS) {
+          
+          /*--- Solve the turbulence model ---*/
+          
+          config_container[ZONE_0]->SetGlobalParam(RANS, RUNTIME_TURB_SYS, ExtIter);
+          integration_container[ZONE_0][TURB_SOL]->SingleGrid_Iteration(geometry_container, solver_container, numerics_container,
+                                                                        config_container, RUNTIME_TURB_SYS, IntIter, ZONE_0);
+          
+          /*--- Solve transition model ---*/
+          
+          if (config_container[ZONE_0]->GetKind_Trans_Model() == LM) {
+            config_container[ZONE_0]->SetGlobalParam(RANS, RUNTIME_TRANS_SYS, ExtIter);
+            integration_container[ZONE_0][TRANS_SOL]->SingleGrid_Iteration(geometry_container, solver_container, numerics_container,
+                                                                           config_container, RUNTIME_TRANS_SYS, IntIter, ZONE_0);
+          }
+        }
+        
+        if (integration_container[ZONE_0][FLOW_SOL]->GetConvergence()) break;
+        
+      }
+      
+    }
+    
+    /*-------------------- Structural iteration -----------------------*/
+    
+    /*--- Set the initial condition at the first iteration ---*/
+    
+    // solver_container[ZONE_1][MESH_0][FEA_SOL]->SetInitialCondition(geometry_container[ZONE_1], solver_container[ZONE_1], config_container[ZONE_1], ExtIter);
+    
+    /*--- Set the value of the internal iteration ---*/
+    
+    IntIter_Struct = ExtIter;
+    
+    /*--- FEA equations ---*/
+    
+    config_container[ZONE_1]->SetGlobalParam(LINEAR_ELASTICITY, RUNTIME_FEA_SYS, ExtIter);
+    
+    /*--- Update loads for the FEA model ---*/
+    
+    solver_container[ZONE_1][MESH_0][FEA_SOL]->SetFEA_Load(solver_container[ZONE_0], geometry_container[ZONE_1], geometry_container[ZONE_0],
+                                                           config_container[ZONE_1], config_container[ZONE_0], numerics_container[ZONE_1][MESH_0][SolContainer_Position_fea][VISC_TERM]);
+    
+    /*--- Run the iteration ---*/
+    
+    integration_container[ZONE_1][FEA_SOL]->Structural_Iteration(geometry_container, solver_container, numerics_container,
+                                                                 config_container, RUNTIME_FEA_SYS, IntIter_Struct, ZONE_1);
+    
+    /*-------------------- Aitken's relaxation ------------------------*/
+    
+    solver_container[ZONE_1][MESH_0][FEA_SOL]->ComputeAitken_Coefficient(geometry_container[ZONE_1], config_container[ZONE_1],
+                                                                         solver_container[ZONE_1], iFSIIter);
+    
+    
+    solver_container[ZONE_1][MESH_0][FEA_SOL]->SetAitken_Relaxation(geometry_container[ZONE_1], config_container[ZONE_1],
+                                                                    solver_container[ZONE_1]);
+    
+    /*-------------------- Check convergence --------------------------*/
+    
+    integration_container[ZONE_1][FEA_SOL]->Convergence_Monitoring_FSI(geometry_container[ZONE_1][MESH_0], config_container[ZONE_1],
+                                                                       solver_container[ZONE_1][MESH_0][FEA_SOL], iFSIIter);
+    
+    if (integration_container[ZONE_1][FEA_SOL]->GetConvergence_FSI()) break;
+    
+    /*--------------------- Update iFSIIter ---------------------------*/
+    
+    iFSIIter++;
+    
+  }
+  
+  if ((config_container[ZONE_0]->GetUnsteady_Simulation() == DT_STEPPING_1ST) ||
+      (config_container[ZONE_0]->GetUnsteady_Simulation() == DT_STEPPING_2ND)) {
+    
+    /*-------------------- Update fluid solver ------------------------*/
+    
+    /*--- Update dual time solver on all mesh levels ---*/
+    
+    for (iMesh = 0; iMesh <= config_container[ZONE_0]->GetnMGLevels(); iMesh++) {
+      integration_container[ZONE_0][FLOW_SOL]->SetDualTime_Solver(geometry_container[ZONE_0][iMesh], solver_container[ZONE_0][iMesh][FLOW_SOL], config_container[ZONE_0], iMesh);
+      integration_container[ZONE_0][FLOW_SOL]->SetConvergence(false);
+    }
+    
+    /*--- Update dual time solver for the turbulence model ---*/
+    
+    if (config_container[ZONE_0]->GetKind_Solver() == RANS) {
+      integration_container[ZONE_0][TURB_SOL]->SetDualTime_Solver(geometry_container[ZONE_0][MESH_0], solver_container[ZONE_0][MESH_0][TURB_SOL], config_container[ZONE_0], MESH_0);
+      integration_container[ZONE_0][TURB_SOL]->SetConvergence(false);
+    }
+    
+    /*--- Update dual time solver for the transition model ---*/
+    
+    if (config_container[ZONE_0]->GetKind_Trans_Model() == LM) {
+      integration_container[ZONE_0][TRANS_SOL]->SetDualTime_Solver(geometry_container[ZONE_0][MESH_0], solver_container[ZONE_0][MESH_0][TRANS_SOL], config_container[ZONE_0], MESH_0);
+      integration_container[ZONE_0][TRANS_SOL]->SetConvergence(false);
+    }
+    
+    /*--- Verify convergence criteria (based on total time) ---*/
+    
+    Physical_dt = config_container[ZONE_0]->GetDelta_UnstTime();
+    Physical_t  = (ExtIter+1)*Physical_dt;
+    if (Physical_t >=  config_container[ZONE_0]->GetTotal_UnstTime())
+      integration_container[ZONE_0][FLOW_SOL]->SetConvergence(true);
+    
+  }
+  
+  /*----------------- Update structural solver ----------------------*/
+  
+  integration_container[ZONE_1][FEA_SOL]->SetStructural_Solver(geometry_container[ZONE_1][MESH_0], solver_container[ZONE_1][MESH_0][FEA_SOL], config_container[ZONE_1], MESH_0);
+  
+  /*-----------------------------------------------------------------*/
+  /*--------------- Update convergence parameter --------------------*/
+  /*-----------------------------------------------------------------*/
+  
+  integration_container[ZONE_1][FEA_SOL]->SetConvergence_FSI(false);
+  
+  
+}
+
+void SetGrid_Movement(CGeometry **geometry_container, CSurfaceMovement *surface_movement,
+                      CVolumetricMovement *grid_movement, CFreeFormDefBox **FFDBox,
+                      CSolver ***solver_container, CConfig *config_container,
+                      unsigned short iZone, unsigned long IntIter, unsigned long ExtIter)   {
+  
+  unsigned short iDim, iMGlevel, nMGlevels = config_container->GetnMGLevels();
+  unsigned short Kind_Grid_Movement = config_container->GetKind_GridMovement(iZone);
+  unsigned long iPoint;
+  bool adjoint = config_container->GetAdjoint();
+  bool time_spectral = (config_container->GetUnsteady_Simulation() == TIME_SPECTRAL);
+  
+  /*--- For a time-spectral case, set "iteration number" to the zone number,
+   so that the meshes are positioned correctly for each instance. ---*/
+  if (time_spectral) {
+    ExtIter = iZone;
+    Kind_Grid_Movement = config_container->GetKind_GridMovement(ZONE_0);
+  }
+  
+  int rank = MASTER_NODE;
+#ifdef HAVE_MPI
+  MPI_Comm_rank(MPI_COMM_WORLD, &rank);
+#endif
+  
+  /*--- Perform mesh movement depending on specified type ---*/
+  switch (Kind_Grid_Movement) {
+      
+    case MOVING_WALL:
+      
+      /*--- Fixed wall velocities: set the grid velocities only one time
+       before the first iteration flow solver. ---*/
+      
+      if (ExtIter == 0) {
+        
+        if (rank == MASTER_NODE)
+          cout << endl << " Setting the moving wall velocities." << endl;
+        
+        surface_movement->Moving_Walls(geometry_container[MESH_0],
+                                       config_container, iZone, ExtIter);
+        
+        /*--- Update the grid velocities on the coarser multigrid levels after
+         setting the moving wall velocities for the finest mesh. ---*/
+        
+        grid_movement->UpdateMultiGrid(geometry_container, config_container);
+        
+      }
+      
+      break;
+      
+      
+    case ROTATING_FRAME:
+      
+      /*--- Steadily rotating frame: set the grid velocities just once
+       before the first iteration flow solver. ---*/
+      
+      if (ExtIter == 0) {
+        
+        if (rank == MASTER_NODE) {
+          cout << endl << " Setting rotating frame grid velocities";
+          cout << " for zone " << iZone << "." << endl;
+        }
+        
+        /*--- Set the grid velocities on all multigrid levels for a steadily
+         rotating reference frame. ---*/
+        
+        for (iMGlevel = 0; iMGlevel <= nMGlevels; iMGlevel++)
+          geometry_container[iMGlevel]->SetRotationalVelocity(config_container, iZone);
+        
+      }
+      
+      break;
+      
+    case STEADY_TRANSLATION:
+      
+      /*--- Set the translational velocity and hold the grid fixed during
+       the calculation (similar to rotating frame, but there is no extra
+       source term for translation). ---*/
+      
+      if (ExtIter == 0) {
+        
+        if (rank == MASTER_NODE)
+          cout << endl << " Setting translational grid velocities." << endl;
+        
+        /*--- Set the translational velocity on all grid levels. ---*/
+        
+        for (iMGlevel = 0; iMGlevel <= nMGlevels; iMGlevel++)
+          geometry_container[iMGlevel]->SetTranslationalVelocity(config_container);
+        
+      }
+      
+      break;
+      
+    case RIGID_MOTION:
+      
+      if (rank == MASTER_NODE) {
+        cout << endl << " Performing rigid mesh transformation." << endl;
+      }
+      
+      /*--- Move each node in the volume mesh using the specified type
+       of rigid mesh motion. These routines also compute analytic grid
+       velocities for the fine mesh. ---*/
+      
+      grid_movement->Rigid_Translation(geometry_container[MESH_0],
+                                       config_container, iZone, ExtIter);
+      grid_movement->Rigid_Plunging(geometry_container[MESH_0],
+                                    config_container, iZone, ExtIter);
+      grid_movement->Rigid_Pitching(geometry_container[MESH_0],
+                                    config_container, iZone, ExtIter);
+      grid_movement->Rigid_Rotation(geometry_container[MESH_0],
+                                    config_container, iZone, ExtIter);
+      
+      /*--- Update the multigrid structure after moving the finest grid,
+       including computing the grid velocities on the coarser levels. ---*/
+      
+      grid_movement->UpdateMultiGrid(geometry_container, config_container);
+      
+      break;
+      
+    case DEFORMING:
+      
+      if (rank == MASTER_NODE)
+        cout << endl << " Updating surface positions." << endl;
+      
+      /*--- Translating ---*/
+      
+      /*--- Compute the new node locations for moving markers ---*/
+      
+      surface_movement->Surface_Translating(geometry_container[MESH_0],
+                                            config_container, ExtIter, iZone);
+      /*--- Deform the volume grid around the new boundary locations ---*/
+      
+      if (rank == MASTER_NODE)
+        cout << " Deforming the volume grid." << endl;
+      grid_movement->SetVolume_Deformation(geometry_container[MESH_0],
+                                           config_container, true);
+      
+      /*--- Plunging ---*/
+      
+      /*--- Compute the new node locations for moving markers ---*/
+      
+      surface_movement->Surface_Plunging(geometry_container[MESH_0],
+                                         config_container, ExtIter, iZone);
+      /*--- Deform the volume grid around the new boundary locations ---*/
+      
+      if (rank == MASTER_NODE)
+        cout << " Deforming the volume grid." << endl;
+      grid_movement->SetVolume_Deformation(geometry_container[MESH_0],
+                                           config_container, true);
+      
+      /*--- Pitching ---*/
+      
+      /*--- Compute the new node locations for moving markers ---*/
+      
+      surface_movement->Surface_Pitching(geometry_container[MESH_0],
+                                         config_container, ExtIter, iZone);
+      /*--- Deform the volume grid around the new boundary locations ---*/
+      
+      if (rank == MASTER_NODE)
+        cout << " Deforming the volume grid." << endl;
+      grid_movement->SetVolume_Deformation(geometry_container[MESH_0],
+                                           config_container, true);
+      
+      /*--- Rotating ---*/
+      
+      /*--- Compute the new node locations for moving markers ---*/
+      
+      surface_movement->Surface_Rotating(geometry_container[MESH_0],
+                                         config_container, ExtIter, iZone);
+      /*--- Deform the volume grid around the new boundary locations ---*/
+      
+      if (rank == MASTER_NODE)
+        cout << " Deforming the volume grid." << endl;
+      grid_movement->SetVolume_Deformation(geometry_container[MESH_0],
+                                           config_container, true);
+      
+      /*--- Update the grid velocities on the fine mesh using finite
+       differencing based on node coordinates at previous times. ---*/
+      
+      if (!adjoint) {
+        if (rank == MASTER_NODE)
+          cout << " Computing grid velocities by finite differencing." << endl;
+        geometry_container[MESH_0]->SetGridVelocity(config_container, ExtIter);
+      }
+      
+      /*--- Update the multigrid structure after moving the finest grid,
+       including computing the grid velocities on the coarser levels. ---*/
+      
+      grid_movement->UpdateMultiGrid(geometry_container, config_container);
+      
+      break;
+      
+    case EXTERNAL: case EXTERNAL_ROTATION:
+      
+      /*--- Apply rigid rotation to entire grid first, if necessary ---*/
+      
+      if (Kind_Grid_Movement == EXTERNAL_ROTATION) {
+        if (rank == MASTER_NODE)
+          cout << " Updating node locations by rigid rotation." << endl;
+        grid_movement->Rigid_Rotation(geometry_container[MESH_0],
+                                      config_container, iZone, ExtIter);
+      }
+      
+      /*--- Load new surface node locations from external files ---*/
+      
+      if (rank == MASTER_NODE)
+        cout << " Updating surface locations from file." << endl;
+      surface_movement->SetExternal_Deformation(geometry_container[MESH_0],
+                                                config_container, iZone, ExtIter);
+      
+      /*--- Deform the volume grid around the new boundary locations ---*/
+      
+      if (rank == MASTER_NODE)
+        cout << " Deforming the volume grid." << endl;
+      grid_movement->SetVolume_Deformation(geometry_container[MESH_0],
+                                           config_container, true);
+      
+      /*--- Update the grid velocities on the fine mesh using finite
+       differencing based on node coordinates at previous times. ---*/
+      
+      if (!adjoint) {
+        if (rank == MASTER_NODE)
+          cout << " Computing grid velocities by finite differencing." << endl;
+        geometry_container[MESH_0]->SetGridVelocity(config_container, ExtIter);
+      }
+      
+      /*--- Update the multigrid structure after moving the finest grid,
+       including computing the grid velocities on the coarser levels. ---*/
+      
+      grid_movement->UpdateMultiGrid(geometry_container, config_container);
+      
+      break;
+      
+    case AEROELASTIC: case AEROELASTIC_RIGID_MOTION:
+      
+      /*--- Apply rigid mesh transformation to entire grid first, if necessary ---*/
+      if (IntIter == 0) {
+        if (Kind_Grid_Movement == AEROELASTIC_RIGID_MOTION) {
+          
+          if (rank == MASTER_NODE) {
+            cout << endl << " Performing rigid mesh transformation." << endl;
+          }
+          
+          /*--- Move each node in the volume mesh using the specified type
+           of rigid mesh motion. These routines also compute analytic grid
+           velocities for the fine mesh. ---*/
+          
+          grid_movement->Rigid_Translation(geometry_container[MESH_0],
+                                           config_container, iZone, ExtIter);
+          grid_movement->Rigid_Plunging(geometry_container[MESH_0],
+                                        config_container, iZone, ExtIter);
+          grid_movement->Rigid_Pitching(geometry_container[MESH_0],
+                                        config_container, iZone, ExtIter);
+          grid_movement->Rigid_Rotation(geometry_container[MESH_0],
+                                        config_container, iZone, ExtIter);
+          
+          /*--- Update the multigrid structure after moving the finest grid,
+           including computing the grid velocities on the coarser levels. ---*/
+          
+          grid_movement->UpdateMultiGrid(geometry_container, config_container);
+        }
+        
+      }
+      
+      /*--- Use the if statement to move the grid only at selected dual time step iterations. ---*/
+      else if (IntIter % config_container->GetAeroelasticIter() ==0) {
+        
+        if (rank == MASTER_NODE)
+          cout << endl << " Solving aeroelastic equations and updating surface positions." << endl;
+        
+        /*--- Solve the aeroelastic equations for the new node locations of the moving markers(surfaces) ---*/
+        
+        solver_container[MESH_0][FLOW_SOL]->Aeroelastic(surface_movement, geometry_container[MESH_0], config_container, ExtIter);
+        
+        /*--- Deform the volume grid around the new boundary locations ---*/
+        
+        if (rank == MASTER_NODE)
+          cout << " Deforming the volume grid due to the aeroelastic movement." << endl;
+        grid_movement->SetVolume_Deformation(geometry_container[MESH_0],
+                                             config_container, true);
+        
+        /*--- Update the grid velocities on the fine mesh using finite
+         differencing based on node coordinates at previous times. ---*/
+        
+        if (rank == MASTER_NODE)
+          cout << " Computing grid velocities by finite differencing." << endl;
+        geometry_container[MESH_0]->SetGridVelocity(config_container, ExtIter);
+        
+        /*--- Update the multigrid structure after moving the finest grid,
+         including computing the grid velocities on the coarser levels. ---*/
+        
+        grid_movement->UpdateMultiGrid(geometry_container, config_container);
+      }
+      
+      break;
+      
+    case ELASTICITY:
+      
+      if (ExtIter != 0) {
+        
+        if (rank == MASTER_NODE)
+          cout << " Deforming the grid using the Linear Elasticity solution." << endl;
+        
+        /*--- Update the coordinates of the grid using the linear elasticity solution. ---*/
+        for (iPoint = 0; iPoint < geometry_container[MESH_0]->GetnPoint(); iPoint++) {
+          
+          su2double *U_time_nM1 = solver_container[MESH_0][FEA_SOL]->node[iPoint]->GetSolution_time_n1();
+          su2double *U_time_n   = solver_container[MESH_0][FEA_SOL]->node[iPoint]->GetSolution_time_n();
+          
+          for (iDim = 0; iDim < geometry_container[MESH_0]->GetnDim(); iDim++)
+            geometry_container[MESH_0]->node[iPoint]->AddCoord(iDim, U_time_n[iDim] - U_time_nM1[iDim]);
+          
+        }
+        
+      }
+      
+      break;
+      
+    case NO_MOVEMENT: case GUST: default:
+      
+      /*--- There is no mesh motion specified for this zone. ---*/
+      if (rank == MASTER_NODE)
+        cout << "No mesh motion specified." << endl;
+      
+      break;
+  }
+  
+}