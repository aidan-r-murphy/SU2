--- conflicted
+++ resolved
@@ -57,16 +57,9 @@
     nRequestedScreenFields = requestedScreenFields.size();
   }
   if (nRequestedVolumeFields == 0){
-<<<<<<< HEAD
-    RequestedVolumeFields.push_back("COORDINATES");
-    RequestedVolumeFields.push_back("SOLUTION");
-    RequestedVolumeFields.push_back("PRIMITIVE");
-    nRequestedVolumeFields = RequestedVolumeFields.size();
-=======
     requestedVolumeFields.push_back("COORDINATES");
     requestedVolumeFields.push_back("SOLUTION");
     nRequestedVolumeFields = requestedVolumeFields.size();
->>>>>>> 429a7923
   }
   
   stringstream ss;
