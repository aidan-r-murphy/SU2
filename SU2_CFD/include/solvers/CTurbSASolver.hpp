/*!
 * \file CTurbSASolver.hpp
 * \brief Headers of the CTurbSASolver class
 * \author A. Bueno.
 * \version 7.1.1 "Blackbird"
 *
 * SU2 Project Website: https://su2code.github.io
 *
 * The SU2 Project is maintained by the SU2 Foundation
 * (http://su2foundation.org)
 *
 * Copyright 2012-2020, SU2 Contributors (cf. AUTHORS.md)
 *
 * SU2 is free software; you can redistribute it and/or
 * modify it under the terms of the GNU Lesser General Public
 * License as published by the Free Software Foundation; either
 * version 2.1 of the License, or (at your option) any later version.
 *
 * SU2 is distributed in the hope that it will be useful,
 * but WITHOUT ANY WARRANTY; without even the implied warranty of
 * MERCHANTABILITY or FITNESS FOR A PARTICULAR PURPOSE. See the GNU
 * Lesser General Public License for more details.
 *
 * You should have received a copy of the GNU Lesser General Public
 * License along with SU2. If not, see <http://www.gnu.org/licenses/>.
 */


#pragma once

#include "CTurbSolver.hpp"

/*!
 * \class CTurbSASolver
 * \brief Main class for defining the turbulence model solver.
 * \ingroup Turbulence_Model
 * \author A. Bueno.
 */

class CTurbSASolver final : public CTurbSolver {
private:
  su2double nu_tilde_Engine, nu_tilde_ActDisk;

  /*!
   * \brief A virtual member.
   * \param[in] solver - Solver container
   * \param[in] geometry - Geometrical definition.
   * \param[in] config - Definition of the particular problem.
   */
  void SetDES_LengthScale(CSolver** solver,
                          CGeometry *geometry,
                          CConfig *config);

  /*!
   * \brief Compute nu tilde from the wall functions.
   * \param[in] geometry - Geometrical definition of the problem.
   * \param[in] solver_container - Container vector with all the solutions.
   * \param[in] conv_numerics - Description of the numerical method.
   * \param[in] visc_numerics - Description of the numerical method.
   * \param[in] config - Definition of the particular problem.
   * \param[in] val_marker - Surface marker where the boundary condition is applied.
   */
  void SetNuTilde_WF(CGeometry *geometry,
                     CSolver **solver_container,
                     CNumerics *conv_numerics,
                     CNumerics *visc_numerics,
                     const CConfig *config,
                     unsigned short val_marker);

public:
  /*!
   * \brief Constructor of the class.
   */
  CTurbSASolver();

  /*!
   * \overload
   * \param[in] geometry - Geometrical definition of the problem.
   * \param[in] config - Definition of the particular problem.
   * \param[in] iMesh - Index of the mesh in multigrid computations.
   * \param[in] FluidModel
   */
  CTurbSASolver(CGeometry *geometry, CConfig *config, unsigned short iMesh, CFluidModel* FluidModel);

  /*!
   * \brief Destructor of the class.
   */
  ~CTurbSASolver() = default;

  /*!
   * \brief Restart residual and compute gradients.
   * \param[in] geometry - Geometrical definition of the problem.
   * \param[in] solver_container - Container vector with all the solutions.
   * \param[in] config - Definition of the particular problem.
   * \param[in] iMesh - Index of the mesh in multigrid computations.
   * \param[in] iRKStep - Current step of the Runge-Kutta iteration.
   * \param[in] RunTime_EqSystem - System of equations which is going to be solved.
   * \param[in] Output - boolean to determine whether to print output.
   */
  void Preprocessing(CGeometry *geometry,
                     CSolver **solver_container,
                     CConfig *config,
                     unsigned short iMesh,
                     unsigned short iRKStep,
                     unsigned short RunTime_EqSystem,
                     bool Output) override;

  /*!
   * \brief A virtual member.
   * \param[in] geometry - Geometrical definition of the problem.
   * \param[in] solver_container - Container vector with all the solutions.
   * \param[in] config - Definition of the particular problem.
   */
  void Postprocessing(CGeometry *geometry,
                      CSolver **solver_container,
                      CConfig *config,
                      unsigned short iMesh) override;
  /*!
   * \brief Source term computation.
   * \param[in] geometry - Geometrical definition of the problem.
   * \param[in] solver_container - Container vector with all the solutions.
   * \param[in] numerics_container - Description of the numerical method.
   * \param[in] config - Definition of the particular problem.
   * \param[in] iMesh - Index of the mesh in multigrid computations.
   */
  void Source_Residual(CGeometry *geometry,
                       CSolver **solver_container,
                       CNumerics **numerics_container,
                       CConfig *config,
                       unsigned short iMesh) override;

  /*!
   * \brief Source term computation.
   * \param[in] geometry - Geometrical definition of the problem.
   * \param[in] solver_container - Container vector with all the solutions.
   * \param[in] numerics - Description of the numerical method.
   * \param[in] config - Definition of the particular problem.
   * \param[in] iMesh - Index of the mesh in multigrid computations.
   */
  void Source_Template(CGeometry *geometry,
                       CSolver **solver_container,
                       CNumerics *numerics,
                       CConfig *config,
                       unsigned short iMesh) override;

  /*!
   * \brief Impose the Navier-Stokes wall boundary condition.
   * \param[in] geometry - Geometrical definition of the problem.
   * \param[in] solver_container - Container vector with all the solutions.
   * \param[in] conv_numerics - Description of the numerical method.
   * \param[in] visc_numerics - Description of the numerical method.
   * \param[in] config - Definition of the particular problem.
   * \param[in] val_marker - Surface marker where the boundary condition is applied.
   */
  void BC_HeatFlux_Wall(CGeometry *geometry,
                        CSolver **solver_container,
                        CNumerics *conv_numerics,
                        CNumerics *visc_numerics,
                        CConfig *config,
                        unsigned short val_marker) override;

  /*!
   * \brief Impose the Navier-Stokes wall boundary condition.
   * \param[in] geometry - Geometrical definition of the problem.
   * \param[in] solver_container - Container vector with all the solutions.
   * \param[in] conv_numerics - Description of the numerical method.
   * \param[in] visc_numerics - Description of the numerical method.
   * \param[in] config - Definition of the particular problem.
   * \param[in] val_marker - Surface marker where the boundary condition is applied.
   */
  void BC_Isothermal_Wall(CGeometry *geometry,
                          CSolver **solver_container,
                          CNumerics *conv_numerics,
                          CNumerics *visc_numerics,
                          CConfig *config,
                          unsigned short val_marker) override;

  /*!
   * \brief Impose the Far Field boundary condition.
   * \param[in] geometry - Geometrical definition of the problem.
   * \param[in] solver_container - Container vector with all the solutions.
   * \param[in] conv_numerics - Description of the numerical method.
   * \param[in] visc_numerics - Description of the numerical method.
   * \param[in] config - Definition of the particular problem.
   * \param[in] val_marker - Surface marker where the boundary condition is applied.
   */
  void BC_Far_Field(CGeometry *geometry,
                    CSolver **solver_container,
                    CNumerics *conv_numerics,
                    CNumerics *visc_numerics,
                    CConfig *config,
                    unsigned short val_marker) override;

  /*!
   * \brief Impose the inlet boundary condition.
   * \param[in] geometry - Geometrical definition of the problem.
   * \param[in] solver_container - Container vector with all the solutions.
   * \param[in] conv_numerics - Description of the numerical method.
   * \param[in] visc_numerics - Description of the numerical method.
   * \param[in] config - Definition of the particular problem.
   * \param[in] val_marker - Surface marker where the boundary condition is applied.
   */
  void BC_Inlet(CGeometry *geometry,
                CSolver **solver_container,
                CNumerics *conv_numerics,
                CNumerics *visc_numerics,
                CConfig *config,
                unsigned short val_marker) override;

  /*!
   * \brief Impose the inlet boundary condition.
   * \param[in] geometry - Geometrical definition of the problem.
   * \param[in] solver_container - Container vector with all the solutions.
   * \param[in] conv_numerics - Description of the numerical method.
   * \param[in] visc_numerics - Description of the numerical method.
   * \param[in] config - Definition of the particular problem.
   * \param[in] val_marker - Surface marker where the boundary condition is applied.
   */
  void BC_Inlet_Turbo(CGeometry *geometry,
                      CSolver **solver_container,
                      CNumerics *conv_numerics,
                      CNumerics *visc_numerics,
                      CConfig *config,
                      unsigned short val_marker) override;

  /*!
   * \brief Impose the inlet boundary condition.
   * \param[in] geometry - Geometrical definition of the problem.
   * \param[in] solver_container - Container vector with all the solutions.
   * \param[in] conv_numerics - Description of the numerical method.
   * \param[in] visc_numerics - Description of the numerical method.
   * \param[in] config - Definition of the particular problem.
   * \param[in] val_marker - Surface marker where the boundary condition is applied.
   */
  void BC_Inlet_MixingPlane(CGeometry *geometry,
                            CSolver **solver_container,
                            CNumerics *conv_numerics,
                            CNumerics *visc_numerics,
                            CConfig *config,
                            unsigned short val_marker) override;

  /*!
   * \brief Impose the outlet boundary condition.
   * \param[in] geometry - Geometrical definition of the problem.
   * \param[in] solver_container - Container vector with all the solutions.
   * \param[in] conv_numerics - Description of the numerical method.
   * \param[in] visc_numerics - Description of the numerical method.
   * \param[in] config - Definition of the particular problem.
   * \param[in] val_marker - Surface marker where the boundary condition is applied.
   */
  void BC_Outlet(CGeometry *geometry,
                 CSolver **solver_container,
                 CNumerics *conv_numerics,
                 CNumerics *visc_numerics,
                 CConfig *config,
                 unsigned short val_marker) override;

  /*!
   * \brief Impose the engine inflow boundary condition.
   * \param[in] geometry - Geometrical definition of the problem.
   * \param[in] solver_container - Container vector with all the solutions.
   * \param[in] conv_numerics - Description of the numerical method.
   * \param[in] visc_numerics - Description of the numerical method.
   * \param[in] config - Definition of the particular problem.
   * \param[in] val_marker - Surface marker where the boundary condition is applied.
   */
  void BC_Engine_Inflow(CGeometry *geometry,
                        CSolver **solver_container,
                        CNumerics *conv_numerics,
                        CNumerics *visc_numerics,
                        CConfig *config,
                        unsigned short val_marker) override;

  /*!
   * \brief Impose the engine exhaust boundary condition.
   * \param[in] geometry - Geometrical definition of the problem.
   * \param[in] solver_container - Container vector with all the solutions.
   * \param[in] conv_numerics - Description of the numerical method.
   * \param[in] visc_numerics - Description of the numerical method.
   * \param[in] config - Definition of the particular problem.
   * \param[in] val_marker - Surface marker where the boundary condition is applied.
   */
  void BC_Engine_Exhaust(CGeometry *geometry,
                         CSolver **solver_container,
                         CNumerics *conv_numerics,
                         CNumerics *visc_numerics,
                         CConfig *config,
                         unsigned short val_marker) override;

  /*!
   * \brief Impose the interface boundary condition using the residual.
   * \param[in] geometry - Geometrical definition of the problem.
   * \param[in] solver_container - Container vector with all the solutions.
   * \param[in] numerics - Description of the numerical method.
   * \param[in] config - Definition of the particular problem.
   * \param[in] val_marker - Surface marker where the boundary condition is applied.
   */
  void BC_Interface_Boundary(CGeometry *geometry,
                             CSolver **solver_container,
                             CNumerics *numerics,
                             CConfig *config,
                             unsigned short val_marker) override;

  /*!
   * \brief Impose the near-field boundary condition using the residual.
   * \param[in] geometry - Geometrical definition of the problem.
   * \param[in] solver_container - Container vector with all the solutions.
   * \param[in] numerics - Description of the numerical method.
   * \param[in] config - Definition of the particular problem.
   * \param[in] val_marker - Surface marker where the boundary condition is applied.
   */
  void BC_NearField_Boundary(CGeometry *geometry,
                             CSolver **solver_container,
                             CNumerics *numerics,
                             CConfig *config,
                             unsigned short val_marker) override;

  /*!
   * \brief Impose an actuator disk inlet boundary condition.
   * \param[in] geometry - Geometrical definition of the problem.
   * \param[in] solver_container - Container vector with all the solutions.
   * \param[in] conv_numerics - Description of the numerical method.
   * \param[in] visc_numerics - Description of the numerical method.
   * \param[in] config - Definition of the particular problem.
   * \param[in] val_marker - Surface marker where the boundary condition is applied.
   */
  void BC_ActDisk_Inlet(CGeometry *geometry,
                        CSolver **solver_container,
                        CNumerics *conv_numerics,
                        CNumerics *visc_numerics,
                        CConfig *config,
                        unsigned short val_marker) override;

  /*!
   * \brief Impose an actuator disk outlet boundary condition.
   * \param[in] geometry - Geometrical definition of the problem.
   * \param[in] solver_container - Container vector with all the solutions.
   * \param[in] conv_numerics - Description of the numerical method.
   * \param[in] visc_numerics - Description of the numerical method.
   * \param[in] config - Definition of the particular problem.
   * \param[in] val_marker - Surface marker where the boundary condition is applied.
   */
  void BC_ActDisk_Outlet(CGeometry *geometry,
                        CSolver **solver_container,
                        CNumerics *conv_numerics,
                        CNumerics *visc_numerics,
                        CConfig *config,
                        unsigned short val_marker) override;

  /*!
   * \brief Impose an actuator disk inlet boundary condition.
   * \param[in] geometry - Geometrical definition of the problem.
   * \param[in] solver_container - Container vector with all the solutions.
   * \param[in] conv_numerics - Description of the numerical method.
   * \param[in] visc_numerics - Description of the numerical method.
   * \param[in] config - Definition of the particular problem.
   * \param[in] val_marker - Surface marker where the boundary condition is applied.
   * \param[in] val_inlet_surface - Boolean for whether val_marker is an inlet
   */
  void BC_ActDisk(CGeometry *geometry,
                  CSolver **solver_container,
                  CNumerics *conv_numerics,
                  CNumerics *visc_numerics,
                  CConfig *config,
                  unsigned short val_marker,
                  bool val_inlet_surface) override;

  /*!
<<<<<<< HEAD
   * \brief Set the solution using the Freestream values.
   * \param[in] config - Definition of the particular problem.
   */
  inline void SetFreeStream_Solution(const CConfig *config) override {
    SU2_OMP_FOR_STAT(omp_chunk_size)
    for (unsigned long iPoint = 0; iPoint < nPoint; iPoint++)
      nodes->SetSolution(iPoint, 0, nu_tilde_Inf);
    END_SU2_OMP_FOR
  }

  /*!
=======
>>>>>>> b3b5a2fc
   * \brief Store of a set of provided inlet profile values at a vertex.
   * \param[in] val_inlet - vector containing the inlet values for the current vertex.
   * \param[in] iMarker - Surface marker where the coefficient is computed.
   * \param[in] iVertex - Vertex of the marker <i>iMarker</i> where the inlet is being set.
   */
  void SetInletAtVertex(const su2double *val_inlet,
                        unsigned short iMarker,
                        unsigned long iVertex) override;

  /*!
   * \brief Get the set of value imposed at an inlet.
   * \param[in] val_inlet - vector returning the inlet values for the current vertex.
   * \param[in] val_inlet_point - Node index where the inlet is being set.
   * \param[in] val_kind_marker - Enumerated type for the particular inlet type.
   * \param[in] geometry - Geometrical definition of the problem.
   * \param config - Definition of the particular problem.
   * \return Value of the face area at the vertex.
   */
  su2double GetInletAtVertex(su2double *val_inlet,
                             unsigned long val_inlet_point,
                             unsigned short val_kind_marker,
                             string val_marker,
                             const CGeometry *geometry,
                             const CConfig *config) const override;

  /*!
   * \brief Set a uniform inlet profile
   *
   * The values at the inlet are set to match the values specified for
   * inlets in the configuration file.
   *
   * \param[in] config - Definition of the particular problem.
   * \param[in] iMarker - Surface marker where the coefficient is computed.
   */
  void SetUniformInlet(const CConfig* config, unsigned short iMarker) override;

  /*!
   * \brief Get the value of nu tilde at the far-field.
   * \return Value of nu tilde at the far-field.
   */
  inline su2double GetNuTilde_Inf(void) const override { return Solution_Inf[0]; }

};<|MERGE_RESOLUTION|>--- conflicted
+++ resolved
@@ -366,20 +366,6 @@
                   bool val_inlet_surface) override;
 
   /*!
-<<<<<<< HEAD
-   * \brief Set the solution using the Freestream values.
-   * \param[in] config - Definition of the particular problem.
-   */
-  inline void SetFreeStream_Solution(const CConfig *config) override {
-    SU2_OMP_FOR_STAT(omp_chunk_size)
-    for (unsigned long iPoint = 0; iPoint < nPoint; iPoint++)
-      nodes->SetSolution(iPoint, 0, nu_tilde_Inf);
-    END_SU2_OMP_FOR
-  }
-
-  /*!
-=======
->>>>>>> b3b5a2fc
    * \brief Store of a set of provided inlet profile values at a vertex.
    * \param[in] val_inlet - vector containing the inlet values for the current vertex.
    * \param[in] iMarker - Surface marker where the coefficient is computed.
