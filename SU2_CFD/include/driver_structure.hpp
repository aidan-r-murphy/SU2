/*!
 * \file driver_structure.hpp
 * \brief Headers of the main subroutines for driving single or multi-zone problems.
 *        The subroutines and functions are in the <i>driver_structure.cpp</i> file.
 * \author T. Economon, H. Kline, R. Sanchez
 * \version 6.2.0 "Falcon"
 *
 * The current SU2 release has been coordinated by the
 * SU2 International Developers Society <www.su2devsociety.org>
 * with selected contributions from the open-source community.
 *
 * The main research teams contributing to the current release are:
 *  - Prof. Juan J. Alonso's group at Stanford University.
 *  - Prof. Piero Colonna's group at Delft University of Technology.
 *  - Prof. Nicolas R. Gauger's group at Kaiserslautern University of Technology.
 *  - Prof. Alberto Guardone's group at Polytechnic University of Milan.
 *  - Prof. Rafael Palacios' group at Imperial College London.
 *  - Prof. Vincent Terrapon's group at the University of Liege.
 *  - Prof. Edwin van der Weide's group at the University of Twente.
 *  - Lab. of New Concepts in Aeronautics at Tech. Institute of Aeronautics.
 *
 * Copyright 2012-2019, Francisco D. Palacios, Thomas D. Economon,
 *                      Tim Albring, and the SU2 contributors.
 *
 * SU2 is free software; you can redistribute it and/or
 * modify it under the terms of the GNU Lesser General Public
 * License as published by the Free Software Foundation; either
 * version 2.1 of the License, or (at your option) any later version.
 *
 * SU2 is distributed in the hope that it will be useful,
 * but WITHOUT ANY WARRANTY; without even the implied warranty of
 * MERCHANTABILITY or FITNESS FOR A PARTICULAR PURPOSE. See the GNU
 * Lesser General Public License for more details.
 *
 * You should have received a copy of the GNU Lesser General Public
 * License along with SU2. If not, see <http://www.gnu.org/licenses/>.
 */

#pragma once

#include "../../Common/include/mpi_structure.hpp"
#include "iteration_structure.hpp"
#include "solver_structure.hpp"
#include "integration_structure.hpp"
#include "output_structure.hpp"
#include "numerics_structure.hpp"
#include "transfer_structure.hpp"
#include "../../Common/include/geometry_structure.hpp"
#include "../../Common/include/grid_movement_structure.hpp"
#include "../../Common/include/config_structure.hpp"
#include "../../Common/include/interpolation_structure.hpp"

using namespace std;

/*! 
 * \class CDriver
 * \brief Parent class for driving an iteration of a single or multi-zone problem.
 * \author T. Economon
 */
class CDriver {
protected:
  int rank, 	/*!< \brief MPI Rank. */
  size;       	/*!< \brief MPI Size. */
  char* config_file_name;                       /*!< \brief Configuration file name of the problem.*/
  char runtime_file_name[MAX_STRING_SIZE];
  su2double StartTime,                          /*!< \brief Start point of the timer for performance benchmarking.*/
            StopTime,                           /*!< \brief Stop point of the timer for performance benchmarking.*/
            UsedTimePreproc,                    /*!< \brief Elapsed time between Start and Stop point of the timer for tracking preprocessing phase.*/
            UsedTimeCompute,                    /*!< \brief Elapsed time between Start and Stop point of the timer for tracking compute phase.*/
            UsedTimeOutput,                     /*!< \brief Elapsed time between Start and Stop point of the timer for tracking output phase.*/
            UsedTime;                           /*!< \brief Elapsed time between Start and Stop point of the timer.*/
  su2double BandwidthSum;                       /*!< \brief Aggregate value of the bandwidth for writing restarts (to be average later).*/
  unsigned long IterCount,                      /*!< \brief Iteration count stored for performance benchmarking.*/
  OutputCount;                                  /*!< \brief Output count stored for performance benchmarking.*/
  unsigned long DOFsPerPoint;                   /*!< \brief Number of unknowns at each vertex, i.e., number of equations solved. */
  su2double MDOFs;                              /*!< \brief Total number of DOFs in millions in the calculation (including ghost points).*/
  su2double MDOFsDomain;                        /*!< \brief Total number of DOFs in millions in the calculation (excluding ghost points).*/
  unsigned long ExtIter;                        /*!< \brief External iteration.*/
  ofstream **ConvHist_file;                       /*!< \brief Convergence history file.*/
  ofstream FSIHist_file;                        /*!< \brief FSI convergence history file.*/
  unsigned short iMesh,                         /*!< \brief Iterator on mesh levels.*/
                iZone,                          /*!< \brief Iterator on zones.*/
                nZone,                          /*!< \brief Total number of zones in the problem. */
                nDim,                           /*!< \brief Number of dimensions.*/
                iInst,                          /*!< \brief Iterator on instance levels.*/
                *nInst,                         /*!< \brief Total number of instances in the problem (per zone). */
                **transfer_types;               /*!< \brief Type of coupling between the distinct (physical) zones.*/
  bool StopCalc,                                /*!< \brief Stop computation flag.*/
       mixingplane,                             /*!< \brief mixing-plane simulation flag.*/
       fsi,                                     /*!< \brief FSI simulation flag.*/
       fem_solver;                              /*!< \brief FEM fluid solver simulation flag. */
  CIteration ***iteration_container;             /*!< \brief Container vector with all the iteration methods. */
  COutput *output;                              /*!< \brief Pointer to the COutput class. */
  CIntegration ****integration_container;        /*!< \brief Container vector with all the integration methods. */
  CGeometry ****geometry_container;              /*!< \brief Geometrical definition of the problem. */
  CSolver *****solver_container;                 /*!< \brief Container vector with all the solutions. */
  CNumerics ******numerics_container;            /*!< \brief Description of the numerical method (the way in which the equations are solved). */
  CConfig **config_container;                   /*!< \brief Definition of the particular problem. */
  CConfig *driver_config;                       /*!< \brief Definition of the driver configuration. */
  CSurfaceMovement **surface_movement;          /*!< \brief Surface movement classes of the problem. */
  CVolumetricMovement ***grid_movement;          /*!< \brief Volume grid movement classes of the problem. */
  CFreeFormDefBox*** FFDBox;                    /*!< \brief FFD FFDBoxes of the problem. */
  CInterpolator ***interpolator_container;      /*!< \brief Definition of the interpolation method between non-matching discretizations of the interface. */
  CTransfer ***transfer_container;              /*!< \brief Definition of the transfer of information and the physics involved in the interface. */
  su2double PyWrapVarCoord[3],                  /*!< \brief This is used to store the VarCoord of each vertex. */
            PyWrapNodalForce[3],                /*!< \brief This is used to store the force at each vertex. */
            PyWrapNodalForceDensity[3],         /*!< \brief This is used to store the force density at each vertex. */
            PyWrapNodalHeatFlux[3];             /*!< \brief This is used to store the heat flux at each vertex. */

public:
	
  /*! 
   * \brief Constructor of the class.
   * \param[in] confFile - Configuration file name.
   * \param[in] val_nZone - Total number of zones.
   * \param[in] val_nDim - Number of dimensions.
   * \param[in] val_periodic - Bool for periodic BCs.
   * \param[in] MPICommunicator - MPI communicator for SU2.
   */
  CDriver(char* confFile,
          unsigned short val_nZone,
          unsigned short val_nDim,
          bool val_periodic,
          SU2_Comm MPICommunicator);

  /*!
   * \brief Destructor of the class.
   */
  virtual ~CDriver(void);

  /*!
   * \brief A virtual member.
   */  
  virtual void Run() { };

  /*!
   * \brief Read in the config and mesh files.
   */
  void Input_Preprocessing(SU2_Comm MPICommunicator, bool val_periodic);

  /*!
   * \brief Construction of the edge-based data structure and the multigrid structure.
   */
  void Geometrical_Preprocessing();
  
  /*!
   * \brief Do the geometrical preprocessing for the DG FEM solver.
   */
  void Geometrical_Preprocessing_DGFEM();
  
  /*!
   * \brief Definition of the physics iteration class or within a single zone.
   * \param[in] iteration_container - Pointer to the iteration container to be instantiated.
   * \param[in] config - Definition of the particular problem.
   * \param[in] iZone - Index of the zone.
   */
  void Iteration_Preprocessing();

  /*!
   * \brief Definition and allocation of all solution classes.
   * \param[in] solver_container - Container vector with all the solutions.
   * \param[in] geometry - Geometrical definition of the problem.
   * \param[in] config - Definition of the particular problem.
   */
  void Solver_Preprocessing(CSolver ****solver_container, CGeometry ***geometry, CConfig *config, unsigned short val_iInst);

  /*!
   * \brief Restart of the solvers from the restart files.
   * \param[in] solver_container - Container vector with all the solutions.
   * \param[in] geometry - Geometrical definition of the problem.
   * \param[in] config - Definition of the particular problem.
   */
  void Solver_Restart(CSolver ****solver_container, CGeometry ***geometry, CConfig *config, bool update_geo, unsigned short val_iInst);

  /*!
   * \brief Definition and allocation of all solution classes.
   * \param[in] solver_container - Container vector with all the solutions.
   * \param[in] geometry - Geometrical definition of the problem.
   * \param[in] config - Definition of the particular problem.
   */
  void Solver_Postprocessing(CSolver ****solver_container, CGeometry **geometry, CConfig *config, unsigned short val_iInst);

  /*!
   * \brief Definition and allocation of all integration classes.
   * \param[in] integration_container - Container vector with all the integration methods.
   * \param[in] geometry - Geometrical definition of the problem.
   * \param[in] config - Definition of the particular problem.
   */
  void Integration_Preprocessing(CIntegration ***integration_container, CGeometry ***geometry, CConfig *config, unsigned short val_iInst);

  /*!
   * \brief Definition and allocation of all integration classes.
   * \param[in] integration_container - Container vector with all the integration methods.
   * \param[in] geometry - Geometrical definition of the problem.
   * \param[in] config - Definition of the particular problem.
   */
  void Integration_Postprocessing(CIntegration ***integration_container, CGeometry **geometry, CConfig *config, unsigned short val_iInst);

  /*!
   * \brief Definition and allocation of all interface classes.
   */
  void Interface_Preprocessing();

  /*!
   * \brief Definition and allocation of all solver classes.
   * \param[in] numerics_container - Description of the numerical method (the way in which the equations are solved).
   * \param[in] solver_container - Container vector with all the solutions.
   * \param[in] geometry - Geometrical definition of the problem.
   * \param[in] config - Definition of the particular problem.
   */
  void Numerics_Preprocessing(CNumerics *****numerics_container, CSolver ****solver_container, CGeometry ***geometry, CConfig *config, unsigned short val_iInst);

  /*!
   * \brief Definition and allocation of all solver classes.
   * \param[in] numerics_container - Description of the numerical method (the way in which the equations are solved).
   * \param[in] solver_container - Container vector with all the solutions.
   * \param[in] geometry - Geometrical definition of the problem.
   * \param[in] config - Definition of the particular problem.
   */
  void Numerics_Postprocessing(CNumerics *****numerics_container, CSolver ***solver_container, CGeometry **geometry, CConfig *config, unsigned short val_iInst);

  /*!
   * \brief Initialize Python interface functionalities
   */
  void PythonInterface_Preprocessing();

  /*!
   * \brief Deallocation routine
   */
  void Postprocessing();

  /*!
   * \brief Initiate value for static mesh movement such as the gridVel for the ROTATING frame.
   */
  void InitStaticMeshMovement();

  /*!
   * \brief Initiate value for static mesh movement such as the gridVel for the ROTATING frame.
   */
  void TurbomachineryPreprocessing(void);

  /*!
   * \brief A virtual member.
   * \param[in] donorZone - zone in which the displacements will be predicted.
   * \param[in] targetZone - zone which receives the predicted displacements.
   */
  virtual void Predict_Displacements(unsigned short donorZone, unsigned short targetZone) {};

  /*!
   * \brief A virtual member.
   * \param[in] donorZone - zone in which the tractions will be predicted.
   * \param[in] targetZone - zone which receives the predicted traction.
   */
  virtual void Predict_Tractions(unsigned short donorZone, unsigned short targetZone) {};

  /*!
   * \brief A virtual member.
   * \param[in] donorZone - zone in which the displacements will be transferred.
   * \param[in] targetZone - zone which receives the tractions transferred.
   */
  virtual void Transfer_Displacements(unsigned short donorZone, unsigned short targetZone) {};

  /*!
   * \brief A virtual member.
   * \param[in] donorZone - zone from which the tractions will be transferred.
   * \param[in] targetZone - zone which receives the tractions transferred.
   */
  virtual void Transfer_Tractions(unsigned short donorZone, unsigned short targetZone) {};

  /*!
   * \brief A virtual member.
   * \param[in] donorZone - origin of the information.
   * \param[in] targetZone - destination of the information.
   * \param[in] iOuterIter - Fluid-Structure Interaction subiteration.
   */
  virtual void Relaxation_Displacements(unsigned short donorZone, unsigned short targetZone, unsigned long iOuterIter) {};

  /*!
   * \brief A virtual member.
   * \param[in] donorZone - origin of the information.
   * \param[in] targetZone - destination of the information.
   * \param[in] iOuterIter - Fluid-Structure Interaction subiteration.
   */
  virtual void Relaxation_Tractions(unsigned short donorZone, unsigned short targetZone, unsigned long iOuterIter) {};

  /*!
   * \brief A virtual member.
   */
  virtual void Update() {};

  /*!
   * \brief Launch the computation for all zones and all physics.
   */
  virtual void StartSolver();

  /*!
   * \brief A virtual member.
   */
  virtual void ResetConvergence() { };

  /*!
   * \brief Perform some pre-processing before an iteration of the physics.
   */
  void PreprocessExtIter(unsigned long ExtIter);

  /*!
   * \brief Monitor the computation.
   */
  virtual bool Monitor(unsigned long ExtIter);

  /*!
   * \brief Output the solution in solution file.
   */
  void Output(unsigned long ExtIter);

  /*!
   * \brief Perform a dynamic mesh deformation, including grid velocity computation and update of the multigrid structure.
   */
  virtual void DynamicMeshUpdate(unsigned long ExtIter) { };

  /*!
   * \brief Perform a dynamic mesh deformation, including grid velocity computation and update of the multigrid structure.
   */
  virtual void DynamicMeshUpdate(unsigned short val_iZone, unsigned long ExtIter) { };

  /*!
   * \brief Perform a static mesh deformation, without considering grid velocity.
   */
  virtual void StaticMeshUpdate() { };

  /*!
   * \brief Perform a mesh deformation as initial condition.
   */
  virtual void SetInitialMesh() { };

  /*!
   * \brief Process the boundary conditions and update the multigrid structure.
   */
  virtual void BoundaryConditionsUpdate() { };

  /*!
   * \brief Get the total drag.
   * \return Total drag.
   */
  passivedouble Get_Drag();

  /*!
   * \brief Get the total lift.
   * \return Total lift.
   */
  passivedouble Get_Lift();

  /*!
   * \brief Get the total x moment.
   * \return Total x moment.
   */
  passivedouble Get_Mx();

  /*!
   * \brief Get the total y moment.
   * \return Total y moment.
   */
  passivedouble Get_My();

  /*!
   * \brief Get the total z moment.
   * \return Total z moment.
   */
  passivedouble Get_Mz();

  /*!
   * \brief Get the total drag coefficient.
   * \return Total drag coefficient.
   */
  passivedouble Get_DragCoeff();

  /*!
   * \brief Get the total lift coefficient.
   * \return Total lift coefficient.
   */
  passivedouble Get_LiftCoeff();

  /*!
   * \brief Get the moving marker identifier.
   * \return Moving marker identifier.
   */
  unsigned short GetMovingMarker();

  /*!
   * \brief Get the number of vertices (halo nodes included) from a specified marker.
   * \param[in] iMarker -  Marker identifier.
   * \return Number of vertices.
   */
  unsigned long GetNumberVertices(unsigned short iMarker);

  /*!
   * \brief Get the number of halo vertices from a specified marker.
   * \param[in] iMarker - Marker identifier.
   * \return Number of vertices.
   */
  unsigned long GetNumberHaloVertices(unsigned short iMarker);

  /*!
   * \brief Check if a vertex is physical or not (halo node) on a specified marker.
   * \param[in] iMarker - Marker identifier.
   * \param[in] iVertex - Vertex identifier.
   * \return True if the specified vertex is a halo node.
   */
  bool IsAHaloNode(unsigned short iMarker, unsigned short iVertex);

  /*!
   * \brief Get the number of external iterations.
   * \return Number of external iterations.
   */
  unsigned long GetnExtIter();

  /*!
   * \brief Get the current external iteration.
   * \return Current external iteration.
   */
  unsigned long GetExtIter();

  /*!
   * \brief Get the unsteady time step.
   * \return Unsteady time step.
   */
  passivedouble GetUnsteady_TimeStep();

  /*!
   * \brief Get the global index of a vertex on a specified marker.
   * \param[in] iMarker - Marker identifier.
   * \param[in] iVertex - Vertex identifier.
   * \return Vertex global index.
   */
  unsigned long GetVertexGlobalIndex(unsigned short iMarker, unsigned short iVertex);

  /*!
   * \brief Get the x coordinate of a vertex on a specified marker.
   * \param[in] iMarker - Marker identifier.
   * \param[in] iVertex - Vertex identifier.
   * \return x coordinate of the vertex.
   */
  passivedouble GetVertexCoordX(unsigned short iMarker, unsigned short iVertex);

  /*!
   * \brief Get the y coordinate of a vertex on a specified marker.
   * \param[in] iMarker - Marker identifier.
   * \param[in] iVertex - Vertex identifier.
   * \return y coordinate of the vertex.
   */
  passivedouble GetVertexCoordY(unsigned short iMarker, unsigned short iVertex);

  /*!
   * \brief Get the z coordinate of a vertex on a specified marker.
   * \param[in] iMarker - Marker identifier.
   * \param[in] iVertex - Vertex identifier.
   * \return z coordinate of the vertex.
   */
  passivedouble GetVertexCoordZ(unsigned short iMarker, unsigned short iVertex);

  /*!
   * \brief Compute the total force (pressure and shear stress) at a vertex on a specified marker (3 components).
   * \param[in] iMarker - Marker identifier.
   * \param[in] iVertex - Vertex identifier.
   * \return True if the vertex is a halo node (non physical force).
   */
  bool ComputeVertexForces(unsigned short iMarker, unsigned short iVertex);

  /*!
   * \brief Get the x component of the force at a vertex on a specified marker.
   * \param[in] iMarker - Marker identifier.
   * \param[in] iVertex - Vertex identifier.
   * \return x component of the force at the vertex.
   */
  passivedouble GetVertexForceX(unsigned short iMarker, unsigned short iVertex);

  /*!
   * \brief Get the y component of the force at a vertex on a specified marker.
   * \param[in] iMarker - Marker identifier.
   * \param[in] iVertex - Vertex identifier.
   * \return y component of the force at the vertex.
   */
  passivedouble GetVertexForceY(unsigned short iMarker, unsigned short iVertex);

  /*!
   * \brief Get the z component of the force at a vertex on a specified marker.
   * \param[in] iMarker - Marker identifier.
   * \param[in] iVertex - Vertex identifier.
   * \return z component of the force at the vertex.
   */
  passivedouble GetVertexForceZ(unsigned short iMarker, unsigned short iVertex);

  /*!
   * \brief Get the x component of the force density at a vertex on a specified marker.
   * \param[in] iMarker - Marker identifier.
   * \param[in] iVertex - Vertex identifier.
   * \return x component of the force density at the vertex.
   */
  passivedouble GetVertexForceDensityX(unsigned short iMarker, unsigned short iVertex);

  /*!
   * \brief Get the y component of the force density at a vertex on a specified marker.
   * \param[in] iMarker - Marker identifier.
   * \param[in] iVertex - Vertex identifier.
   * \return y component of the force density at the vertex.
   */
  passivedouble GetVertexForceDensityY(unsigned short iMarker, unsigned short iVertex);

  /*!
   * \brief Get the z component of the force density at a vertex on a specified marker.
   * \param[in] iMarker - Marker identifier.
   * \param[in] iVertex - Vertex identifier.
   * \return z component of the force density at the vertex.
   */
  passivedouble GetVertexForceDensityZ(unsigned short iMarker, unsigned short iVertex);

  /*!
   * \brief Set the x coordinate of a vertex on a specified marker.
   * \param[in] iMarker - Marker identifier.
   * \param[in] iVertex - Vertex identifier.
   * \param[in] newPosX - New x coordinate of the vertex.
   */
  void SetVertexCoordX(unsigned short iMarker, unsigned short iVertex, passivedouble newPosX);

  /*!
   * \brief Set the y coordinate of a vertex on a specified marker.
   * \param[in] iMarker - Marker identifier.
   * \param[in] iVertex - Vertex identifier.
   * \param[in] newPosY - New y coordinate of the vertex.
   */
  void SetVertexCoordY(unsigned short iMarker, unsigned short iVertex, passivedouble newPosY);

  /*!
   * \brief Set the z coordinate of a vertex on a specified marker.
   * \param[in] iMarker - Marker identifier.
   * \param[in] iVertex - Vertex identifier.
   * \param[in] newPosZ - New z coordinate of the vertex.
   */
  void SetVertexCoordZ(unsigned short iMarker, unsigned short iVertex, passivedouble newPosZ);

  /*!
   * \brief Set the VarCoord of a vertex on a specified marker.
   * \param[in] iMarker - Marker identifier.
   * \param[in] iVertex - Vertex identifier.
   * \return Norm of the VarCoord.
   */
  passivedouble SetVertexVarCoord(unsigned short iMarker, unsigned short iVertex);

  /*!
   * \brief Get the temperature at a vertex on a specified marker.
   * \param[in] iMarker - Marker identifier.
   * \param[in] iVertex - Vertex identifier.
   * \return Temperature of the vertex.
   */
  passivedouble GetVertexTemperature(unsigned short iMarker, unsigned short iVertex);

  /*!
   * \brief Set the temperature of a vertex on a specified marker.
   * \param[in] iMarker - Marker identifier.
   * \param[in] iVertex - Vertex identifier.
   * \param[in] val_WallTemp - Value of the temperature.
   */
  void SetVertexTemperature(unsigned short iMarker, unsigned short iVertex, passivedouble val_WallTemp);

  /*!
   * \brief Compute the heat flux at a vertex on a specified marker (3 components).
   * \param[in] iMarker - Marker identifier.
   * \param[in] iVertex - Vertex identifier.
   * \return True if the vertex is a halo node.
   */
  bool ComputeVertexHeatFluxes(unsigned short iMarker, unsigned short iVertex);

  /*!
   * \brief Get the x component of the heat flux at a vertex on a specified marker.
   * \param[in] iMarker - Marker identifier.
   * \param[in] iVertex - Vertex identifier.
   * \return x component of the heat flux at the vertex.
   */
  passivedouble GetVertexHeatFluxX(unsigned short iMarker, unsigned short iVertex);

  /*!
   * \brief Get the y component of the heat flux at a vertex on a specified marker.
   * \param[in] iMarker - Marker identifier.
   * \param[in] iVertex - Vertex identifier.
   * \return y component of the heat flux at the vertex.
   */
  passivedouble GetVertexHeatFluxY(unsigned short iMarker, unsigned short iVertex);

  /*!
   * \brief Get the z component of the heat flux at a vertex on a specified marker.
   * \param[in] iMarker - Marker identifier.
   * \param[in] iVertex - Vertex identifier.
   * \return z component of the heat flux at the vertex.
   */
  passivedouble GetVertexHeatFluxZ(unsigned short iMarker, unsigned short iVertex);

  /*!
   * \brief Get the wall normal component of the heat flux at a vertex on a specified marker.
   * \param[in] iMarker - Marker identifier.
   * \param[in] iVertex - Vertex identifier.
   * \return Wall normal component of the heat flux at the vertex.
   */
  passivedouble GetVertexNormalHeatFlux(unsigned short iMarker, unsigned short iVertex);

  /*!
   * \brief Set the wall normal component of the heat flux at a vertex on a specified marker.
   * \param[in] iMarker - Marker identifier.
   * \param[in] iVertex - Vertex identifier.
   * \param[in] val_WallHeatFlux - Value of the normal heat flux.
   */
  void SetVertexNormalHeatFlux(unsigned short iMarker, unsigned short iVertex, passivedouble val_WallHeatFlux);

  /*!
   * \brief Get the thermal conductivity at a vertex on a specified marker.
   * \param[in] iMarker - Marker identifier.
   * \param[in] iVertex - Vertex identifier.
   * \return Thermal conductivity at the vertex.
   */
  passivedouble GetThermalConductivity(unsigned short iMarker, unsigned short iVertex);

  /*!
   * \brief Preprocess the inlets via file input for all solvers.
   * \param[in] solver_container - Container vector with all the solutions.
   * \param[in] geometry - Geometrical definition of the problem.
   * \param[in] config - Definition of the particular problem.
   */
  void Inlet_Preprocessing(CSolver ***solver_container, CGeometry **geometry,
                                    CConfig *config);

  /*!
   * \brief Get the unit normal (vector) at a vertex on a specified marker.
   * \param[in] iMarker - Marker identifier.
   * \param[in] iVertex - Vertex identifier.
   * \return Unit normal (vector) at the vertex.
   */
  vector<passivedouble> GetVertexUnitNormal(unsigned short iMarker, unsigned short iVertex);

  /*!
   * \brief Get all the boundary markers tags.
   * \return List of boundary markers tags.
   */
  vector<string> GetAllBoundaryMarkersTag();

  /*!
   * \brief Get all the moving boundary markers tags.
   * \return List of moving boundary markers tags.
   */
  vector<string> GetAllMovingMarkersTag();

  /*!
   * \brief Get all the heat transfer boundary markers tags.
   * \return List of heat transfer boundary markers tags.
   */
  vector<string> GetAllCHTMarkersTag();

  /*!
   * \brief Get all the (subsonic) inlet boundary markers tags.
   * \return List of inlet boundary markers tags.
   */
  vector<string> GetAllInletMarkersTag();

  /*!
   * \brief Get all the boundary markers tags with their associated indices.
   * \return List of boundary markers tags with their indices.
   */
  map<string, int> GetAllBoundaryMarkers();

  /*!
   * \brief Get all the boundary markers tags with their associated types.
   * \return List of boundary markers tags with their types.
   */
  map<string, string> GetAllBoundaryMarkersType();

  /*!
   * \brief Set the load in X direction for the structural solver.
   * \param[in] iMarker - Marker identifier.
   * \param[in] iVertex - Vertex identifier.
   * \param[in] LoadX - Value of the load in the direction X.
   * \param[in] LoadX - Value of the load in the direction Y.
   * \param[in] LoadX - Value of the load in the direction Z.
   */
  void SetLoads(unsigned short iMarker, unsigned short iVertex, unsigned short iGlobalIndex, passivedouble LoadX, passivedouble LoadY, passivedouble LoadZ);

  /*!
   * \brief Return the displacements from the FEA solver.
   * \param[in] iMarker - Marker identifier.
   * \param[in] iVertex - Vertex identifier.
   * \return Vector of displacements.
   */
  vector<passivedouble> GetDisplacements(unsigned short iMarker, unsigned short iVertex);

  /*!
   * \brief Return the velocities from the FEA Solver.
   * \param[in] iMarker - Marker identifier.
   * \param[in] iVertex - Vertex identifier.
   * \return Vector of velocities.
   */
  vector<passivedouble> GetVelocity(unsigned short iMarker, unsigned short iVertex);

  /*!
   * \brief Return the velocities from the FEA Solver.
   * \param[in] iMarker - Marker identifier.
   * \param[in] iVertex - Vertex identifier.
   * \return Vector of velocities at time n.
   */
  vector<passivedouble> GetVelocity_n(unsigned short iMarker, unsigned short iVertex);

  /*!
   * \brief Get the sensitivity of the flow loads for the structural solver.
   * \param[in] iMarker - Marker identifier.
   * \param[in] iVertex - Vertex identifier.
   * \param[in] LoadX - Value of the load in the direction X.
   * \param[in] LoadX - Value of the load in the direction Y.
   * \param[in] LoadX - Value of the load in the direction Z.
   */
  vector<passivedouble> GetFlowLoad_Sensitivity(unsigned short iMarker, unsigned short iVertex);

  /*!
   * \brief A virtual member to run a Block Gauss-Seidel iteration in multizone problems.
   */
  virtual void Run_GaussSeidel(){};

  /*!
   * \brief A virtual member to run a Block-Jacobi iteration in multizone problems.
   */
  virtual void Run_Jacobi(){};

};

/*!
 * \class CFluidDriver
 * \brief Class for driving an iteration of the physics within multiple zones.
 * \author T. Economon, G. Gori
 */
class CFluidDriver : public CDriver {
public:
  
  /*!
   * \brief Constructor of the class.
   * \param[in] confFile - Configuration file name.
   * \param[in] val_nZone - Total number of zones.
   * \param[in] val_nDim - Number of dimensions.
   * \param[in] val_periodic - Bool for periodic BCs.
   * \param[in] MPICommunicator - MPI communicator for SU2.
   */
  CFluidDriver(char* confFile,
               unsigned short val_nZone,
               unsigned short val_nDim,
               bool val_periodic,
               SU2_Comm MPICommunicator);

  /*!
   * \brief Destructor of the class.
   */
  ~CFluidDriver(void);

  /*!
   * \brief Run a single iteration of the physics within multiple zones.
   */
  void Run();

  /*!
   * \brief Update the dual-time solution within multiple zones.
   */
  void Update();

  /*!
   * \brief Reset the convergence flag (set to false) of the multizone solver.
   */
  void ResetConvergence();

  /*!
   * \brief Perform a dynamic mesh deformation, included grid velocity computation and the update of the multigrid structure (multiple zone).
   */
  void DynamicMeshUpdate(unsigned long ExtIter);

  /*!
   * \brief Perform a static mesh deformation, without considering grid velocity (multiple zone).
   */
  void StaticMeshUpdate();

  /*!
   * \brief Perform a mesh deformation as initial condition (multiple zone).
   */
  void SetInitialMesh();

  /*!
   * \brief Process the boundary conditions and update the multigrid structure.
   */
  void BoundaryConditionsUpdate();

  /*!
   * \brief Transfer data among different zones (multiple zone).
   */
  void Transfer_Data(unsigned short donorZone, unsigned short targetZone);

  /*!
   * \brief Set the total temperature of a vertex on a specified inlet marker.
   * \param[in] iMarker - Marker identifier.
   * \param[in] iVertex - Vertex identifier.
   * \param[in] val_Ttotal - Value of the total (stagnation) temperature.
   */
  void SetVertexTtotal(unsigned short iMarker, unsigned short iVertex, passivedouble val_Ttotal);

  /*!
   * \brief Set the total pressure of a vertex on a specified inlet marker.
   * \param[in] iMarker - Marker identifier.
   * \param[in] iVertex - Vertex identifier.
   * \param[in] val_Ptotal - Value of the total (stagnation) pressure.
   */
  void SetVertexPtotal(unsigned short iMarker, unsigned short iVertex, passivedouble val_Ptotal);

  /*!
   * \brief Set the flow direction of a vertex on a specified inlet marker.
   * \param[in] iMarker - Marker identifier.
   * \param[in] iVertex - Vertex identifier.
   * \param[in] iDim - Index of the flow direction unit vector
   * \param[in] val_FlowDir - Component of a unit vector representing the flow direction
   */
  void SetVertexFlowDir(unsigned short iMarker, unsigned short iVertex, unsigned short iDim, passivedouble val_FlowDir);

  /*!
   * \brief Set a turbulence variable on a specified inlet marker.
   * \param[in] iMarker - Marker identifier.
   * \param[in] iVertex - Vertex identifier.
   * \param[in] iDim - Index of the turbulence variable (i.e. k is 0 in SST)
   * \param[in] val_turb_var - Value of the turbulence variable to be used.
   */
  void SetVertexTurbVar(unsigned short iMarker, unsigned short iVertex, unsigned short iDim, passivedouble val_tub_var);

};


/*!
 * \class CTurbomachineryDriver
 * \brief Class for driving an iteration for turbomachinery flow analysis.
 * \author S. Vitale
 */
class CTurbomachineryDriver : public CFluidDriver {
public:

  /*!
   * \brief Constructor of the class.
   * \param[in] confFile - Configuration file name.
   * \param[in] val_nZone - Total number of zones.
   * \param[in] val_nDim - Number of dimensions.
   * \param[in] val_periodic - Bool for periodic BCs.
   * \param[in] MPICommunicator - MPI communicator for SU2.
   */
  CTurbomachineryDriver(char* confFile,
                        unsigned short val_nZone,
                        unsigned short val_nDim,
                        bool val_periodic,
                        SU2_Comm MPICommunicator);

  /*!
   * \brief Destructor of the class.
   */
  ~CTurbomachineryDriver(void);

  /*!
   * \brief Run a single iteration of the physics within multiple zones.
   */

  void Run();

  /*!
   * \brief Set Mixing Plane interface within multiple zones.
   */
  void SetMixingPlane(unsigned short iZone);

  /*!
   * \brief Set Mixing Plane interface within multiple zones.
   */
  void SetTurboPerformance(unsigned short targetZone);

  /*!
   * \brief Monitor the computation.
   */
  bool Monitor(unsigned long ExtIter);



};

/*!
 * \class CHBDriver
 * \brief Class for driving an iteration of Harmonic Balance (HB) method problem using multiple time zones.
 * \author T. Economon
 */
class CHBDriver : public CDriver {

private:

  unsigned short nInstHB;
  su2double **D; /*!< \brief Harmonic Balance operator. */

public:

  /*!
   * \brief Constructor of the class.
   * \param[in] confFile - Configuration file name.
   * \param[in] val_nZone - Total number of zones.
   * \param[in] val_nDim - Number of dimensions.
   * \param[in] val_periodic - Bool for periodic BCs.
   * \param[in] MPICommunicator - MPI communicator for SU2.
   */
  CHBDriver(char* confFile,
            unsigned short val_nZone,
            unsigned short val_nDim,
            bool val_periodic,
            SU2_Comm MPICommunicator);

  /*!
   * \brief Destructor of the class.
   */
  ~CHBDriver(void);

  /*!
   * \brief Run a single iteration of a Harmonic Balance problem.
   */
  void Run();

  /*!
   * \brief Computation and storage of the Harmonic Balance method source terms.
   * \author T. Economon, K. Naik
   * \param[in] iZone - Current zone number.
   */
  void SetHarmonicBalance(unsigned short iZone);
	
  /*!
   * \brief Precondition Harmonic Balance source term for stability
   * \author J. Howison
   */
  void StabilizeHarmonicBalance();

  /*!
   * \brief Computation of the Harmonic Balance operator matrix for harmonic balance.
   * \author A. Rubino, S. Nimmagadda
   */
  void ComputeHB_Operator();

  /*!
   * \brief Update the solution for the Harmonic Balance.
   */
  void Update();

  /*!
   * \brief Reset the convergence flag (set to false) of the solver for the Harmonic Balance.
   */
  void ResetConvergence();
};


/*!
 * \class CFSIDriver
 * \brief Class for driving a BGS iteration for a fluid-structure interaction problem in multiple zones.
 * \author R. Sanchez.
 */
class CFSIDriver : public CDriver {

  su2double *init_res_flow,     /*!< \brief Stores the initial residual for the flow. */
            *init_res_struct,   /*!< \brief Stores the initial residual for the structure. */
            *residual_flow,     /*!< \brief Stores the current residual for the flow. */
            *residual_struct,   /*!< \brief Stores the current residual for the structure. */
            *residual_flow_rel,
            *residual_struct_rel;

  su2double flow_criteria,
            flow_criteria_rel,
            structure_criteria,
            structure_criteria_rel;

public:

  /*!
   * \brief Constructor of the class.
   * \param[in] confFile - Configuration file name.
   * \param[in] val_nZone - Total number of zones.
   * \param[in] val_periodic - Bool for periodic BCs.
   * \param[in] MPICommunicator - MPI communicator for SU2.
   */
  CFSIDriver(char* confFile,
             unsigned short val_nZone,
             unsigned short val_nDim,
             bool val_periodic,
             SU2_Comm MPICommunicator);

  /*!
   * \brief Destructor of the class.
   */
  ~CFSIDriver(void);

  /*!
   * \brief Run a Block Gauss-Seidel iteration of the FSI problem.
   */
  void Run();

  /*!
   * \brief Predict the structural displacements to pass them into the fluid solver on a BGS implementation.
   * \param[in] donorZone - zone in which the displacements will be predicted.
   * \param[in] targetZone - zone which receives the predicted displacements.
   */
  void Predict_Displacements(unsigned short donorZone, unsigned short targetZone);

  /*!
   * \brief Predict the fluid tractions to pass them into the structural solver on a BGS implementation.
   * \param[in] donorZone - zone in which the tractions will be predicted.
   * \param[in] targetZone - zone which receives the predicted traction.
   */
  void Predict_Tractions(unsigned short donorZone, unsigned short targetZone);

  /*!
   * \brief Transfer the displacements computed on the structural solver into the fluid solver.
   * \param[in] donorZone - zone in which the displacements will be transferred.
   * \param[in] targetZone - zone which receives the tractions transferred.
   */
  void Transfer_Displacements(unsigned short donorZone, unsigned short targetZone);

  /*!
   * \brief Transfer the tractions computed on the fluid solver into the structural solver.
   * \param[in] donorZone - zone from which the tractions will be transferred.
   * \param[in] targetZone - zone which receives the tractions transferred.
   */
  void Transfer_Tractions(unsigned short donorZone, unsigned short targetZone);

  /*!
   * \brief Apply a relaxation method into the computed displacements.
   * \param[in] donorZone - origin of the information.
   * \param[in] targetZone - destination of the information.
   * \param[in] iOuterIter - Fluid-Structure Interaction subiteration.
   */
  void Relaxation_Displacements(unsigned short donorZone, unsigned short targetZone, unsigned long iOuterIter);

  /*!
   * \brief Apply a relaxation method into the computed tractions.
   * \param[in] donorZone - origin of the information.
   * \param[in] targetZone - destination of the information.
   * \param[in] iOuterIter - Fluid-Structure Interaction subiteration.
   */
  void Relaxation_Tractions(unsigned short donorZone, unsigned short targetZone, unsigned long iOuterIter);

  /*!
   * \brief Check the convergence of BGS subiteration process
   * \param[in] ZONE_FLOW - zone of the fluid solver.
   * \param[in] ZONE_STRUCT - zone of the structural solver.
   * \param[in] kind_recording - kind of recording (flow, structure, mesh, cross terms)
   */
  bool BGSConvergence(unsigned long IntIter, unsigned short ZONE_FLOW, unsigned short ZONE_STRUCT);

  /*!
   * \brief Enforce the coupling condition at the end of the time step
   */
  void Update(void);

  /*!
   * \brief Overload, does nothing but avoids dynamic mesh updates in FSI problems before the iteration
   */
  void DynamicMeshUpdate(unsigned long ExtIter);

};

/*!
 * \class CDiscAdjFSIDriver
 * \brief Overload: Class for driving a discrete adjoint FSI iteration.
 * \author R. Sanchez.
 * \version 6.2.0 "Falcon"
 */
class CDiscAdjFSIDriver : public CDriver {

  CIteration** direct_iteration;
  unsigned short RecordingState;
  unsigned short CurrentRecording;          /*!< \brief Stores the current status of the recording. */
  unsigned short Kind_Objective_Function;   /*!< \brief Stores the kind of objective function of the recording. */

  su2double *init_res_flow,     /*!< \brief Stores the initial residual for the flow. */
            *init_res_struct,   /*!< \brief Stores the initial residual for the structure. */
            *residual_flow,     /*!< \brief Stores the current residual for the flow. */
            *residual_struct,   /*!< \brief Stores the current residual for the structure. */
            *residual_flow_rel,
            *residual_struct_rel;

  su2double flow_criteria,
            flow_criteria_rel,
            structure_criteria,
            structure_criteria_rel;


  enum OF_KIND{
    NO_OBJECTIVE_FUNCTION = 0,               /*!< \brief Indicates that there is no objective function. */
    FLOW_OBJECTIVE_FUNCTION = 1,            /*!< \brief Indicates that the objective function is only flow-dependent. */
    FEM_OBJECTIVE_FUNCTION = 2              /*!< \brief Indicates that the objective function is only structural-dependent. */
  };

public:

  /*!
   * \brief Constructor of the class.
   * \param[in] iteration_container - Container vector with all the iteration methods.
   * \param[in] solver_container - Container vector with all the solutions.
   * \param[in] geometry_container - Geometrical definition of the problem.
   * \param[in] integration_container - Container vector with all the integration methods.
   * \param[in] numerics_container - Description of the numerical method (the way in which the equations are solved).
   * \param[in] config - Definition of the particular problem.
   * \param[in] val_nZone - Total number of zones.
   * \param[in] val_periodic - Bool for periodic BCs.
   */
  CDiscAdjFSIDriver(char* confFile,
                    unsigned short val_nZone,
                    unsigned short val_nDim,
                    bool val_periodic,
                    SU2_Comm MPICommunicator);

  /*!
   * \brief Destructor of the class.
   */
  ~CDiscAdjFSIDriver(void);

  /*!
   * \brief Run a Discrete Adjoint iteration for the FSI problem.
   * \param[in] iteration_container - Container vector with all the iteration methods.
   * \param[in] output - Pointer to the COutput class.
   * \param[in] integration_container - Container vector with all the integration methods.
   * \param[in] geometry_container - Geometrical definition of the problem.
   * \param[in] solver_container - Container vector with all the solutions.
   * \param[in] numerics_container - Description of the numerical method (the way in which the equations are solved).
   * \param[in] config_container - Definition of the particular problem.
   * \param[in] surface_movement - Surface movement classes of the problem.
   * \param[in] grid_movement - Volume grid movement classes of the problem.
   * \param[in] FFDBox - FFD FFDBoxes of the problem.
   */

  void Run();

  /*!
   * \brief Iterate the direct solver for recording.
   * \param[in] ZONE_FLOW - zone of the fluid solver.
   * \param[in] ZONE_STRUCT - zone of the structural solver.
   * \param[in] kind_recording - kind of recording (flow, structure, mesh, cross terms)
   */

  void Iterate_Direct(unsigned short ZONE_FLOW, unsigned short ZONE_STRUCT, unsigned short kind_recording);

  /*!
   * \brief Run a direct flow iteration.
   * \param[in] ZONE_FLOW - zone of the fluid solver.
   * \param[in] ZONE_STRUCT - zone of the structural solver.
   */
  void Fluid_Iteration_Direct(unsigned short ZONE_FLOW, unsigned short ZONE_STRUCT);

  /*!
   * \brief Run a direct structural iteration.
   * \param[in] ZONE_FLOW - zone of the fluid solver.
   * \param[in] ZONE_STRUCT - zone of the structural solver.
   */
  void Structural_Iteration_Direct(unsigned short ZONE_FLOW, unsigned short ZONE_STRUCT);

  /*!
   * \brief Run a direct mesh deformation.
   * \param[in] ZONE_FLOW - zone of the fluid solver.
   * \param[in] ZONE_STRUCT - zone of the structural solver.
   */
  void Mesh_Deformation_Direct(unsigned short ZONE_FLOW, unsigned short ZONE_STRUCT);

  /*!
   * \brief Set the recording for a Discrete Adjoint iteration for the FSI problem.
   * \param[in] ZONE_FLOW - zone of the fluid solver.
   * \param[in] ZONE_STRUCT - zone of the structural solver.
   * \param[in] kind_recording - kind of recording (flow, structure, mesh, cross terms)
   */

  void SetRecording(unsigned short ZONE_FLOW,
                    unsigned short ZONE_STRUCT,
                    unsigned short kind_recording);

  /*!
   * \brief Load the restarts for fluid, structure and mesh.
   * \param[in] ZONE_FLOW - zone of the fluid solver.
   * \param[in] ZONE_STRUCT - zone of the structural solver.
   * \param[in] kind_recording - kind of recording (flow, structure, mesh, cross terms)
   */
  void Preprocess(unsigned short ZONE_FLOW,
                    unsigned short ZONE_STRUCT,
                    unsigned short kind_recording);

  /*!
   * \brief Iterate a certain block for adjoint FSI - may be the whole set of variables or independent and subiterate
   * \param[in] ZONE_FLOW - zone of the fluid solver.
   * \param[in] ZONE_STRUCT - zone of the structural solver.
   * \param[in] kind_recording - kind of recording (flow, structure, mesh, cross terms)
   */
  void Iterate_Block(unsigned short ZONE_FLOW,
                       unsigned short ZONE_STRUCT,
                       unsigned short kind_recording);

  /*!
   * \brief Initialize the adjoint - set the objective funcition and the output of the adjoint iteration
   * \param[in] ZONE_FLOW - zone of the fluid solver.
   * \param[in] ZONE_STRUCT - zone of the structural solver.
   * \param[in] kind_recording - kind of recording (flow, structure, mesh, cross terms)
   */
  void InitializeAdjoint(unsigned short ZONE_FLOW,
                            unsigned short ZONE_STRUCT,
                            unsigned short kind_recording);

  /*!
   * \brief Extract the adjoint solution variables
   * \param[in] ZONE_FLOW - zone of the fluid solver.
   * \param[in] ZONE_STRUCT - zone of the structural solver.
   * \param[in] kind_recording - kind of recording (flow, structure, mesh, cross terms)
   */
  void ExtractAdjoint(unsigned short ZONE_FLOW,
                         unsigned short ZONE_STRUCT,
                         unsigned short kind_recording);


  /*!
   * \brief Check the convergence of the problem
   * \param[in] ZONE_FLOW - zone of the fluid solver.
   * \param[in] ZONE_STRUCT - zone of the structural solver.
   * \param[in] kind_recording - kind of recording (flow, structure, mesh, cross terms)
   */
  bool CheckConvergence(unsigned long IntIter,
                          unsigned short ZONE_FLOW,
                          unsigned short ZONE_STRUCT,
                          unsigned short kind_recording);

  /*!
   * \brief Check the convergence of BGS subiteration process
   * \param[in] ZONE_FLOW - zone of the fluid solver.
   * \param[in] ZONE_STRUCT - zone of the structural solver.
   * \param[in] kind_recording - kind of recording (flow, structure, mesh, cross terms)
   */
  bool BGSConvergence(unsigned long IntIter,
                         unsigned short ZONE_FLOW,
                         unsigned short ZONE_STRUCT);


  /*!
   * \brief Output the convergence history
   * \param[in] ZONE_FLOW - zone of the fluid solver.
   * \param[in] ZONE_STRUCT - zone of the structural solver.
   * \param[in] kind_recording - kind of recording (flow, structure, mesh, cross terms)
   */
  void ConvergenceHistory(unsigned long IntIter,
                             unsigned long nIntIter,
                             unsigned short ZONE_FLOW,
                             unsigned short ZONE_STRUCT,
                             unsigned short kind_recording);

  /*!
   * \brief Load the restarts for fluid, structure and mesh.
   * \param[in] ZONE_FLOW - zone of the fluid solver.
   * \param[in] ZONE_STRUCT - zone of the structural solver.
   * \param[in] kind_recording - kind of recording (flow, structure, mesh, cross terms)
   */
  void PrintDirect_Residuals(unsigned short ZONE_FLOW,
                                unsigned short ZONE_STRUCT,
                                unsigned short kind_recording);

  /*!
   * \brief Restart the variables to the converged solution.
   * \param[in] ZONE_FLOW - zone of the fluid solver.
   * \param[in] ZONE_STRUCT - zone of the structural solver.
   * \param[in] kind_recording - kind of recording (flow, structure, mesh, cross terms)
   */
  void PrepareRecording(unsigned short ZONE_FLOW,
                    unsigned short ZONE_STRUCT,
                    unsigned short kind_recording);

  /*!
   * \brief Register the input variables for adjoint FSI problems: flow conservative, fluid mesh position and structural displacements.
   * \param[in] ZONE_FLOW - zone of the fluid solver.
   * \param[in] ZONE_STRUCT - zone of the structural solver.
   * \param[in] kind_recording - kind of recording (flow, structure, mesh, cross terms)
   */
  void RegisterInput(unsigned short ZONE_FLOW,
                    unsigned short ZONE_STRUCT,
                    unsigned short kind_recording);

  /*!
   * \brief Register the input variables for adjoint FSI problems: flow conservative, fluid mesh position and structural displacements.
   * \param[in] ZONE_FLOW - zone of the fluid solver.
   * \param[in] ZONE_STRUCT - zone of the structural solver.
   * \param[in] kind_recording - kind of recording (flow, structure, mesh, cross terms)
   */
  void SetDependencies(unsigned short ZONE_FLOW,
                    unsigned short ZONE_STRUCT,
                    unsigned short kind_recording);

  /*!
   * \brief Restart the output variables for adjoint FSI problems: flow conservative, fluid mesh position and structural displacements.
   * \param[in] ZONE_FLOW - zone of the fluid solver.
   * \param[in] ZONE_STRUCT - zone of the structural solver.
   * \param[in] kind_recording - kind of recording (flow, structure, mesh, cross terms)
   */
  void RegisterOutput(unsigned short ZONE_FLOW,
                    unsigned short ZONE_STRUCT,
                    unsigned short kind_recording);

  /*!
   * \brief Run the post-processing routines.
   * \param[in] ZONE_FLOW - zone of the fluid solver.
   * \param[in] ZONE_STRUCT - zone of the structural solver.
   */
  void Postprocess(unsigned short ZONE_FLOW,
                     unsigned short ZONE_STRUCT);

  /*!
   * \brief Overload, does nothing but avoids updates in adjoint FSI problems before the iteration
   */
  void Update(void);

  /*!
   * \brief Overload, does nothing but avoids dynamic mesh updates in adjoint FSI problems before the iteration
   */
  void DynamicMeshUpdate(unsigned long ExtIter);

  /*!
   * \brief Transfer the displacements computed on the structural solver into the fluid solver.
   * \param[in] donorZone - zone in which the displacements will be transferred.
   * \param[in] targetZone - zone which receives the tractions transferred.
   */
  void Transfer_Displacements(unsigned short donorZone, unsigned short targetZone);

  /*!
   * \brief Transfer the tractions computed on the fluid solver into the structural solver.
   * \param[in] donorZone - zone from which the tractions will be transferred.
   * \param[in] targetZone - zone which receives the tractions transferred.
   */
  void Transfer_Tractions(unsigned short donorZone, unsigned short targetZone);

};

/*!
 * \class CMultiphysicsZonalDriver
 * \brief Class for driving zone-specific iterations.
 * \author O. Burghardt
 * \version 6.2.0 "Falcon"
 */
class CMultiphysicsZonalDriver : public CDriver {
protected:

public:

  /*!
   * \brief Constructor of the class.
   * \param[in] confFile - Configuration file name.
   * \param[in] val_nZone - Total number of zones.
   * \param[in] MPICommunicator - MPI communicator for SU2.
   */
  CMultiphysicsZonalDriver(char* confFile,
                           unsigned short val_nZone,
                           unsigned short val_nDim,
                           bool val_periodic,
                           SU2_Comm MPICommunicator);

  /*!
   * \brief Destructor of the class.
   */
  ~CMultiphysicsZonalDriver(void);

  /*!
   * \brief Run one iteration in all physical zones.
   */
  void Run();

  /*!
   * \brief Update the dual-time solution within multiple zones.
   */
  void Update();

  /*!
   * \brief Perform a dynamic mesh deformation, included grid velocity computation and the update of the multigrid structure (multiple zone).
   */
  void DynamicMeshUpdate(unsigned long ExtIter);

  /*!
   * \brief Routine to provide all the desired physical transfers between the different zones during one iteration.
   */
  void Transfer_Data(unsigned short donorZone, unsigned short targetZone);

};

/*!
 * \class CSinglezoneDriver
 * \brief Class for driving single-zone solvers.
 * \author R. Sanchez
 * \version 6.0.1 "Falcon"
 */
class CSinglezoneDriver : public CDriver {
protected:

  unsigned long TimeIter;

public:

  /*!
   * \brief Constructor of the class.
   * \param[in] confFile - Configuration file name.
   * \param[in] val_nZone - Total number of zones.
   * \param[in] MPICommunicator - MPI communicator for SU2.
   */
  CSinglezoneDriver(char* confFile,
             unsigned short val_nZone,
             unsigned short val_nDim,
             bool val_periodic,
             SU2_Comm MPICommunicator);

  /*!
   * \brief Destructor of the class.
   */
  ~CSinglezoneDriver(void);

  /*!
   * \brief [Overload] Launch the computation for single-zone problems.
   */
  void StartSolver();

  /*!
   * \brief Preprocess the single-zone iteration
   */
  virtual void Preprocess(unsigned long TimeIter);

  /*!
   * \brief Run the iteration for ZONE_0.
   */
  virtual void Run();

  /*!
   * \brief Postprocess the iteration for ZONE_0.
   */
  virtual void Postprocess();

  /*!
   * \brief Update the dual-time solution within multiple zones.
   */
  void Update();

  /*!
   * \brief Output the solution in solution file.
   */
  void Output(unsigned long ExtIter);

  /*!
   * \brief Perform a dynamic mesh deformation, included grid velocity computation and the update of the multigrid structure.
   */
  void DynamicMeshUpdate(unsigned long ExtIter);


};

/*!
 * \class CDiscAdjSinglezoneDriver
 * \brief Class for driving single-zone adjoint solvers.
 * \author R. Sanchez
 * \version 6.2.0 "Falcon"
 */
class CDiscAdjSinglezoneDriver : public CSinglezoneDriver {
protected:

  unsigned long nAdjoint_Iter;                  /*!< \brief The number of adjoint iterations that are run on the fixed-point solver.*/
  unsigned short RecordingState;                /*!< \brief The kind of recording the tape currently holds.*/
  unsigned short MainVariables,                 /*!< \brief The kind of recording linked to the main variables of the problem.*/
                 SecondaryVariables;            /*!< \brief The kind of recording linked to the secondary variables of the problem.*/
  su2double ObjFunc;                            /*!< \brief The value of the objective function.*/
  CIteration* direct_iteration;                 /*!< \brief A pointer to the direct iteration.*/

  CConfig *config;                              /*!< \brief Definition of the particular problem. */
  CIteration *iteration;                        /*!< \brief Container vector with all the iteration methods. */
  CIntegration **integration;                   /*!< \brief Container vector with all the integration methods. */
  CGeometry *geometry;                          /*!< \brief Geometrical definition of the problem. */
  CSolver **solver;                             /*!< \brief Container vector with all the solutions. */


public:

  /*!
   * \brief Constructor of the class.
   * \param[in] confFile - Configuration file name.
   * \param[in] val_nZone - Total number of zones.
   * \param[in] MPICommunicator - MPI communicator for SU2.
   */
  CDiscAdjSinglezoneDriver(char* confFile,
             unsigned short val_nZone,
             unsigned short val_nDim,
             bool val_periodic,
             SU2_Comm MPICommunicator);

  /*!
   * \brief Destructor of the class.
   */
  ~CDiscAdjSinglezoneDriver(void);

  /*!
   * \brief Preprocess the single-zone iteration
   */
  void Preprocess(unsigned long TimeIter);

  /*!
   * \brief Run a single iteration of the discrete adjoint solver with a single zone.
   */

  void Run();

  /*!
   * \brief Postprocess the adjoint iteration for ZONE_0.
   */
  void Postprocess();

  /*!
   * \brief Record one iteration of a flow iteration in within multiple zones.
   * \param[in] kind_recording - Type of recording (either FLOW_CONS_VARS, MESH_COORDS, COMBINED or NONE)
   */

  void SetRecording(unsigned short kind_recording);

  /*!
   * \brief Run one iteration of the solver.
   */
  void DirectRun(unsigned short kind_recording);

  /*!
   * \brief Set the objective function.
   */
  void SetObjFunction();

  /*!
   * \brief Initialize the adjoint value of the objective function.
   */
  void SetAdj_ObjFunction();

  /*!
   * \brief Print out the direct residuals.
   */
  void Print_DirectResidual(unsigned short kind_recording);

<<<<<<< HEAD
=======
  /*!
   * \brief Record the main computational path.
   */

  void MainRecording(void);

  /*!
   * \brief Record the secondary computational path.
   */

  void SecondaryRecording(void);

>>>>>>> 03a1a8b8
};


/*!
 * \class CMultizoneDriver
 * \brief Class for driving zone-specific iterations.
 * \author R. Sanchez, O. Burghardt
 * \version 6.0.1 "Falcon"
 */
class CMultizoneDriver : public CDriver {
protected:

  bool fsi;
  bool cht;

  unsigned long TimeIter;

  unsigned short *nVarZone;
  su2double **init_res,      /*!< \brief Stores the initial residual. */
            **residual,      /*!< \brief Stores the current residual. */
            **residual_rel;  /*!< \brief Stores the residual relative to the initial. */

  su2double flow_criteria,
            flow_criteria_rel,
            structure_criteria,
            structure_criteria_rel;

  bool *prefixed_motion;     /*!< \brief Determines if a fixed motion is imposed in the config file. */

public:

  /*!
   * \brief Constructor of the class.
   * \param[in] confFile - Configuration file name.
   * \param[in] val_nZone - Total number of zones.
   * \param[in] MPICommunicator - MPI communicator for SU2.
   */
  CMultizoneDriver(char* confFile,
             unsigned short val_nZone,
             unsigned short val_nDim,
             bool val_periodic,
             SU2_Comm MPICommunicator);

  /*!
   * \brief Destructor of the class.
   */
  ~CMultizoneDriver(void);

  /*!
   * \brief [Overload] Launch the computation for multizone problems.
   */
  void StartSolver();

  /*!
   * \brief Preprocess the multizone iteration
   */
  void Preprocess(unsigned long TimeIter);

  /*!
   * \brief Use a corrector step to prevent convergence issues.
   */
  void Corrector(unsigned short val_iZone);

  /*!
   * \brief Run a Block Gauss-Seidel iteration in all physical zones.
   */
  void Run_GaussSeidel();

  /*!
   * \brief Run a Block-Jacobi iteration in all physical zones.
   */
  void Run_Jacobi();

  /*!
   * \brief Update the dual-time solution within multiple zones.
   */
  void Update();

  /*!
   * \brief Output the solution in solution file.
   */
  void Output(unsigned long TimeIter);

  /*!
   * \brief Check the convergence at the outer level.
   */
  bool OuterConvergence(unsigned long OuterIter);

  /*!
   * \brief Perform a dynamic mesh deformation, included grid velocity computation and the update of the multigrid structure (multiple zone).
   */
  void DynamicMeshUpdate(unsigned long ExtIter);

  /*!
   * \brief Perform a dynamic mesh deformation, including grid velocity computation and update of the multigrid structure.
   */
  void DynamicMeshUpdate(unsigned short val_iZone, unsigned long ExtIter);

  /*!
   * \brief Routine to provide all the desired physical transfers between the different zones during one iteration.
   * \return Boolean that determines whether the mesh needs to be updated for this particular transfer
   */
  bool Transfer_Data(unsigned short donorZone, unsigned short targetZone);

};
<|MERGE_RESOLUTION|>--- conflicted
+++ resolved
@@ -1535,8 +1535,6 @@
    */
   void Print_DirectResidual(unsigned short kind_recording);
 
-<<<<<<< HEAD
-=======
   /*!
    * \brief Record the main computational path.
    */
@@ -1549,7 +1547,6 @@
 
   void SecondaryRecording(void);
 
->>>>>>> 03a1a8b8
 };
 
 
