--- conflicted
+++ resolved
@@ -3131,17 +3131,10 @@
       Motion_Origin_Y[iMarker] = Motion_Origin_Y[iMarker]/12.0;
       Motion_Origin_Z[iMarker] = Motion_Origin_Z[iMarker]/12.0;
     }
-<<<<<<< HEAD
-
-    RefLengthMoment = RefLengthMoment/12.0;
-    if ((val_nDim == 2) && (!Axisymmetric)) RefAreaCoeff = RefAreaCoeff/12.0;
-    else RefAreaCoeff = RefAreaCoeff/144.0;
-=======
     
     RefLength = RefLength/12.0;
     if ((val_nDim == 2) && (!Axisymmetric)) RefArea = RefArea/12.0;
     else RefArea = RefArea/144.0;
->>>>>>> 3d197342
     Length_Reynolds = Length_Reynolds/12.0;
     RefElemLength = RefElemLength/12.0;
     Highlite_Area = Highlite_Area/144.0;
@@ -3987,17 +3980,10 @@
     else if (Ref_NonDim == FREESTREAM_PRESS_EQ_ONE) { cout << "Non-Dimensional simulation (P=1.0, Rho=1.0, T=1.0 at the farfield)." << endl; }
     else if (Ref_NonDim == FREESTREAM_VEL_EQ_MACH) { cout << "Non-Dimensional simulation (V=Mach, Rho=1.0, T=1.0 at the farfield)." << endl; }
     else if (Ref_NonDim == FREESTREAM_VEL_EQ_ONE) { cout << "Non-Dimensional simulation (V=1.0, Rho=1.0, T=1.0 at the farfield)." << endl; }
-<<<<<<< HEAD
-
-    if (RefAreaCoeff == 0) cout << "The reference length/area will be computed using y(2D) or z(3D) projection." << endl;
-    else cout << "The reference length/area (force coefficient) is " << RefAreaCoeff << "." << endl;
-    cout << "The reference length (moment computation) is " << RefLengthMoment << "." << endl;
-=======
     
     if (RefArea == 0) cout << "The reference length/area will be computed using y(2D) or z(3D) projection." << endl;
     else cout << "The reference length/area is " << RefArea << "." << endl;
     cout << "The reference length is " << RefLength << "." << endl;
->>>>>>> 3d197342
 
     if ((nRefOriginMoment_X > 1) || (nRefOriginMoment_Y > 1) || (nRefOriginMoment_Z > 1)) {
       cout << "Surface(s) where the force coefficients are evaluated and \n";
