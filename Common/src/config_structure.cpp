/*!
 * \file config_structure.cpp
 * \brief Main file for managing the config file
 * \author F. Palacios, T. Economon, B. Tracey, H. Kline
 * \version 5.0.0 "Raven"
 *
 * SU2 Original Developers: Dr. Francisco D. Palacios.
 *                          Dr. Thomas D. Economon.
 *
 * SU2 Developers: Prof. Juan J. Alonso's group at Stanford University.
 *                 Prof. Piero Colonna's group at Delft University of Technology.
 *                 Prof. Nicolas R. Gauger's group at Kaiserslautern University of Technology.
 *                 Prof. Alberto Guardone's group at Polytechnic University of Milan.
 *                 Prof. Rafael Palacios' group at Imperial College London.
 *                 Prof. Edwin van der Weide's group at the University of Twente.
 *                 Prof. Vincent Terrapon's group at the University of Liege.
 *
 * Copyright (C) 2012-2017 SU2, the open-source CFD code.
 *
 * SU2 is free software; you can redistribute it and/or
 * modify it under the terms of the GNU Lesser General Public
 * License as published by the Free Software Foundation; either
 * version 2.1 of the License, or (at your option) any later version.
 *
 * SU2 is distributed in the hope that it will be useful,
 * but WITHOUT ANY WARRANTY; without even the implied warranty of
 * MERCHANTABILITY or FITNESS FOR A PARTICULAR PURPOSE. See the GNU
 * Lesser General Public License for more details.
 *
 * You should have received a copy of the GNU Lesser General Public
 * License along with SU2. If not, see <http://www.gnu.org/licenses/>.
 */

#include "../include/config_structure.hpp"
#include "../include/gauss_jacobi_quadrature.hpp"

vector<string> Profile_Function_tp;       /*!< \brief Vector of string names for profiled functions. */
vector<double> Profile_Time_tp;           /*!< \brief Vector of elapsed time for profiled functions. */
vector<double> Profile_ID_tp;             /*!< \brief Vector of group ID number for profiled functions. */
map<string, vector<int> > Profile_Map_tp; /*!< \brief Map containing the final results for profiled functions. */

vector<string> GEMM_Profile_Function;       /*!< \brief Vector of string names for profiled functions. */
vector<double> GEMM_Profile_Time;           /*!< \brief Vector of elapsed time for profiled functions. */
vector<double> GEMM_Profile_M;             /*!< \brief Vector of group ID number for profiled functions. */
vector<double> GEMM_Profile_N;             /*!< \brief Vector of group ID number for profiled functions. */
vector<double> GEMM_Profile_K;             /*!< \brief Vector of group ID number for profiled functions. */
map<string, vector<int> > GEMM_Profile_Map; /*!< \brief Map containing the final results for profiled functions. */

//#pragma omp threadprivate(Profile_Function_tp, Profile_Time_tp, Profile_ID_tp, Profile_Map_tp)

CConfig::CConfig(char case_filename[MAX_STRING_SIZE], unsigned short val_software, unsigned short val_iZone, unsigned short val_nZone, unsigned short val_nDim, unsigned short verb_level) {

#ifdef HAVE_MPI
  MPI_Comm_rank(MPI_COMM_WORLD, &rank);
#else
  rank = MASTER_NODE;
#endif

  /*--- Initialize pointers to Null---*/

  SetPointersNull();

  /*--- Reading config options  ---*/

  SetConfig_Options(val_iZone, val_nZone);

  /*--- Parsing the config file  ---*/

  SetConfig_Parsing(case_filename);

  /*--- Configuration file postprocessing ---*/

  SetPostprocessing(val_software, val_iZone, val_nDim);

  /*--- Configuration file boundaries/markers setting ---*/

  SetMarkers(val_software);

  /*--- Configuration file output ---*/

  if ((rank == MASTER_NODE) && (verb_level == VERB_HIGH) && (val_iZone == 0))
    SetOutput(val_software, val_iZone);

}

CConfig::CConfig(char case_filename[MAX_STRING_SIZE], unsigned short val_software) {

  /*--- Initialize pointers to Null---*/

  SetPointersNull();

  /*--- Reading config options  ---*/

  SetConfig_Options(0, 1);

  /*--- Parsing the config file  ---*/

  SetConfig_Parsing(case_filename);

  /*--- Configuration file postprocessing ---*/

  SetPostprocessing(val_software, 0, 1);

}

CConfig::CConfig(char case_filename[MAX_STRING_SIZE], CConfig *config) {

  bool runtime_file = false;

  /*--- Initialize pointers to Null---*/

  SetPointersNull();

  /*--- Reading config options  ---*/

  SetRunTime_Options();

  /*--- Parsing the config file  ---*/

  runtime_file = SetRunTime_Parsing(case_filename);

  /*--- Update original config file ---*/

  if (runtime_file) {
    config->SetnExtIter(nExtIter);
  }

}

SU2_Comm CConfig::GetMPICommunicator() {

  return SU2_Communicator;

}

void CConfig::SetMPICommunicator(SU2_Comm Communicator) {

  SU2_Communicator = Communicator;

}

unsigned short CConfig::GetnZone(string val_mesh_filename, unsigned short val_format, CConfig *config) {
  string text_line, Marker_Tag;
  ifstream mesh_file;
  short nZone = 1; // Default value
  unsigned short iLine, nLine = 10;
  char cstr[200];
  string::size_type position;

  /*--- Search the mesh file for the 'NZONE' keyword. ---*/

  switch (val_format) {
    case SU2:

      /*--- Open grid file ---*/

      strcpy (cstr, val_mesh_filename.c_str());
      mesh_file.open(cstr, ios::in);
      if (mesh_file.fail()) {
        cout << "cstr=" << cstr << endl;
        cout << "There is no geometry file (GetnZone))!" << endl;

#ifndef HAVE_MPI
        exit(EXIT_FAILURE);
#else
        MPI_Barrier(MPI_COMM_WORLD);
        MPI_Abort(MPI_COMM_WORLD,1);
        MPI_Finalize();
#endif
      }

      /*--- Read the SU2 mesh file ---*/

      for (iLine = 0; iLine < nLine ; iLine++) {

        getline (mesh_file, text_line);

        /*--- Search for the "NZONE" keyword to see if there are multiple Zones ---*/

        position = text_line.find ("NZONE=",0);
        if (position != string::npos) {
          text_line.erase (0,6); nZone = atoi(text_line.c_str());
        }
      }

      break;

  }

  /*--- For harmonic balance integration, nZones = nTimeInstances. ---*/

  if (config->GetUnsteady_Simulation() == HARMONIC_BALANCE && (config->GetKind_SU2() != SU2_DEF)   ) {
  	nZone = config->GetnTimeInstances();
  }

  return (unsigned short) nZone;
}

unsigned short CConfig::GetnDim(string val_mesh_filename, unsigned short val_format) {

  string text_line, Marker_Tag;
  ifstream mesh_file;
  short nDim = 3;
  unsigned short iLine, nLine = 10;
  char cstr[200];
  string::size_type position;

  /*--- Open grid file ---*/

  strcpy (cstr, val_mesh_filename.c_str());
  mesh_file.open(cstr, ios::in);

  switch (val_format) {
  case SU2:

    /*--- Read SU2 mesh file ---*/

    for (iLine = 0; iLine < nLine ; iLine++) {

      getline (mesh_file, text_line);

      /*--- Search for the "NDIM" keyword to see if there are multiple Zones ---*/

      position = text_line.find ("NDIME=",0);
      if (position != string::npos) {
        text_line.erase (0,6); nDim = atoi(text_line.c_str());
      }
    }
    break;

  case CGNS:

#ifdef HAVE_CGNS

    /*--- Local variables which are needed when calling the CGNS mid-level API. ---*/

    int fn, nbases = 0, nzones = 0, file_type;
    int cell_dim = 0, phys_dim = 0;
    char basename[CGNS_STRING_SIZE];

    /*--- Check whether the supplied file is truly a CGNS file. ---*/

    if ( cg_is_cgns(val_mesh_filename.c_str(), &file_type) != CG_OK ) {
      printf( "\n\n   !!! Error !!!\n" );
      printf( " %s is not a CGNS file.\n", val_mesh_filename.c_str());
      printf( " Now exiting...\n\n");
      exit(EXIT_FAILURE);
    }

    /*--- Open the CGNS file for reading. The value of fn returned
       is the specific index number for this file and will be
       repeatedly used in the function calls. ---*/

    if (cg_open(val_mesh_filename.c_str(), CG_MODE_READ, &fn)) cg_error_exit();

    /*--- Get the number of databases. This is the highest node
       in the CGNS heirarchy. ---*/

    if (cg_nbases(fn, &nbases)) cg_error_exit();

    /*--- Check if there is more than one database. Throw an
       error if there is because this reader can currently
       only handle one database. ---*/

    if ( nbases > 1 ) {
      printf("\n\n   !!! Error !!!\n" );
      printf("CGNS reader currently incapable of handling more than 1 database.");
      printf("Now exiting...\n\n");
      exit(EXIT_FAILURE);
    }

    /*--- Read the databases. Note that the indexing starts at 1. ---*/

    for ( int i = 1; i <= nbases; i++ ) {

      if (cg_base_read(fn, i, basename, &cell_dim, &phys_dim)) cg_error_exit();

      /*--- Get the number of zones for this base. ---*/

      if (cg_nzones(fn, i, &nzones)) cg_error_exit();

    }

    /*--- Set the problem dimension as read from the CGNS file ---*/

    nDim = cell_dim;

#endif

    break;

  }

  mesh_file.close();

  return (unsigned short) nDim;
}

void CConfig::SetPointersNull(void) {

  Marker_CfgFile_Out_1D       = NULL;   Marker_All_Out_1D        = NULL;
  Marker_CfgFile_GeoEval      = NULL;   Marker_All_GeoEval       = NULL;
  Marker_CfgFile_Monitoring   = NULL;   Marker_All_Monitoring    = NULL;
  Marker_CfgFile_Designing    = NULL;   Marker_All_Designing     = NULL;
  Marker_CfgFile_Plotting     = NULL;   Marker_All_Plotting      = NULL;
  Marker_CfgFile_Analyze      = NULL;   Marker_All_Analyze       = NULL;
  Marker_CfgFile_DV           = NULL;   Marker_All_DV            = NULL;
  Marker_CfgFile_Moving       = NULL;   Marker_All_Moving        = NULL;
  Marker_CfgFile_PerBound     = NULL;   Marker_All_PerBound      = NULL;    Marker_PerBound   = NULL;
  Marker_CfgFile_ZoneInterface = NULL;

  Marker_DV                   = NULL;   Marker_Moving            = NULL;    Marker_Monitoring = NULL;
  Marker_Designing            = NULL;   Marker_GeoEval           = NULL;    Marker_Plotting   = NULL;
  Marker_Analyze              = NULL;
  Marker_CfgFile_KindBC       = NULL;   Marker_All_KindBC        = NULL;

  /*--- Marker Pointers ---*/

  Marker_Euler                = NULL;    Marker_FarField         = NULL;    Marker_Custom         = NULL;
  Marker_SymWall              = NULL;    Marker_Pressure         = NULL;    Marker_PerBound       = NULL;
  Marker_PerDonor             = NULL;    Marker_NearFieldBound   = NULL;    Marker_InterfaceBound = NULL;
  Marker_Dirichlet            = NULL;    Marker_Inlet            = NULL;
  Marker_Supersonic_Inlet     = NULL;    Marker_Outlet           = NULL;    Marker_Out_1D         = NULL;
  Marker_Isothermal           = NULL;    Marker_HeatFlux         = NULL;    Marker_EngineInflow   = NULL;
  Marker_Supersonic_Outlet    = NULL;    Marker_Load             = NULL;
  Marker_EngineExhaust        = NULL;    Marker_Displacement     = NULL;    Marker_Load           = NULL;
  Marker_Load_Dir             = NULL;    Marker_Load_Sine        = NULL;    Marker_Clamped        = NULL;
  Marker_FlowLoad             = NULL;    Marker_Neumann          = NULL;    Marker_Internal       = NULL;
  Marker_All_TagBound         = NULL;    Marker_CfgFile_TagBound = NULL;    Marker_All_KindBC     = NULL;
  Marker_CfgFile_KindBC       = NULL;    Marker_All_SendRecv     = NULL;    Marker_All_PerBound   = NULL;
  Marker_ZoneInterface        = NULL;    Marker_All_ZoneInterface= NULL;    Marker_Riemann        = NULL;
  Marker_Fluid_InterfaceBound = NULL;


    /*--- Boundary Condition settings ---*/

  Dirichlet_Value = NULL;    Isothermal_Temperature = NULL;
  Heat_Flux       = NULL;    Displ_Value            = NULL;    Load_Value = NULL;
  FlowLoad_Value  = NULL;

  /*--- Inlet Outlet Boundary Condition settings ---*/

  Inlet_Ttotal    = NULL;    Inlet_Ptotal      = NULL;
  Inlet_FlowDir   = NULL;    Inlet_Temperature = NULL;    Inlet_Pressure = NULL;
  Inlet_Velocity  = NULL;
  Outlet_Pressure = NULL;

  /*--- Engine Boundary Condition settings ---*/

  Inflow_Pressure      = NULL;    Inflow_MassFlow    = NULL;    Inflow_ReverseMassFlow  = NULL;
  Inflow_TotalPressure = NULL;    Inflow_Temperature = NULL;    Inflow_TotalTemperature = NULL;
  Inflow_RamDrag       = NULL;    Inflow_Force       = NULL;    Inflow_Power            = NULL;
  Inflow_Mach          = NULL;

  Exhaust_Pressure        = NULL;   Exhaust_Temperature        = NULL;    Exhaust_MassFlow = NULL;
  Exhaust_TotalPressure   = NULL;   Exhaust_TotalTemperature   = NULL;
  Exhaust_GrossThrust     = NULL;   Exhaust_Force              = NULL;
  Exhaust_Power           = NULL;   Exhaust_Temperature_Target = NULL;
  Exhaust_Pressure_Target = NULL;

  Engine_Mach  = NULL;    Engine_Force        = NULL;
  Engine_Power = NULL;    Engine_NetThrust    = NULL;    Engine_GrossThrust = NULL;
  Engine_Area  = NULL;    EngineInflow_Target = NULL;

  Periodic_Translate   = NULL;   Periodic_Rotation  = NULL;   Periodic_Center    = NULL;
  Periodic_Translation = NULL;   Periodic_RotAngles = NULL;   Periodic_RotCenter = NULL;

  Dirichlet_Value           = NULL;     Exhaust_Temperature_Target  = NULL;     Exhaust_Temperature   = NULL;
  Exhaust_Pressure_Target   = NULL;     Inlet_Ttotal                = NULL;     Inlet_Ptotal          = NULL;
  Inlet_FlowDir             = NULL;     Inlet_Temperature           = NULL;     Inlet_Pressure        = NULL;
  Inlet_Velocity            = NULL;     Inflow_Mach                 = NULL;     Inflow_Pressure       = NULL;
  Exhaust_Pressure          = NULL;     Outlet_Pressure             = NULL;     Isothermal_Temperature= NULL;
  Heat_Flux                 = NULL;     Displ_Value                 = NULL;     Load_Value            = NULL;
  FlowLoad_Value            = NULL;     Periodic_RotCenter          = NULL;     Periodic_RotAngles    = NULL;
  Periodic_Translation      = NULL;     Periodic_Center             = NULL;     Periodic_Rotation     = NULL;
  Periodic_Translate        = NULL;

  Load_Dir            = NULL;    Load_Dir_Value      = NULL;    Load_Dir_Multiplier = NULL;
  Load_Sine_Dir       = NULL;    Load_Sine_Amplitude = NULL;    Load_Sine_Frequency = NULL;

  /*--- Actuator Disk Boundary Condition settings ---*/

  ActDiskInlet_Pressure         = NULL;    ActDiskInlet_TotalPressure = NULL;    ActDiskInlet_Temperature = NULL;
  ActDiskInlet_TotalTemperature = NULL;    ActDiskInlet_MassFlow      = NULL;    ActDiskInlet_RamDrag     = NULL;
  ActDiskInlet_Force            = NULL;    ActDiskInlet_Power         = NULL;

  ActDiskOutlet_Pressure      = NULL;
  ActDiskOutlet_TotalPressure = NULL;   ActDiskOutlet_GrossThrust = NULL;  ActDiskOutlet_Force            = NULL;
  ActDiskOutlet_Power         = NULL;   ActDiskOutlet_Temperature = NULL;  ActDiskOutlet_TotalTemperature = NULL;
  ActDiskOutlet_MassFlow      = NULL;

  ActDisk_DeltaPress      = NULL;    ActDisk_DeltaTemp      = NULL;
  ActDisk_TotalPressRatio = NULL;    ActDisk_TotalTempRatio = NULL;    ActDisk_StaticPressRatio = NULL;
  ActDisk_StaticTempRatio = NULL;    ActDisk_NetThrust      = NULL;    ActDisk_GrossThrust      = NULL;
  ActDisk_Power           = NULL;    ActDisk_MassFlow       = NULL;    ActDisk_Area             = NULL;
  ActDisk_ReverseMassFlow = NULL;    Surface_MassFlow       = NULL;    Surface_DC60             = NULL;    Surface_IDC = NULL;
  Surface_IDC_Mach        = NULL;    Surface_IDR            = NULL;    ActDisk_Mach             = NULL;
  ActDisk_Force           = NULL;    ActDisk_BCThrust       = NULL;    ActDisk_BCThrust_Old     = NULL;

  /*--- Miscellaneous/unsorted ---*/

  Aeroelastic_plunge  = NULL;
  Aeroelastic_pitch   = NULL;
  MassFrac_FreeStream = NULL;
  Velocity_FreeStream = NULL;
  RefOriginMoment     = NULL;
  CFL_AdaptParam      = NULL;
  CFL                 = NULL;
  HTP_Axis = NULL;
  PlaneTag            = NULL;
  Kappa_Flow          = NULL;
  Kappa_AdjFlow       = NULL;
  Section_WingBounds    = NULL;
  ParamDV             = NULL;
  DV_Value            = NULL;
  Design_Variable     = NULL;

  Hold_GridFixed_Coord      = NULL;
  SubsonicEngine_Cyl        = NULL;
  EA_IntLimit               = NULL;
  TimeDOFsADER_DG           = NULL;
  TimeIntegrationADER_DG    = NULL;
  WeightsIntegrationADER_DG = NULL;
  RK_Alpha_Step             = NULL;
  MG_CorrecSmooth           = NULL;
  MG_PreSmooth              = NULL;
  MG_PostSmooth             = NULL;
  Int_Coeffs                = NULL;

  Kind_ObjFunc   = NULL;

  Weight_ObjFunc = NULL;

  /*--- Moving mesh pointers ---*/

  Kind_GridMovement   = NULL;    LocationStations   = NULL;
  Motion_Origin_X     = NULL;    Motion_Origin_Y     = NULL;    Motion_Origin_Z     = NULL;
  Translation_Rate_X  = NULL;    Translation_Rate_Y  = NULL;    Translation_Rate_Z  = NULL;
  Rotation_Rate_X     = NULL;    Rotation_Rate_Y     = NULL;    Rotation_Rate_Z     = NULL;
  Pitching_Omega_X    = NULL;    Pitching_Omega_Y    = NULL;    Pitching_Omega_Z    = NULL;
  Pitching_Ampl_X     = NULL;    Pitching_Ampl_Y     = NULL;    Pitching_Ampl_Z     = NULL;
  Pitching_Phase_X    = NULL;    Pitching_Phase_Y    = NULL;    Pitching_Phase_Z    = NULL;
  Plunging_Omega_X    = NULL;    Plunging_Omega_Y    = NULL;    Plunging_Omega_Z    = NULL;
  Plunging_Ampl_X     = NULL;    Plunging_Ampl_Y     = NULL;    Plunging_Ampl_Z     = NULL;
  RefOriginMoment_X   = NULL;    RefOriginMoment_Y   = NULL;    RefOriginMoment_Z   = NULL;
  MoveMotion_Origin   = NULL;
  Periodic_Translate  = NULL;    Periodic_Rotation   = NULL;    Periodic_Center     = NULL;
  Periodic_Translation= NULL;    Periodic_RotAngles  = NULL;    Periodic_RotCenter  = NULL;


  /* Harmonic Balance Frequency pointer */
  Omega_HB = NULL;

  /*--- Initialize some default arrays to NULL. ---*/

  default_vel_inf       = NULL;
  default_ffd_axis      = NULL;
  default_eng_cyl       = NULL;
  default_eng_val       = NULL;
  default_cfl_adapt     = NULL;
  default_ad_coeff_flow = NULL;
  default_ad_coeff_adj  = NULL;
  default_obj_coeff     = NULL;
  default_geo_loc       = NULL;
  default_distortion    = NULL;
  default_ea_lim        = NULL;
  default_grid_fix      = NULL;
  default_inc_crit      = NULL;
  default_htp_axis      = NULL;
  default_body_force    = NULL;

  Riemann_FlowDir= NULL;
  NRBC_FlowDir = NULL;
  CoordFFDBox= NULL;
  DegreeFFDBox= NULL;
  FFDTag = NULL;
  nDV_Value = NULL;
  TagFFDBox = NULL;

  Kind_Data_Riemann     = NULL;
  Riemann_Var1          = NULL;
  Riemann_Var2          = NULL;
  Kind_Data_NRBC        = NULL;
  NRBC_Var1             = NULL;
  NRBC_Var2             = NULL;
  Marker_TurboBoundIn   = NULL;
  Marker_TurboBoundOut  = NULL;
  Kind_TurboPerformance = NULL;
  Marker_NRBC           = NULL;

  /*--- Variable initialization ---*/

  ExtIter    = 0;
  IntIter    = 0;
  nIntCoeffs = 0;
  FSIIter    = 0;

  AoA_Offset = 0;
  AoS_Offset = 0;

  nMarker_PerBound = 0;
  nPeriodic_Index  = 0;

  Grid_Movement = false;
  Aeroelastic_Simulation = false;

}

void CConfig::SetRunTime_Options(void) {

  /* DESCRIPTION: Number of external iterations */

  addUnsignedLongOption("EXT_ITER", nExtIter, 999999);

}

void CConfig::SetConfig_Options(unsigned short val_iZone, unsigned short val_nZone) {

  nZone = val_nZone;
  iZone = val_iZone;

  /*--- Allocate some default arrays needed for lists of doubles. ---*/

  default_vel_inf       = new su2double[3];
  default_ffd_axis      = new su2double[3];
  default_eng_cyl       = new su2double[7];
  default_eng_val       = new su2double[5];
  default_cfl_adapt     = new su2double[4];
  default_ad_coeff_flow = new su2double[3];
  default_ad_coeff_adj  = new su2double[3];
  default_obj_coeff     = new su2double[5];
  default_geo_loc       = new su2double[2];
  default_distortion    = new su2double[2];
  default_ea_lim        = new su2double[3];
  default_grid_fix      = new su2double[6];
  default_inc_crit      = new su2double[3];
  default_htp_axis      = new su2double[2];
  default_body_force    = new su2double[3];

  // This config file is parsed by a number of programs to make it easy to write SU2
  // wrapper scripts (in python, go, etc.) so please do
  // the best you can to follow the established format. It's very hard to parse c++ code
  // and none of us that write the parsers want to write a full c++ interpreter. Please
  // play nice with the existing format so that you don't break the existing scripts.

  /* BEGIN_CONFIG_OPTIONS */

  /*!\par CONFIG_CATEGORY: Problem Definition \ingroup Config */
  /*--- Options related to problem definition and partitioning ---*/

  /*!\brief REGIME_TYPE \n  DESCRIPTION: Regime type \n OPTIONS: see \link Regime_Map \endlink \ingroup Config*/
  addEnumOption("REGIME_TYPE", Kind_Regime, Regime_Map, COMPRESSIBLE);

  /*!\brief PHYSICAL_PROBLEM \n DESCRIPTION: Physical governing equations \n Options: see \link Solver_Map \endlink \n DEFAULT: NO_SOLVER \ingroup Config*/
  addEnumOption("PHYSICAL_PROBLEM", Kind_Solver, Solver_Map, NO_SOLVER);
  /*!\brief MATH_PROBLEM  \n DESCRIPTION: Mathematical problem \n  Options: DIRECT, ADJOINT \ingroup Config*/
  addMathProblemOption("MATH_PROBLEM", ContinuousAdjoint, false, DiscreteAdjoint, false, Restart_Flow, false);
  /*!\brief KIND_TURB_MODEL \n DESCRIPTION: Specify turbulence model \n Options: see \link Turb_Model_Map \endlink \n DEFAULT: NO_TURB_MODEL \ingroup Config*/
  addEnumOption("KIND_TURB_MODEL", Kind_Turb_Model, Turb_Model_Map, NO_TURB_MODEL);

  /*!\brief KIND_TRANS_MODEL \n DESCRIPTION: Specify transition model OPTIONS: see \link Trans_Model_Map \endlink \n DEFAULT: NO_TRANS_MODEL \ingroup Config*/
  addEnumOption("KIND_TRANS_MODEL", Kind_Trans_Model, Trans_Model_Map, NO_TRANS_MODEL);

  /*!\brief KIND_SGS_MODEL \n DESCRIPTION: Specify subgrid scale model OPTIONS: see \link SGS_Model_Map \endlink \n DEFAULT: NO_SGS_MODEL \ingroup Config*/
  addEnumOption("KIND_SGS_MODEL", Kind_SGS_Model, SGS_Model_Map, NO_SGS_MODEL);

  /*!\brief KIND_FEM_DG_SHOCK \n DESCRIPTION: Specify shock capturing method for DG OPTIONS: see \link ShockCapturingDG_Map \endlink \n DEFAULT: NO_SHOCK_CAPTURING \ingroup Config*/
  addEnumOption("KIND_FEM_DG_SHOCK", Kind_FEM_DG_Shock, ShockCapturingDG_Map, NO_SHOCK_CAPTURING);

  /*!\brief KIND_MATRIX_COLORING \n DESCRIPTION: Specify the method for matrix coloring for Jacobian computations OPTIONS: see \link MatrixColoring_Map \endlink \n DEFAULT GREEDY_COLORING \ingroup Config*/
  addEnumOption("KIND_MATRIX_COLORING", Kind_Matrix_Coloring, MatrixColoring_Map, GREEDY_COLORING);

  /*\brief AXISYMMETRIC \n DESCRIPTION: Axisymmetric simulation \n DEFAULT: false \ingroup Config */
  addBoolOption("AXISYMMETRIC", Axisymmetric, false);
  /* DESCRIPTION: Add the gravity force */
  addBoolOption("GRAVITY_FORCE", GravityForce, false);
  /* DESCRIPTION: Apply a body force as a source term (NO, YES) */
  addBoolOption("BODY_FORCE", Body_Force, false);
  default_body_force[0] = 0.0; default_body_force[1] = 0.0; default_body_force[2] = 0.0;
  /* DESCRIPTION: Vector of body force values (BodyForce_X, BodyForce_Y, BodyForce_Z) */
  addDoubleArrayOption("BODY_FORCE_VECTOR", 3, Body_Force_Vector, default_body_force);
  /* DESCRIPTION: Perform a low fidelity simulation */
  addBoolOption("LOW_FIDELITY_SIMULATION", LowFidelitySim, false);
  /*!\brief RESTART_SOL \n DESCRIPTION: Restart solution from native solution file \n Options: NO, YES \ingroup Config */
  addBoolOption("RESTART_SOL", Restart, false);
  /*!\brief UPDATE_RESTART_PARAMS \n DESCRIPTION: Update some parameters from a metadata file when restarting \n Options: NO, YES \ingroup Config */
  addBoolOption("UPDATE_RESTART_PARAMS", Update_Restart_Params, false);
  /*!\brief BINARY_RESTART \n DESCRIPTION: Read / write binary SU2 native restart files. \n Options: YES, NO \ingroup Config */
  addBoolOption("WRT_BINARY_RESTART", Wrt_Binary_Restart, true);
  /*!\brief BINARY_RESTART \n DESCRIPTION: Read / write binary SU2 native restart files. \n Options: YES, NO \ingroup Config */
  addBoolOption("READ_BINARY_RESTART", Read_Binary_Restart, true);
  /*!\brief SYSTEM_MEASUREMENTS \n DESCRIPTION: System of measurements \n OPTIONS: see \link Measurements_Map \endlink \n DEFAULT: SI \ingroup Config*/
  addEnumOption("SYSTEM_MEASUREMENTS", SystemMeasurements, Measurements_Map, SI);

  /*!\par CONFIG_CATEGORY: FluidModel \ingroup Config*/
  /*!\brief FLUID_MODEL \n DESCRIPTION: Fluid model \n OPTIONS: See \link FluidModel_Map \endlink \n DEFAULT: STANDARD_AIR \ingroup Config*/
  addEnumOption("FLUID_MODEL", Kind_FluidModel, FluidModel_Map, STANDARD_AIR);


  /*!\par CONFIG_CATEGORY: Freestream Conditions \ingroup Config*/
  /*--- Options related to freestream specification ---*/

  /*!\brief GAS_CONSTANT \n DESCRIPTION: Specific gas constant (287.058 J/kg*K (air), only for compressible flows) \ingroup Config*/
  addDoubleOption("GAS_CONSTANT", Gas_Constant, 287.058);
  /*!\brief GAMMA_VALUE  \n DESCRIPTION: Ratio of specific heats (1.4 (air), only for compressible flows) \ingroup Config*/
  addDoubleOption("GAMMA_VALUE", Gamma, 1.4);


  /*--- Options related to VAN der WAALS MODEL and PENG ROBINSON ---*/

  /* DESCRIPTION: Critical Temperature, default value for AIR */
  addDoubleOption("CRITICAL_TEMPERATURE", Temperature_Critical, 131.00);
  /* DESCRIPTION: Critical Pressure, default value for MDM */
  addDoubleOption("CRITICAL_PRESSURE", Pressure_Critical, 3588550.0);
  /* DESCRIPTION: Critical Density, default value for MDM */
  addDoubleOption("CRITICAL_DENSITY", Density_Critical, 263.0);

  /*--- Options related to VAN der WAALS MODEL and PENG ROBINSON ---*/
  /* DESCRIPTION: Critical Density, default value for MDM */
   addDoubleOption("ACENTRIC_FACTOR", Acentric_Factor, 0.035);

   /*--- Options related to Viscosity Model ---*/
  /*!\brief VISCOSITY_MODEL \n DESCRIPTION: model of the viscosity \n OPTIONS: See \link ViscosityModel_Map \endlink \n DEFAULT: SUTHERLAND \ingroup Config*/
  addEnumOption("VISCOSITY_MODEL", Kind_ViscosityModel, ViscosityModel_Map, SUTHERLAND);

  /*--- Options related to Constant Viscosity Model ---*/

  /* DESCRIPTION: default value for AIR */
  addDoubleOption("MU_CONSTANT", Mu_ConstantND , 1.716E-5);

  /*--- Options related to Sutherland Viscosity Model ---*/

  /* DESCRIPTION: Sutherland Viscosity Ref default value for AIR SI */
  addDoubleOption("MU_REF", Mu_RefND, 1.716E-5);
  /* DESCRIPTION: Sutherland Temperature Ref, default value for AIR SI */
  addDoubleOption("MU_T_REF", Mu_Temperature_RefND, 273.15);
  /* DESCRIPTION: Sutherland constant, default value for AIR SI */
  addDoubleOption("SUTHERLAND_CONSTANT", Mu_SND, 110.4);

  /*--- Options related to Thermal Conductivity Model ---*/

  addEnumOption("CONDUCTIVITY_MODEL", Kind_ConductivityModel, ConductivityModel_Map, CONSTANT_PRANDTL);

 /*--- Options related to Constant Thermal Conductivity Model ---*/

 /* DESCRIPTION: default value for AIR */
  addDoubleOption("KT_CONSTANT", Kt_ConstantND , 0.0257);

  /*!\brief REYNOLDS_NUMBER \n DESCRIPTION: Reynolds number (non-dimensional, based on the free-stream values). Needed for viscous solvers. For incompressible solvers the Reynolds length will always be 1.0 \n DEFAULT: 0.0 \ingroup Config */
  addDoubleOption("REYNOLDS_NUMBER", Reynolds, 0.0);
  /*!\brief REYNOLDS_LENGTH \n DESCRIPTION: Reynolds length (1 m by default). Used for compressible solver: incompressible solver will use 1.0. \ingroup Config */
  addDoubleOption("REYNOLDS_LENGTH", Length_Reynolds, 1.0);
  /*!\brief PRANDTL_LAM \n DESCRIPTION: Laminar Prandtl number (0.72 (air), only for compressible flows) \n DEFAULT: 0.72 \ingroup Config*/
  addDoubleOption("PRANDTL_LAM", Prandtl_Lam, 0.72);
  /*!\brief PRANDTL_TURB \n DESCRIPTION: Turbulent Prandtl number (0.9 (air), only for compressible flows) \n DEFAULT 0.90 \ingroup Config*/
  addDoubleOption("PRANDTL_TURB", Prandtl_Turb, 0.90);
  /*!\brief BULK_MODULUS \n DESCRIPTION: Value of the Bulk Modulus  \n DEFAULT 1.42E5 \ingroup Config*/
  addDoubleOption("BULK_MODULUS", Bulk_Modulus, 1.42E5);
  /* DESCRIPTION: Artifical compressibility factor  */
  addDoubleOption("ARTCOMP_FACTOR", ArtComp_Factor, 1.0);
  /*!\brief MACH_NUMBER  \n DESCRIPTION:  Mach number (non-dimensional, based on the free-stream values). 0.0 by default \ingroup Config*/
  addDoubleOption("MACH_NUMBER", Mach, 0.0);
  /*!\brief INIT_OPTION \n DESCRIPTION: Init option to choose between Reynolds or thermodynamics quantities for initializing the solution \n OPTIONS: see \link InitOption_Map \endlink \n DEFAULT REYNOLDS \ingroup Config*/
  addEnumOption("INIT_OPTION", Kind_InitOption, InitOption_Map, REYNOLDS);
  /* DESCRIPTION: Free-stream option to choose between density and temperature for initializing the solution */
  addEnumOption("FREESTREAM_OPTION", Kind_FreeStreamOption, FreeStreamOption_Map, TEMPERATURE_FS);
  /*!\brief FREESTREAM_PRESSURE\n DESCRIPTION: Free-stream pressure (101325.0 N/m^2 by default) \ingroup Config*/
  addDoubleOption("FREESTREAM_PRESSURE", Pressure_FreeStream, 101325.0);
  /*!\brief FREESTREAM_DENSITY\n DESCRIPTION: Free-stream density (1.2886 Kg/m^3 (air), 998.2 Kg/m^3 (water)) \n DEFAULT -1.0 (calculated from others) \ingroup Config*/
  addDoubleOption("FREESTREAM_DENSITY", Density_FreeStream, -1.0);
  /*!\brief FREESTREAM_TEMPERATURE\n DESCRIPTION: Free-stream temperature (288.15 K by default) \ingroup Config*/
  addDoubleOption("FREESTREAM_TEMPERATURE", Temperature_FreeStream, 288.15);
  /*!\brief FREESTREAM_TEMPERATURE_VE\n DESCRIPTION: Free-stream vibrational-electronic temperature (288.15 K by default) \ingroup Config*/
  addDoubleOption("FREESTREAM_TEMPERATURE_VE", Temperature_ve_FreeStream, 288.15);
  default_vel_inf[0] = 1.0; default_vel_inf[1] = 0.0; default_vel_inf[2] = 0.0;
  /*!\brief FREESTREAM_VELOCITY\n DESCRIPTION: Free-stream velocity (m/s) */
  addDoubleArrayOption("FREESTREAM_VELOCITY", 3, Velocity_FreeStream, default_vel_inf);
  /* DESCRIPTION: Free-stream viscosity (1.853E-5 Ns/m^2 (air), 0.798E-3 Ns/m^2 (water)) */
  addDoubleOption("FREESTREAM_VISCOSITY", Viscosity_FreeStream, -1.0);
  /* DESCRIPTION:  */
  addDoubleOption("FREESTREAM_INTERMITTENCY", Intermittency_FreeStream, 1.0);
  /* DESCRIPTION:  */
  addDoubleOption("FREESTREAM_TURBULENCEINTENSITY", TurbulenceIntensity_FreeStream, 0.05);
  /* DESCRIPTION:  */
  addDoubleOption("FREESTREAM_NU_FACTOR", NuFactor_FreeStream, 3.0);
  /* DESCRIPTION:  */
  addDoubleOption("ENGINE_NU_FACTOR", NuFactor_Engine, 3.0);
  /* DESCRIPTION:  */
  addDoubleOption("ACTDISK_SECONDARY_FLOW", SecondaryFlow_ActDisk, 0.0);
  /* DESCRIPTION:  */
  addDoubleOption("INITIAL_BCTHRUST", Initial_BCThrust, 4000.0);
  /* DESCRIPTION:  */
  addDoubleOption("FREESTREAM_TURB2LAMVISCRATIO", Turb2LamViscRatio_FreeStream, 10.0);
  /* DESCRIPTION: Side-slip angle (degrees, only for compressible flows) */
  addDoubleOption("SIDESLIP_ANGLE", AoS, 0.0);
  /*!\brief AOA  \n DESCRIPTION: Angle of attack (degrees, only for compressible flows) \ingroup Config*/
  addDoubleOption("AOA", AoA, 0.0);
  /* DESCRIPTION: Activate fixed CL mode (specify a CL instead of AoA). */
  addBoolOption("FIXED_CL_MODE", Fixed_CL_Mode, false);
  /* DESCRIPTION: Activate fixed CM mode (specify a CM instead of iH). */
  addBoolOption("FIXED_CM_MODE", Fixed_CM_Mode, false);
  /* DESCRIPTION: Evaluate the dCD_dCL or dCD_dCMy during run time. */
  addBoolOption("EVAL_DCD_DCX", Eval_dCD_dCX, true);
  /* DESCRIPTION: DIscard the angle of attack in the solution and the increment in the geometry files. */
  addBoolOption("DISCARD_INFILES", Discard_InFiles, false);
  /* DESCRIPTION: Specify a fixed coefficient of lift instead of AoA (only for compressible flows) */
  addDoubleOption("TARGET_CL", Target_CL, 0.0);
  /* DESCRIPTION: Specify a fixed coefficient of lift instead of AoA (only for compressible flows) */
  addDoubleOption("TARGET_CM", Target_CM, 0.0);
  /* DESCRIPTION: Damping factor for fixed CL mode. */
  addDoubleOption("DCL_DALPHA", dCL_dAlpha, 0.2);
  /* DESCRIPTION: Damping factor for fixed CL mode. */
  addDoubleOption("DCM_DIH", dCM_diH, 0.05);
  /* DESCRIPTION: Number of times Alpha is updated in a fix CL problem. */
  addUnsignedLongOption("UPDATE_ALPHA", Update_Alpha, 5);
  /* DESCRIPTION: Number of times Alpha is updated in a fix CL problem. */
  addUnsignedLongOption("UPDATE_IH", Update_iH, 5);
  /* DESCRIPTION: Damping factor for fixed CL mode. */
  addDoubleOption("DNETTHRUST_DBCTHRUST", dNetThrust_dBCThrust, 2.0);
  /* DESCRIPTION: Number of times Alpha is updated in a fix CL problem. */
  addUnsignedLongOption("UPDATE_BCTHRUST", Update_BCThrust, 5);


  /*!\par CONFIG_CATEGORY: Reference Conditions \ingroup Config*/
  /*--- Options related to reference values for nondimensionalization ---*/

  Length_Ref = 1.0; //<---- NOTE: this should be given an option or set as a const

  /*!\brief REF_ORIGIN_MOMENT_X\n DESCRIPTION: X Reference origin for moment computation \ingroup Config*/
  addDoubleListOption("REF_ORIGIN_MOMENT_X", nRefOriginMoment_X, RefOriginMoment_X);
  /*!\brief REF_ORIGIN_MOMENT_Y\n DESCRIPTION: Y Reference origin for moment computation \ingroup Config*/
  addDoubleListOption("REF_ORIGIN_MOMENT_Y", nRefOriginMoment_Y, RefOriginMoment_Y);
  /*!\brief REF_ORIGIN_MOMENT_Z\n DESCRIPTION: Z Reference origin for moment computation \ingroup Config*/
  addDoubleListOption("REF_ORIGIN_MOMENT_Z", nRefOriginMoment_Z, RefOriginMoment_Z);
  /*!\brief REF_AREA\n DESCRIPTION: Reference area for force coefficients (0 implies automatic calculation) \ingroup Config*/
  addDoubleOption("REF_AREA", RefAreaCoeff, 1.0);
  /*!\brief SEMI_SPAN\n DESCRIPTION: Wing semi-span (1 by deafult) \ingroup Config*/
  addDoubleOption("SEMI_SPAN", SemiSpan, 1.0);
  /*!\brief REF_LENGTH_MOMENT\n DESCRIPTION: Reference length for pitching, rolling, and yawing non-dimensional moment \ingroup Config*/
  addDoubleOption("REF_LENGTH_MOMENT", RefLengthMoment, 1.0);
  /*!\brief REF_ELEM_LENGTH\n DESCRIPTION: Reference element length for computing the slope limiter epsilon \ingroup Config*/
  addDoubleOption("REF_ELEM_LENGTH", RefElemLength, 0.1);
  /*!\brief REF_SHARP_EDGES\n DESCRIPTION: Reference coefficient for detecting sharp edges \ingroup Config*/
  addDoubleOption("REF_SHARP_EDGES", RefSharpEdges, 3.0);
	/*!\brief REF_VELOCITY\n DESCRIPTION: Reference velocity (incompressible only)  \ingroup Config*/
  addDoubleOption("REF_VELOCITY", Velocity_Ref, -1.0);
	/* !\brief REF_VISCOSITY  \n DESCRIPTION: Reference viscosity (incompressible only)  \ingroup Config*/
  addDoubleOption("REF_VISCOSITY", Viscosity_Ref, -1.0);
  /* DESCRIPTION: Type of mesh motion */
  addEnumOption("REF_DIMENSIONALIZATION", Ref_NonDim, NonDim_Map, DIMENSIONAL);

  /*!\par CONFIG_CATEGORY: Boundary Markers \ingroup Config*/
  /*--- Options related to various boundary markers ---*/

  /*!\brief HTP_AXIS\n DESCRIPTION: Location of the HTP axis*/
  default_htp_axis[0] = 0.0; default_htp_axis[1] = 0.0;
  addDoubleArrayOption("HTP_AXIS", 2, HTP_Axis, default_htp_axis);
  /*!\brief MARKER_PLOTTING\n DESCRIPTION: Marker(s) of the surface in the surface flow solution file  \ingroup Config*/
  addStringListOption("MARKER_PLOTTING", nMarker_Plotting, Marker_Plotting);
  /*!\brief MARKER_MONITORING\n DESCRIPTION: Marker(s) of the surface where evaluate the non-dimensional coefficients \ingroup Config*/
  addStringListOption("MARKER_MONITORING", nMarker_Monitoring, Marker_Monitoring);
  /*!\brief MARKER_CONTROL_VOLUME\n DESCRIPTION: Marker(s) of the surface in the surface flow solution file  \ingroup Config*/
  addStringListOption("MARKER_ANALYZE", nMarker_Analyze, Marker_Analyze);
  /*!\brief MARKER_DESIGNING\n DESCRIPTION: Marker(s) of the surface where objective function (design problem) will be evaluated \ingroup Config*/
  addStringListOption("MARKER_DESIGNING", nMarker_Designing, Marker_Designing);
  /*!\brief MARKER_OUT_1D \n DESCRIPTION: Outlet boundary marker(s) over which to calculate 1-D flow properties
   Format: ( outlet marker) \ingroup Config*/
  addStringListOption("MARKER_OUT_1D", nMarker_Out_1D, Marker_Out_1D);
  /*!\brief GEO_MARKER\n DESCRIPTION: Marker(s) of the surface where evaluate the geometrical functions \ingroup Config*/
  addStringListOption("GEO_MARKER", nMarker_GeoEval, Marker_GeoEval);
  /*!\brief MARKER_EULER\n DESCRIPTION: Euler wall boundary marker(s) \ingroup Config*/
  addStringListOption("MARKER_EULER", nMarker_Euler, Marker_Euler);
  /*!\brief MARKER_FAR\n DESCRIPTION: Far-field boundary marker(s) \ingroup Config*/
  addStringListOption("MARKER_FAR", nMarker_FarField, Marker_FarField);
  /*!\brief MARKER_SYM\n DESCRIPTION: Symmetry boundary condition \ingroup Config*/
  addStringListOption("MARKER_SYM", nMarker_SymWall, Marker_SymWall);
  /*!\brief MARKER_PRESSURE\n DESCRIPTION: Symmetry boundary condition \ingroup Config*/
  addStringListOption("MARKER_PRESSURE", nMarker_Pressure, Marker_Pressure);
  /*!\brief MARKER_NEARFIELD\n DESCRIPTION: Near-Field boundary condition \ingroup Config*/
  addStringListOption("MARKER_NEARFIELD", nMarker_NearFieldBound, Marker_NearFieldBound);
  /*!\brief MARKER_FLUID_INTERFACE\n DESCRIPTION: Fluid interface boundary marker(s) \ingroup Config*/
  addStringListOption("MARKER_FLUID_INTERFACE", nMarker_Fluid_InterfaceBound, Marker_Fluid_InterfaceBound);
  /*!\brief MARKER_INTERFACE\n DESCRIPTION: Zone interface boundary marker(s) \ingroup Config*/
  addStringListOption("MARKER_INTERFACE", nMarker_InterfaceBound, Marker_InterfaceBound);
  /*!\brief MARKER_FSI_INTERFACE \n DESCRIPTION: ZONE interface boundary marker(s) \ingroup Config*/
  addStringListOption("MARKER_ZONE_INTERFACE", nMarker_ZoneInterface, Marker_ZoneInterface);
  /*!\brief MARKER_DIRICHLET  \n DESCRIPTION: Dirichlet boundary marker(s) \ingroup Config*/
  addStringListOption("MARKER_DIRICHLET", nMarker_Dirichlet, Marker_Dirichlet);
  /* DESCRIPTION: Neumann boundary marker(s) */
  addStringListOption("MARKER_NEUMANN", nMarker_Neumann, Marker_Neumann);
  /* DESCRIPTION: Neumann boundary marker(s) */
  addStringListOption("MARKER_INTERNAL", nMarker_Internal, Marker_Internal);
  /* DESCRIPTION: Custom boundary marker(s) */
  addStringListOption("MARKER_CUSTOM", nMarker_Custom, Marker_Custom);
  /* DESCRIPTION: Periodic boundary marker(s) for use with SU2_MSH
   Format: ( periodic marker, donor marker, rotation_center_x, rotation_center_y,
   rotation_center_z, rotation_angle_x-axis, rotation_angle_y-axis,
   rotation_angle_z-axis, translation_x, translation_y, translation_z, ... ) */
  addPeriodicOption("MARKER_PERIODIC", nMarker_PerBound, Marker_PerBound, Marker_PerDonor,
                    Periodic_RotCenter, Periodic_RotAngles, Periodic_Translation);

  /*!\brief ACTDISK_TYPE  \n DESCRIPTION: Actuator Disk boundary type \n OPTIONS: see \link ActDisk_Map \endlink \n Default: VARIABLES_JUMP \ingroup Config*/
  addEnumOption("ACTDISK_TYPE", Kind_ActDisk, ActDisk_Map, VARIABLES_JUMP);

  /*!\brief MARKER_ACTDISK\n DESCRIPTION: Periodic boundary marker(s) for use with SU2_MSH
   Format: ( periodic marker, donor marker, rotation_center_x, rotation_center_y,
   rotation_center_z, rotation_angle_x-axis, rotation_angle_y-axis,
   rotation_angle_z-axis, translation_x, translation_y, translation_z, ... ) \ingroup Config*/
  addActDiskOption("MARKER_ACTDISK",
                   nMarker_ActDiskInlet, nMarker_ActDiskOutlet,  Marker_ActDiskInlet, Marker_ActDiskOutlet,
                   ActDisk_PressJump, ActDisk_TempJump, ActDisk_Omega);

  /*!\brief INLET_TYPE  \n DESCRIPTION: Inlet boundary type \n OPTIONS: see \link Inlet_Map \endlink \n DEFAULT: TOTAL_CONDITIONS \ingroup Config*/
  addEnumOption("INLET_TYPE", Kind_Inlet, Inlet_Map, TOTAL_CONDITIONS);

  /*!\brief MARKER_INLET  \n DESCRIPTION: Inlet boundary marker(s) with the following formats,
   Total Conditions: (inlet marker, total temp, total pressure, flow_direction_x,
   flow_direction_y, flow_direction_z, ... ) where flow_direction is
   a unit vector.
   Mass Flow: (inlet marker, density, velocity magnitude, flow_direction_x,
   flow_direction_y, flow_direction_z, ... ) where flow_direction is
   a unit vector. \ingroup Config*/
  addInletOption("MARKER_INLET", nMarker_Inlet, Marker_Inlet, Inlet_Ttotal, Inlet_Ptotal, Inlet_FlowDir);

  /*!\brief MARKER_RIEMANN \n DESCRIPTION: Riemann boundary marker(s) with the following formats, a unit vector.
   * \n OPTIONS: See \link Riemann_Map \endlink. The variables indicated by the option and the flow direction unit vector must be specified. \ingroup Config*/
  addRiemannOption("MARKER_RIEMANN", nMarker_Riemann, Marker_Riemann, Kind_Data_Riemann, Riemann_Map, Riemann_Var1, Riemann_Var2, Riemann_FlowDir);
  /*!\brief MARKER_NRBC \n DESCRIPTION: Riemann boundary marker(s) with the following formats, a unit vector. \ingroup Config*/
  addNRBCOption("MARKER_NRBC", nMarker_NRBC, Marker_NRBC, Kind_Data_NRBC, NRBC_Map, NRBC_Var1, NRBC_Var2, NRBC_FlowDir);
  /*!\brief MIXING_PROCESS_TYPE \n DESCRIPTION: types of mixing process for averaging quantities at the boundaries.
    \n OPTIONS: see \link MixingProcess_Map \endlink \n DEFAULT: AREA_AVERAGE \ingroup Config*/
  addEnumOption("MIXING_PROCESS_TYPE", Kind_MixingProcess, MixingProcess_Map, AREA_AVERAGE);
  /*!\brief MARKER_MIXINGPLANE \n DESCRIPTION: Identify the boundaries in which the mixing plane is applied. \ingroup Config*/
  addMixingPlaneOption("MARKER_MIXINGPLANE", nMarker_MixBound, Marker_MixBound, Marker_MixDonor);
  /*!\brief MARKER_MIXINGPLANE \n DESCRIPTION: Identify the boundaries in which the mixing plane is applied. \ingroup Config*/
  addTurboPerfOption("MARKER_TURBO_PERFORMANCE", nMarker_TurboPerf, Marker_TurboBoundIn, Marker_TurboBoundOut, Kind_TurboPerformance, TurboPerformance_Map);
  /*!\brief MARKER_SUPERSONIC_INLET  \n DESCRIPTION: Supersonic inlet boundary marker(s)
   * \n   Format: (inlet marker, temperature, static pressure, velocity_x,   velocity_y, velocity_z, ... ), i.e. primitive variables specified. \ingroup Config*/
  addInletOption("MARKER_SUPERSONIC_INLET", nMarker_Supersonic_Inlet, Marker_Supersonic_Inlet, Inlet_Temperature, Inlet_Pressure, Inlet_Velocity);
  /*!\brief MARKER_SUPERSONIC_OUTLET \n DESCRIPTION: Supersonic outlet boundary marker(s) \ingroup Config*/
  addStringListOption("MARKER_SUPERSONIC_OUTLET", nMarker_Supersonic_Outlet, Marker_Supersonic_Outlet);
  /*!\brief MARKER_OUTLET  \n DESCRIPTION: Outlet boundary marker(s)\n
   Format: ( outlet marker, back pressure (static), ... ) \ingroup Config*/
  addStringDoubleListOption("MARKER_OUTLET", nMarker_Outlet, Marker_Outlet, Outlet_Pressure);
  /*!\brief MARKER_ISOTHERMAL DESCRIPTION: Isothermal wall boundary marker(s)\n
   * Format: ( isothermal marker, wall temperature (static), ... ) \ingroup Config  */
  addStringDoubleListOption("MARKER_ISOTHERMAL", nMarker_Isothermal, Marker_Isothermal, Isothermal_Temperature);
  /*!\brief MARKER_HEATFLUX  \n DESCRIPTION: Specified heat flux wall boundary marker(s)
   Format: ( Heat flux marker, wall heat flux (static), ... ) \ingroup Config*/
  addStringDoubleListOption("MARKER_HEATFLUX", nMarker_HeatFlux, Marker_HeatFlux, Heat_Flux);
  /*!\brief MARKER_ENGINE_INFLOW  \n DESCRIPTION: Engine inflow boundary marker(s)
   Format: ( nacelle inflow marker, fan face Mach, ... ) \ingroup Config*/
  addStringDoubleListOption("MARKER_ENGINE_INFLOW", nMarker_EngineInflow, Marker_EngineInflow, EngineInflow_Target);
  /* DESCRIPTION: Highlite area */
  addDoubleOption("HIGHLITE_AREA", Highlite_Area, 1.0);
  /* DESCRIPTION: Fan poly efficiency */
  addDoubleOption("FAN_POLY_EFF", Fan_Poly_Eff, 1.0);
  /*!\brief SUBSONIC_ENGINE\n DESCRIPTION: Engine subsonic intake region \ingroup Config*/
  addBoolOption("SUBSONIC_ENGINE", SubsonicEngine, false);
  /* DESCRIPTION: Actuator disk double surface */
  addBoolOption("ACTDISK_DOUBLE_SURFACE", ActDisk_DoubleSurface, false);
  /* DESCRIPTION: Only half engine is in the computational grid */
  addBoolOption("ENGINE_HALF_MODEL", Engine_HalfModel, false);
  /* DESCRIPTION: Actuator disk double surface */
  addBoolOption("ACTDISK_SU2_DEF", ActDisk_SU2_DEF, false);
  /* DESCRIPTION: Definition of the distortion rack (radial number of proves / circumferential density (degree) */
  default_distortion[0] =  5.0; default_distortion[1] =  15.0;
  addDoubleArrayOption("DISTORTION_RACK", 2, DistortionRack, default_distortion);
  /* DESCRIPTION: Values of the box to impose a subsonic nacellle (mach, Pressure, Temperature) */
  default_eng_val[0]=0.0; default_eng_val[1]=0.0; default_eng_val[2]=0.0;
  default_eng_val[3]=0.0;  default_eng_val[4]=0.0;
  addDoubleArrayOption("SUBSONIC_ENGINE_VALUES", 5, SubsonicEngine_Values, default_eng_val);
  /* DESCRIPTION: Coordinates of the box to impose a subsonic nacellle cylinder (Xmin, Ymin, Zmin, Xmax, Ymax, Zmax, Radius) */
  default_eng_cyl[0] = 0.0; default_eng_cyl[1] = 0.0; default_eng_cyl[2] = 0.0;
  default_eng_cyl[3] =  1E15; default_eng_cyl[4] =  1E15; default_eng_cyl[5] =  1E15; default_eng_cyl[6] =  1E15;
  addDoubleArrayOption("SUBSONIC_ENGINE_CYL", 7, SubsonicEngine_Cyl, default_eng_cyl);
  /* DESCRIPTION: Engine exhaust boundary marker(s)
   Format: (nacelle exhaust marker, total nozzle temp, total nozzle pressure, ... )*/
  addExhaustOption("MARKER_ENGINE_EXHAUST", nMarker_EngineExhaust, Marker_EngineExhaust, Exhaust_Temperature_Target, Exhaust_Pressure_Target);
  /* DESCRIPTION: Clamped boundary marker(s) */
  addStringListOption("MARKER_CLAMPED", nMarker_Clamped, Marker_Clamped);
  /* DESCRIPTION: Displacement boundary marker(s) */
  addStringDoubleListOption("MARKER_NORMAL_DISPL", nMarker_Displacement, Marker_Displacement, Displ_Value);
  /* DESCRIPTION: Load boundary marker(s) */
  addStringDoubleListOption("MARKER_NORMAL_LOAD", nMarker_Load, Marker_Load, Load_Value);
  /* DESCRIPTION: Load boundary marker(s)
   Format: (inlet marker, load, multiplier, dir_x, dir_y, dir_z, ... ), i.e. primitive variables specified. */
  addInletOption("MARKER_LOAD", nMarker_Load_Dir, Marker_Load_Dir, Load_Dir_Value, Load_Dir_Multiplier, Load_Dir);
  /* DESCRIPTION: Sine load boundary marker(s)
   Format: (inlet marker, load, multiplier, dir_x, dir_y, dir_z, ... ), i.e. primitive variables specified. */
  addInletOption("MARKER_SINE_LOAD", nMarker_Load_Sine, Marker_Load_Sine, Load_Sine_Amplitude, Load_Sine_Frequency, Load_Sine_Dir);

  /* DESCRIPTION: Flow load boundary marker(s) */
  addStringDoubleListOption("MARKER_FLOWLOAD", nMarker_FlowLoad, Marker_FlowLoad, FlowLoad_Value);
  /* DESCRIPTION: Damping factor for engine inlet condition */
  addDoubleOption("DAMP_ENGINE_INFLOW", Damp_Engine_Inflow, 0.95);
  /* DESCRIPTION: Damping factor for engine exhaust condition */
  addDoubleOption("DAMP_ENGINE_EXHAUST", Damp_Engine_Exhaust, 0.95);
  /*!\brief ENGINE_INFLOW_TYPE  \n DESCRIPTION: Inlet boundary type \n OPTIONS: see \link Engine_Inflow_Map \endlink \n Default: FAN_FACE_MACH \ingroup Config*/
  addEnumOption("ENGINE_INFLOW_TYPE", Kind_Engine_Inflow, Engine_Inflow_Map, FAN_FACE_MACH);
  /* DESCRIPTION: Evaluate a problem with engines */
  addBoolOption("ENGINE", Engine, false);


  /*!\par CONFIG_CATEGORY: Time-marching \ingroup Config*/
  /*--- Options related to time-marching ---*/

  /* DESCRIPTION: Unsteady simulation  */
  addEnumOption("UNSTEADY_SIMULATION", Unsteady_Simulation, Unsteady_Map, STEADY);
  /* DESCRIPTION:  Courant-Friedrichs-Lewy condition of the finest grid */
  addDoubleOption("CFL_NUMBER", CFLFineGrid, 1.25);
  /* DESCRIPTION:  Max time step in local time stepping simulations */
  addDoubleOption("MAX_DELTA_TIME", Max_DeltaTime, 1000000);
  /* DESCRIPTION: Activate The adaptive CFL number. */
  addBoolOption("CFL_ADAPT", CFL_Adapt, false);
  /* !\brief CFL_ADAPT_PARAM
   * DESCRIPTION: Parameters of the adaptive CFL number (factor down, factor up, CFL limit (min and max) )
   * Factor down generally >1.0, factor up generally < 1.0 to cause the CFL to increase when residual is decreasing,
   * and decrease when the residual is increasing or stalled. \ingroup Config*/
  default_cfl_adapt[0] = 0.0; default_cfl_adapt[1] = 0.0; default_cfl_adapt[2] = 1.0; default_cfl_adapt[3] = 100.0;
  addDoubleArrayOption("CFL_ADAPT_PARAM", 4, CFL_AdaptParam, default_cfl_adapt);
  /* DESCRIPTION: Reduction factor of the CFL coefficient in the adjoint problem */
  addDoubleOption("CFL_REDUCTION_ADJFLOW", CFLRedCoeff_AdjFlow, 0.8);
  /* DESCRIPTION: Reduction factor of the CFL coefficient in the level set problem */
  addDoubleOption("CFL_REDUCTION_TURB", CFLRedCoeff_Turb, 1.0);
  /* DESCRIPTION: Reduction factor of the CFL coefficient in the turbulent adjoint problem */
  addDoubleOption("CFL_REDUCTION_ADJTURB", CFLRedCoeff_AdjTurb, 1.0);
  /* DESCRIPTION: Number of total iterations */
  addUnsignedLongOption("EXT_ITER", nExtIter, 999999);
  /* DESCRIPTION: External iteration offset due to restart */
  addUnsignedLongOption("EXT_ITER_OFFSET", ExtIter_OffSet, 0);
  // these options share nRKStep as their size, which is not a good idea in general
  /* DESCRIPTION: Runge-Kutta alpha coefficients */
  addDoubleListOption("RK_ALPHA_COEFF", nRKStep, RK_Alpha_Step);
  /* DESCRIPTION: Number of time levels for time accurate local time stepping. */
  addUnsignedShortOption("LEVELS_TIME_ACCURATE_LTS", nLevels_TimeAccurateLTS, 1);
  /* DESCRIPTION: Number of time DOFs used in the predictor step of ADER-DG. */
  addUnsignedShortOption("TIME_DOFS_ADER_DG", nTimeDOFsADER_DG, 2);
  /* DESCRIPTION: Time Step for dual time stepping simulations (s) */
  addDoubleOption("UNST_TIMESTEP", Delta_UnstTime, 0.0);
  /* DESCRIPTION: Total Physical Time for dual time stepping simulations (s) */
  addDoubleOption("UNST_TIME", Total_UnstTime, 1.0);
  /* DESCRIPTION: Unsteady Courant-Friedrichs-Lewy number of the finest grid */
  addDoubleOption("UNST_CFL_NUMBER", Unst_CFL, 0.0);
  /* DESCRIPTION: Number of internal iterations (dual time method) */
  addUnsignedLongOption("UNST_INT_ITER", Unst_nIntIter, 100);
  /* DESCRIPTION: Integer number of periodic time instances for Harmonic Balance */
  addUnsignedShortOption("TIME_INSTANCES", nTimeInstances, 1);
  /* DESCRIPTION: Time period for Harmonic Balance wihtout moving meshes */
  addDoubleOption("HB_PERIOD", HarmonicBalance_Period, -1.0);
  /* DESCRIPTION: Iteration number to begin unsteady restarts (dual time method) */
  addLongOption("UNST_RESTART_ITER", Unst_RestartIter, 0);
  /* DESCRIPTION: Starting direct solver iteration for the unsteady adjoint */
  addLongOption("UNST_ADJOINT_ITER", Unst_AdjointIter, 0);
  /* DESCRIPTION: Number of iterations to average the objective */
  addLongOption("ITER_AVERAGE_OBJ", Iter_Avg_Objective , 0);
  /* DESCRIPTION: Iteration number to begin unsteady restarts (structural analysis) */
  addLongOption("DYN_RESTART_ITER", Dyn_RestartIter, 0);
  /* DESCRIPTION: Time discretization */
  addEnumOption("TIME_DISCRE_FLOW", Kind_TimeIntScheme_Flow, Time_Int_Map, EULER_IMPLICIT);
  /* DESCRIPTION: Time discretization */
  addEnumOption("TIME_DISCRE_FEM_FLOW", Kind_TimeIntScheme_FEM_Flow, Time_Int_Map, RUNGE_KUTTA_EXPLICIT);
  /* DESCRIPTION: ADER-DG predictor step */
  addEnumOption("ADER_PREDICTOR", Kind_ADER_Predictor, Ader_Predictor_Map, ADER_ALIASED_PREDICTOR);
  /* DESCRIPTION: Time discretization */
  addEnumOption("TIME_DISCRE_ADJFLOW", Kind_TimeIntScheme_AdjFlow, Time_Int_Map, EULER_IMPLICIT);
  /* DESCRIPTION: Time discretization */
  addEnumOption("TIME_DISCRE_TURB", Kind_TimeIntScheme_Turb, Time_Int_Map, EULER_IMPLICIT);
  /* DESCRIPTION: Time discretization */
  addEnumOption("TIME_DISCRE_ADJTURB", Kind_TimeIntScheme_AdjTurb, Time_Int_Map, EULER_IMPLICIT);
  /* DESCRIPTION: Time discretization */
  addEnumOption("TIME_DISCRE_WAVE", Kind_TimeIntScheme_Wave, Time_Int_Map, EULER_IMPLICIT);
  /* DESCRIPTION: Time discretization */
  addEnumOption("TIME_DISCRE_FEA", Kind_TimeIntScheme_FEA, Time_Int_Map_FEA, NEWMARK_IMPLICIT);
  /* DESCRIPTION: Time discretization */
  addEnumOption("TIME_DISCRE_HEAT", Kind_TimeIntScheme_Heat, Time_Int_Map, EULER_IMPLICIT);
  /* DESCRIPTION: Time discretization */
  addEnumOption("TIME_DISCRE_POISSON", Kind_TimeIntScheme_Poisson, Time_Int_Map, EULER_IMPLICIT);

  /*!\par CONFIG_CATEGORY: Linear solver definition \ingroup Config*/
  /*--- Options related to the linear solvers ---*/

  /*!\brief LINEAR_SOLVER
   *  \n DESCRIPTION: Linear solver for the implicit, mesh deformation, or discrete adjoint systems \n OPTIONS: see \link Linear_Solver_Map \endlink \n DEFAULT: FGMRES \ingroup Config*/
  addEnumOption("LINEAR_SOLVER", Kind_Linear_Solver, Linear_Solver_Map, FGMRES);
  /*!\brief LINEAR_SOLVER_PREC
   *  \n DESCRIPTION: Preconditioner for the Krylov linear solvers \n OPTIONS: see \link Linear_Solver_Prec_Map \endlink \n DEFAULT: LU_SGS \ingroup Config*/
  addEnumOption("LINEAR_SOLVER_PREC", Kind_Linear_Solver_Prec, Linear_Solver_Prec_Map, LU_SGS);
  /* DESCRIPTION: Minimum error threshold for the linear solver for the implicit formulation */
  addDoubleOption("LINEAR_SOLVER_ERROR", Linear_Solver_Error, 1E-5);
  /* DESCRIPTION: Maximum number of iterations of the linear solver for the implicit formulation */
  addUnsignedLongOption("LINEAR_SOLVER_ITER", Linear_Solver_Iter, 10);
  /* DESCRIPTION: Maximum number of iterations of the linear solver for the implicit formulation */
  addUnsignedLongOption("LINEAR_SOLVER_RESTART_FREQUENCY", Linear_Solver_Restart_Frequency, 10);
  /* DESCRIPTION: Relaxation of the flow equations solver for the implicit formulation */
  addDoubleOption("RELAXATION_FACTOR_FLOW", Relaxation_Factor_Flow, 1.0);
  /* DESCRIPTION: Relaxation of the turb equations solver for the implicit formulation */
  addDoubleOption("RELAXATION_FACTOR_TURB", Relaxation_Factor_Turb, 1.0);
  /* DESCRIPTION: Relaxation of the adjoint flow equations solver for the implicit formulation */
  addDoubleOption("RELAXATION_FACTOR_ADJFLOW", Relaxation_Factor_AdjFlow, 1.0);
  /* DESCRIPTION: Roe coefficient */
  addDoubleOption("ROE_KAPPA", Roe_Kappa, 0.5);
  /* DESCRIPTION: Roe-Turkel preconditioning for low Mach number flows */
  addBoolOption("ROE_TURKEL_PREC", Low_Mach_Precon, false);
  /* DESCRIPTION: Post-reconstruction correction for low Mach number flows */
  addBoolOption("LOW_MACH_CORR", Low_Mach_Corr, false);
  /* DESCRIPTION: Time Step for dual time stepping simulations (s) */
  addDoubleOption("MIN_ROE_TURKEL_PREC", Min_Beta_RoeTurkel, 0.01);
  /* DESCRIPTION: Time Step for dual time stepping simulations (s) */
  addDoubleOption("MAX_ROE_TURKEL_PREC", Max_Beta_RoeTurkel, 0.2);
  /* DESCRIPTION: Linear solver for the turbulent adjoint systems */
  addEnumOption("ADJTURB_LIN_SOLVER", Kind_AdjTurb_Linear_Solver, Linear_Solver_Map, FGMRES);
  /* DESCRIPTION: Preconditioner for the turbulent adjoint Krylov linear solvers */
  addEnumOption("ADJTURB_LIN_PREC", Kind_AdjTurb_Linear_Prec, Linear_Solver_Prec_Map, LU_SGS);
  /* DESCRIPTION: Minimum error threshold for the turbulent adjoint linear solver for the implicit formulation */
  addDoubleOption("ADJTURB_LIN_ERROR", AdjTurb_Linear_Error, 1E-5);
  /* DESCRIPTION: Maximum number of iterations of the turbulent adjoint linear solver for the implicit formulation */
  addUnsignedShortOption("ADJTURB_LIN_ITER", AdjTurb_Linear_Iter, 10);
  /* DESCRIPTION: Entropy fix factor */
  addDoubleOption("ENTROPY_FIX_COEFF", EntropyFix_Coeff, 0.001);
  /* DESCRIPTION: Linear solver for the discete adjoint systems */
  addEnumOption("DISCADJ_LIN_SOLVER", Kind_DiscAdj_Linear_Solver, Linear_Solver_Map, FGMRES);
  /* DESCRIPTION: Preconditioner for the discrete adjoint Krylov linear solvers */
  addEnumOption("DISCADJ_LIN_PREC", Kind_DiscAdj_Linear_Prec, Linear_Solver_Prec_Map, ILU);

  /*!\par CONFIG_CATEGORY: Convergence\ingroup Config*/
  /*--- Options related to convergence ---*/

  /*!\brief CONV_CRITERIA
   *  \n DESCRIPTION: Convergence criteria \n OPTIONS: see \link Converge_Crit_Map \endlink \n DEFAULT: RESIDUAL \ingroup Config*/
  addEnumOption("CONV_CRITERIA", ConvCriteria, Converge_Crit_Map, RESIDUAL);
  /*!\brief RESIDUAL_REDUCTION \n DESCRIPTION: Residual reduction (order of magnitude with respect to the initial value)\n DEFAULT: 3.0 \ingroup Config*/
  addDoubleOption("RESIDUAL_REDUCTION", OrderMagResidual, 3.0);
  /*!\brief RESIDUAL_MINVAL\n DESCRIPTION: Min value of the residual (log10 of the residual)\n DEFAULT: -8.0 \ingroup Config*/
  addDoubleOption("RESIDUAL_MINVAL", MinLogResidual, -8.0);
  /* DESCRIPTION: Residual reduction (order of magnitude with respect to the initial value) */
  addDoubleOption("RESIDUAL_REDUCTION_FSI", OrderMagResidualFSI, 3.0);
  /* DESCRIPTION: Min value of the residual (log10 of the residual) */
  addDoubleOption("RESIDUAL_MINVAL_FSI", MinLogResidualFSI, -5.0);
  /* DESCRIPTION: FEM: UTOL = norm(Delta_U(k)) / norm(U(k)) */
  addDoubleOption("RESIDUAL_FEM_UTOL", Res_FEM_UTOL, -9.0);
  /* DESCRIPTION: FEM: RTOL = norm(Residual(k)) / norm(Residual(0)) */
  addDoubleOption("RESIDUAL_FEM_RTOL", Res_FEM_RTOL, -9.0);
  /* DESCRIPTION: FEM: ETOL = Delta_U(k) * Residual(k) / Delta_U(0) * Residual(0) */
  addDoubleOption("RESIDUAL_FEM_ETOL", Res_FEM_ETOL, -9.0);
  /*!\brief RESIDUAL_FUNC_FLOW\n DESCRIPTION: Flow functional for the Residual criteria\n OPTIONS: See \link Residual_Map \endlink \n DEFAULT: RHO_RESIDUAL \ingroup Config*/
  addEnumOption("RESIDUAL_FUNC_FLOW", Residual_Func_Flow, Residual_Map, RHO_RESIDUAL);
  /*!\brief STARTCONV_ITER\n DESCRIPTION: Iteration number to begin convergence monitoring\n DEFAULT: 5 \ingroup Config*/
  addUnsignedLongOption("STARTCONV_ITER", StartConv_Iter, 5);
  /*!\brief CAUCHY_ELEMS\n DESCRIPTION: Number of elements to apply the criteria. \n DEFAULT 100 \ingroup Config*/
  addUnsignedShortOption("CAUCHY_ELEMS", Cauchy_Elems, 100);
  /*!\brief CAUCHY_EPS\n DESCRIPTION: Epsilon to control the series convergence \n DEFAULT: 1e-10 \ingroup Config*/
  addDoubleOption("CAUCHY_EPS", Cauchy_Eps, 1E-10);
  /*!\brief CAUCHY_FUNC_FLOW
   *  \n DESCRIPTION: Flow functional for the Cauchy criteria \n OPTIONS: see \link Objective_Map \endlink \n DEFAULT: DRAG_COEFFICIENT \ingroup Config*/
  addEnumOption("CAUCHY_FUNC_FLOW", Cauchy_Func_Flow, Objective_Map, DRAG_COEFFICIENT);
  /*!\brief CAUCHY_FUNC_ADJFLOW\n DESCRIPTION: Adjoint functional for the Cauchy criteria.\n OPTIONS: See \link Sens_Map \endlink. \n DEFAULT: SENS_GEOMETRY \ingroup Config*/
  addEnumOption("CAUCHY_FUNC_ADJFLOW", Cauchy_Func_AdjFlow, Sens_Map, SENS_GEOMETRY);

  /*!\par CONFIG_CATEGORY: Multi-grid \ingroup Config*/
  /*--- Options related to Multi-grid ---*/

  /*!\brief START_UP_ITER \n DESCRIPTION: Start up iterations using the fine grid only. DEFAULT: 0 \ingroup Config*/
  addUnsignedShortOption("START_UP_ITER", nStartUpIter, 0);
  /*!\brief MGLEVEL\n DESCRIPTION: Multi-grid Levels. DEFAULT: 0 \ingroup Config*/
  addUnsignedShortOption("MGLEVEL", nMGLevels, 0);
  /*!\brief MGCYCLE\n DESCRIPTION: Multi-grid cycle. OPTIONS: See \link MG_Cycle_Map \endlink. Defualt V_CYCLE \ingroup Config*/
  addEnumOption("MGCYCLE", MGCycle, MG_Cycle_Map, V_CYCLE);
  /*!\brief MG_PRE_SMOOTH\n DESCRIPTION: Multi-grid pre-smoothing level \ingroup Config*/
  addUShortListOption("MG_PRE_SMOOTH", nMG_PreSmooth, MG_PreSmooth);
  /*!\brief MG_POST_SMOOTH\n DESCRIPTION: Multi-grid post-smoothing level \ingroup Config*/
  addUShortListOption("MG_POST_SMOOTH", nMG_PostSmooth, MG_PostSmooth);
  /*!\brief MG_CORRECTION_SMOOTH\n DESCRIPTION: Jacobi implicit smoothing of the correction \ingroup Config*/
  addUShortListOption("MG_CORRECTION_SMOOTH", nMG_CorrecSmooth, MG_CorrecSmooth);
  /*!\brief MG_DAMP_RESTRICTION\n DESCRIPTION: Damping factor for the residual restriction. DEFAULT: 0.75 \ingroup Config*/
  addDoubleOption("MG_DAMP_RESTRICTION", Damp_Res_Restric, 0.75);
  /*!\brief MG_DAMP_PROLONGATION\n DESCRIPTION: Damping factor for the correction prolongation. DEFAULT 0.75 \ingroup Config*/
  addDoubleOption("MG_DAMP_PROLONGATION", Damp_Correc_Prolong, 0.75);

  /*!\par CONFIG_CATEGORY: Spatial Discretization \ingroup Config*/
  /*--- Options related to the spatial discretization ---*/

  /*!\brief NUM_METHOD_GRAD
   *  \n DESCRIPTION: Numerical method for spatial gradients \n OPTIONS: See \link Gradient_Map \endlink. \n DEFAULT: WEIGHTED_LEAST_SQUARES. \ingroup Config*/
  addEnumOption("NUM_METHOD_GRAD", Kind_Gradient_Method, Gradient_Map, WEIGHTED_LEAST_SQUARES);
  /*!\brief LIMITER_COEFF
   *  \n DESCRIPTION: Coefficient for the limiter. DEFAULT value 0.5. Larger values decrease the extent of limiting, values approaching zero cause lower-order approximation to the solution. \ingroup Config */
  addDoubleOption("LIMITER_COEFF", LimiterCoeff, 0.5);
  /*!\brief LIMITER_ITER
   *  \n DESCRIPTION: Freeze the value of the limiter after a number of iterations. DEFAULT value 999999. \ingroup Config*/
  addUnsignedLongOption("LIMITER_ITER", LimiterIter, 999999);
  /*!\brief SHARP_EDGES_COEFF
   *  \n DESCRIPTION: Coefficient for detecting the limit of the sharp edges. DEFAULT value 3.0.  Use with sharp edges limiter. \ingroup Config*/
  addDoubleOption("SHARP_EDGES_COEFF", SharpEdgesCoeff, 3.0);

  /*!\brief CONV_NUM_METHOD_FLOW
   *  \n DESCRIPTION: Convective numerical method \n OPTIONS: See \link Upwind_Map \endlink , \link Centered_Map \endlink. \ingroup Config*/
  addConvectOption("CONV_NUM_METHOD_FLOW", Kind_ConvNumScheme_Flow, Kind_Centered_Flow, Kind_Upwind_Flow);

  /*!\brief NUM_METHOD_FEM_FLOW
   *  \n DESCRIPTION: Numerical method \n OPTIONS: See \link Upwind_Map \endlink , \link Centered_Map \endlink. \ingroup Config*/
  addConvectFEMOption("NUM_METHOD_FEM_FLOW", Kind_ConvNumScheme_FEM_Flow, Kind_FEM_Flow);

  /*!\brief SPATIAL_ORDER_FLOW
   *  \n DESCRIPTION: Spatial numerical order integration \n OPTIONS: See \link SpatialOrder_Map \endlink \n DEFAULT: SECOND_ORDER \ingroup Config*/
  addEnumOption("SPATIAL_ORDER_FLOW", SpatialOrder_Flow, SpatialOrder_Map, SECOND_ORDER);
  /*!\brief SLOPE_LIMITER_FLOW
   * DESCRIPTION: Slope limiter for the direct solution. \n OPTIONS: See \link Limiter_Map \endlink \n DEFAULT VENKATAKRISHNAN \ingroup Config*/
  addEnumOption("SLOPE_LIMITER_FLOW", Kind_SlopeLimit_Flow, Limiter_Map, VENKATAKRISHNAN);
  default_ad_coeff_flow[0] = 0.15; default_ad_coeff_flow[1] = 0.5; default_ad_coeff_flow[2] = 0.02;
  /*!\brief AD_COEFF_FLOW \n DESCRIPTION: 1st, 2nd and 4th order artificial dissipation coefficients \ingroup Config*/
  addDoubleArrayOption("AD_COEFF_FLOW", 3, Kappa_Flow, default_ad_coeff_flow);

  /*!\brief CONV_NUM_METHOD_ADJFLOW
   *  \n DESCRIPTION: Convective numerical method for the adjoint solver.
   *  \n OPTIONS:  See \link Upwind_Map \endlink , \link Centered_Map \endlink. Note: not all methods are guaranteed to be implemented for the adjoint solver. \ingroup Config */
  addConvectOption("CONV_NUM_METHOD_ADJFLOW", Kind_ConvNumScheme_AdjFlow, Kind_Centered_AdjFlow, Kind_Upwind_AdjFlow);
  /*!\brief SPATIAL_ORDER_ADJFLOW
   *  \n DESCRIPTION: Spatial numerical order integration \n OPTIONS: See \link SpatialOrder_Map \endlink \n DEFAULT: SECOND_ORDER \ingroup Config*/
  addEnumOption("SPATIAL_ORDER_ADJFLOW", SpatialOrder_AdjFlow, SpatialOrder_Map, SECOND_ORDER);
  /*!\brief SLOPE_LIMITER_ADJFLOW
     * DESCRIPTION: Slope limiter for the adjoint solution. \n OPTIONS: See \link Limiter_Map \endlink \n DEFAULT VENKATAKRISHNAN \ingroup Config*/
  addEnumOption("SLOPE_LIMITER_ADJFLOW", Kind_SlopeLimit_AdjFlow, Limiter_Map, VENKATAKRISHNAN);
  default_ad_coeff_adj[0] = 0.15; default_ad_coeff_adj[1] = 0.5; default_ad_coeff_adj[2] = 0.02;
  /*!\brief AD_COEFF_ADJFLOW
   *  \n DESCRIPTION: 1st, 2nd and 4th order artificial dissipation coefficients for the adjoint solver.
   *  \n FORMAT and default values: AD_COEFF_ADJFLOW = (0.15, 0.5, 0.02) \ingroup Config*/
  addDoubleArrayOption("AD_COEFF_ADJFLOW", 3, Kappa_AdjFlow, default_ad_coeff_adj);

  /*!\brief SPATIAL_ORDER_TURB
   *  \n DESCRIPTION: Spatial numerical order integration.\n OPTIONS: See \link SpatialOrder_Map \endlink \n DEFAULT: FIRST_ORDER \ingroup Config*/
  addEnumOption("SPATIAL_ORDER_TURB", SpatialOrder_Turb, SpatialOrder_Map, FIRST_ORDER);
  /*!\brief SLOPE_LIMITER_TURB
   *  \n DESCRIPTION: Slope limiter  \n OPTIONS: See \link Limiter_Map \endlink \n DEFAULT VENKATAKRISHNAN \ingroup Config*/
  addEnumOption("SLOPE_LIMITER_TURB", Kind_SlopeLimit_Turb, Limiter_Map, VENKATAKRISHNAN);
  /*!\brief CONV_NUM_METHOD_TURB
   *  \n DESCRIPTION: Convective numerical method \ingroup Config*/
  addConvectOption("CONV_NUM_METHOD_TURB", Kind_ConvNumScheme_Turb, Kind_Centered_Turb, Kind_Upwind_Turb);

  /*!\brief SPATIAL_ORDER_ADJTURB
   *  \n DESCRIPTION: Spatial numerical order integration \n OPTIONS: See \link SpatialOrder_Map \endlink \n DEFAULT: FIRST_ORDER \ingroup Config*/
  addEnumOption("SPATIAL_ORDER_ADJTURB", SpatialOrder_AdjTurb, SpatialOrder_Map, FIRST_ORDER);
  /*!\brief SLOPE_LIMITER_ADJTURB
   *  \n DESCRIPTION: Slope limiter \n OPTIONS: See \link Limiter_Map \endlink \n DEFAULT VENKATAKRISHNAN \ingroup Config */
  addEnumOption("SLOPE_LIMITER_ADJTURB", Kind_SlopeLimit_AdjTurb, Limiter_Map, VENKATAKRISHNAN);
  /*!\brief CONV_NUM_METHOD_ADJTURB\n DESCRIPTION: Convective numerical method for the adjoint/turbulent problem \ingroup Config*/
  addConvectOption("CONV_NUM_METHOD_ADJTURB", Kind_ConvNumScheme_AdjTurb, Kind_Centered_AdjTurb, Kind_Upwind_AdjTurb);

  /* DESCRIPTION: Viscous limiter mean flow equations */
  addBoolOption("VISCOUS_LIMITER_FLOW", Viscous_Limiter_Flow, false);
  /* DESCRIPTION: Viscous limiter turbulent equations */
  addBoolOption("VISCOUS_LIMITER_TURB", Viscous_Limiter_Turb, false);

  /*!\par CONFIG_CATEGORY: Adjoint and Gradient \ingroup Config*/
  /*--- Options related to the adjoint and gradient ---*/

  /*!\brief LIMIT_ADJFLOW \n DESCRIPTION: Limit value for the adjoint variable.\n DEFAULT: 1E6. \ingroup Config*/
  addDoubleOption("LIMIT_ADJFLOW", AdjointLimit, 1E6);
  /*!\brief MG_ADJFLOW\n DESCRIPTION: Multigrid with the adjoint problem. \n Defualt: YES \ingroup Config*/
  addBoolOption("MG_ADJFLOW", MG_AdjointFlow, true);

  /*!\brief OBJECTIVE_WEIGHT  \n DESCRIPTION: Adjoint problem boundary condition weights. Applies scaling factor to objective(s) \ingroup Config*/
  addDoubleListOption("OBJECTIVE_WEIGHT", nObjW, Weight_ObjFunc);
  /*!\brief OBJECTIVE_FUNCTION
   *  \n DESCRIPTION: Adjoint problem boundary condition \n OPTIONS: see \link Objective_Map \endlink \n DEFAULT: DRAG_COEFFICIENT \ingroup Config*/
  addEnumListOption("OBJECTIVE_FUNCTION", nObj, Kind_ObjFunc, Objective_Map);

  /* DESCRIPTION: parameter for the definition of a complex objective function */
  addDoubleOption("DCD_DCL_VALUE", dCD_dCL, 0.0);
  /* DESCRIPTION: parameter for the definition of a complex objective function */
  addDoubleOption("DCD_DCM_VALUE", dCD_dCM, 0.0);

  default_obj_coeff[0]=0.0; default_obj_coeff[1]=0.0; default_obj_coeff[2]=0.0;
  default_obj_coeff[3]=0.0;  default_obj_coeff[4]=0.0;
  /*!\brief OBJ_CHAIN_RULE_COEFF
  * \n DESCRIPTION: Coefficients defining the objective function gradient using the chain rule
  * with area-averaged outlet primitive variables. This is used with the genereralized outflow
  * objective.  \ingroup Config   */
  addDoubleArrayOption("OBJ_CHAIN_RULE_COEFF",5,Obj_ChainRuleCoeff,default_obj_coeff);

  default_geo_loc[0] = 0.0; default_geo_loc[1] = 1.0;
  /* DESCRIPTION: Definition of the airfoil section */
  addDoubleArrayOption("GEO_WING_BOUNDS", 2, Section_WingBounds, default_geo_loc);
  /* DESCRIPTION: Identify the axis of the section */
  addEnumOption("GEO_AXIS_STATIONS", Axis_Stations, Axis_Stations_Map, Y_AXIS);
  /* DESCRIPTION: Number of section cuts to make when calculating internal volume */
  addUnsignedShortOption("GEO_WING_STATIONS", nWingStations, 101);
  /* DESCRIPTION: Definition of the airfoil sections */
  addDoubleListOption("GEO_LOCATION_STATIONS", nLocationStations, LocationStations);
  /* DESCRIPTION: Output sectional forces for specified markers. */
  addBoolOption("GEO_PLOT_STATIONS", Plot_Section_Forces, false);
  /* DESCRIPTION: Mode of the GDC code (analysis, or gradient) */
  addEnumOption("GEO_MODE", GeometryMode, GeometryMode_Map, FUNCTION);

  /* DESCRIPTION: Drag weight in sonic boom Objective Function (from 0.0 to 1.0) */
  addDoubleOption("DRAG_IN_SONICBOOM", WeightCd, 0.0);
  /* DESCRIPTION: Sensitivity smoothing  */
  addEnumOption("SENS_SMOOTHING", Kind_SensSmooth, Sens_Smoothing_Map, NO_SMOOTH);
  /* DESCRIPTION: Adjoint frozen viscosity */
  addBoolOption("FROZEN_VISC", Frozen_Visc, true);
   /* DESCRIPTION:  */
  addDoubleOption("FIX_AZIMUTHAL_LINE", FixAzimuthalLine, 90.0);
  /*!\brief SENS_REMOVE_SHARP
   * \n DESCRIPTION: Remove sharp edges from the sensitivity evaluation  \n Format: SENS_REMOVE_SHARP = YES \n DEFAULT: NO \ingroup Config*/
  addBoolOption("SENS_REMOVE_SHARP", Sens_Remove_Sharp, false);

  /*!\par CONFIG_CATEGORY: Input/output files and formats \ingroup Config */
  /*--- Options related to input/output files and formats ---*/

  /*!\brief OUTPUT_FORMAT \n DESCRIPTION: I/O format for output plots. \n OPTIONS: see \link Output_Map \endlink \n DEFAULT: TECPLOT \ingroup Config */
  addEnumOption("OUTPUT_FORMAT", Output_FileFormat, Output_Map, TECPLOT);
  /*!\brief ACTDISK_JUMP \n DESCRIPTION: The jump is given by the difference in values or a ratio */
  addEnumOption("ACTDISK_JUMP", ActDisk_Jump, Jump_Map, DIFFERENCE);
  /*!\brief MESH_FORMAT \n DESCRIPTION: Mesh input file format \n OPTIONS: see \link Input_Map \endlink \n DEFAULT: SU2 \ingroup Config*/
  addEnumOption("MESH_FORMAT", Mesh_FileFormat, Input_Map, SU2);
  /* DESCRIPTION:  Mesh input file */
  addStringOption("MESH_FILENAME", Mesh_FileName, string("mesh.su2"));
  /*!\brief MESH_OUT_FILENAME \n DESCRIPTION: Mesh output file name. Used when converting, scaling, or deforming a mesh. \n DEFAULT: mesh_out.su2 \ingroup Config*/
  addStringOption("MESH_OUT_FILENAME", Mesh_Out_FileName, string("mesh_out.su2"));

  /*!\brief CONV_FILENAME \n DESCRIPTION: Output file convergence history (w/o extension) \n DEFAULT: history \ingroup Config*/
  addStringOption("CONV_FILENAME", Conv_FileName, string("history"));
  /*!\brief BREAKDOWN_FILENAME \n DESCRIPTION: Output file forces breakdown \ingroup Config*/
  addStringOption("BREAKDOWN_FILENAME", Breakdown_FileName, string("forces_breakdown.dat"));
  /*!\brief CONV_FILENAME \n DESCRIPTION: Output file convergence history (w/o extension) \n DEFAULT: history \ingroup Config*/
  addStringOption("CONV_FILENAME_FSI", Conv_FileName_FSI, string("historyFSI.csv"));
  /* DESCRIPTION: Viscous limiter turbulent equations */
  addBoolOption("WRITE_CONV_FILENAME_FSI", Write_Conv_FSI, false);
  /*!\brief SOLUTION_FLOW_FILENAME \n DESCRIPTION: Restart flow input file (the file output under the filename set by RESTART_FLOW_FILENAME) \n DEFAULT: solution_flow.dat \ingroup Config */
  addStringOption("SOLUTION_FLOW_FILENAME", Solution_FlowFileName, string("solution_flow.dat"));
  /*!\brief SOLUTION_ADJ_FILENAME\n DESCRIPTION: Restart adjoint input file. Objective function abbreviation is expected. \ingroup Config*/
  addStringOption("SOLUTION_ADJ_FILENAME", Solution_AdjFileName, string("solution_adj.dat"));
  /*!\brief SOLUTION_FLOW_FILENAME \n DESCRIPTION: Restart structure input file (the file output under the filename set by RESTART_FLOW_FILENAME) \n Default: solution_flow.dat \ingroup Config */
  addStringOption("SOLUTION_STRUCTURE_FILENAME", Solution_FEMFileName, string("solution_structure.dat"));
  /*!\brief RESTART_FLOW_FILENAME \n DESCRIPTION: Output file restart flow \ingroup Config*/
  addStringOption("RESTART_FLOW_FILENAME", Restart_FlowFileName, string("restart_flow.dat"));
  /*!\brief RESTART_ADJ_FILENAME  \n DESCRIPTION: Output file restart adjoint. Objective function abbreviation will be appended. \ingroup Config*/
  addStringOption("RESTART_ADJ_FILENAME", Restart_AdjFileName, string("restart_adj.dat"));
  /*!\brief RESTART_WAVE_FILENAME \n DESCRIPTION: Output file restart wave \ingroup Config*/
  addStringOption("RESTART_WAVE_FILENAME", Restart_WaveFileName, string("restart_wave.dat"));
  /*!\brief RESTART_FLOW_FILENAME \n DESCRIPTION: Output file restart structure \ingroup Config*/
  addStringOption("RESTART_STRUCTURE_FILENAME", Restart_FEMFileName, string("restart_structure.dat"));
  /*!\brief VOLUME_FLOW_FILENAME  \n DESCRIPTION: Output file flow (w/o extension) variables \ingroup Config */
  addStringOption("VOLUME_FLOW_FILENAME", Flow_FileName, string("flow"));
  /*!\brief VOLUME_STRUCTURE_FILENAME
   * \n  DESCRIPTION: Output file structure (w/o extension) variables \ingroup Config*/
  addStringOption("VOLUME_STRUCTURE_FILENAME", Structure_FileName, string("structure"));
  /*!\brief SURFACE_STRUCTURE_FILENAME
   *  \n DESCRIPTION: Output file structure (w/o extension) variables \ingroup Config*/
  addStringOption("SURFACE_STRUCTURE_FILENAME", SurfStructure_FileName, string("surface_structure"));
  /*!\brief SURFACE_WAVE_FILENAME
   *  \n DESCRIPTION: Output file structure (w/o extension) variables \ingroup Config*/
  addStringOption("SURFACE_WAVE_FILENAME", SurfWave_FileName, string("surface_wave"));
  /*!\brief SURFACE_HEAT_FILENAME
   *  \n DESCRIPTION: Output file structure (w/o extension) variables \ingroup Config */
  addStringOption("SURFACE_HEAT_FILENAME", SurfHeat_FileName, string("surface_heat"));
  /*!\brief VOLUME_WAVE_FILENAME
   *  \n DESCRIPTION: Output file wave (w/o extension) variables  \ingroup Config*/
  addStringOption("VOLUME_WAVE_FILENAME", Wave_FileName, string("wave"));
  /*!\brief VOLUME_HEAT_FILENAME
   *  \n DESCRIPTION: Output file wave (w/o extension) variables  \ingroup Config*/
  addStringOption("VOLUME_HEAT_FILENAME", Heat_FileName, string("heat"));
  /*!\brief VOLUME_ADJWAVE_FILENAME
   *  \n DESCRIPTION: Output file adj. wave (w/o extension) variables  \ingroup Config*/
  addStringOption("VOLUME_ADJWAVE_FILENAME", AdjWave_FileName, string("adjoint_wave"));
  /*!\brief VOLUME_ADJ_FILENAME
   *  \n DESCRIPTION: Output file adjoint (w/o extension) variables  \ingroup Config*/
  addStringOption("VOLUME_ADJ_FILENAME", Adj_FileName, string("adjoint"));
  /*!\brief GRAD_OBJFUNC_FILENAME
   *  \n DESCRIPTION: Output objective function gradient  \ingroup Config*/
  addStringOption("GRAD_OBJFUNC_FILENAME", ObjFunc_Grad_FileName, string("of_grad.dat"));
  /*!\brief VALUE_OBJFUNC_FILENAME
   *  \n DESCRIPTION: Output objective function  \ingroup Config*/
  addStringOption("VALUE_OBJFUNC_FILENAME", ObjFunc_Value_FileName, string("of_func.dat"));
  /*!\brief SURFACE_FLOW_FILENAME
   *  \n DESCRIPTION: Output file surface flow coefficient (w/o extension)  \ingroup Config*/
  addStringOption("SURFACE_FLOW_FILENAME", SurfFlowCoeff_FileName, string("surface_flow"));
  /*!\brief SURFACE_ADJ_FILENAME
   *  \n DESCRIPTION: Output file surface adjoint coefficient (w/o extension)  \ingroup Config*/
  addStringOption("SURFACE_ADJ_FILENAME", SurfAdjCoeff_FileName, string("surface_adjoint"));
  /*!\brief SURFACE_SENS_FILENAME_FILENAME
   *  \n DESCRIPTION: Output file surface sensitivity (discrete adjoint) (w/o extension)  \ingroup Config*/
  addStringOption("SURFACE_SENS_FILENAME", SurfSens_FileName, string("surface_sens"));
  /*!\brief VOLUME_SENS_FILENAME
   *  \n DESCRIPTION: Output file volume sensitivity (discrete adjoint))  \ingroup Config*/
  addStringOption("VOLUME_SENS_FILENAME", VolSens_FileName, string("volume_sens"));
  /*!\brief WRT_SOL_FREQ
   *  \n DESCRIPTION: Writing solution file frequency  \ingroup Config*/
  addUnsignedLongOption("WRT_SOL_FREQ", Wrt_Sol_Freq, 1000);
  /*!\brief WRT_SOL_FREQ_DUALTIME
   *  \n DESCRIPTION: Writing solution file frequency for dual time  \ingroup Config*/
  addUnsignedLongOption("WRT_SOL_FREQ_DUALTIME", Wrt_Sol_Freq_DualTime, 1);
  /*!\brief WRT_CON_FREQ
   *  \n DESCRIPTION: Writing convergence history frequency  \ingroup Config*/
  addUnsignedLongOption("WRT_CON_FREQ",  Wrt_Con_Freq, 1);
  /*!\brief WRT_CON_FREQ_DUALTIME
   *  \n DESCRIPTION: Writing convergence history frequency for the dual time  \ingroup Config*/
  addUnsignedLongOption("WRT_CON_FREQ_DUALTIME",  Wrt_Con_Freq_DualTime, 10);
  /*!\brief LOW_MEMORY_OUTPUT
   *  \n DESCRIPTION: Output less information for lower memory use.  \ingroup Config*/
  addBoolOption("LOW_MEMORY_OUTPUT", Low_MemoryOutput, false);
  /*!\brief WRT_OUTPUT
   *  \n DESCRIPTION: Write output files (disable all output by setting to NO)  \ingroup Config*/
  addBoolOption("WRT_OUTPUT", Wrt_Output, true);
  /*!\brief WRT_VOL_SOL
   *  \n DESCRIPTION: Write a volume solution file  \ingroup Config*/
  addBoolOption("WRT_VOL_SOL", Wrt_Vol_Sol, true);
  /*!\brief WRT_SRF_SOL
   *  \n DESCRIPTION: Write a surface solution file  \ingroup Config*/
  addBoolOption("WRT_SRF_SOL", Wrt_Srf_Sol, true);
  /*!\brief WRT_CSV_SOL
   *  \n DESCRIPTION: Write a surface CSV solution file  \ingroup Config*/
  addBoolOption("WRT_CSV_SOL", Wrt_Csv_Sol, true);
  /*!\brief WRT_RESIDUALS
   *  \n DESCRIPTION: Output residual info to solution/restart file  \ingroup Config*/
  addBoolOption("WRT_RESIDUALS", Wrt_Residuals, false);
  /*!\brief WRT_LIMITERS
   *  \n DESCRIPTION: Output limiter value information to solution/restart file  \ingroup Config*/
  addBoolOption("WRT_LIMITERS", Wrt_Limiters, false);
  /*!\brief WRT_SHARPEDGES
   *  \n DESCRIPTION: Output sharp edge limiter information to solution/restart file  \ingroup Config*/
  addBoolOption("WRT_SHARPEDGES", Wrt_SharpEdges, false);
  /* DESCRIPTION: Output the rind layers in the solution files  \ingroup Config*/
  addBoolOption("WRT_HALO", Wrt_Halo, false);
  /*!\brief KIND_ONE_DIMENSIONALIZATION
   *  \n DESCRIPTION: Output averaged outlet flow values on specified exit marker.
   *  Options: AREA, MASSFLUX, NONE
   *  \n Use with MARKER_OUT_1D. \ingroup Config*/
  addEnumOption("KIND_ONE_DIMENSIONALIZATION", Kind_OneD, OneD_Map, ONED_NONE);
  /*!\brief CONSOLE_OUTPUT_VERBOSITY
   *  \n DESCRIPTION: Verbosity level for console output  \ingroup Config*/
  addEnumOption("CONSOLE_OUTPUT_VERBOSITY", Console_Output_Verb, Verb_Map, VERB_HIGH);


  /*!\par CONFIG_CATEGORY: Dynamic mesh definition \ingroup Config*/
  /*--- Options related to dynamic meshes ---*/

  /* DESCRIPTION: Mesh motion for unsteady simulations */
  addBoolOption("GRID_MOVEMENT", Grid_Movement, false);
  /* DESCRIPTION: Type of mesh motion */
  addEnumListOption("GRID_MOVEMENT_KIND", nGridMovement, Kind_GridMovement, GridMovement_Map);
  /* DESCRIPTION: Marker(s) of moving surfaces (MOVING_WALL or DEFORMING grid motion). */
  addStringListOption("MARKER_MOVING", nMarker_Moving, Marker_Moving);
  /* DESCRIPTION: Mach number (non-dimensional, based on the mesh velocity and freestream vals.) */
  addDoubleOption("MACH_MOTION", Mach_Motion, 0.0);
  /* DESCRIPTION: Coordinates of the rigid motion origin */
  addDoubleListOption("MOTION_ORIGIN_X", nMotion_Origin_X, Motion_Origin_X);
  /* DESCRIPTION: Coordinates of the rigid motion origin */
  addDoubleListOption("MOTION_ORIGIN_Y", nMotion_Origin_Y, Motion_Origin_Y);
  /* DESCRIPTION: Coordinates of the rigid motion origin */
  addDoubleListOption("MOTION_ORIGIN_Z", nMotion_Origin_Z, Motion_Origin_Z);
  /* DESCRIPTION: Translational velocity vector (m/s) in the x, y, & z directions (RIGID_MOTION only) */
  addDoubleListOption("TRANSLATION_RATE_X", nTranslation_Rate_X, Translation_Rate_X);
  /* DESCRIPTION: Translational velocity vector (m/s) in the x, y, & z directions (RIGID_MOTION only) */
  addDoubleListOption("TRANSLATION_RATE_Y", nTranslation_Rate_Y, Translation_Rate_Y);
  /* DESCRIPTION: Translational velocity vector (m/s) in the x, y, & z directions (RIGID_MOTION only) */
  addDoubleListOption("TRANSLATION_RATE_Z", nTranslation_Rate_Z, Translation_Rate_Z);
  /* DESCRIPTION: Angular velocity vector (rad/s) about x, y, & z axes (RIGID_MOTION only) */
  addDoubleListOption("ROTATION_RATE_X", nRotation_Rate_X, Rotation_Rate_X);
  /* DESCRIPTION: Angular velocity vector (rad/s) about x, y, & z axes (RIGID_MOTION only) */
  addDoubleListOption("ROTATION_RATE_Y", nRotation_Rate_Y, Rotation_Rate_Y);
  /* DESCRIPTION: Angular velocity vector (rad/s) about x, y, & z axes (RIGID_MOTION only) */
  addDoubleListOption("ROTATION_RATE_Z", nRotation_Rate_Z, Rotation_Rate_Z);
  /* DESCRIPTION: Pitching angular freq. (rad/s) about x, y, & z axes (RIGID_MOTION only) */
  addDoubleListOption("PITCHING_OMEGA_X", nPitching_Omega_X, Pitching_Omega_X);
  /* DESCRIPTION: Pitching angular freq. (rad/s) about x, y, & z axes (RIGID_MOTION only) */
  addDoubleListOption("PITCHING_OMEGA_Y", nPitching_Omega_Y, Pitching_Omega_Y);
  /* DESCRIPTION: Pitching angular freq. (rad/s) about x, y, & z axes (RIGID_MOTION only) */
  addDoubleListOption("PITCHING_OMEGA_Z", nPitching_Omega_Z, Pitching_Omega_Z);
  /* DESCRIPTION: Pitching amplitude (degrees) about x, y, & z axes (RIGID_MOTION only) */
  addDoubleListOption("PITCHING_AMPL_X", nPitching_Ampl_X, Pitching_Ampl_X);
  /* DESCRIPTION: Pitching amplitude (degrees) about x, y, & z axes (RIGID_MOTION only) */
  addDoubleListOption("PITCHING_AMPL_Y", nPitching_Ampl_Y, Pitching_Ampl_Y);
  /* DESCRIPTION: Pitching amplitude (degrees) about x, y, & z axes (RIGID_MOTION only) */
  addDoubleListOption("PITCHING_AMPL_Z", nPitching_Ampl_Z, Pitching_Ampl_Z);
  /* DESCRIPTION: Pitching phase offset (degrees) about x, y, & z axes (RIGID_MOTION only) */
  addDoubleListOption("PITCHING_PHASE_X", nPitching_Phase_X, Pitching_Phase_X);
  /* DESCRIPTION: Pitching phase offset (degrees) about x, y, & z axes (RIGID_MOTION only) */
  addDoubleListOption("PITCHING_PHASE_Y", nPitching_Phase_Y, Pitching_Phase_Y);
  /* DESCRIPTION: Pitching phase offset (degrees) about x, y, & z axes (RIGID_MOTION only) */
  addDoubleListOption("PITCHING_PHASE_Z", nPitching_Phase_Z, Pitching_Phase_Z);
  /* DESCRIPTION: Plunging angular freq. (rad/s) in x, y, & z directions (RIGID_MOTION only) */
  addDoubleListOption("PLUNGING_OMEGA_X", nPlunging_Omega_X, Plunging_Omega_X);
  /* DESCRIPTION: Plunging angular freq. (rad/s) in x, y, & z directions (RIGID_MOTION only) */
  addDoubleListOption("PLUNGING_OMEGA_Y", nPlunging_Omega_Y, Plunging_Omega_Y);
  /* DESCRIPTION: Plunging angular freq. (rad/s) in x, y, & z directions (RIGID_MOTION only) */
  addDoubleListOption("PLUNGING_OMEGA_Z", nPlunging_Omega_Z, Plunging_Omega_Z);
  /* DESCRIPTION: Plunging amplitude (m) in x, y, & z directions (RIGID_MOTION only) */
  addDoubleListOption("PLUNGING_AMPL_X", nPlunging_Ampl_X, Plunging_Ampl_X);
  /* DESCRIPTION: Plunging amplitude (m) in x, y, & z directions (RIGID_MOTION only) */
  addDoubleListOption("PLUNGING_AMPL_Y", nPlunging_Ampl_Y, Plunging_Ampl_Y);
  /* DESCRIPTION: Plunging amplitude (m) in x, y, & z directions (RIGID_MOTION only) */
  addDoubleListOption("PLUNGING_AMPL_Z", nPlunging_Ampl_Z, Plunging_Ampl_Z);
  /* DESCRIPTION: Value to move motion origins (1 or 0) */
  addUShortListOption("MOVE_MOTION_ORIGIN", nMoveMotion_Origin, MoveMotion_Origin);
  /* DESCRIPTION:  */
  addStringOption("MOTION_FILENAME", Motion_Filename, string("mesh_motion.dat"));

  /*!\par CONFIG_CATEGORY: Grid adaptation \ingroup Config*/
  /*--- Options related to grid adaptation ---*/

  /* DESCRIPTION: Kind of grid adaptation */
  addEnumOption("KIND_ADAPT", Kind_Adaptation, Adapt_Map, NO_ADAPT);
  /* DESCRIPTION: Percentage of new elements (% of the original number of elements) */
  addDoubleOption("NEW_ELEMS", New_Elem_Adapt, -1.0);
  /* DESCRIPTION: Scale factor for the dual volume */
  addDoubleOption("DUALVOL_POWER", DualVol_Power, 0.5);
  /* DESCRIPTION: Use analytical definition for surfaces */
  addEnumOption("ANALYTICAL_SURFDEF", Analytical_Surface, Geo_Analytic_Map, NO_GEO_ANALYTIC);
  /* DESCRIPTION: Before each computation, implicitly smooth the nodal coordinates */
  addBoolOption("SMOOTH_GEOMETRY", SmoothNumGrid, false);
  /* DESCRIPTION: Adapt the boundary elements */
  addBoolOption("ADAPT_BOUNDARY", AdaptBoundary, true);

  /*!\par CONFIG_CATEGORY: Aeroelastic Simulation (Typical Section Model) \ingroup Config*/
  /*--- Options related to aeroelastic simulations using the Typical Section Model) ---*/
  /* DESCRIPTION: The flutter speed index (modifies the freestream condition) */
  addDoubleOption("FLUTTER_SPEED_INDEX", FlutterSpeedIndex, 0.6);
  /* DESCRIPTION: Natural frequency of the spring in the plunging direction (rad/s). */
  addDoubleOption("PLUNGE_NATURAL_FREQUENCY", PlungeNaturalFrequency, 100);
  /* DESCRIPTION: Natural frequency of the spring in the pitching direction (rad/s). */
  addDoubleOption("PITCH_NATURAL_FREQUENCY", PitchNaturalFrequency, 100);
  /* DESCRIPTION: The airfoil mass ratio. */
  addDoubleOption("AIRFOIL_MASS_RATIO", AirfoilMassRatio, 60);
  /* DESCRIPTION: Distance in semichords by which the center of gravity lies behind the elastic axis. */
  addDoubleOption("CG_LOCATION", CG_Location, 1.8);
  /* DESCRIPTION: The radius of gyration squared (expressed in semichords) of the typical section about the elastic axis. */
  addDoubleOption("RADIUS_GYRATION_SQUARED", RadiusGyrationSquared, 3.48);
  /* DESCRIPTION: Solve the aeroelastic equations every given number of internal iterations. */
  addUnsignedShortOption("AEROELASTIC_ITER", AeroelasticIter, 3);

  /*!\par CONFIG_CATEGORY: Optimization Problem*/

  /* DESCRIPTION: Setup for design variables (upper bound) */
  addDoubleOption("OPT_BOUND_UPPER", DVBound_Upper, 1E6);
  /* DESCRIPTION: Setup for design variables (lower bound) */
  addDoubleOption("OPT_BOUND_LOWER", DVBound_Lower, -1E6);

  /*!\par CONFIG_CATEGORY: Wind Gust \ingroup Config*/
  /*--- Options related to wind gust simulations ---*/

  /* DESCRIPTION: Apply a wind gust */
  addBoolOption("WIND_GUST", Wind_Gust, false);
  /* DESCRIPTION: Type of gust */
  addEnumOption("GUST_TYPE", Gust_Type, Gust_Type_Map, NO_GUST);
  /* DESCRIPTION: Gust wavelenght (meters) */
  addDoubleOption("GUST_WAVELENGTH", Gust_WaveLength, 0.0);
  /* DESCRIPTION: Number of gust periods */
  addDoubleOption("GUST_PERIODS", Gust_Periods, 1.0);
  /* DESCRIPTION: Gust amplitude (m/s) */
  addDoubleOption("GUST_AMPL", Gust_Ampl, 0.0);
  /* DESCRIPTION: Time at which to begin the gust (sec) */
  addDoubleOption("GUST_BEGIN_TIME", Gust_Begin_Time, 0.0);
  /* DESCRIPTION: Location at which the gust begins (meters) */
  addDoubleOption("GUST_BEGIN_LOC", Gust_Begin_Loc, 0.0);
  /* DESCRIPTION: Direction of the gust X or Y dir */
  addEnumOption("GUST_DIR", Gust_Dir, Gust_Dir_Map, Y_DIR);

  /* Harmonic Balance config */
  /* DESCRIPTION: Omega_HB = 2*PI*frequency - frequencies for Harmonic Balance method */
  addDoubleListOption("OMEGA_HB", nOmega_HB, Omega_HB);

  /*!\par CONFIG_CATEGORY: Equivalent Area \ingroup Config*/
  /*--- Options related to the equivalent area ---*/

  /* DESCRIPTION: Evaluate equivalent area on the Near-Field  */
  addBoolOption("EQUIV_AREA", EquivArea, false);
  default_ea_lim[0] = 0.0; default_ea_lim[1] = 1.0; default_ea_lim[2] = 1.0;
  /* DESCRIPTION: Integration limits of the equivalent area ( xmin, xmax, Dist_NearField ) */
  addDoubleArrayOption("EA_INT_LIMIT", 3, EA_IntLimit, default_ea_lim);
  /* DESCRIPTION: Equivalent area scaling factor */
  addDoubleOption("EA_SCALE_FACTOR", EA_ScaleFactor, 1.0);

	// these options share nDV as their size in the option references; not a good idea
	/*!\par CONFIG_CATEGORY: Grid deformation \ingroup Config*/
  /*--- Options related to the grid deformation ---*/

	/* DESCRIPTION: Kind of deformation */
	addEnumListOption("DV_KIND", nDV, Design_Variable, Param_Map);
	/* DESCRIPTION: Marker of the surface to which we are going apply the shape deformation */
  addStringListOption("DV_MARKER", nMarker_DV, Marker_DV);
	/* DESCRIPTION: Parameters of the shape deformation
   - FFD_CONTROL_POINT_2D ( FFDBox ID, i_Ind, j_Ind, x_Disp, y_Disp )
   - FFD_RADIUS_2D ( FFDBox ID )
   - FFD_CAMBER_2D ( FFDBox ID, i_Ind )
   - FFD_THICKNESS_2D ( FFDBox ID, i_Ind )
   - HICKS_HENNE ( Lower Surface (0)/Upper Surface (1)/Only one Surface (2), x_Loc )
   - SURFACE_BUMP ( x_start, x_end, x_Loc )
   - CST ( Lower Surface (0)/Upper Surface (1), Kulfan parameter number, Total number of Kulfan parameters for surface )
   - NACA_4DIGITS ( 1st digit, 2nd digit, 3rd and 4th digit )
   - PARABOLIC ( Center, Thickness )
   - TRANSLATION ( x_Disp, y_Disp, z_Disp )
   - ROTATION ( x_Orig, y_Orig, z_Orig, x_End, y_End, z_End )
   - OBSTACLE ( Center, Bump size )
   - SPHERICAL ( ControlPoint_Index, Theta_Disp, R_Disp )
   - FFD_CONTROL_POINT ( FFDBox ID, i_Ind, j_Ind, k_Ind, x_Disp, y_Disp, z_Disp )
   - FFD_TWIST_ANGLE ( FFDBox ID, x_Orig, y_Orig, z_Orig, x_End, y_End, z_End )
   - FFD_ROTATION ( FFDBox ID, x_Orig, y_Orig, z_Orig, x_End, y_End, z_End )
   - FFD_CONTROL_SURFACE ( FFDBox ID, x_Orig, y_Orig, z_Orig, x_End, y_End, z_End )
   - FFD_CAMBER ( FFDBox ID, i_Ind, j_Ind )
   - FFD_THICKNESS ( FFDBox ID, i_Ind, j_Ind ) */
	addDVParamOption("DV_PARAM", nDV, ParamDV, FFDTag, Design_Variable);
  /* DESCRIPTION: New value of the shape deformation */
  addDVValueOption("DV_VALUE", nDV_Value, DV_Value, nDV, ParamDV, Design_Variable);
	/* DESCRIPTION: Hold the grid fixed in a region */
  addBoolOption("HOLD_GRID_FIXED", Hold_GridFixed, false);
	default_grid_fix[0] = -1E15; default_grid_fix[1] = -1E15; default_grid_fix[2] = -1E15;
	default_grid_fix[3] =  1E15; default_grid_fix[4] =  1E15; default_grid_fix[5] =  1E15;
	/* DESCRIPTION: Coordinates of the box where the grid will be deformed (Xmin, Ymin, Zmin, Xmax, Ymax, Zmax) */
	addDoubleArrayOption("HOLD_GRID_FIXED_COORD", 6, Hold_GridFixed_Coord, default_grid_fix);
	/* DESCRIPTION: Visualize the deformation */
  addBoolOption("VISUALIZE_DEFORMATION", Visualize_Deformation, false);
  /* DESCRIPTION: Print the residuals during mesh deformation to the console */
  addBoolOption("DEFORM_CONSOLE_OUTPUT", Deform_Output, true);
  /* DESCRIPTION: Number of nonlinear deformation iterations (surface deformation increments) */
  addUnsignedLongOption("DEFORM_NONLINEAR_ITER", GridDef_Nonlinear_Iter, 1);
  /* DESCRIPTION: Number of smoothing iterations for FEA mesh deformation */
  addUnsignedLongOption("DEFORM_LINEAR_ITER", GridDef_Linear_Iter, 1000);
  /* DESCRIPTION: Factor to multiply smallest volume for deform tolerance (0.001 default) */
  addDoubleOption("DEFORM_TOL_FACTOR", Deform_Tol_Factor, 1E-6);
  /* DESCRIPTION: Deform coefficient (-1.0 to 0.5) */
  addDoubleOption("DEFORM_COEFF", Deform_Coeff, 1E6);
  /* DESCRIPTION: Type of element stiffness imposed for FEA mesh deformation (INVERSE_VOLUME, WALL_DISTANCE, CONSTANT_STIFFNESS) */
  addEnumOption("DEFORM_STIFFNESS_TYPE", Deform_Stiffness_Type, Deform_Stiffness_Map, WALL_DISTANCE);
  /* DESCRIPTION: Poisson's ratio for constant stiffness FEA method of grid deformation*/
  addDoubleOption("DEFORM_ELASTICITY_MODULUS", Deform_ElasticityMod, 2E11);
  /* DESCRIPTION: Young's modulus and Poisson's ratio for constant stiffness FEA method of grid deformation*/
  addDoubleOption("DEFORM_POISSONS_RATIO", Deform_PoissonRatio, 0.3);
  /*  DESCRIPTION: Linear solver for the mesh deformation\n OPTIONS: see \link Linear_Solver_Map \endlink \n DEFAULT: FGMRES \ingroup Config*/
  addEnumOption("DEFORM_LINEAR_SOLVER", Kind_Deform_Linear_Solver, Linear_Solver_Map, FGMRES);
  /*  \n DESCRIPTION: Preconditioner for the Krylov linear solvers \n OPTIONS: see \link Linear_Solver_Prec_Map \endlink \n DEFAULT: LU_SGS \ingroup Config*/
  addEnumOption("DEFORM_LINEAR_SOLVER_PREC", Kind_Deform_Linear_Solver_Prec, Linear_Solver_Prec_Map, LU_SGS);

  /*!\par CONFIG_CATEGORY: Rotorcraft problem \ingroup Config*/
  /*--- option related to rotorcraft problems ---*/

  /* DESCRIPTION: MISSING ---*/
  addDoubleOption("CYCLIC_PITCH", Cyclic_Pitch, 0.0);
  /* DESCRIPTION: MISSING ---*/
  addDoubleOption("COLLECTIVE_PITCH", Collective_Pitch, 0.0);

  /*!\par CONFIG_CATEGORY: FEM flow solver definition \ingroup Config*/
  /*--- Options related to the finite element flow solver---*/

  /* DESCRIPTION: Riemann solver used for DG (ROE, LAX-FRIEDRICH, AUSM, AUSMPW+, HLLC, VAN_LEER) */
  addEnumOption("RIEMANN_SOLVER_FEM", Riemann_Solver_FEM, Upwind_Map, ROE);
  /* DESCRIPTION: Constant factor applied for quadrature with straight elements (2.0 by default) */
  addDoubleOption("QUADRATURE_FACTOR_STRAIGHT_FEM", Quadrature_Factor_Straight, 2.0);
  /* DESCRIPTION: Constant factor applied for quadrature with curved elements (3.0 by default) */
  addDoubleOption("QUADRATURE_FACTOR_CURVED_FEM", Quadrature_Factor_Curved, 3.0);
  /* DESCRIPTION: Factor applied during quadrature in time for ADER-DG. (2.0 by default) */
  addDoubleOption("QUADRATURE_FACTOR_TIME_ADER_DG", Quadrature_Factor_Time_ADER_DG, 2.0);
  /* DESCRIPTION: Factor for the symmetrizing terms in the DG FEM discretization (1.0 by default) */
  addDoubleOption("THETA_INTERIOR_PENALTY_DG_FEM", Theta_Interior_Penalty_DGFEM, 1.0);
  /* DESCRIPTION: Store the Cartesian gradients of the DGFEM basis functions (NO, YES) */
  addBoolOption("STORE_CARTESIAN_GRADIENTS_BASIS_DGFEM", Store_Cart_Grad_BasisFunctions_DGFEM, false);
  /* DESCRIPTION: Use the lumped mass matrix for steady DGFEM computations */
  addBoolOption("USE_LUMPED_MASSMATRIX_DGFEM", Use_Lumped_MassMatrix_DGFEM, false);
  /* DESCRIPTION: Only compute the exact Jacobian of the spatial discretization (NO, YES) */
  addBoolOption("JACOBIAN_SPATIAL_DISCRETIZATION_ONLY", Jacobian_Spatial_Discretization_Only, false);

  /*!\par CONFIG_CATEGORY: FEA solver \ingroup Config*/
  /*--- Options related to the FEA solver ---*/

  /* DESCRIPTION: Modulus of elasticity */
  addDoubleOption("ELASTICITY_MODULUS", ElasticyMod, 2E11);
  /* DESCRIPTION: Poisson ratio */
  addDoubleOption("POISSON_RATIO", PoissonRatio, 0.30);
  /* DESCRIPTION: Material density */
  addDoubleOption("MATERIAL_DENSITY", MaterialDensity, 7854);
  /*!\brief BULK_MODULUS_STRUCT \n DESCRIPTION: Value of the Bulk Modulus for a structural problem \n DEFAULT 160E9 */
  /* This is a temporal definition */
  addDoubleOption("BULK_MODULUS_STRUCT", Bulk_Modulus_Struct, 160E9);

  /*!\brief REGIME_TYPE \n  DESCRIPTION: Geometric condition \n OPTIONS: see \link Struct_Map \endlink \ingroup Config*/
  addEnumOption("GEOMETRIC_CONDITIONS", Kind_Struct_Solver, Struct_Map, SMALL_DEFORMATIONS);
  /*!\brief REGIME_TYPE \n  DESCRIPTION: Material model \n OPTIONS: see \link Material_Map \endlink \ingroup Config*/
  addEnumOption("MATERIAL_MODEL", Kind_Material, Material_Map, LINEAR_ELASTIC);
  /*!\brief REGIME_TYPE \n  DESCRIPTION: Compressibility of the material \n OPTIONS: see \link MatComp_Map \endlink \ingroup Config*/
  addEnumOption("MATERIAL_COMPRESSIBILITY", Kind_Material_Compress, MatComp_Map, COMPRESSIBLE_MAT);

  /*  DESCRIPTION: Consider a prestretch in the structural domain
  *  Options: NO, YES \ingroup Config */
  addBoolOption("PRESTRETCH", Prestretch, false);
  /*!\brief PRESTRETCH_FILENAME \n DESCRIPTION: Filename to input for prestretching membranes \n Default: prestretch_file.dat \ingroup Config */
  addStringOption("PRESTRETCH_FILENAME", Prestretch_FEMFileName, string("prestretch_file.dat"));

  /* DESCRIPTION: Iterative method for non-linear structural analysis */
  addEnumOption("NONLINEAR_FEM_SOLUTION_METHOD", Kind_SpaceIteScheme_FEA, Space_Ite_Map_FEA, NEWTON_RAPHSON);
  /* DESCRIPTION: Number of internal iterations for Newton-Raphson Method in nonlinear structural applications */
  addUnsignedLongOption("NONLINEAR_FEM_INT_ITER", Dyn_nIntIter, 10);

  /* DESCRIPTION: Formulation for bidimensional elasticity solver */
  addEnumOption("FORMULATION_ELASTICITY_2D", Kind_2DElasForm, ElasForm_2D, PLANE_STRAIN);
  /*  DESCRIPTION: Apply dead loads
  *  Options: NO, YES \ingroup Config */
  addBoolOption("DEAD_LOAD", DeadLoad, false);
  /* DESCRIPTION: Dynamic or static structural analysis */
  addEnumOption("DYNAMIC_ANALYSIS", Dynamic_Analysis, Dynamic_Map, STATIC);
  /* DESCRIPTION: Time Step for dynamic analysis (s) */
  addDoubleOption("DYN_TIMESTEP", Delta_DynTime, 0.0);
  /* DESCRIPTION: Total Physical Time for dual time stepping simulations (s) */
  addDoubleOption("DYN_TIME", Total_DynTime, 1.0);
  /* DESCRIPTION: Parameter alpha for Newmark scheme (s) */
  addDoubleOption("NEWMARK_ALPHA", Newmark_alpha, 0.25);
  /* DESCRIPTION: Parameter delta for Newmark scheme (s) */
  addDoubleOption("NEWMARK_DELTA", Newmark_delta, 0.5);
  /* DESCRIPTION: Apply the load slowly or suddenly */
  addBoolOption("SIGMOID_LOADING", Sigmoid_Load, false);
  /* DESCRIPTION: Apply the load as a ramp */
  addBoolOption("RAMP_LOADING", Ramp_Load, false);
  /* DESCRIPTION: Time while the load is to be increased linearly */
  addDoubleOption("RAMP_TIME", Ramp_Time, 1.0);
  /* DESCRIPTION: Time while the load is to be increased linearly */
  addDoubleOption("SIGMOID_TIME", Sigmoid_Time, 1.0);
  /* DESCRIPTION: Constant of steepness of the sigmoid */
  addDoubleOption("SIGMOID_K", Sigmoid_K, 10.0);

  /* DESCRIPTION: Newmark - Generalized alpha - coefficients */
  addDoubleListOption("TIME_INT_STRUCT_COEFFS", nIntCoeffs, Int_Coeffs);

  /*  DESCRIPTION: Apply dead loads. Options: NO, YES \ingroup Config */
  addBoolOption("INCREMENTAL_LOAD", IncrementalLoad, false);
  /* DESCRIPTION: Maximum number of increments of the  */
  addUnsignedLongOption("NUMBER_INCREMENTS", IncLoad_Nincrements, 10);

  default_inc_crit[0] = 0.0; default_inc_crit[1] = 0.0; default_inc_crit[2] = 0.0;
  /* DESCRIPTION: Definition of the  UTOL RTOL ETOL*/
  addDoubleArrayOption("INCREMENTAL_CRITERIA", 3, IncLoad_Criteria, default_inc_crit);

  /* DESCRIPTION: Time while the structure is static */
  addDoubleOption("STATIC_TIME", Static_Time, 0.0);

  /* DESCRIPTION: Order of the predictor */
  addUnsignedShortOption("PREDICTOR_ORDER", Pred_Order, 0);

  /* DESCRIPTION: Transfer method used for multiphysics problems */
  addEnumOption("MULTIPHYSICS_TRANSFER_METHOD", Kind_TransferMethod, Transfer_Method_Map, BROADCAST_DATA);


  /* CONFIG_CATEGORY: FSI solver */
  /*--- Options related to the FSI solver ---*/

  /*!\brief PHYSICAL_PROBLEM_FLUID_FSI
   *  DESCRIPTION: Physical governing equations \n
   *  Options: NONE (default),EULER, NAVIER_STOKES, RANS,
   *  \ingroup Config*/
  addEnumOption("FSI_FLUID_PROBLEM", Kind_Solver_Fluid_FSI, FSI_Fluid_Solver_Map, NO_SOLVER_FFSI);

  /*!\brief PHYSICAL_PROBLEM_STRUCTURAL_FSI
   *  DESCRIPTION: Physical governing equations \n
   *  Options: NONE (default), FEM_ELASTICITY
   *  \ingroup Config*/
  addEnumOption("FSI_STRUCTURAL_PROBLEM", Kind_Solver_Struc_FSI, FSI_Struc_Solver_Map, NO_SOLVER_SFSI);

  /* DESCRIPTION: Linear solver for the structural side on FSI problems */
  addEnumOption("FSI_LINEAR_SOLVER_STRUC", Kind_Linear_Solver_FSI_Struc, Linear_Solver_Map, FGMRES);
  /* DESCRIPTION: Preconditioner for the Krylov linear solvers */
  addEnumOption("FSI_LINEAR_SOLVER_PREC_STRUC", Kind_Linear_Solver_Prec_FSI_Struc, Linear_Solver_Prec_Map, LU_SGS);
  /* DESCRIPTION: Maximum number of iterations of the linear solver for the implicit formulation */
  addUnsignedLongOption("FSI_LINEAR_SOLVER_ITER_STRUC", Linear_Solver_Iter_FSI_Struc, 500);
  /* DESCRIPTION: Minimum error threshold for the linear solver for the implicit formulation */
  addDoubleOption("FSI_LINEAR_SOLVER_ERROR_STRUC", Linear_Solver_Error_FSI_Struc, 1E-6);

  /* DESCRIPTION: Restart from a steady state (sets grid velocities to 0 when loading the restart). */
  addBoolOption("RESTART_STEADY_STATE", SteadyRestart, false);

  /*  DESCRIPTION: Apply dead loads
  *  Options: NO, YES \ingroup Config */
  addBoolOption("MATCHING_MESH", MatchingMesh, true);

  /*!\par KIND_INTERPOLATION \n
   * DESCRIPTION: Type of interpolation to use for multi-zone problems. \n OPTIONS: see \link Interpolator_Map \endlink
   * Sets Kind_Interpolation \ingroup Config
   */
  addEnumOption("KIND_INTERPOLATION", Kind_Interpolation, Interpolator_Map, NEAREST_NEIGHBOR);

  /* DESCRIPTION: Maximum number of FSI iterations */
  addUnsignedShortOption("FSI_ITER", nIterFSI, 1);
  /* DESCRIPTION: Aitken's static relaxation factor */
  addDoubleOption("STAT_RELAX_PARAMETER", AitkenStatRelax, 0.4);
  /* DESCRIPTION: Aitken's dynamic maximum relaxation factor for the first iteration */
  addDoubleOption("AITKEN_DYN_MAX_INITIAL", AitkenDynMaxInit, 0.5);
  /* DESCRIPTION: Aitken's dynamic minimum relaxation factor for the first iteration */
  addDoubleOption("AITKEN_DYN_MIN_INITIAL", AitkenDynMinInit, 0.5);
  /* DESCRIPTION: Type of gust */
  addEnumOption("BGS_RELAXATION", Kind_BGS_RelaxMethod, AitkenForm_Map, NO_RELAXATION);


  /*!\par CONFIG_CATEGORY: Wave solver \ingroup Config*/
  /*--- options related to the wave solver ---*/

  /* DESCRIPTION: Constant wave speed */
  addDoubleOption("WAVE_SPEED", Wave_Speed, 331.79);

  /*!\par CONFIG_CATEGORY: Heat solver \ingroup Config*/
  /*--- options related to the heat solver ---*/

  /* DESCRIPTION: Thermal diffusivity constant */
  addDoubleOption("THERMAL_DIFFUSIVITY", Thermal_Diffusivity, 1.172E-5);

  /*!\par CONFIG_CATEGORY: Visualize Control Volumes \ingroup Config*/
  /*--- options related to visualizing control volumes ---*/

  /* DESCRIPTION: Node number for the CV to be visualized */
  addLongOption("VISUALIZE_CV", Visualize_CV, -1);

  /*!\par CONFIG_CATEGORY: Inverse design problem \ingroup Config*/
  /*--- options related to inverse design problem ---*/

  /* DESCRIPTION: Evaluate inverse design on the surface  */
  addBoolOption("INV_DESIGN_CP", InvDesign_Cp, false);

  /* DESCRIPTION: Evaluate inverse design on the surface  */
  addBoolOption("INV_DESIGN_HEATFLUX", InvDesign_HeatFlux, false);

  /*!\par CONFIG_CATEGORY: Unsupported options \ingroup Config*/
  /*--- Options that are experimental and not intended for general use ---*/

  /* DESCRIPTION: Write extra output */
  addBoolOption("EXTRA_OUTPUT", ExtraOutput, false);

  /*--- options related to the FFD problem ---*/
  /*!\par CONFIG_CATEGORY:FFD point inversion \ingroup Config*/

  /* DESCRIPTION: Fix I plane */
  addShortListOption("FFD_FIX_I", nFFD_Fix_IDir, FFD_Fix_IDir);

  /* DESCRIPTION: Fix J plane */
  addShortListOption("FFD_FIX_J", nFFD_Fix_JDir, FFD_Fix_JDir);

  /* DESCRIPTION: Fix K plane */
  addShortListOption("FFD_FIX_K", nFFD_Fix_KDir, FFD_Fix_KDir);

  /* DESCRIPTION: FFD symmetry plane (j=0) */
  addBoolOption("FFD_SYMMETRY_PLANE", FFD_Symmetry_Plane, false);

  /* DESCRIPTION: Define different coordinates systems for the FFD */
  addEnumOption("FFD_COORD_SYSTEM", FFD_CoordSystem, CoordSystem_Map, CARTESIAN);

  /* DESCRIPTION: Axis information for the spherical and cylindrical coord system */
  default_ffd_axis[0] = 0.0; default_ffd_axis[1] = 0.0; default_ffd_axis[2] =0.0;
  addDoubleArrayOption("FFD_AXIS", 3, FFD_Axis, default_ffd_axis);

  /* DESCRIPTION: Number of total iterations in the FFD point inversion */
  addUnsignedShortOption("FFD_ITERATIONS", nFFD_Iter, 500);

  /* DESCRIPTION: Free surface damping coefficient */
	addDoubleOption("FFD_TOLERANCE", FFD_Tol, 1E-10);

  /* DESCRIPTION: Free surface damping coefficient */
  addDoubleOption("FFD_SCALE", FFD_Scale, 1.0);

  /* DESCRIPTION: Definition of the FFD boxes */
  addFFDDefOption("FFD_DEFINITION", nFFDBox, CoordFFDBox, TagFFDBox);

  /* DESCRIPTION: Definition of the FFD boxes */
  addFFDDegreeOption("FFD_DEGREE", nFFDBox, DegreeFFDBox);

  /* DESCRIPTION: Surface continuity at the intersection with the FFD */
  addEnumOption("FFD_CONTINUITY", FFD_Continuity, Continuity_Map, DERIVATIVE_2ND);

  /* DESCRIPTION: Kind of blending for the FFD definition */
  addEnumOption("FFD_BLENDING", FFD_Blending, Blending_Map, BEZIER );

  /* DESCRIPTION: Order of the BSplines for BSpline Blending function */
  default_ad_coeff_flow[0] = 2; default_ad_coeff_flow[1] = 2; default_ad_coeff_flow[2] = 2;
  addDoubleArrayOption("FFD_BSPLINE_ORDER", 3, FFD_BSpline_Order,default_ad_coeff_flow);

  /*--- Options for the automatic differentiation methods ---*/
  /*!\par CONFIG_CATEGORY: Automatic Differentation options\ingroup Config*/

  /* DESCRIPTION: Direct differentiation mode (forward) */
  addEnumOption("DIRECT_DIFF", DirectDiff, DirectDiff_Var_Map, NO_DERIVATIVE);

  /* DESCRIPTION: Automatic differentiation mode (reverse) */
  addBoolOption("AUTO_DIFF", AD_Mode, NO);

  /*--- options that are used in the python optimization scripts. These have no effect on the c++ toolsuite ---*/
  /*!\par CONFIG_CATEGORY:Python Options\ingroup Config*/

  /* DESCRIPTION: Gradient method */
  addPythonOption("GRADIENT_METHOD");

  /* DESCRIPTION: Geometrical Parameter */
  addPythonOption("GEO_PARAM");

  /* DESCRIPTION: Setup for design variables */
  addPythonOption("DEFINITION_DV");

  /* DESCRIPTION: Maximum number of iterations */
  addPythonOption("OPT_ITERATIONS");

  /* DESCRIPTION: Requested accuracy */
  addPythonOption("OPT_ACCURACY");

  /*!\brief OPT_COMBINE_OBJECTIVE
   *  \n DESCRIPTION: Flag specifying whether to internally combine a multi-objective function or treat separately */
  addPythonOption("OPT_COMBINE_OBJECTIVE");

  /* DESCRIPTION: Current value of the design variables */
  addPythonOption("DV_VALUE_NEW");

  /* DESCRIPTION: Previous value of the design variables */
  addPythonOption("DV_VALUE_OLD");

  /* DESCRIPTION: Number of partitions of the mesh */
  addPythonOption("NUMBER_PART");

  /* DESCRIPTION: Optimization objective function with optional scaling factor*/
  addPythonOption("OPT_OBJECTIVE");

  /* DESCRIPTION: Optimization constraint functions with optional scaling factor */
  addPythonOption("OPT_CONSTRAINT");

  /* DESCRIPTION: Finite different step for gradient estimation */
  addPythonOption("FIN_DIFF_STEP");

  /* DESCRIPTION: Verbosity of the python scripts to Stdout */
  addPythonOption("CONSOLE");

  /* DESCRIPTION: Flag specifying if the mesh was decomposed */
  addPythonOption("DECOMPOSED");

  /* DESCRIPTION: Activate ParMETIS mode for testing */
  addBoolOption("PARMETIS", ParMETIS, false);
<<<<<<< HEAD

=======
  
  /* DESCRIPTION: Multipoint design Mach number*/
  addPythonOption("MULTIPOINT_MACH_NUMBER");
  
  /* DESCRIPTION: Multipoint design Weight */
  addPythonOption("MULTIPOINT_WEIGHT");
  
  /* DESCRIPTION: Multipoint design Angle of Attack */
  addPythonOption("MULTIPOINT_AOA");
  
  /* DESCRIPTION: Multipoint design Sideslip angle */
  addPythonOption("MULTIPOINT_SIDESLIP_ANGLE");
  
  /* DESCRIPTION: Multipoint design target CL*/
  addPythonOption("MULTIPOINT_TARGET_CL");
  
  /* DESCRIPTION: Multipoint design Reynolds number */
  addPythonOption("MULTIPOINT_REYNOLDS_NUMBER");
  
  /* DESCRIPTION: Multipoint design freestream temperature */
  addPythonOption("MULTIPOINT_FREESTREAM_TEMPERATURE");
  
  /* DESCRIPTION: Multipoint design freestream pressure */
  addPythonOption("MULTIPOINT_FREESTREAM_PRESSURE");
  
>>>>>>> 8f2bed5d
  /* END_CONFIG_OPTIONS */

}

void CConfig::SetConfig_Parsing(char case_filename[MAX_STRING_SIZE]) {
  string text_line, option_name;
  ifstream case_file;
  vector<string> option_value;
  int rank = MASTER_NODE;

#ifdef HAVE_MPI
  MPI_Comm_rank(MPI_COMM_WORLD, &rank);
#endif

  /*--- Read the configuration file ---*/

  case_file.open(case_filename, ios::in);

  if (case_file.fail()) {
    if (rank == MASTER_NODE) cout << endl << "The configuration file (.cfg) is missing!!" << endl << endl;
    exit(EXIT_FAILURE);
  }

  string errorString;

  int  err_count = 0;  // How many errors have we found in the config file
  int max_err_count = 30; // Maximum number of errors to print before stopping

  map<string, bool> included_options;

  /*--- Parse the configuration file and set the options ---*/

  while (getline (case_file, text_line)) {

    if (err_count >= max_err_count) {
      errorString.append("too many errors. Stopping parse");

      cout << errorString << endl;
      throw(1);
    }

    if (TokenizeString(text_line, option_name, option_value)) {

      /*--- See if it's a python option ---*/

      if (option_map.find(option_name) == option_map.end()) {
          string newString;
          newString.append(option_name);
          newString.append(": invalid option name");
          newString.append(". Check current SU2 options in config_template.cfg.");
          newString.append("\n");
          errorString.append(newString);
          err_count++;
        continue;
      }

      /*--- Option exists, check if the option has already been in the config file ---*/

      if (included_options.find(option_name) != included_options.end()) {
        string newString;
        newString.append(option_name);
        newString.append(": option appears twice");
        newString.append("\n");
        errorString.append(newString);
        err_count++;
        continue;
      }


      /*--- New found option. Add it to the map, and delete from all options ---*/

      included_options.insert(pair<string, bool>(option_name, true));
      all_options.erase(option_name);

      /*--- Set the value and check error ---*/

      string out = option_map[option_name]->SetValue(option_value);
      if (out.compare("") != 0) {
        errorString.append(out);
        errorString.append("\n");
        err_count++;
      }
    }
  }

  /*--- See if there were any errors parsing the config file ---*/

  if (errorString.size() != 0) {
    if (rank == MASTER_NODE) cout << errorString << endl;
    exit(EXIT_FAILURE);
  }

  /*--- Set the default values for all of the options that weren't set ---*/

  for (map<string, bool>::iterator iter = all_options.begin(); iter != all_options.end(); ++iter) {
    option_map[iter->first]->SetDefault();
  }

  case_file.close();

}

bool CConfig::SetRunTime_Parsing(char case_filename[MAX_STRING_SIZE]) {
  string text_line, option_name;
  ifstream case_file;
  vector<string> option_value;
  int rank = MASTER_NODE;

#ifdef HAVE_MPI
  MPI_Comm_rank(MPI_COMM_WORLD, &rank);
#endif

  /*--- Read the configuration file ---*/

  case_file.open(case_filename, ios::in);

  if (case_file.fail()) { return false; }

  string errorString;

  int err_count = 0;  // How many errors have we found in the config file
  int max_err_count = 30; // Maximum number of errors to print before stopping

  map<string, bool> included_options;

  /*--- Parse the configuration file and set the options ---*/

  while (getline (case_file, text_line)) {

    if (err_count >= max_err_count) {
      errorString.append("too many errors. Stopping parse");

      cout << errorString << endl;
      throw(1);
    }

    if (TokenizeString(text_line, option_name, option_value)) {

      if (option_map.find(option_name) == option_map.end()) {

        /*--- See if it's a python option ---*/

        string newString;
        newString.append(option_name);
        newString.append(": invalid option name");
        newString.append("\n");
        errorString.append(newString);
        err_count++;
        continue;
      }

      /*--- Option exists, check if the option has already been in the config file ---*/

      if (included_options.find(option_name) != included_options.end()) {
        string newString;
        newString.append(option_name);
        newString.append(": option appears twice");
        newString.append("\n");
        errorString.append(newString);
        err_count++;
        continue;
      }

      /*--- New found option. Add it to the map, and delete from all options ---*/

      included_options.insert(pair<string, bool>(option_name, true));
      all_options.erase(option_name);

      /*--- Set the value and check error ---*/

      string out = option_map[option_name]->SetValue(option_value);
      if (out.compare("") != 0) {
        errorString.append(out);
        errorString.append("\n");
        err_count++;
      }

    }
  }

  /*--- See if there were any errors parsing the runtime file ---*/

  if (errorString.size() != 0) {
    if (rank == MASTER_NODE) cout << errorString << endl;
    exit(EXIT_FAILURE);
  }

  case_file.close();

  return true;

}

void CConfig::SetPostprocessing(unsigned short val_software, unsigned short val_izone, unsigned short val_nDim) {

  unsigned short iZone, iCFL, iMarker;
  bool ideal_gas       = (Kind_FluidModel == STANDARD_AIR || Kind_FluidModel == IDEAL_GAS );
  bool standard_air       = (Kind_FluidModel == STANDARD_AIR);

  int rank = MASTER_NODE;
#ifdef HAVE_MPI
  int size = SINGLE_NODE;
  MPI_Comm_size(MPI_COMM_WORLD, &size);
  MPI_Comm_rank(MPI_COMM_WORLD, &rank);
#endif

#ifndef HAVE_TECIO
  if (Output_FileFormat == TECPLOT_BINARY) {
    cout << "Tecplot binary file requested but SU2 was built without TecIO support." << "\n";
    Output_FileFormat = TECPLOT;
  }
#endif

  /*--- Fixed CM mode requires a static movement of the grid ---*/

  if (Fixed_CM_Mode) {
    Grid_Movement= true;
  	 nGridMovement = 1;
  	 Kind_GridMovement = new unsigned short[nGridMovement];
  	 Kind_GridMovement[0] = MOVING_HTP;
  }

  /*--- Store the SU2 module that we are executing. ---*/

  Kind_SU2 = val_software;

  /*--- Set the default for thrust in ActDisk ---*/

  if ((Kind_ActDisk == NET_THRUST) || (Kind_ActDisk == BC_THRUST)
      || (Kind_ActDisk == DRAG_MINUS_THRUST) || (Kind_ActDisk == MASSFLOW)
      || (Kind_ActDisk == POWER))
    ActDisk_Jump = RATIO;

  /*--- If Kind_Obj has not been specified, these arrays need to take a default --*/

  if (Weight_ObjFunc == NULL and Kind_ObjFunc == NULL) {
    Kind_ObjFunc = new unsigned short[1];
    Kind_ObjFunc[0] = DRAG_COEFFICIENT;
    Weight_ObjFunc = new su2double[1];
    Weight_ObjFunc[0] = 1.0;
    nObj=1;
    nObjW=1;
  }
  /*-- Correct for case where Weight_ObjFunc has not been provided or has length < kind_objfunc---*/

  if (nObjW<nObj) {
    if (Weight_ObjFunc!= NULL) {
      cout <<"The option OBJECTIVE_WEIGHT must either have the same length as OBJECTIVE_FUNCTION,\n"<<
          "or be deleted from the config file (equal weights will be applied)."<< endl;
      exit(EXIT_FAILURE);
    }
    Weight_ObjFunc = new su2double[nObj];
    for (unsigned short iObj=0; iObj<nObj; iObj++)
      Weight_ObjFunc[iObj] = 1.0;
  }
  /*--- Ignore weights if only one objective provided ---*/

  if (nObj == 1 )
      Weight_ObjFunc[0] = 1.0;

  /*--- Maker sure that nMarker = nObj ---*/

  if (nObj>0) {
    if (nMarker_Monitoring!=nObj and Marker_Monitoring!= NULL) {
      if (nMarker_Monitoring==1) {
        /*-- If only one marker was listed with multiple objectives, set that marker as the marker for each objective ---*/
        nMarker_Monitoring = nObj;
        string marker = Marker_Monitoring[0];
        delete[] Marker_Monitoring;
        Marker_Monitoring = new string[nMarker_Monitoring];
        for (iMarker=0; iMarker<nMarker_Monitoring; iMarker++)
          Marker_Monitoring[iMarker] = marker;
      }
      else if(nObj>1) {
        cout <<"When using more than one OBJECTIVE_FUNCTION, MARKER_MONTIOR must be the same length or length 1. \n "<<
            "For multiple surfaces per objective, list the objective multiple times. \n"<<
            "For multiple objectives per marker either use one marker overall or list the marker multiple times."<<endl;
        exit(EXIT_FAILURE);
      }
    }
  }

  /*--- Low memory only for ASCII Tecplot ---*/

  if (Output_FileFormat != TECPLOT) Low_MemoryOutput = NO;

  /*--- Deactivate the multigrid in the adjoint problem ---*/

  if ((ContinuousAdjoint && !MG_AdjointFlow) ||
      (Unsteady_Simulation == TIME_STEPPING)) { nMGLevels = 0; }

  /*--- If Fluid Structure Interaction, set the solver for each zone.
   *--- ZONE_0 is the zone of the fluid.
   *--- All the other zones are structure.
   *--- This will allow us to define multiple physics structural problems */

  if (Kind_Solver == FLUID_STRUCTURE_INTERACTION) {
	  if (val_izone == 0) {	Kind_Solver = Kind_Solver_Fluid_FSI; 		FSI_Problem = true;}

	  else {			 	Kind_Solver = Kind_Solver_Struc_FSI;	  	FSI_Problem = true;
	  	  	  	  	  	  	Kind_Linear_Solver = Kind_Linear_Solver_FSI_Struc;
	  	  	  	  	  	  	Kind_Linear_Solver_Prec = Kind_Linear_Solver_Prec_FSI_Struc;
	  	  	  	  	  	  	Linear_Solver_Error = Linear_Solver_Error_FSI_Struc;
	  	  	  	  	  	  	Linear_Solver_Iter = Linear_Solver_Iter_FSI_Struc;}
  }
  else { FSI_Problem = false; }

  if ((rank == MASTER_NODE) && ContinuousAdjoint && (Ref_NonDim == DIMENSIONAL) && (Kind_SU2 == SU2_CFD)) {
    cout << "WARNING: The adjoint solver should use a non-dimensional flow solution." << endl;
  }
  if ((rank == MASTER_NODE) && ContinuousAdjoint && (Kind_OneD == ONED_MFLUX) && (Kind_SU2 == SU2_CFD)) {
    cout << "WARNING: The continuous adjoint solver assumes area-averaging." << endl;
  }

  /*--- Initialize non-physical points/reconstructions to zero ---*/

  Nonphys_Points   = 0;
  Nonphys_Reconstr = 0;

  /*--- Apply a bound to the deformation if there is any design variable ---*/

  if (Design_Variable != NULL) {
    for (unsigned short iDV = 0; iDV < nDV; iDV++) {
      if (DV_Value != NULL)
        DV_Value[iDV][0] = max(min(DV_Value[iDV][0], DVBound_Upper), DVBound_Lower);
    }
  }

  if (Kind_Solver == POISSON_EQUATION) {
    Unsteady_Simulation = STEADY;
  }

  /*--- Set the number of external iterations to 1 for the steady state problem ---*/

  if ((Kind_Solver == HEAT_EQUATION) ||
      (Kind_Solver == WAVE_EQUATION) || (Kind_Solver == POISSON_EQUATION)) {
    nMGLevels = 0;
    if (Unsteady_Simulation == STEADY) nExtIter = 1;
    else Unst_nIntIter = 2;
  }

  if (Kind_Solver == FEM_ELASTICITY) {
    nMGLevels = 0;
    if (Dynamic_Analysis == STATIC)
	nExtIter = 1;
  }

  /*--- Decide whether we should be writing unsteady solution files. ---*/

  if (Unsteady_Simulation == STEADY ||
      Unsteady_Simulation == HARMONIC_BALANCE)
 { Wrt_Unsteady = false; }
  else { Wrt_Unsteady = true; }

  if (Kind_Solver == FEM_ELASTICITY) {

	  if (Dynamic_Analysis == STATIC) { Wrt_Dynamic = false; }
	  else { Wrt_Dynamic = true; }

  } else {
    Wrt_Dynamic = false;
  }

  /*--- Check for unsupported features. ---*/

  if ((Kind_Regime == INCOMPRESSIBLE) && (Unsteady_Simulation == HARMONIC_BALANCE)){
    cout << "Harmonic Balance not yet implemented for the incompressible solver." << endl;
    exit(EXIT_FAILURE);
  }

  /*--- Check for Fluid model consistency ---*/

  if (standard_air) {
	if (Gamma != 1.4 || Gas_Constant != 287.058) {
		Gamma = 1.4;
		Gas_Constant = 287.058;
        }
  }
  /*--- Check for Measurement System ---*/

  if (SystemMeasurements == US && !standard_air) {
    cout << "Only STANDARD_AIR fluid model can be used with US Measurement System" << endl;
    exit(EXIT_FAILURE);
  }

  /*--- Check for Convective scheme available for NICFD ---*/

  if (!ideal_gas) {
    if (Kind_ConvNumScheme_Flow != SPACE_UPWIND) {
      cout << "Only ROE Upwind and HLLC Upwind scheme can be used for Non-Ideal Compressible Fluids" << endl;
      exit(EXIT_FAILURE);
    }
    else {
      if (Kind_Upwind_Flow != ROE && Kind_Upwind_Flow != HLLC) {
        cout << "Only ROE Upwind and HLLC Upwind scheme can be used for Non-Ideal Compressible Fluids" << endl;
        exit(EXIT_FAILURE);
      }
    }
  }

  /*--- Check for Boundary condition available for NICFD ---*/

  if (!ideal_gas) {
    if (nMarker_Inlet != 0) {
      cout << "Riemann Boundary conditions or NRBC must be used for inlet and outlet with Not Ideal Compressible Fluids " << endl;
      exit(EXIT_FAILURE);
    }
    if (nMarker_Outlet != 0) {
      cout << "Riemann Boundary conditions or NRBC must be used outlet with Not Ideal Compressible Fluids " << endl;
      exit(EXIT_FAILURE);
    }

    if (nMarker_FarField != 0) {
      cout << "Riemann Boundary conditions or NRBC must be used outlet with Not Ideal Compressible Fluids " << endl;
      exit(EXIT_FAILURE);
    }

  }

  /*--- Check for Boundary condition available for NICF ---*/

  if (ideal_gas) {
    if (SystemMeasurements == US && standard_air) {
      if (Kind_ViscosityModel != SUTHERLAND) {
        cout << "Only SUTHERLAND viscosity model can be used with US Measurement  " << endl;
        exit(EXIT_FAILURE);
      }
    }
    if (Kind_ConductivityModel != CONSTANT_PRANDTL ) {
      cout << "Only CONSTANT_PRANDTL thermal conductivity model can be used with STANDARD_AIR and IDEAL_GAS" << endl;
      exit(EXIT_FAILURE);
    }

  }

  /*--- Set grid movement kind to NO_MOVEMENT if not specified, which means
   that we also set the Grid_Movement flag to false. We initialize to the
   number of zones here, because we are guaranteed to at least have one. ---*/

  if (Kind_GridMovement == NULL) {
    Kind_GridMovement = new unsigned short[nZone];
    for (unsigned short iZone = 0; iZone < nZone; iZone++ )
      Kind_GridMovement[iZone] = NO_MOVEMENT;
    if (Grid_Movement == true) {
      cout << "GRID_MOVEMENT = YES but no type provided in GRID_MOVEMENT_KIND!!" << endl;
      exit(EXIT_FAILURE);
    }
  }

  /*--- If we're solving a purely steady problem with no prescribed grid
   movement (both rotating frame and moving walls can be steady), make sure that
   there is no grid motion ---*/

  if ((Kind_SU2 == SU2_CFD || Kind_SU2 == SU2_SOL) &&
      (Unsteady_Simulation == STEADY) &&
      ((Kind_GridMovement[ZONE_0] != MOVING_WALL) &&
       (Kind_GridMovement[ZONE_0] != ROTATING_FRAME) &&
       (Kind_GridMovement[ZONE_0] != STEADY_TRANSLATION) &&
       (Kind_GridMovement[ZONE_0] != FLUID_STRUCTURE)))
    Grid_Movement = false;

  if ((Kind_SU2 == SU2_CFD || Kind_SU2 == SU2_SOL) &&
      (Unsteady_Simulation == STEADY) &&
      ((Kind_GridMovement[ZONE_0] == MOVING_HTP)))
    Grid_Movement = true;

  /*--- If it is not specified, set the mesh motion mach number
   equal to the freestream value. ---*/

  if (Grid_Movement && Mach_Motion == 0.0)
    Mach_Motion = Mach;

  /*--- Set the boolean flag if we are in a rotating frame (source term). ---*/

  if (Grid_Movement && Kind_GridMovement[ZONE_0] == ROTATING_FRAME)
    Rotating_Frame = true;
  else
    Rotating_Frame = false;

  /*--- Check the number of moving markers against the number of grid movement
   types provided (should be equal, except that rigid motion and rotating frame
   do not depend on surface specification). ---*/

  if (Grid_Movement &&
      (Kind_GridMovement[ZONE_0] != RIGID_MOTION) &&
      (Kind_GridMovement[ZONE_0] != ROTATING_FRAME) &&
      (Kind_GridMovement[ZONE_0] != MOVING_HTP) &&
      (Kind_GridMovement[ZONE_0] != STEADY_TRANSLATION) &&
      (Kind_GridMovement[ZONE_0] != FLUID_STRUCTURE) &&
      (Kind_GridMovement[ZONE_0] != GUST) &&
      (nGridMovement != nMarker_Moving)) {
    cout << "Number of GRID_MOVEMENT_KIND must match number of MARKER_MOVING!!" << endl;
    exit(EXIT_FAILURE);
  }

  /*--- In case the grid movement parameters have not been declared in the
   config file, set them equal to zero for safety. Also check to make sure
   that for each option, a value has been declared for each moving marker. ---*/

  unsigned short nMoving;
  if (nGridMovement > nZone) nMoving = nGridMovement;
  else nMoving = nZone;

  /*--- Motion Origin: ---*/

  if (Motion_Origin_X == NULL) {
    Motion_Origin_X = new su2double[nMoving];
    for (iZone = 0; iZone < nMoving; iZone++ )
      Motion_Origin_X[iZone] = 0.0;
  } else {
    if (Grid_Movement && (nMotion_Origin_X != nGridMovement)) {
      cout << "Length of MOTION_ORIGIN_X must match GRID_MOVEMENT_KIND!!" << endl;
      exit(EXIT_FAILURE);
    }
  }

  if (Motion_Origin_Y == NULL) {
    Motion_Origin_Y = new su2double[nMoving];
    for (iZone = 0; iZone < nMoving; iZone++ )
      Motion_Origin_Y[iZone] = 0.0;
  } else {
    if (Grid_Movement && (nMotion_Origin_Y != nGridMovement)) {
      cout << "Length of MOTION_ORIGIN_Y must match GRID_MOVEMENT_KIND!!" << endl;
      exit(EXIT_FAILURE);
    }
  }

  if (Motion_Origin_Z == NULL) {
    Motion_Origin_Z = new su2double[nMoving];
    for (iZone = 0; iZone < nMoving; iZone++ )
      Motion_Origin_Z[iZone] = 0.0;
  } else {
    if (Grid_Movement && (nMotion_Origin_Z != nGridMovement)) {
      cout << "Length of MOTION_ORIGIN_Z must match GRID_MOVEMENT_KIND!!" << endl;
      exit(EXIT_FAILURE);
    }
  }

  if (MoveMotion_Origin == NULL) {
    MoveMotion_Origin = new unsigned short[nMoving];
    for (iZone = 0; iZone < nMoving; iZone++ )
      MoveMotion_Origin[iZone] = 0;
  } else {
    if (Grid_Movement && (nMoveMotion_Origin != nGridMovement)) {
      cout << "Length of MOVE_MOTION_ORIGIN must match GRID_MOVEMENT_KIND!!" << endl;
      exit(EXIT_FAILURE);
    }
  }

  /*--- Translation: ---*/

  if (Translation_Rate_X == NULL) {
    Translation_Rate_X = new su2double[nMoving];
    for (iZone = 0; iZone < nMoving; iZone++ )
      Translation_Rate_X[iZone] = 0.0;
  } else {
    if (Grid_Movement && (nTranslation_Rate_X != nGridMovement)) {
      cout << "Length of TRANSLATION_RATE_X must match GRID_MOVEMENT_KIND!!" << endl;
      exit(EXIT_FAILURE);
    }
  }

  if (Translation_Rate_Y == NULL) {
    Translation_Rate_Y = new su2double[nMoving];
    for (iZone = 0; iZone < nMoving; iZone++ )
      Translation_Rate_Y[iZone] = 0.0;
  } else {
    if (Grid_Movement && (nTranslation_Rate_Y != nGridMovement)) {
      cout << "Length of TRANSLATION_RATE_Y must match GRID_MOVEMENT_KIND!!" << endl;
      exit(EXIT_FAILURE);
    }
  }

  if (Translation_Rate_Z == NULL) {
    Translation_Rate_Z = new su2double[nMoving];
    for (iZone = 0; iZone < nMoving; iZone++ )
      Translation_Rate_Z[iZone] = 0.0;
  } else {
    if (Grid_Movement && (nTranslation_Rate_Z != nGridMovement)) {
      cout << "Length of TRANSLATION_RATE_Z must match GRID_MOVEMENT_KIND!!" << endl;
      exit(EXIT_FAILURE);
    }
  }

  /*--- Rotation: ---*/

  if (Rotation_Rate_X == NULL) {
    Rotation_Rate_X = new su2double[nMoving];
    for (iZone = 0; iZone < nMoving; iZone++ )
      Rotation_Rate_X[iZone] = 0.0;
  } else {
    if (Grid_Movement && (nRotation_Rate_X != nGridMovement)) {
      cout << "Length of ROTATION_RATE_X must match GRID_MOVEMENT_KIND!!" << endl;
      exit(EXIT_FAILURE);
    }
  }

  if (Rotation_Rate_Y == NULL) {
    Rotation_Rate_Y = new su2double[nMoving];
    for (iZone = 0; iZone < nMoving; iZone++ )
      Rotation_Rate_Y[iZone] = 0.0;
  } else {
    if (Grid_Movement && (nRotation_Rate_Y != nGridMovement)) {
      cout << "Length of ROTATION_RATE_Y must match GRID_MOVEMENT_KIND!!" << endl;
      exit(EXIT_FAILURE);
    }
  }

  if (Rotation_Rate_Z == NULL) {
    Rotation_Rate_Z = new su2double[nMoving];
    for (iZone = 0; iZone < nMoving; iZone++ )
      Rotation_Rate_Z[iZone] = 0.0;
  } else {
    if (Grid_Movement && (nRotation_Rate_Z != nGridMovement)) {
      cout << "Length of ROTATION_RATE_Z must match GRID_MOVEMENT_KIND!!" << endl;
      exit(EXIT_FAILURE);
    }
  }

  /*--- Pitching: ---*/

  if (Pitching_Omega_X == NULL) {
    Pitching_Omega_X = new su2double[nMoving];
    for (iZone = 0; iZone < nMoving; iZone++ )
      Pitching_Omega_X[iZone] = 0.0;
  } else {
    if (Grid_Movement && (nPitching_Omega_X != nGridMovement)) {
      cout << "Length of PITCHING_OMEGA_X must match GRID_MOVEMENT_KIND!!" << endl;
      exit(EXIT_FAILURE);
    }
  }

  if (Pitching_Omega_Y == NULL) {
    Pitching_Omega_Y = new su2double[nMoving];
    for (iZone = 0; iZone < nMoving; iZone++ )
      Pitching_Omega_Y[iZone] = 0.0;
  } else {
    if (Grid_Movement && (nPitching_Omega_Y != nGridMovement)) {
      cout << "Length of PITCHING_OMEGA_Y must match GRID_MOVEMENT_KIND!!" << endl;
      exit(EXIT_FAILURE);
    }
  }

  if (Pitching_Omega_Z == NULL) {
    Pitching_Omega_Z = new su2double[nMoving];
    for (iZone = 0; iZone < nMoving; iZone++ )
      Pitching_Omega_Z[iZone] = 0.0;
  } else {
    if (Grid_Movement && (nPitching_Omega_Z != nGridMovement)) {
      cout << "Length of PITCHING_OMEGA_Z must match GRID_MOVEMENT_KIND!!" << endl;
      exit(EXIT_FAILURE);
    }
  }

  /*--- Pitching Amplitude: ---*/

  if (Pitching_Ampl_X == NULL) {
    Pitching_Ampl_X = new su2double[nMoving];
    for (iZone = 0; iZone < nMoving; iZone++ )
      Pitching_Ampl_X[iZone] = 0.0;
  } else {
    if (Grid_Movement && (nPitching_Ampl_X != nGridMovement)) {
      cout << "Length of PITCHING_AMPL_X must match GRID_MOVEMENT_KIND!!" << endl;
      exit(EXIT_FAILURE);
    }
  }

  if (Pitching_Ampl_Y == NULL) {
    Pitching_Ampl_Y = new su2double[nMoving];
    for (iZone = 0; iZone < nMoving; iZone++ )
      Pitching_Ampl_Y[iZone] = 0.0;
  } else {
    if (Grid_Movement && (nPitching_Ampl_Y != nGridMovement)) {
      cout << "Length of PITCHING_AMPL_Y must match GRID_MOVEMENT_KIND!!" << endl;
      exit(EXIT_FAILURE);
    }
  }

  if (Pitching_Ampl_Z == NULL) {
    Pitching_Ampl_Z = new su2double[nMoving];
    for (iZone = 0; iZone < nMoving; iZone++ )
      Pitching_Ampl_Z[iZone] = 0.0;
  } else {
    if (Grid_Movement && (nPitching_Ampl_Z != nGridMovement)) {
      cout << "Length of PITCHING_AMPL_Z must match GRID_MOVEMENT_KIND!!" << endl;
      exit(EXIT_FAILURE);
    }
  }

  /*--- Pitching Phase: ---*/

  if (Pitching_Phase_X == NULL) {
    Pitching_Phase_X = new su2double[nMoving];
    for (iZone = 0; iZone < nMoving; iZone++ )
      Pitching_Phase_X[iZone] = 0.0;
  } else {
    if (Grid_Movement && (nPitching_Phase_X != nGridMovement)) {
      cout << "Length of PITCHING_PHASE_X must match GRID_MOVEMENT_KIND!!" << endl;
      exit(EXIT_FAILURE);
    }
  }

  if (Pitching_Phase_Y == NULL) {
    Pitching_Phase_Y = new su2double[nMoving];
    for (iZone = 0; iZone < nMoving; iZone++ )
      Pitching_Phase_Y[iZone] = 0.0;
  } else {
    if (Grid_Movement && (nPitching_Phase_Y != nGridMovement)) {
      cout << "Length of PITCHING_PHASE_Y must match GRID_MOVEMENT_KIND!!" << endl;
      exit(EXIT_FAILURE);
    }
  }

  if (Pitching_Phase_Z == NULL) {
    Pitching_Phase_Z = new su2double[nMoving];
    for (iZone = 0; iZone < nMoving; iZone++ )
      Pitching_Phase_Z[iZone] = 0.0;
  } else {
    if (Grid_Movement && (nPitching_Phase_Z != nGridMovement)) {
      cout << "Length of PITCHING_PHASE_Z must match GRID_MOVEMENT_KIND!!" << endl;
      exit(EXIT_FAILURE);
    }
  }

  /*--- Plunging: ---*/

  if (Plunging_Omega_X == NULL) {
    Plunging_Omega_X = new su2double[nMoving];
    for (iZone = 0; iZone < nMoving; iZone++ )
      Plunging_Omega_X[iZone] = 0.0;
  } else {
    if (Grid_Movement && (nPlunging_Omega_X != nGridMovement)) {
      cout << "Length of PLUNGING_OMEGA_X must match GRID_MOVEMENT_KIND!!" << endl;
      exit(EXIT_FAILURE);
    }
  }

  if (Plunging_Omega_Y == NULL) {
    Plunging_Omega_Y = new su2double[nMoving];
    for (iZone = 0; iZone < nMoving; iZone++ )
      Plunging_Omega_Y[iZone] = 0.0;
  } else {
    if (Grid_Movement && (nPlunging_Omega_Y != nGridMovement)) {
      cout << "Length of PLUNGING_OMEGA_Y must match GRID_MOVEMENT_KIND!!" << endl;
      exit(EXIT_FAILURE);
    }
  }

  if (Plunging_Omega_Z == NULL) {
    Plunging_Omega_Z = new su2double[nMoving];
    for (iZone = 0; iZone < nMoving; iZone++ )
      Plunging_Omega_Z[iZone] = 0.0;
  } else {
    if (Grid_Movement && (nPlunging_Omega_Z != nGridMovement)) {
      cout << "Length of PLUNGING_OMEGA_Z must match GRID_MOVEMENT_KIND!!" << endl;
      exit(EXIT_FAILURE);
    }
  }

  /*--- Plunging Amplitude: ---*/

  if (Plunging_Ampl_X == NULL) {
    Plunging_Ampl_X = new su2double[nMoving];
    for (iZone = 0; iZone < nMoving; iZone++ )
      Plunging_Ampl_X[iZone] = 0.0;
  } else {
    if (Grid_Movement && (nPlunging_Ampl_X != nGridMovement)) {
      cout << "Length of PLUNGING_AMPL_X must match GRID_MOVEMENT_KIND!!" << endl;
      exit(EXIT_FAILURE);
    }
  }

  if (Plunging_Ampl_Y == NULL) {
    Plunging_Ampl_Y = new su2double[nMoving];
    for (iZone = 0; iZone < nMoving; iZone++ )
      Plunging_Ampl_Y[iZone] = 0.0;
  } else {
    if (Grid_Movement && (nPlunging_Ampl_Y != nGridMovement)) {
      cout << "Length of PLUNGING_AMPL_Y must match GRID_MOVEMENT_KIND!!" << endl;
      exit(EXIT_FAILURE);
    }
  }

  if (Plunging_Ampl_Z == NULL) {
    Plunging_Ampl_Z = new su2double[nMoving];
    for (iZone = 0; iZone < nMoving; iZone++ )
      Plunging_Ampl_Z[iZone] = 0.0;
  } else {
    if (Grid_Movement && (nPlunging_Ampl_Z != nGridMovement)) {
      cout << "Length of PLUNGING_AMPL_Z must match GRID_MOVEMENT_KIND!!" << endl;
      exit(EXIT_FAILURE);
    }
  }

  /*-- Setting Harmonic Balance period from the config file */

  if (Unsteady_Simulation == HARMONIC_BALANCE) {
  	HarmonicBalance_Period = GetHarmonicBalance_Period();
  	if (HarmonicBalance_Period < 0)  {
  		cout << "Not a valid value for time period!!" << endl;
  		exit(EXIT_FAILURE);
  	}
  	/* Initialize the Harmonic balance Frequency pointer */
  	if (Omega_HB == NULL) {
  		Omega_HB = new su2double[nOmega_HB];
  		for (iZone = 0; iZone < nOmega_HB; iZone++ )
  			Omega_HB[iZone] = 0.0;
  	}else {
  		if (nOmega_HB != nTimeInstances) {
  			cout << "Length of omega_HB  must match the number TIME_INSTANCES!!" << endl;
  			exit(EXIT_FAILURE);
  		}
  	}
  }

    /*--- Use the various rigid-motion input frequencies to determine the period to be used with harmonic balance cases.
     There are THREE types of motion to consider, namely: rotation, pitching, and plunging.
     The largest period of motion is the one to be used for harmonic balance  calculations. ---*/

  /*if (Unsteady_Simulation == HARMONIC_BALANCE) {
      if (!(GetGrid_Movement())) {
          // No grid movement - Time period from config file //
          HarmonicBalance_Period = GetHarmonicBalance_Period();
      }

      else {
          unsigned short N_MOTION_TYPES = 3;
          su2double *periods;
          periods = new su2double[N_MOTION_TYPES];

          //--- rotation: ---//

          su2double Omega_mag_rot = sqrt(pow(Rotation_Rate_X[ZONE_0],2)+pow(Rotation_Rate_Y[ZONE_0],2)+pow(Rotation_Rate_Z[ZONE_0],2));
          if (Omega_mag_rot > 0)
              periods[0] = 2*PI_NUMBER/Omega_mag_rot;
          else
              periods[0] = 0.0;

          //--- pitching: ---//

          su2double Omega_mag_pitch = sqrt(pow(Pitching_Omega_X[ZONE_0],2)+pow(Pitching_Omega_Y[ZONE_0],2)+pow(Pitching_Omega_Z[ZONE_0],2));
          if (Omega_mag_pitch > 0)
              periods[1] = 2*PI_NUMBER/Omega_mag_pitch;
          else
              periods[1] = 0.0;

          //--- plunging: ---//

          su2double Omega_mag_plunge = sqrt(pow(Plunging_Omega_X[ZONE_0],2)+pow(Plunging_Omega_Y[ZONE_0],2)+pow(Plunging_Omega_Z[ZONE_0],2));
          if (Omega_mag_plunge > 0)
              periods[2] = 2*PI_NUMBER/Omega_mag_plunge;
          else
              periods[2] = 0.0;

          //--- determine which period is largest ---//

          unsigned short iVar;
          HarmonicBalance_Period = 0.0;
          for (iVar = 0; iVar < N_MOTION_TYPES; iVar++) {
              if (periods[iVar] > HarmonicBalance_Period)
                  HarmonicBalance_Period = periods[iVar];
          }

          delete periods;
      }

  }*/




  /*--- Initialize the RefOriginMoment Pointer ---*/

  RefOriginMoment = NULL;
  RefOriginMoment = new su2double[3];
  RefOriginMoment[0] = 0.0; RefOriginMoment[1] = 0.0; RefOriginMoment[2] = 0.0;

  /*--- In case the moment origin coordinates have not been declared in the
   config file, set them equal to zero for safety. Also check to make sure
   that for each marker, a value has been declared for the moment origin.
   Unless only one value was specified, then set this value for all the markers
   being monitored. ---*/


  if ((nRefOriginMoment_X != nRefOriginMoment_Y) || (nRefOriginMoment_X != nRefOriginMoment_Z) ) {
    cout << "ERROR: Length of REF_ORIGIN_MOMENT_X, REF_ORIGIN_MOMENT_Y and REF_ORIGIN_MOMENT_Z must be the same!!" << endl;
    exit(EXIT_FAILURE);
  }

  if (RefOriginMoment_X == NULL) {
    RefOriginMoment_X = new su2double[nMarker_Monitoring];
    for (iMarker = 0; iMarker < nMarker_Monitoring; iMarker++ )
      RefOriginMoment_X[iMarker] = 0.0;
  } else {
    if (nRefOriginMoment_X == 1) {

      su2double aux_RefOriginMoment_X = RefOriginMoment_X[0];
      delete [] RefOriginMoment_X;
      RefOriginMoment_X = new su2double[nMarker_Monitoring];
      nRefOriginMoment_X = nMarker_Monitoring;

      for (iMarker = 0; iMarker < nMarker_Monitoring; iMarker++ )
        RefOriginMoment_X[iMarker] = aux_RefOriginMoment_X;
    }
    else if (nRefOriginMoment_X != nMarker_Monitoring) {
      cout << "ERROR: Length of REF_ORIGIN_MOMENT_X must match number of Monitoring Markers!!" << endl;
      exit(EXIT_FAILURE);
    }
  }

  if (RefOriginMoment_Y == NULL) {
    RefOriginMoment_Y = new su2double[nMarker_Monitoring];
    for (iMarker = 0; iMarker < nMarker_Monitoring; iMarker++ )
      RefOriginMoment_Y[iMarker] = 0.0;
  } else {
    if (nRefOriginMoment_Y == 1) {

      su2double aux_RefOriginMoment_Y = RefOriginMoment_Y[0];
      delete [] RefOriginMoment_Y;
      RefOriginMoment_Y = new su2double[nMarker_Monitoring];
      nRefOriginMoment_Y = nMarker_Monitoring;

      for (iMarker = 0; iMarker < nMarker_Monitoring; iMarker++ )
        RefOriginMoment_Y[iMarker] = aux_RefOriginMoment_Y;
    }
    else if (nRefOriginMoment_Y != nMarker_Monitoring) {
      cout << "ERROR: Length of REF_ORIGIN_MOMENT_Y must match number of Monitoring Markers!!" << endl;
      exit(EXIT_FAILURE);
    }
  }

  if (RefOriginMoment_Z == NULL) {
    RefOriginMoment_Z = new su2double[nMarker_Monitoring];
    for (iMarker = 0; iMarker < nMarker_Monitoring; iMarker++ )
      RefOriginMoment_Z[iMarker] = 0.0;
  } else {
    if (nRefOriginMoment_Z == 1) {

      su2double aux_RefOriginMoment_Z = RefOriginMoment_Z[0];
      delete [] RefOriginMoment_Z;
      RefOriginMoment_Z = new su2double[nMarker_Monitoring];
      nRefOriginMoment_Z = nMarker_Monitoring;

      for (iMarker = 0; iMarker < nMarker_Monitoring; iMarker++ )
        RefOriginMoment_Z[iMarker] = aux_RefOriginMoment_Z;
    }
    else if (nRefOriginMoment_Z != nMarker_Monitoring) {
      cout << "ERROR: Length of REF_ORIGIN_MOMENT_Z must match number of Monitoring Markers!!" << endl;
      exit(EXIT_FAILURE);
    }
  }

  /*--- Set the boolean flag if we are carrying out an aeroelastic simulation. ---*/

  if (Grid_Movement && (Kind_GridMovement[ZONE_0] == AEROELASTIC || Kind_GridMovement[ZONE_0] == AEROELASTIC_RIGID_MOTION)) Aeroelastic_Simulation = true;
  else Aeroelastic_Simulation = false;

  /*--- Initializing the size for the solutions of the Aeroelastic problem. ---*/


  if (Grid_Movement && Aeroelastic_Simulation) {
    Aeroelastic_np1.resize(nMarker_Monitoring);
    Aeroelastic_n.resize(nMarker_Monitoring);
    Aeroelastic_n1.resize(nMarker_Monitoring);
    for (iMarker = 0; iMarker < nMarker_Monitoring; iMarker++) {
      Aeroelastic_np1[iMarker].resize(2);
      Aeroelastic_n[iMarker].resize(2);
      Aeroelastic_n1[iMarker].resize(2);
      for (int i =0; i<2; i++) {
        Aeroelastic_np1[iMarker][i].resize(2);
        Aeroelastic_n[iMarker][i].resize(2);
        Aeroelastic_n1[iMarker][i].resize(2);
        for (int j=0; j<2; j++) {
          Aeroelastic_np1[iMarker][i][j] = 0.0;
          Aeroelastic_n[iMarker][i][j] = 0.0;
          Aeroelastic_n1[iMarker][i][j] = 0.0;
        }
      }
    }
  }

  /*--- Allocate memory for the plunge and pitch and initialized them to zero ---*/

  if (Grid_Movement && Aeroelastic_Simulation) {
    Aeroelastic_pitch = new su2double[nMarker_Monitoring];
    Aeroelastic_plunge = new su2double[nMarker_Monitoring];
    for (iMarker = 0; iMarker < nMarker_Monitoring; iMarker++ ) {
      Aeroelastic_pitch[iMarker] = 0.0;
      Aeroelastic_plunge[iMarker] = 0.0;
    }
  }

  /*--- Fluid-Structure Interaction problems ---*/

  if (FSI_Problem) {
	  Kind_GridMovement[val_izone] = FLUID_STRUCTURE;
	  Grid_Movement = true;
  }

  if (MGCycle == FULLMG_CYCLE) FinestMesh = nMGLevels;
  else FinestMesh = MESH_0;

  if ((Kind_Solver == NAVIER_STOKES) &&
      (Kind_Turb_Model != NONE))
    Kind_Solver = RANS;

  Kappa_1st_Flow = Kappa_Flow[0];
  Kappa_2nd_Flow = Kappa_Flow[1];
  Kappa_4th_Flow = Kappa_Flow[2];
  Kappa_1st_AdjFlow = Kappa_AdjFlow[0];
  Kappa_2nd_AdjFlow = Kappa_AdjFlow[1];
  Kappa_4th_AdjFlow = Kappa_AdjFlow[2];

  /*--- Make the MG_PreSmooth, MG_PostSmooth, and MG_CorrecSmooth
   arrays consistent with nMGLevels ---*/

  unsigned short * tmp_smooth = new unsigned short[nMGLevels+1];

  if ((nMG_PreSmooth != nMGLevels+1) && (nMG_PreSmooth != 0)) {
    if (nMG_PreSmooth > nMGLevels+1) {

      /*--- Truncate by removing unnecessary elements at the end ---*/

      for (unsigned int i = 0; i <= nMGLevels; i++)
        tmp_smooth[i] = MG_PreSmooth[i];
      delete [] MG_PreSmooth;
      MG_PreSmooth=NULL;
    } else {

      /*--- Add additional elements equal to last element ---*/

      for (unsigned int i = 0; i < nMG_PreSmooth; i++)
        tmp_smooth[i] = MG_PreSmooth[i];
      for (unsigned int i = nMG_PreSmooth; i <= nMGLevels; i++)
        tmp_smooth[i] = MG_PreSmooth[nMG_PreSmooth-1];
      delete [] MG_PreSmooth;
      MG_PreSmooth=NULL;
    }

    nMG_PreSmooth = nMGLevels+1;
    MG_PreSmooth = new unsigned short[nMG_PreSmooth];
    for (unsigned int i = 0; i < nMG_PreSmooth; i++)
      MG_PreSmooth[i] = tmp_smooth[i];
  }
  if ((nMGLevels != 0) && (nMG_PreSmooth == 0)) {
    delete [] MG_PreSmooth;
    nMG_PreSmooth = nMGLevels+1;
    MG_PreSmooth = new unsigned short[nMG_PreSmooth];
    for (unsigned int i = 0; i < nMG_PreSmooth; i++)
      MG_PreSmooth[i] = i+1;
  }

  if ((nMG_PostSmooth != nMGLevels+1) && (nMG_PostSmooth != 0)) {
    if (nMG_PostSmooth > nMGLevels+1) {

      /*--- Truncate by removing unnecessary elements at the end ---*/

      for (unsigned int i = 0; i <= nMGLevels; i++)
        tmp_smooth[i] = MG_PostSmooth[i];
      delete [] MG_PostSmooth;
      MG_PostSmooth=NULL;
    } else {

      /*--- Add additional elements equal to last element ---*/

      for (unsigned int i = 0; i < nMG_PostSmooth; i++)
        tmp_smooth[i] = MG_PostSmooth[i];
      for (unsigned int i = nMG_PostSmooth; i <= nMGLevels; i++)
        tmp_smooth[i] = MG_PostSmooth[nMG_PostSmooth-1];
      delete [] MG_PostSmooth;
      MG_PostSmooth=NULL;
    }

    nMG_PostSmooth = nMGLevels+1;
    MG_PostSmooth = new unsigned short[nMG_PostSmooth];
    for (unsigned int i = 0; i < nMG_PostSmooth; i++)
      MG_PostSmooth[i] = tmp_smooth[i];

  }

  if ((nMGLevels != 0) && (nMG_PostSmooth == 0)) {
    delete [] MG_PostSmooth;
    nMG_PostSmooth = nMGLevels+1;
    MG_PostSmooth = new unsigned short[nMG_PostSmooth];
    for (unsigned int i = 0; i < nMG_PostSmooth; i++)
      MG_PostSmooth[i] = 0;
  }

  if ((nMG_CorrecSmooth != nMGLevels+1) && (nMG_CorrecSmooth != 0)) {
    if (nMG_CorrecSmooth > nMGLevels+1) {

      /*--- Truncate by removing unnecessary elements at the end ---*/

      for (unsigned int i = 0; i <= nMGLevels; i++)
        tmp_smooth[i] = MG_CorrecSmooth[i];
      delete [] MG_CorrecSmooth;
      MG_CorrecSmooth = NULL;
    } else {

      /*--- Add additional elements equal to last element ---*/

      for (unsigned int i = 0; i < nMG_CorrecSmooth; i++)
        tmp_smooth[i] = MG_CorrecSmooth[i];
      for (unsigned int i = nMG_CorrecSmooth; i <= nMGLevels; i++)
        tmp_smooth[i] = MG_CorrecSmooth[nMG_CorrecSmooth-1];
      delete [] MG_CorrecSmooth;
      MG_CorrecSmooth = NULL;
    }
    nMG_CorrecSmooth = nMGLevels+1;
    MG_CorrecSmooth = new unsigned short[nMG_CorrecSmooth];
    for (unsigned int i = 0; i < nMG_CorrecSmooth; i++)
      MG_CorrecSmooth[i] = tmp_smooth[i];
  }

  if ((nMGLevels != 0) && (nMG_CorrecSmooth == 0)) {
    delete [] MG_CorrecSmooth;
    nMG_CorrecSmooth = nMGLevels+1;
    MG_CorrecSmooth = new unsigned short[nMG_CorrecSmooth];
    for (unsigned int i = 0; i < nMG_CorrecSmooth; i++)
      MG_CorrecSmooth[i] = 0;
  }

  /*--- Override MG Smooth parameters ---*/

  if (nMG_PreSmooth != 0) MG_PreSmooth[MESH_0] = 1;
  if (nMG_PostSmooth != 0) {
    MG_PostSmooth[MESH_0] = 0;
    MG_PostSmooth[nMGLevels] = 0;
  }
  if (nMG_CorrecSmooth != 0) MG_CorrecSmooth[nMGLevels] = 0;

  if (Restart) MGCycle = V_CYCLE;

  if (ContinuousAdjoint) {
    if (Kind_Solver == EULER) Kind_Solver = ADJ_EULER;
    if (Kind_Solver == NAVIER_STOKES) Kind_Solver = ADJ_NAVIER_STOKES;
    if (Kind_Solver == RANS) Kind_Solver = ADJ_RANS;
  }

  nCFL = nMGLevels+1;
  CFL = new su2double[nCFL];
  CFL[0] = CFLFineGrid;

  /*--- Evaluate when the Cl should be evaluated ---*/

  Iter_Fixed_CL        = SU2_TYPE::Int(nExtIter / (su2double(Update_Alpha)+5.0));
  Iter_Fixed_CM        = SU2_TYPE::Int(nExtIter / (su2double(Update_iH)+5.0));
  Iter_Fixed_NetThrust = SU2_TYPE::Int(nExtIter / (su2double(Update_BCThrust)+5.0));

  if (ContinuousAdjoint) {
    CFL[0] = CFL[0] * CFLRedCoeff_AdjFlow;
    CFL_AdaptParam[2] *= CFLRedCoeff_AdjFlow;
    CFL_AdaptParam[3] *= CFLRedCoeff_AdjFlow;
    Iter_Fixed_CL = SU2_TYPE::Int(su2double (Iter_Fixed_CL) / CFLRedCoeff_AdjFlow);
    Iter_Fixed_CM = SU2_TYPE::Int(su2double (Iter_Fixed_CM) / CFLRedCoeff_AdjFlow);
    Iter_Fixed_NetThrust = SU2_TYPE::Int(su2double (Iter_Fixed_NetThrust) / CFLRedCoeff_AdjFlow);
  }

  if (Iter_Fixed_CL == 0) { Iter_Fixed_CL = nExtIter+1; Update_Alpha = 0; }
  if (Iter_Fixed_CM == 0) { Iter_Fixed_CM = nExtIter+1; Update_iH = 0; }
  if (Iter_Fixed_NetThrust == 0) { Iter_Fixed_NetThrust = nExtIter+1; Update_BCThrust = 0; }

  for (iCFL = 1; iCFL < nCFL; iCFL++)
    CFL[iCFL] = CFL[iCFL-1];

  if (nRKStep == 0) {
    nRKStep = 1;
    RK_Alpha_Step = new su2double[1]; RK_Alpha_Step[0] = 1.0;
  }

  /* Correct the number of time levels for time accurate local time
     stepping, if needed.  */
  if (nLevels_TimeAccurateLTS == 0)  nLevels_TimeAccurateLTS =  1;
  if (nLevels_TimeAccurateLTS  > 15) nLevels_TimeAccurateLTS = 15;

  /* Check that no time accurate local time stepping is specified for time
     integration schemes other than ADER. */
  if (Kind_TimeIntScheme_FEM_Flow != ADER_DG && nLevels_TimeAccurateLTS != 1) {

    if (rank==MASTER_NODE) {
      cout << endl << "WARNING: "
           << nLevels_TimeAccurateLTS << " levels specified for time accurate local time stepping." << endl
           << "Time accurate local time stepping is only possible for ADER, hence this option is not used." << endl
           << endl;
    }

    nLevels_TimeAccurateLTS = 1;
  }

  if (Kind_TimeIntScheme_FEM_Flow == ADER_DG) {

    Unsteady_Simulation = TIME_STEPPING;  // Only time stepping for ADER.

    /* If time accurate local time stepping is used, make sure that an unsteady
       CFL is specified. If not, terminate. */
    if (nLevels_TimeAccurateLTS != 1) {

      if(Unst_CFL == 0.0) {
        if (rank==MASTER_NODE) {
          cout << "ERROR: Unsteady CFL not specified for time accurate "
               << "local time stepping." << endl;
          exit(EXIT_FAILURE);
        }
      }
    }

    /* Determine the location of the ADER time DOFs, which are the Gauss-Legendre
       integration points corresponding to the number of time DOFs. */
    vector<su2double> GLPoints(nTimeDOFsADER_DG), GLWeights(nTimeDOFsADER_DG);
    CGaussJacobiQuadrature GaussJacobi;
    GaussJacobi.GetQuadraturePoints(0.0, 0.0, -1.0, 1.0, GLPoints, GLWeights);

    TimeDOFsADER_DG = new su2double[nTimeDOFsADER_DG];
    for(unsigned short i=0; i<nTimeDOFsADER_DG; ++i)
      TimeDOFsADER_DG[i] = GLPoints[i];

    /* Determine the number of integration points in time, their locations
       on the interval [-1..1] and their integration weights. */
    unsigned short orderExact = ceil(Quadrature_Factor_Time_ADER_DG*(nTimeDOFsADER_DG-1));
    nTimeIntegrationADER_DG = orderExact/2 + 1;
    nTimeIntegrationADER_DG = max(nTimeIntegrationADER_DG, nTimeDOFsADER_DG);
    GLPoints.resize(nTimeIntegrationADER_DG);
    GLWeights.resize(nTimeIntegrationADER_DG);
    GaussJacobi.GetQuadraturePoints(0.0, 0.0, -1.0, 1.0, GLPoints, GLWeights);

    TimeIntegrationADER_DG    = new su2double[nTimeIntegrationADER_DG];
    WeightsIntegrationADER_DG = new su2double[nTimeIntegrationADER_DG];
    for(unsigned short i=0; i<nTimeIntegrationADER_DG; ++i) {
      TimeIntegrationADER_DG[i]    = GLPoints[i];
      WeightsIntegrationADER_DG[i] = GLWeights[i];
    }
  }

  if (nIntCoeffs == 0) {
	nIntCoeffs = 2;
	Int_Coeffs = new su2double[2]; Int_Coeffs[0] = 0.25; Int_Coeffs[1] = 0.5;
  }

  if ((Kind_SU2 == SU2_CFD) && (Kind_Solver == NO_SOLVER)) {
    cout << "PHYSICAL_PROBLEM must be set in the configuration file" << endl;
    exit(EXIT_FAILURE);
  }

  /*--- Set a flag for viscous simulations ---*/

  Viscous = (( Kind_Solver == NAVIER_STOKES          ) ||
             ( Kind_Solver == ADJ_NAVIER_STOKES      ) ||
             ( Kind_Solver == RANS                   ) ||
             ( Kind_Solver == ADJ_RANS               ) ||
             ( Kind_Solver == FEM_NAVIER_STOKES      ) ||
             ( Kind_Solver == FEM_RANS               ) ||
             ( Kind_Solver == FEM_LES                ));

  /*--- To avoid boundary intersections, let's add a small constant to the planes. ---*/

  Section_WingBounds[0] += EPS;
  Section_WingBounds[1] += EPS;

  for (unsigned short iSections = 0; iSections < nLocationStations; iSections++) {
    LocationStations[iSections] += EPS;
  }

  /*--- Re-scale the length based parameters. The US system uses feet,
   but SU2 assumes that the grid is in inches ---*/

  if ((SystemMeasurements == US) && (Kind_SU2 == SU2_CFD)) {

    for (iMarker = 0; iMarker < nMarker_Monitoring; iMarker++) {
      RefOriginMoment_X[iMarker] = RefOriginMoment_X[iMarker]/12.0;
      RefOriginMoment_Y[iMarker] = RefOriginMoment_Y[iMarker]/12.0;
      RefOriginMoment_Z[iMarker] = RefOriginMoment_Z[iMarker]/12.0;
    }

    for (iMarker = 0; iMarker < nGridMovement; iMarker++) {
      Motion_Origin_X[iMarker] = Motion_Origin_X[iMarker]/12.0;
      Motion_Origin_Y[iMarker] = Motion_Origin_Y[iMarker]/12.0;
      Motion_Origin_Z[iMarker] = Motion_Origin_Z[iMarker]/12.0;
    }

    RefLengthMoment = RefLengthMoment/12.0;
    if ((val_nDim == 2) && (!Axisymmetric)) RefAreaCoeff = RefAreaCoeff/12.0;
    else RefAreaCoeff = RefAreaCoeff/144.0;
    Length_Reynolds = Length_Reynolds/12.0;
    RefElemLength = RefElemLength/12.0;
    Highlite_Area = Highlite_Area/144.0;
    SemiSpan = SemiSpan/12.0;

    EA_IntLimit[0] = EA_IntLimit[0]/12.0;
    EA_IntLimit[1] = EA_IntLimit[1]/12.0;
    EA_IntLimit[2] = EA_IntLimit[2]/12.0;

    for (unsigned short iSections = 0; iSections < nLocationStations; iSections++) {
      LocationStations[iSections] = LocationStations[iSections]/12.0;
    }

    Section_WingBounds[0] = Section_WingBounds[0]/12.0;
    Section_WingBounds[1] = Section_WingBounds[1]/12.0;

    SubsonicEngine_Cyl[0] = SubsonicEngine_Cyl[0]/12.0;
    SubsonicEngine_Cyl[1] = SubsonicEngine_Cyl[1]/12.0;
    SubsonicEngine_Cyl[2] = SubsonicEngine_Cyl[2]/12.0;
    SubsonicEngine_Cyl[3] = SubsonicEngine_Cyl[3]/12.0;
    SubsonicEngine_Cyl[4] = SubsonicEngine_Cyl[4]/12.0;
    SubsonicEngine_Cyl[5] = SubsonicEngine_Cyl[5]/12.0;
    SubsonicEngine_Cyl[6] = SubsonicEngine_Cyl[6]/12.0;

  }

  /*--- Check for constant lift mode. Initialize the update flag for
   the AoA with each iteration to false  ---*/

  if (Fixed_CL_Mode) Update_AoA = false;
  if (Fixed_CM_Mode) Update_HTPIncidence = false;

  if (DirectDiff != NO_DERIVATIVE) {
#if !defined COMPLEX_TYPE && !defined ADOLC_FORWARD_TYPE && !defined CODI_FORWARD_TYPE
      if (Kind_SU2 == SU2_CFD) {
        cout << "SU2_CFD: Config option DIRECT_DIFF= YES requires AD or complex support!" << endl;
        cout << "Please use SU2_CFD_DIRECTDIFF (configuration/compilation is done using the preconfigure.py script)." << endl;
        exit(EXIT_FAILURE);
      }
#endif
    /*--- Initialize the derivative values ---*/
    switch (DirectDiff) {
      case D_MACH:
        SU2_TYPE::SetDerivative(Mach, 1.0);
        break;
      case D_AOA:
        SU2_TYPE::SetDerivative(AoA, 1.0);
        break;
      case D_SIDESLIP:
        SU2_TYPE::SetDerivative(AoS, 1.0);
        break;
      case D_REYNOLDS:
        SU2_TYPE::SetDerivative(Reynolds, 1.0);
        break;
      case D_TURB2LAM:
       SU2_TYPE::SetDerivative(Turb2LamViscRatio_FreeStream, 1.0);
        break;
      default:
        /*--- All other cases are handled in the specific solver ---*/
        break;
      }
  }

#if defined CODI_REVERSE_TYPE
  AD_Mode = YES;
#else
  if (AD_Mode == YES) {
    cout << "AUTO_DIFF=YES requires Automatic Differentiation support." << endl;
    cout << "Please use correct executables (configuration/compilation is done using the preconfigure.py script)." << endl;
  }
#endif

  if (DiscreteAdjoint) {
#if !defined ADOLC_REVERSE_TYPE && !defined CODI_REVERSE_TYPE
    if (Kind_SU2 == SU2_CFD) {
      cout << "SU2_CFD: Config option MATH_PROBLEM= DISCRETE_ADJOINT requires AD support!" << endl;
      cout << "Please use SU2_CFD_AD (configuration/compilation is done using the preconfigure.py script)." << endl;
      exit(EXIT_FAILURE);
    }
#endif

    /*--- Disable writing of limiters if enabled ---*/
    Wrt_Limiters = false;

    if (Unsteady_Simulation) {

      Restart_Flow = false;

      if (Grid_Movement) {
        cout << "Dynamic mesh movement currently not supported for the discrete adjoint solver." << endl;
        exit(EXIT_FAILURE);
      }

      /*--- If the averaging interval is not set, we average over all time-steps ---*/

      if (Iter_Avg_Objective == 0.0) {
        Iter_Avg_Objective = nExtIter;
      }
    }

    switch(Kind_Solver) {
      case EULER:
        Kind_Solver = DISC_ADJ_EULER;
        break;
      case RANS:
        Kind_Solver = DISC_ADJ_RANS;
        Frozen_Visc = false;
        break;
      case NAVIER_STOKES:
        Kind_Solver = DISC_ADJ_NAVIER_STOKES;
        break;
      default:
        break;
    }
  }

  /*--- Check for 2nd order w/ limiting for JST and correct ---*/

  if ((Kind_ConvNumScheme_Flow == SPACE_CENTERED) && (Kind_Centered_Flow == JST) && (SpatialOrder_Flow == SECOND_ORDER_LIMITER))
    SpatialOrder_Flow = SECOND_ORDER;

  if ((Kind_ConvNumScheme_AdjFlow == SPACE_CENTERED) && (Kind_Centered_AdjFlow == JST) && (SpatialOrder_AdjFlow == SECOND_ORDER_LIMITER))
    SpatialOrder_AdjFlow = SECOND_ORDER;

  delete [] tmp_smooth;

  /*--- Make sure that implicit time integration is disabled
        for the FEM fluid solver (numerics). ---*/
  if ((Kind_Solver == FEM_EULER) ||
      (Kind_Solver == FEM_NAVIER_STOKES) ||
      (Kind_Solver == FEM_RANS)) {
     Kind_TimeIntScheme_Flow = Kind_TimeIntScheme_FEM_Flow;
  }

  /*--- Set up the time stepping / unsteady CFL options. ---*/
  if ((Unsteady_Simulation == TIME_STEPPING) && (Unst_CFL != 0.0)) {
    for (iCFL = 0; iCFL < nCFL; iCFL++)
      CFL[iCFL] = Unst_CFL;
  }


}

void CConfig::SetMarkers(unsigned short val_software) {

  unsigned short iMarker_All, iMarker_CfgFile, iMarker_Euler, iMarker_Custom,
  iMarker_FarField, iMarker_SymWall, iMarker_Pressure, iMarker_PerBound,
  iMarker_NearFieldBound, iMarker_InterfaceBound, iMarker_Fluid_InterfaceBound, iMarker_Dirichlet,
  iMarker_Inlet, iMarker_Riemann, iMarker_NRBC, iMarker_Outlet, iMarker_Isothermal,
  iMarker_HeatFlux, iMarker_EngineInflow, iMarker_EngineExhaust,
  iMarker_Displacement, iMarker_Load, iMarker_FlowLoad, iMarker_Neumann, iMarker_Internal,
  iMarker_Monitoring, iMarker_Designing, iMarker_GeoEval, iMarker_Plotting, iMarker_Analyze,
  iMarker_DV, iMarker_Moving, iMarker_Supersonic_Inlet, iMarker_Supersonic_Outlet,
  iMarker_Clamped, iMarker_ZoneInterface, iMarker_Load_Dir, iMarker_Load_Sine,
  iMarker_ActDiskInlet, iMarker_ActDiskOutlet, iMarker_Out_1D;

  int size = SINGLE_NODE;

#ifdef HAVE_MPI
  if (val_software != SU2_MSH)
    MPI_Comm_size(MPI_COMM_WORLD, &size);
#endif

  /*--- Compute the total number of markers in the config file ---*/

  nMarker_CfgFile = nMarker_Euler + nMarker_FarField + nMarker_SymWall +
  nMarker_Pressure + nMarker_PerBound + nMarker_NearFieldBound + nMarker_Fluid_InterfaceBound +
  nMarker_InterfaceBound + nMarker_Dirichlet + nMarker_Neumann + nMarker_Inlet + nMarker_Riemann +
  nMarker_NRBC + nMarker_Outlet + nMarker_Isothermal + nMarker_HeatFlux +
  nMarker_EngineInflow + nMarker_EngineExhaust + nMarker_Internal +
  nMarker_Supersonic_Inlet + nMarker_Supersonic_Outlet + nMarker_Displacement + nMarker_Load +
  nMarker_FlowLoad + nMarker_Custom +
  nMarker_Clamped + nMarker_Load_Sine + nMarker_Load_Dir +
  nMarker_ActDiskInlet + nMarker_ActDiskOutlet + nMarker_Out_1D;

  /*--- Add the possible send/receive domains ---*/

  nMarker_Max = nMarker_CfgFile + OVERHEAD*size;

  /*--- Basic dimensionalization of the markers (worst scenario) ---*/

  nMarker_All = nMarker_Max;

  /*--- Allocate the memory (markers in each domain) ---*/

  Marker_All_TagBound       = new string[nMarker_All];			    // Store the tag that correspond with each marker.
  Marker_All_SendRecv       = new short[nMarker_All];						// +#domain (send), -#domain (receive).
  Marker_All_KindBC         = new unsigned short[nMarker_All];	// Store the kind of boundary condition.
  Marker_All_Monitoring     = new unsigned short[nMarker_All];	// Store whether the boundary should be monitored.
  Marker_All_Designing      = new unsigned short[nMarker_All];  // Store whether the boundary should be designed.
  Marker_All_Plotting       = new unsigned short[nMarker_All];	// Store whether the boundary should be plotted.
  Marker_All_Analyze  = new unsigned short[nMarker_All];	// Store whether the boundary should be plotted.
  Marker_All_ZoneInterface   = new unsigned short[nMarker_All];	// Store whether the boundary is in the FSI interface.
  Marker_All_GeoEval        = new unsigned short[nMarker_All];	// Store whether the boundary should be geometry evaluation.
  Marker_All_DV             = new unsigned short[nMarker_All];	// Store whether the boundary should be affected by design variables.
  Marker_All_Moving         = new unsigned short[nMarker_All];	// Store whether the boundary should be in motion.
  Marker_All_PerBound       = new short[nMarker_All];						// Store whether the boundary belongs to a periodic boundary.
  Marker_All_Out_1D         = new unsigned short[nMarker_All];  // Store whether the boundary belongs to a 1-d output boundary.


  for (iMarker_All = 0; iMarker_All < nMarker_All; iMarker_All++) {
    Marker_All_TagBound[iMarker_All]      = "SEND_RECEIVE";
    Marker_All_SendRecv[iMarker_All]      = 0;
    Marker_All_KindBC[iMarker_All]        = 0;
    Marker_All_Monitoring[iMarker_All]    = 0;
    Marker_All_GeoEval[iMarker_All]       = 0;
    Marker_All_Designing[iMarker_All]     = 0;
    Marker_All_Plotting[iMarker_All]      = 0;
    Marker_All_Analyze[iMarker_All]       = 0;
    Marker_All_ZoneInterface[iMarker_All] = 0;
    Marker_All_DV[iMarker_All]            = 0;
    Marker_All_Moving[iMarker_All]        = 0;
    Marker_All_PerBound[iMarker_All]      = 0;
    Marker_All_Out_1D[iMarker_All]        = 0;
  }

  /*--- Allocate the memory (markers in the config file) ---*/

  Marker_CfgFile_TagBound      = new string[nMarker_CfgFile];
  Marker_CfgFile_KindBC        = new unsigned short[nMarker_CfgFile];
  Marker_CfgFile_Monitoring    = new unsigned short[nMarker_CfgFile];
  Marker_CfgFile_Designing     = new unsigned short[nMarker_CfgFile];
  Marker_CfgFile_Plotting      = new unsigned short[nMarker_CfgFile];
  Marker_CfgFile_Analyze       = new unsigned short[nMarker_CfgFile];
  Marker_CfgFile_GeoEval       = new unsigned short[nMarker_CfgFile];
  Marker_CfgFile_ZoneInterface = new unsigned short[nMarker_CfgFile];
  Marker_CfgFile_DV            = new unsigned short[nMarker_CfgFile];
  Marker_CfgFile_Moving        = new unsigned short[nMarker_CfgFile];
  Marker_CfgFile_PerBound      = new unsigned short[nMarker_CfgFile];
  Marker_CfgFile_Out_1D        = new unsigned short[nMarker_CfgFile];

  for (iMarker_CfgFile = 0; iMarker_CfgFile < nMarker_CfgFile; iMarker_CfgFile++) {
    Marker_CfgFile_TagBound[iMarker_CfgFile]      = "SEND_RECEIVE";
    Marker_CfgFile_KindBC[iMarker_CfgFile]        = 0;
    Marker_CfgFile_Monitoring[iMarker_CfgFile]    = 0;
    Marker_CfgFile_GeoEval[iMarker_CfgFile]       = 0;
    Marker_CfgFile_Designing[iMarker_CfgFile]     = 0;
    Marker_CfgFile_Plotting[iMarker_CfgFile]      = 0;
    Marker_CfgFile_Analyze[iMarker_CfgFile]       = 0;
    Marker_CfgFile_ZoneInterface[iMarker_CfgFile] = 0;
    Marker_CfgFile_DV[iMarker_CfgFile]            = 0;
    Marker_CfgFile_Moving[iMarker_CfgFile]        = 0;
    Marker_CfgFile_PerBound[iMarker_CfgFile]      = 0;
    Marker_CfgFile_Out_1D[iMarker_CfgFile]        = 0;
  }

  /*--- Allocate memory to store surface information (Analyze BC) ---*/

  Surface_MassFlow = new su2double[nMarker_Analyze];
  Surface_DC60 = new su2double[nMarker_Analyze];
  Surface_IDC = new su2double[nMarker_Analyze];
  Surface_IDC_Mach = new su2double[nMarker_Analyze];
  Surface_IDR = new su2double[nMarker_Analyze];
  for (iMarker_Analyze = 0; iMarker_Analyze < nMarker_Analyze; iMarker_Analyze++) {
     Surface_MassFlow[iMarker_Analyze] = 0.0;
     Surface_DC60[iMarker_Analyze] = 0.0;
     Surface_IDC[iMarker_Analyze] = 0.0;
     Surface_IDC_Mach[iMarker_Analyze] = 0.0;
     Surface_IDR[iMarker_Analyze] = 0.0;
   }

  /*--- Populate the marker information in the config file (all domains) ---*/

  iMarker_CfgFile = 0;
  for (iMarker_Euler = 0; iMarker_Euler < nMarker_Euler; iMarker_Euler++) {
    Marker_CfgFile_TagBound[iMarker_CfgFile] = Marker_Euler[iMarker_Euler];
    Marker_CfgFile_KindBC[iMarker_CfgFile] = EULER_WALL;
    iMarker_CfgFile++;
  }

  for (iMarker_FarField = 0; iMarker_FarField < nMarker_FarField; iMarker_FarField++) {
    Marker_CfgFile_TagBound[iMarker_CfgFile] = Marker_FarField[iMarker_FarField];
    Marker_CfgFile_KindBC[iMarker_CfgFile] = FAR_FIELD;
    iMarker_CfgFile++;
  }

  for (iMarker_SymWall = 0; iMarker_SymWall < nMarker_SymWall; iMarker_SymWall++) {
    Marker_CfgFile_TagBound[iMarker_CfgFile] = Marker_SymWall[iMarker_SymWall];
    Marker_CfgFile_KindBC[iMarker_CfgFile] = SYMMETRY_PLANE;
    iMarker_CfgFile++;
  }

  for (iMarker_Pressure = 0; iMarker_Pressure < nMarker_Pressure; iMarker_Pressure++) {
    Marker_CfgFile_TagBound[iMarker_CfgFile] = Marker_Pressure[iMarker_Pressure];
    Marker_CfgFile_KindBC[iMarker_CfgFile] = PRESSURE_BOUNDARY;
    iMarker_CfgFile++;
  }

  for (iMarker_PerBound = 0; iMarker_PerBound < nMarker_PerBound; iMarker_PerBound++) {
    Marker_CfgFile_TagBound[iMarker_CfgFile] = Marker_PerBound[iMarker_PerBound];
    Marker_CfgFile_KindBC[iMarker_CfgFile] = PERIODIC_BOUNDARY;
    Marker_CfgFile_PerBound[iMarker_CfgFile] = iMarker_PerBound + 1;
    iMarker_CfgFile++;
  }

  ActDisk_DeltaPress = new su2double[nMarker_ActDiskInlet];
  ActDisk_DeltaTemp = new su2double[nMarker_ActDiskInlet];
  ActDisk_TotalPressRatio = new su2double[nMarker_ActDiskInlet];
  ActDisk_TotalTempRatio = new su2double[nMarker_ActDiskInlet];
  ActDisk_StaticPressRatio = new su2double[nMarker_ActDiskInlet];
  ActDisk_StaticTempRatio = new su2double[nMarker_ActDiskInlet];
  ActDisk_Power = new su2double[nMarker_ActDiskInlet];
  ActDisk_MassFlow = new su2double[nMarker_ActDiskInlet];
  ActDisk_Mach = new su2double[nMarker_ActDiskInlet];
  ActDisk_Force = new su2double[nMarker_ActDiskInlet];
  ActDisk_NetThrust = new su2double[nMarker_ActDiskInlet];
  ActDisk_BCThrust = new su2double[nMarker_ActDiskInlet];
  ActDisk_BCThrust_Old = new su2double[nMarker_ActDiskInlet];
  ActDisk_GrossThrust = new su2double[nMarker_ActDiskInlet];
  ActDisk_Area = new su2double[nMarker_ActDiskInlet];
  ActDisk_ReverseMassFlow = new su2double[nMarker_ActDiskInlet];

  for (iMarker_ActDiskInlet = 0; iMarker_ActDiskInlet < nMarker_ActDiskInlet; iMarker_ActDiskInlet++) {
    ActDisk_DeltaPress[iMarker_ActDiskInlet] = 0.0;
    ActDisk_DeltaTemp[iMarker_ActDiskInlet] = 0.0;
    ActDisk_TotalPressRatio[iMarker_ActDiskInlet] = 0.0;
    ActDisk_TotalTempRatio[iMarker_ActDiskInlet] = 0.0;
    ActDisk_StaticPressRatio[iMarker_ActDiskInlet] = 0.0;
    ActDisk_StaticTempRatio[iMarker_ActDiskInlet] = 0.0;
    ActDisk_Power[iMarker_ActDiskInlet] = 0.0;
    ActDisk_MassFlow[iMarker_ActDiskInlet] = 0.0;
    ActDisk_Mach[iMarker_ActDiskInlet] = 0.0;
    ActDisk_Force[iMarker_ActDiskInlet] = 0.0;
    ActDisk_NetThrust[iMarker_ActDiskInlet] = 0.0;
    ActDisk_BCThrust[iMarker_ActDiskInlet] = 0.0;
    ActDisk_BCThrust_Old[iMarker_ActDiskInlet] = 0.0;
    ActDisk_GrossThrust[iMarker_ActDiskInlet] = 0.0;
    ActDisk_Area[iMarker_ActDiskInlet] = 0.0;
    ActDisk_ReverseMassFlow[iMarker_ActDiskInlet] = 0.0;
  }


  ActDiskInlet_MassFlow = new su2double[nMarker_ActDiskInlet];
  ActDiskInlet_Temperature = new su2double[nMarker_ActDiskInlet];
  ActDiskInlet_TotalTemperature = new su2double[nMarker_ActDiskInlet];
  ActDiskInlet_Pressure = new su2double[nMarker_ActDiskInlet];
  ActDiskInlet_TotalPressure = new su2double[nMarker_ActDiskInlet];
  ActDiskInlet_RamDrag = new su2double[nMarker_ActDiskInlet];
  ActDiskInlet_Force = new su2double[nMarker_ActDiskInlet];
  ActDiskInlet_Power = new su2double[nMarker_ActDiskInlet];

  for (iMarker_ActDiskInlet = 0; iMarker_ActDiskInlet < nMarker_ActDiskInlet; iMarker_ActDiskInlet++) {
    Marker_CfgFile_TagBound[iMarker_CfgFile] = Marker_ActDiskInlet[iMarker_ActDiskInlet];
    Marker_CfgFile_KindBC[iMarker_CfgFile] = ACTDISK_INLET;
    ActDiskInlet_MassFlow[iMarker_ActDiskInlet] = 0.0;
    ActDiskInlet_Temperature[iMarker_ActDiskInlet] = 0.0;
    ActDiskInlet_TotalTemperature[iMarker_ActDiskInlet] = 0.0;
    ActDiskInlet_Pressure[iMarker_ActDiskInlet] = 0.0;
    ActDiskInlet_TotalPressure[iMarker_ActDiskInlet] = 0.0;
    ActDiskInlet_RamDrag[iMarker_ActDiskInlet] = 0.0;
    ActDiskInlet_Force[iMarker_ActDiskInlet] = 0.0;
    ActDiskInlet_Power[iMarker_ActDiskInlet] = 0.0;
    iMarker_CfgFile++;
  }

  ActDiskOutlet_MassFlow = new su2double[nMarker_ActDiskOutlet];
  ActDiskOutlet_Temperature = new su2double[nMarker_ActDiskOutlet];
  ActDiskOutlet_TotalTemperature = new su2double[nMarker_ActDiskOutlet];
  ActDiskOutlet_Pressure = new su2double[nMarker_ActDiskOutlet];
  ActDiskOutlet_TotalPressure = new su2double[nMarker_ActDiskOutlet];
  ActDiskOutlet_GrossThrust = new su2double[nMarker_ActDiskOutlet];
  ActDiskOutlet_Force = new su2double[nMarker_ActDiskOutlet];
  ActDiskOutlet_Power = new su2double[nMarker_ActDiskOutlet];

  for (iMarker_ActDiskOutlet = 0; iMarker_ActDiskOutlet < nMarker_ActDiskOutlet; iMarker_ActDiskOutlet++) {
    Marker_CfgFile_TagBound[iMarker_CfgFile] = Marker_ActDiskOutlet[iMarker_ActDiskOutlet];
    Marker_CfgFile_KindBC[iMarker_CfgFile] = ACTDISK_OUTLET;
    ActDiskOutlet_MassFlow[iMarker_ActDiskOutlet] = 0.0;
    ActDiskOutlet_Temperature[iMarker_ActDiskOutlet] = 0.0;
    ActDiskOutlet_TotalTemperature[iMarker_ActDiskOutlet] = 0.0;
    ActDiskOutlet_Pressure[iMarker_ActDiskOutlet] = 0.0;
    ActDiskOutlet_TotalPressure[iMarker_ActDiskOutlet] = 0.0;
    ActDiskOutlet_GrossThrust[iMarker_ActDiskOutlet] = 0.0;
    ActDiskOutlet_Force[iMarker_ActDiskOutlet] = 0.0;
    ActDiskOutlet_Power[iMarker_ActDiskOutlet] = 0.0;
    iMarker_CfgFile++;
  }

  for (iMarker_NearFieldBound = 0; iMarker_NearFieldBound < nMarker_NearFieldBound; iMarker_NearFieldBound++) {
    Marker_CfgFile_TagBound[iMarker_CfgFile] = Marker_NearFieldBound[iMarker_NearFieldBound];
    Marker_CfgFile_KindBC[iMarker_CfgFile] = NEARFIELD_BOUNDARY;
    iMarker_CfgFile++;
  }

  for (iMarker_InterfaceBound = 0; iMarker_InterfaceBound < nMarker_InterfaceBound; iMarker_InterfaceBound++) {
    Marker_CfgFile_TagBound[iMarker_CfgFile] = Marker_InterfaceBound[iMarker_InterfaceBound];
    Marker_CfgFile_KindBC[iMarker_CfgFile] = INTERFACE_BOUNDARY;
    iMarker_CfgFile++;
  }

  for (iMarker_Fluid_InterfaceBound = 0; iMarker_Fluid_InterfaceBound < nMarker_Fluid_InterfaceBound; iMarker_Fluid_InterfaceBound++) {
    Marker_CfgFile_TagBound[iMarker_CfgFile] = Marker_Fluid_InterfaceBound[iMarker_Fluid_InterfaceBound];
    Marker_CfgFile_KindBC[iMarker_CfgFile] = FLUID_INTERFACE;
    iMarker_CfgFile++;
  }

  for (iMarker_Dirichlet = 0; iMarker_Dirichlet < nMarker_Dirichlet; iMarker_Dirichlet++) {
    Marker_CfgFile_TagBound[iMarker_CfgFile] = Marker_Dirichlet[iMarker_Dirichlet];
    Marker_CfgFile_KindBC[iMarker_CfgFile] = DIRICHLET;
    iMarker_CfgFile++;
  }

  for (iMarker_Inlet = 0; iMarker_Inlet < nMarker_Inlet; iMarker_Inlet++) {
    Marker_CfgFile_TagBound[iMarker_CfgFile] = Marker_Inlet[iMarker_Inlet];
    Marker_CfgFile_KindBC[iMarker_CfgFile] = INLET_FLOW;
    iMarker_CfgFile++;
  }

  for (iMarker_Riemann = 0; iMarker_Riemann < nMarker_Riemann; iMarker_Riemann++) {
    Marker_CfgFile_TagBound[iMarker_CfgFile] = Marker_Riemann[iMarker_Riemann];
    Marker_CfgFile_KindBC[iMarker_CfgFile] = RIEMANN_BOUNDARY;
    iMarker_CfgFile++;
  }

  for (iMarker_NRBC = 0; iMarker_NRBC < nMarker_NRBC; iMarker_NRBC++) {
    Marker_CfgFile_TagBound[iMarker_CfgFile] = Marker_NRBC[iMarker_NRBC];
    Marker_CfgFile_KindBC[iMarker_CfgFile] = NRBC_BOUNDARY;
    iMarker_CfgFile++;
  }

  Engine_Power       = new su2double[nMarker_EngineInflow];
  Engine_Mach        = new su2double[nMarker_EngineInflow];
  Engine_Force       = new su2double[nMarker_EngineInflow];
  Engine_NetThrust   = new su2double[nMarker_EngineInflow];
  Engine_GrossThrust = new su2double[nMarker_EngineInflow];
  Engine_Area        = new su2double[nMarker_EngineInflow];

  for (iMarker_EngineInflow = 0; iMarker_EngineInflow < nMarker_EngineInflow; iMarker_EngineInflow++) {
    Engine_Power[iMarker_EngineInflow] = 0.0;
    Engine_Mach[iMarker_EngineInflow] = 0.0;
    Engine_Force[iMarker_EngineInflow] = 0.0;
    Engine_NetThrust[iMarker_EngineInflow] = 0.0;
    Engine_GrossThrust[iMarker_EngineInflow] = 0.0;
    Engine_Area[iMarker_EngineInflow] = 0.0;
  }

  Inflow_Mach = new su2double[nMarker_EngineInflow];
  Inflow_Pressure = new su2double[nMarker_EngineInflow];
  Inflow_MassFlow = new su2double[nMarker_EngineInflow];
  Inflow_ReverseMassFlow = new su2double[nMarker_EngineInflow];
  Inflow_TotalPressure = new su2double[nMarker_EngineInflow];
  Inflow_Temperature = new su2double[nMarker_EngineInflow];
  Inflow_TotalTemperature = new su2double[nMarker_EngineInflow];
  Inflow_RamDrag = new su2double[nMarker_EngineInflow];
  Inflow_Force = new su2double[nMarker_EngineInflow];
  Inflow_Power = new su2double[nMarker_EngineInflow];

  for (iMarker_EngineInflow = 0; iMarker_EngineInflow < nMarker_EngineInflow; iMarker_EngineInflow++) {
    Marker_CfgFile_TagBound[iMarker_CfgFile] = Marker_EngineInflow[iMarker_EngineInflow];
    Marker_CfgFile_KindBC[iMarker_CfgFile] = ENGINE_INFLOW;
    Inflow_Mach[iMarker_EngineInflow] = 0.0;
    Inflow_Pressure[iMarker_EngineInflow] = 0.0;
    Inflow_MassFlow[iMarker_EngineInflow] = 0.0;
    Inflow_ReverseMassFlow[iMarker_EngineInflow] = 0.0;
    Inflow_TotalPressure[iMarker_EngineInflow] = 0.0;
    Inflow_Temperature[iMarker_EngineInflow] = 0.0;
    Inflow_TotalTemperature[iMarker_EngineInflow] = 0.0;
    Inflow_RamDrag[iMarker_EngineInflow] = 0.0;
    Inflow_Force[iMarker_EngineInflow] = 0.0;
    Inflow_Power[iMarker_EngineInflow] = 0.0;
    iMarker_CfgFile++;
  }

  Exhaust_Pressure = new su2double[nMarker_EngineExhaust];
  Exhaust_Temperature = new su2double[nMarker_EngineExhaust];
  Exhaust_MassFlow = new su2double[nMarker_EngineExhaust];
  Exhaust_TotalPressure = new su2double[nMarker_EngineExhaust];
  Exhaust_TotalTemperature = new su2double[nMarker_EngineExhaust];
  Exhaust_GrossThrust = new su2double[nMarker_EngineExhaust];
  Exhaust_Force = new su2double[nMarker_EngineExhaust];
  Exhaust_Power = new su2double[nMarker_EngineExhaust];

  for (iMarker_EngineExhaust = 0; iMarker_EngineExhaust < nMarker_EngineExhaust; iMarker_EngineExhaust++) {
    Marker_CfgFile_TagBound[iMarker_CfgFile] = Marker_EngineExhaust[iMarker_EngineExhaust];
    Marker_CfgFile_KindBC[iMarker_CfgFile] = ENGINE_EXHAUST;
    Exhaust_Pressure[iMarker_EngineExhaust] = 0.0;
    Exhaust_Temperature[iMarker_EngineExhaust] = 0.0;
    Exhaust_MassFlow[iMarker_EngineExhaust] = 0.0;
    Exhaust_TotalPressure[iMarker_EngineExhaust] = 0.0;
    Exhaust_TotalTemperature[iMarker_EngineExhaust] = 0.0;
    Exhaust_GrossThrust[iMarker_EngineExhaust] = 0.0;
    Exhaust_Force[iMarker_EngineExhaust] = 0.0;
    Exhaust_Power[iMarker_EngineExhaust] = 0.0;
    iMarker_CfgFile++;
  }

  for (iMarker_Supersonic_Inlet = 0; iMarker_Supersonic_Inlet < nMarker_Supersonic_Inlet; iMarker_Supersonic_Inlet++) {
    Marker_CfgFile_TagBound[iMarker_CfgFile] = Marker_Supersonic_Inlet[iMarker_Supersonic_Inlet];
    Marker_CfgFile_KindBC[iMarker_CfgFile] = SUPERSONIC_INLET;
    iMarker_CfgFile++;
  }

  for (iMarker_Supersonic_Outlet = 0; iMarker_Supersonic_Outlet < nMarker_Supersonic_Outlet; iMarker_Supersonic_Outlet++) {
    Marker_CfgFile_TagBound[iMarker_CfgFile] = Marker_Supersonic_Outlet[iMarker_Supersonic_Outlet];
    Marker_CfgFile_KindBC[iMarker_CfgFile] = SUPERSONIC_OUTLET;
    iMarker_CfgFile++;
  }

  for (iMarker_Neumann = 0; iMarker_Neumann < nMarker_Neumann; iMarker_Neumann++) {
    Marker_CfgFile_TagBound[iMarker_CfgFile] = Marker_Neumann[iMarker_Neumann];
    Marker_CfgFile_KindBC[iMarker_CfgFile] = NEUMANN;
    iMarker_CfgFile++;
  }

  for (iMarker_Internal = 0; iMarker_Internal < nMarker_Internal; iMarker_Internal++) {
    Marker_CfgFile_TagBound[iMarker_CfgFile] = Marker_Internal[iMarker_Internal];
    Marker_CfgFile_KindBC[iMarker_CfgFile] = INTERNAL_BOUNDARY;
    iMarker_CfgFile++;
  }

  for (iMarker_Custom = 0; iMarker_Custom < nMarker_Custom; iMarker_Custom++) {
    Marker_CfgFile_TagBound[iMarker_CfgFile] = Marker_Custom[iMarker_Custom];
    Marker_CfgFile_KindBC[iMarker_CfgFile] = CUSTOM_BOUNDARY;
    iMarker_CfgFile++;
  }

  for (iMarker_Outlet = 0; iMarker_Outlet < nMarker_Outlet; iMarker_Outlet++) {
    Marker_CfgFile_TagBound[iMarker_CfgFile] = Marker_Outlet[iMarker_Outlet];
    Marker_CfgFile_KindBC[iMarker_CfgFile] = OUTLET_FLOW;
    iMarker_CfgFile++;
  }

  for (iMarker_Isothermal = 0; iMarker_Isothermal < nMarker_Isothermal; iMarker_Isothermal++) {
    Marker_CfgFile_TagBound[iMarker_CfgFile] = Marker_Isothermal[iMarker_Isothermal];
    Marker_CfgFile_KindBC[iMarker_CfgFile] = ISOTHERMAL;
    iMarker_CfgFile++;
  }

  for (iMarker_HeatFlux = 0; iMarker_HeatFlux < nMarker_HeatFlux; iMarker_HeatFlux++) {
    Marker_CfgFile_TagBound[iMarker_CfgFile] = Marker_HeatFlux[iMarker_HeatFlux];
    Marker_CfgFile_KindBC[iMarker_CfgFile] = HEAT_FLUX;
    iMarker_CfgFile++;
  }

  for (iMarker_Clamped = 0; iMarker_Clamped < nMarker_Clamped; iMarker_Clamped++) {
    Marker_CfgFile_TagBound[iMarker_CfgFile] = Marker_Clamped[iMarker_Clamped];
    Marker_CfgFile_KindBC[iMarker_CfgFile] = CLAMPED_BOUNDARY;
    iMarker_CfgFile++;
  }

  for (iMarker_Displacement = 0; iMarker_Displacement < nMarker_Displacement; iMarker_Displacement++) {
    Marker_CfgFile_TagBound[iMarker_CfgFile] = Marker_Displacement[iMarker_Displacement];
    Marker_CfgFile_KindBC[iMarker_CfgFile] = DISPLACEMENT_BOUNDARY;
    iMarker_CfgFile++;
  }

  for (iMarker_Load = 0; iMarker_Load < nMarker_Load; iMarker_Load++) {
    Marker_CfgFile_TagBound[iMarker_CfgFile] = Marker_Load[iMarker_Load];
    Marker_CfgFile_KindBC[iMarker_CfgFile] = LOAD_BOUNDARY;
    iMarker_CfgFile++;
  }

  for (iMarker_Load_Dir = 0; iMarker_Load_Dir < nMarker_Load_Dir; iMarker_Load_Dir++) {
    Marker_CfgFile_TagBound[iMarker_CfgFile] = Marker_Load_Dir[iMarker_Load_Dir];
    Marker_CfgFile_KindBC[iMarker_CfgFile] = LOAD_DIR_BOUNDARY;
    iMarker_CfgFile++;
  }

  for (iMarker_Load_Sine = 0; iMarker_Load_Sine < nMarker_Load_Sine; iMarker_Load_Sine++) {
    Marker_CfgFile_TagBound[iMarker_CfgFile] = Marker_Load_Sine[iMarker_Load_Sine];
    Marker_CfgFile_KindBC[iMarker_CfgFile] = LOAD_SINE_BOUNDARY;
    iMarker_CfgFile++;
  }


  for (iMarker_FlowLoad = 0; iMarker_FlowLoad < nMarker_FlowLoad; iMarker_FlowLoad++) {
    Marker_CfgFile_TagBound[iMarker_CfgFile] = Marker_FlowLoad[iMarker_FlowLoad];
    Marker_CfgFile_KindBC[iMarker_CfgFile] = FLOWLOAD_BOUNDARY;
    iMarker_CfgFile++;
  }

  for (iMarker_CfgFile = 0; iMarker_CfgFile < nMarker_CfgFile; iMarker_CfgFile++) {
    Marker_CfgFile_Monitoring[iMarker_CfgFile] = NO;
    for (iMarker_Monitoring = 0; iMarker_Monitoring < nMarker_Monitoring; iMarker_Monitoring++)
      if (Marker_CfgFile_TagBound[iMarker_CfgFile] == Marker_Monitoring[iMarker_Monitoring])
        Marker_CfgFile_Monitoring[iMarker_CfgFile] = YES;
  }

  for (iMarker_CfgFile = 0; iMarker_CfgFile < nMarker_CfgFile; iMarker_CfgFile++) {
    Marker_CfgFile_GeoEval[iMarker_CfgFile] = NO;
    for (iMarker_GeoEval = 0; iMarker_GeoEval < nMarker_GeoEval; iMarker_GeoEval++)
      if (Marker_CfgFile_TagBound[iMarker_CfgFile] == Marker_GeoEval[iMarker_GeoEval])
        Marker_CfgFile_GeoEval[iMarker_CfgFile] = YES;
  }

  for (iMarker_CfgFile = 0; iMarker_CfgFile < nMarker_CfgFile; iMarker_CfgFile++) {
    Marker_CfgFile_Designing[iMarker_CfgFile] = NO;
    for (iMarker_Designing = 0; iMarker_Designing < nMarker_Designing; iMarker_Designing++)
      if (Marker_CfgFile_TagBound[iMarker_CfgFile] == Marker_Designing[iMarker_Designing])
        Marker_CfgFile_Designing[iMarker_CfgFile] = YES;
  }

  for (iMarker_CfgFile = 0; iMarker_CfgFile < nMarker_CfgFile; iMarker_CfgFile++) {
    Marker_CfgFile_Plotting[iMarker_CfgFile] = NO;
    for (iMarker_Plotting = 0; iMarker_Plotting < nMarker_Plotting; iMarker_Plotting++)
      if (Marker_CfgFile_TagBound[iMarker_CfgFile] == Marker_Plotting[iMarker_Plotting])
        Marker_CfgFile_Plotting[iMarker_CfgFile] = YES;
  }

  for (iMarker_CfgFile = 0; iMarker_CfgFile < nMarker_CfgFile; iMarker_CfgFile++) {
    Marker_CfgFile_Analyze[iMarker_CfgFile] = NO;
    for (iMarker_Analyze = 0; iMarker_Analyze < nMarker_Analyze; iMarker_Analyze++)
      if (Marker_CfgFile_TagBound[iMarker_CfgFile] == Marker_Analyze[iMarker_Analyze])
        Marker_CfgFile_Analyze[iMarker_CfgFile] = YES;
  }

  /*--- Identification of Fluid-Structure interface markers ---*/

  for (iMarker_CfgFile = 0; iMarker_CfgFile < nMarker_CfgFile; iMarker_CfgFile++) {
    unsigned short indexMarker = 0;
    Marker_CfgFile_ZoneInterface[iMarker_CfgFile] = NO;
    for (iMarker_ZoneInterface = 0; iMarker_ZoneInterface < nMarker_ZoneInterface; iMarker_ZoneInterface++)
      if (Marker_CfgFile_TagBound[iMarker_CfgFile] == Marker_ZoneInterface[iMarker_ZoneInterface])
            indexMarker = (int)(iMarker_ZoneInterface/2+1);
      Marker_CfgFile_ZoneInterface[iMarker_CfgFile] = indexMarker;
  }

  for (iMarker_CfgFile = 0; iMarker_CfgFile < nMarker_CfgFile; iMarker_CfgFile++) {
    Marker_CfgFile_DV[iMarker_CfgFile] = NO;
    for (iMarker_DV = 0; iMarker_DV < nMarker_DV; iMarker_DV++)
      if (Marker_CfgFile_TagBound[iMarker_CfgFile] == Marker_DV[iMarker_DV])
        Marker_CfgFile_DV[iMarker_CfgFile] = YES;
  }

  for (iMarker_CfgFile = 0; iMarker_CfgFile < nMarker_CfgFile; iMarker_CfgFile++) {
    Marker_CfgFile_Moving[iMarker_CfgFile] = NO;
    for (iMarker_Moving = 0; iMarker_Moving < nMarker_Moving; iMarker_Moving++)
      if (Marker_CfgFile_TagBound[iMarker_CfgFile] == Marker_Moving[iMarker_Moving])
        Marker_CfgFile_Moving[iMarker_CfgFile] = YES;
  }

  for (iMarker_CfgFile = 0; iMarker_CfgFile < nMarker_CfgFile; iMarker_CfgFile++) {
    Marker_CfgFile_Out_1D[iMarker_CfgFile] = NO;
    for (iMarker_Out_1D = 0; iMarker_Out_1D < nMarker_Out_1D; iMarker_Out_1D++)
      if (Marker_CfgFile_TagBound[iMarker_CfgFile] == Marker_Out_1D[iMarker_Out_1D])
        Marker_CfgFile_Out_1D[iMarker_CfgFile] = YES;
  }

}

void CConfig::SetOutput(unsigned short val_software, unsigned short val_izone) {

  unsigned short iMarker_Euler, iMarker_Custom, iMarker_FarField,
  iMarker_SymWall, iMarker_PerBound, iMarker_Pressure, iMarker_NearFieldBound,
  iMarker_InterfaceBound, iMarker_Fluid_InterfaceBound, iMarker_Dirichlet, iMarker_Inlet, iMarker_Riemann,
  iMarker_NRBC, iMarker_MixBound, iMarker_Outlet, iMarker_Isothermal, iMarker_HeatFlux,
  iMarker_EngineInflow, iMarker_EngineExhaust, iMarker_Displacement,
  iMarker_Load, iMarker_FlowLoad, iMarker_Neumann, iMarker_Internal, iMarker_Monitoring,
  iMarker_Designing, iMarker_GeoEval, iMarker_Plotting, iMarker_Analyze, iMarker_DV, iDV_Value,
  iMarker_ZoneInterface, iMarker_Load_Dir, iMarker_Load_Sine, iMarker_Clamped,
  iMarker_Moving, iMarker_Supersonic_Inlet, iMarker_Supersonic_Outlet, iMarker_ActDiskInlet,
  iMarker_ActDiskOutlet;


  /*--- WARNING: when compiling on Windows, ctime() is not available. Comment out
   the two lines below that use the dt variable. ---*/
  //time_t now = time(0);
  //string dt = ctime(&now); dt[24] = '.';

  cout << endl << "-------------------------------------------------------------------------" << endl;
  cout << "|    ___ _   _ ___                                                      |" << endl;
  cout << "|   / __| | | |_  )   Release 5.0.0  \"Raven\"                            |" << endl;
  cout << "|   \\__ \\ |_| |/ /                                                      |" << endl;
  switch (val_software) {
    case SU2_CFD: cout << "|   |___/\\___//___|   Suite (Computational Fluid Dynamics Code)         |" << endl; break;
    case SU2_DEF: cout << "|   |___/\\___//___|   Suite (Mesh Deformation Code)                     |" << endl; break;
    case SU2_DOT: cout << "|   |___/\\___//___|   Suite (Gradient Projection Code)                  |" << endl; break;
    case SU2_MSH: cout << "|   |___/\\___//___|   Suite (Mesh Adaptation Code)                      |" << endl; break;
    case SU2_GEO: cout << "|   |___/\\___//___|   Suite (Geometry Definition Code)                  |" << endl; break;
    case SU2_SOL: cout << "|   |___/\\___//___|   Suite (Solution Exporting Code)                   |" << endl; break;
  }

  cout << "|                                                                       |" << endl;
  //cout << "|   Local date and time: " << dt << "                      |" << endl;
  cout <<"-------------------------------------------------------------------------" << endl;
  cout << "| SU2 Original Developers: Dr. Francisco D. Palacios.                   |" << endl;
  cout << "|                          Dr. Thomas D. Economon.                      |" << endl;
  cout <<"-------------------------------------------------------------------------" << endl;
  cout << "| SU2 Developers:                                                       |" << endl;
  cout << "| - Prof. Juan J. Alonso's group at Stanford University.                |" << endl;
  cout << "| - Prof. Piero Colonna's group at Delft University of Technology.      |" << endl;
  cout << "| - Prof. Nicolas R. Gauger's group at Kaiserslautern U. of Technology. |" << endl;
  cout << "| - Prof. Alberto Guardone's group at Polytechnic University of Milan.  |" << endl;
  cout << "| - Prof. Rafael Palacios' group at Imperial College London.            |" << endl;
  cout << "| - Prof. Edwin van der Weide's group at the University of Twente.      |" << endl;
  cout << "| - Prof. Vincent Terrapon's group at the University of Liege.          |" << endl;
  cout <<"-------------------------------------------------------------------------" << endl;
  cout << "| Copyright (C) 2012-2017 SU2, the open-source CFD code.                |" << endl;
  cout << "|                                                                       |" << endl;
  cout << "| SU2 is free software; you can redistribute it and/or                  |" << endl;
  cout << "| modify it under the terms of the GNU Lesser General Public            |" << endl;
  cout << "| License as published by the Free Software Foundation; either          |" << endl;
  cout << "| version 2.1 of the License, or (at your option) any later version.    |" << endl;
  cout << "|                                                                       |" << endl;
  cout << "| SU2 is distributed in the hope that it will be useful,                |" << endl;
  cout << "| but WITHOUT ANY WARRANTY; without even the implied warranty of        |" << endl;
  cout << "| MERCHANTABILITY or FITNESS FOR A PARTICULAR PURPOSE. See the GNU      |" << endl;
  cout << "| Lesser General Public License for more details.                       |" << endl;
  cout << "|                                                                       |" << endl;
  cout << "| You should have received a copy of the GNU Lesser General Public      |" << endl;
  cout << "| License along with SU2. If not, see <http://www.gnu.org/licenses/>.   |" << endl;
  cout <<"-------------------------------------------------------------------------" << endl;

  cout << endl <<"------------------------ Physical Case Definition -----------------------" << endl;
  if (val_software == SU2_CFD) {
	if (FSI_Problem) {
	   cout << "Fluid-Structure Interaction." << endl;
	}

  if (DiscreteAdjoint) {
     cout <<"Discrete Adjoint equations using Algorithmic Differentiation " << endl;
     cout <<"based on the physical case: ";
  }
    switch (Kind_Solver) {
      case EULER: case DISC_ADJ_EULER: case FEM_EULER:
        if (Kind_Regime == COMPRESSIBLE) cout << "Compressible Euler equations." << endl;
        if (Kind_Regime == INCOMPRESSIBLE) cout << "Incompressible Euler equations." << endl;
        break;
      case NAVIER_STOKES: case DISC_ADJ_NAVIER_STOKES: case FEM_NAVIER_STOKES:
        if (Kind_Regime == COMPRESSIBLE) cout << "Compressible Laminar Navier-Stokes' equations." << endl;
        if (Kind_Regime == INCOMPRESSIBLE) cout << "Incompressible Laminar Navier-Stokes' equations." << endl;
        break;
      case RANS: case DISC_ADJ_RANS: case FEM_RANS:
        if (Kind_Regime == COMPRESSIBLE) cout << "Compressible RANS equations." << endl;
        if (Kind_Regime == INCOMPRESSIBLE) cout << "Incompressible RANS equations." << endl;
        cout << "Turbulence model: ";
        switch (Kind_Turb_Model) {
          case SA:     cout << "Spalart Allmaras" << endl; break;
          case SA_NEG: cout << "Negative Spalart Allmaras" << endl; break;
          case SST:    cout << "Menter's SST"     << endl; break;
        }
        break;
      case FEM_LES:
        if (Kind_Regime == COMPRESSIBLE)   cout << "Compressible LES equations." << endl;
        if (Kind_Regime == INCOMPRESSIBLE) cout << "Incompressible LES equations." << endl;
        cout << "Subgrid Scale model: ";
        switch (Kind_SGS_Model) {
          case IMPLICIT_LES: cout << "Implicit LES" << endl; break;
          case SMAGORINSKY:  cout << "Smagorinsky " << endl; break;
          case WALE:         cout << "WALE"         << endl; break;
          default:
            cout << endl << "Subgrid Scale model not specified." << endl;
#ifndef HAVE_MPI
            exit(EXIT_FAILURE);
#else
            MPI_Abort(MPI_COMM_WORLD,1);
            MPI_Finalize();
#endif
        }
        break;
      case POISSON_EQUATION: cout << "Poisson equation." << endl; break;
      case WAVE_EQUATION: cout << "Wave equation." << endl; break;
      case HEAT_EQUATION: cout << "Heat equation." << endl; break;
      case FEM_ELASTICITY:
    	  if (Kind_Struct_Solver == SMALL_DEFORMATIONS) cout << "Geometrically linear elasticity solver." << endl;
    	  if (Kind_Struct_Solver == LARGE_DEFORMATIONS) cout << "Geometrically non-linear elasticity solver." << endl;
    	  if (Kind_Material == LINEAR_ELASTIC) cout << "Linear elastic material." << endl;
    	  if (Kind_Material == NEO_HOOKEAN) {
    		  if (Kind_Material_Compress == COMPRESSIBLE_MAT) cout << "Compressible Neo-Hookean material model." << endl;
    		  if (Kind_Material_Compress == INCOMPRESSIBLE_MAT) cout << "Incompressible Neo-Hookean material model (mean dilatation method)." << endl;
    	  }
    	  break;
      case ADJ_EULER: cout << "Continuous Euler adjoint equations." << endl; break;
      case ADJ_NAVIER_STOKES:
        if (Frozen_Visc)
          cout << "Continuous Navier-Stokes adjoint equations with frozen (laminar) viscosity." << endl;
        else
          cout << "Continuous Navier-Stokes adjoint equations." << endl;
        break;
      case ADJ_RANS:
        if (Frozen_Visc)
          cout << "Continuous RANS adjoint equations with frozen (laminar and eddy) viscosity." << endl;
        else
          cout << "Continuous RANS adjoint equations." << endl;

        break;

    }

    if ((Kind_Regime == COMPRESSIBLE) && (Kind_Solver != FEM_ELASTICITY) &&
        (Kind_Solver != HEAT_EQUATION) && (Kind_Solver != WAVE_EQUATION)) {
      cout << "Mach number: " << Mach <<"."<< endl;
      cout << "Angle of attack (AoA): " << AoA <<" deg, and angle of sideslip (AoS): " << AoS <<" deg."<< endl;
      if ((Kind_Solver == NAVIER_STOKES) || (Kind_Solver == ADJ_NAVIER_STOKES) ||
          (Kind_Solver == RANS) || (Kind_Solver == ADJ_RANS))
        cout << "Reynolds number: " << Reynolds <<". Reference length "  << Length_Reynolds << "." << endl;
      if (Fixed_CL_Mode) cout << "Fixed CL mode, target value: " << Target_CL << "." << endl;
      if (Fixed_CM_Mode) {
      		cout << "Fixed CM mode, target value:  " << Target_CM << "." << endl;
        cout << "HTP rotation axis (X,Z): ("<< HTP_Axis[0] <<", "<< HTP_Axis[1] <<")."<< endl;
      }
    }

    if (EquivArea) {
      cout <<"The equivalent area is going to be evaluated on the near-field."<< endl;
      cout <<"The lower integration limit is "<<EA_IntLimit[0]<<", and the upper is "<<EA_IntLimit[1]<<"."<< endl;
      cout <<"The near-field is situated at "<<EA_IntLimit[2]<<"."<< endl;
    }

    if (Grid_Movement) {
      cout << "Performing a dynamic mesh simulation: ";
      switch (Kind_GridMovement[ZONE_0]) {
        case NO_MOVEMENT:     cout << "no movement." << endl; break;
        case DEFORMING:       cout << "deforming mesh motion." << endl; break;
        case RIGID_MOTION:    cout << "rigid mesh motion." << endl; break;
        case MOVING_WALL:     cout << "moving walls." << endl; break;
        case MOVING_HTP:      cout << "HTP moving." << endl; break;
        case ROTATING_FRAME:  cout << "rotating reference frame." << endl; break;
        case AEROELASTIC:     cout << "aeroelastic motion." << endl; break;
        case FLUID_STRUCTURE: cout << "fluid-structure motion." << endl; break;
        case EXTERNAL:        cout << "externally prescribed motion." << endl; break;
        case AEROELASTIC_RIGID_MOTION:  cout << "rigid mesh motion plus aeroelastic motion." << endl; break;
      }
    }

    if (Restart) {
      if (Read_Binary_Restart) cout << "Reading and writing binary SU2 native restart files." << endl;
      else cout << "Reading and writing ASCII SU2 native restart files." << endl;
      if (!ContinuousAdjoint && Kind_Solver != FEM_ELASTICITY) cout << "Read flow solution from: " << Solution_FlowFileName << "." << endl;
      if (ContinuousAdjoint) cout << "Read adjoint solution from: " << Solution_AdjFileName << "." << endl;
      if (Kind_Solver == FEM_ELASTICITY) cout << "Read structural solution from: " << Solution_FEMFileName << "." << endl;
    }
    else {
      cout << "No restart solution, use the values at infinity (freestream)." << endl;
    }

    if (ContinuousAdjoint)
      cout << "Read flow solution from: " << Solution_FlowFileName << "." << endl;


    if (Ref_NonDim == DIMENSIONAL) { cout << "Dimensional simulation." << endl; }
    else if (Ref_NonDim == FREESTREAM_PRESS_EQ_ONE) { cout << "Non-Dimensional simulation (P=1.0, Rho=1.0, T=1.0 at the farfield)." << endl; }
    else if (Ref_NonDim == FREESTREAM_VEL_EQ_MACH) { cout << "Non-Dimensional simulation (V=Mach, Rho=1.0, T=1.0 at the farfield)." << endl; }
    else if (Ref_NonDim == FREESTREAM_VEL_EQ_ONE) { cout << "Non-Dimensional simulation (V=1.0, Rho=1.0, T=1.0 at the farfield)." << endl; }

    if (RefAreaCoeff == 0) cout << "The reference length/area will be computed using y(2D) or z(3D) projection." << endl;
    else cout << "The reference length/area (force coefficient) is " << RefAreaCoeff << "." << endl;
    cout << "The reference length (moment computation) is " << RefLengthMoment << "." << endl;

    if ((nRefOriginMoment_X > 1) || (nRefOriginMoment_Y > 1) || (nRefOriginMoment_Z > 1)) {
      cout << "Surface(s) where the force coefficients are evaluated and \n";
      cout << "their reference origin for moment computation: \n";

      for (iMarker_Monitoring = 0; iMarker_Monitoring < nMarker_Monitoring; iMarker_Monitoring++) {
        cout << "   - " << Marker_Monitoring[iMarker_Monitoring] << " (" << RefOriginMoment_X[iMarker_Monitoring] <<", "<<RefOriginMoment_Y[iMarker_Monitoring] <<", "<< RefOriginMoment_Z[iMarker_Monitoring] << ")";
        if (iMarker_Monitoring < nMarker_Monitoring-1) cout << ".\n";
        else cout <<"."<< endl;
      }
    }
    else {
      cout << "Reference origin (moment computation) is (" << RefOriginMoment_X[0] << ", " << RefOriginMoment_Y[0] << ", " << RefOriginMoment_Z[0] << ")." << endl;
      cout << "Surface(s) where the force coefficients are evaluated: ";
      for (iMarker_Monitoring = 0; iMarker_Monitoring < nMarker_Monitoring; iMarker_Monitoring++) {
        cout << Marker_Monitoring[iMarker_Monitoring];
        if (iMarker_Monitoring < nMarker_Monitoring-1) cout << ", ";
        else cout <<"."<< endl;
      }
      cout<< endl;
    }

    if (nMarker_Designing != 0) {
      cout << "Surface(s) where the objective function is evaluated: ";
      for (iMarker_Designing = 0; iMarker_Designing < nMarker_Designing; iMarker_Designing++) {
        cout << Marker_Designing[iMarker_Designing];
        if (iMarker_Designing < nMarker_Designing-1) cout << ", ";
        else cout <<".";
      }
      cout<< endl;
    }

    if (nMarker_Plotting != 0) {
      cout << "Surface(s) plotted in the output file: ";
      for (iMarker_Plotting = 0; iMarker_Plotting < nMarker_Plotting; iMarker_Plotting++) {
        cout << Marker_Plotting[iMarker_Plotting];
        if (iMarker_Plotting < nMarker_Plotting-1) cout << ", ";
        else cout <<".";
      }
      cout<< endl;
    }

    if (nMarker_Analyze != 0) {
      cout << "Surface(s) to be analyzed in detail: ";
      for (iMarker_Analyze = 0; iMarker_Analyze < nMarker_Analyze; iMarker_Analyze++) {
        cout << Marker_Analyze[iMarker_Analyze];
        if (iMarker_Analyze < nMarker_Analyze-1) cout << ", ";
        else cout <<".";
      }
      cout<< endl;
    }

    if (nMarker_ZoneInterface != 0) {
      cout << "Surface(s) acting as an interface among zones: ";
      for (iMarker_ZoneInterface = 0; iMarker_ZoneInterface < nMarker_ZoneInterface; iMarker_ZoneInterface++) {
        cout << Marker_ZoneInterface[iMarker_ZoneInterface];
        if (iMarker_ZoneInterface < nMarker_ZoneInterface-1) cout << ", ";
        else cout <<".";
      }
      cout<<endl;
    }

    if (nMarker_DV != 0) {
      cout << "Surface(s) affected by the design variables: ";
      for (iMarker_DV = 0; iMarker_DV < nMarker_DV; iMarker_DV++) {
        cout << Marker_DV[iMarker_DV];
        if (iMarker_DV < nMarker_DV-1) cout << ", ";
        else cout <<".";
      }
      cout<< endl;
    }

    if ((Kind_GridMovement[ZONE_0] == DEFORMING) || (Kind_GridMovement[ZONE_0] == MOVING_WALL)) {
      cout << "Surface(s) in motion: ";
      for (iMarker_Moving = 0; iMarker_Moving < nMarker_Moving; iMarker_Moving++) {
        cout << Marker_Moving[iMarker_Moving];
        if (iMarker_Moving < nMarker_Moving-1) cout << ", ";
        else cout <<".";
      }
      cout<< endl;
    }

  }

  if (val_software == SU2_GEO) {
    if (nMarker_GeoEval != 0) {
      cout << "Surface(s) where the geometrical based functions is evaluated: ";
      for (iMarker_GeoEval = 0; iMarker_GeoEval < nMarker_GeoEval; iMarker_GeoEval++) {
        cout << Marker_GeoEval[iMarker_GeoEval];
        if (iMarker_GeoEval < nMarker_GeoEval-1) cout << ", ";
        else cout <<".";
      }
      cout<< endl;
    }
  }

  cout << "Input mesh file name: " << Mesh_FileName << endl;

	if (val_software == SU2_DOT) {
    if (DiscreteAdjoint) {
      cout << "Input sensitivity file name: " << GetObjFunc_Extension(Solution_AdjFileName) << "." << endl;
    }else {
		cout << "Input sensitivity file name: " << SurfAdjCoeff_FileName << "." << endl;
	}
  }

	if (val_software == SU2_MSH) {
		switch (Kind_Adaptation) {
		case FULL: case WAKE: case FULL_FLOW: case FULL_ADJOINT: case SMOOTHING: case SUPERSONIC_SHOCK:
			break;
		case GRAD_FLOW:
			cout << "Read flow solution from: " << Solution_FlowFileName << "." << endl;
			break;
		case GRAD_ADJOINT:
			cout << "Read adjoint flow solution from: " << Solution_AdjFileName << "." << endl;
			break;
		case GRAD_FLOW_ADJ: case COMPUTABLE: case REMAINING:
			cout << "Read flow solution from: " << Solution_FlowFileName << "." << endl;
			cout << "Read adjoint flow solution from: " << Solution_AdjFileName << "." << endl;
			break;
		}
	}

	if (val_software == SU2_DEF) {
		cout << endl <<"---------------------- Grid deformation parameters ----------------------" << endl;
		cout << "Grid deformation using a linear elasticity method." << endl;

    if (Hold_GridFixed == YES) cout << "Hold some regions of the mesh fixed (hardcode implementation)." << endl;
  }

  if (val_software == SU2_DOT) {
  cout << endl <<"-------------------- Surface deformation parameters ---------------------" << endl;
  }

  if (((val_software == SU2_DEF) || (val_software == SU2_DOT)) && (Design_Variable[0] != NONE)) {

    for (unsigned short iDV = 0; iDV < nDV; iDV++) {

      if ((Design_Variable[iDV] != NO_DEFORMATION) &&
          (Design_Variable[iDV] != FFD_SETTING) &&
          (Design_Variable[iDV] != SURFACE_FILE) &&
          (Design_Variable[iDV] != GE_LITE)) {

        if (iDV == 0)
          cout << "Design variables definition (markers <-> value <-> param):" << endl;

        switch (Design_Variable[iDV]) {
          case FFD_CONTROL_POINT_2D:  cout << "FFD 2D (control point) <-> "; break;
          case FFD_CAMBER_2D:         cout << "FFD 2D (camber) <-> "; break;
          case FFD_THICKNESS_2D:      cout << "FFD 2D (thickness) <-> "; break;
          case FFD_TWIST_2D:          cout << "FFD 2D (twist) <-> "; break;
          case HICKS_HENNE:           cout << "Hicks Henne <-> " ; break;
          case SURFACE_BUMP:          cout << "Surface bump <-> " ; break;
          case ANGLE_OF_ATTACK:       cout << "Angle of attack <-> " ; break;
	        case CST:           	      cout << "Kulfan parameter number (CST) <-> " ; break;
          case TRANSLATION:           cout << "Translation design variable."; break;
          case SCALE:                 cout << "Scale design variable."; break;
          case NACA_4DIGITS:          cout << "NACA four digits <-> "; break;
          case PARABOLIC:             cout << "Parabolic <-> "; break;
          case AIRFOIL:               cout << "Airfoil <-> "; break;
          case ROTATION:              cout << "Rotation <-> "; break;
          case FFD_CONTROL_POINT:     cout << "FFD (control point) <-> "; break;
          case FFD_NACELLE:           cout << "FFD (nacelle) <-> "; break;
          case FFD_GULL:              cout << "FFD (gull) <-> "; break;
          case FFD_TWIST:             cout << "FFD (twist) <-> "; break;
          case FFD_ROTATION:          cout << "FFD (rotation) <-> "; break;
          case FFD_CONTROL_SURFACE:   cout << "FFD (control surface) <-> "; break;
          case FFD_CAMBER:            cout << "FFD (camber) <-> "; break;
          case FFD_THICKNESS:         cout << "FFD (thickness) -> "; break;
          case FFD_ANGLE_OF_ATTACK:   cout << "FFD (angle of attack) <-> "; break;
        }

        for (iMarker_DV = 0; iMarker_DV < nMarker_DV; iMarker_DV++) {
          cout << Marker_DV[iMarker_DV];
          if (iMarker_DV < nMarker_DV-1) cout << ", ";
          else cout << " <-> ";
        }

        for (iDV_Value = 0; iDV_Value < nDV_Value[iDV]; iDV_Value++) {
          cout << DV_Value[iDV][iDV_Value];
          if (iDV_Value != nDV_Value[iDV]-1) cout << ", ";
        }
        cout << " <-> ";

        if ((Design_Variable[iDV] == NO_DEFORMATION) ||
            (Design_Variable[iDV] == FFD_SETTING) ||
            (Design_Variable[iDV] == SCALE) ) nParamDV = 0;
        if (Design_Variable[iDV] == ANGLE_OF_ATTACK) nParamDV = 1;
        if ((Design_Variable[iDV] == FFD_CAMBER_2D) ||
            (Design_Variable[iDV] == FFD_THICKNESS_2D) ||
            (Design_Variable[iDV] == HICKS_HENNE) ||
            (Design_Variable[iDV] == PARABOLIC) ||
            (Design_Variable[iDV] == AIRFOIL) ||
            (Design_Variable[iDV] == FFD_GULL) ||
            (Design_Variable[iDV] == FFD_ANGLE_OF_ATTACK) ) nParamDV = 2;
        if ((Design_Variable[iDV] ==  TRANSLATION) ||
            (Design_Variable[iDV] ==  NACA_4DIGITS) ||
            (Design_Variable[iDV] ==  CST) ||
            (Design_Variable[iDV] ==  SURFACE_BUMP) ||
            (Design_Variable[iDV] ==  FFD_CAMBER) ||
            (Design_Variable[iDV] ==  FFD_TWIST_2D) ||
            (Design_Variable[iDV] ==  FFD_THICKNESS) ) nParamDV = 3;
        if (Design_Variable[iDV] == FFD_CONTROL_POINT_2D) nParamDV = 5;
        if (Design_Variable[iDV] == ROTATION) nParamDV = 6;
        if ((Design_Variable[iDV] ==  FFD_CONTROL_POINT) ||
            (Design_Variable[iDV] ==  FFD_ROTATION) ||
            (Design_Variable[iDV] ==  FFD_CONTROL_SURFACE) ) nParamDV = 7;
        if (Design_Variable[iDV] == FFD_TWIST) nParamDV = 8;

        for (unsigned short iParamDV = 0; iParamDV < nParamDV; iParamDV++) {

          if (iParamDV == 0) cout << "( ";

          if ((iParamDV == 0) &&
              ((Design_Variable[iDV] == NO_DEFORMATION) ||
               (Design_Variable[iDV] == FFD_SETTING) ||
               (Design_Variable[iDV] == FFD_ANGLE_OF_ATTACK) ||
               (Design_Variable[iDV] == FFD_CONTROL_POINT_2D) ||
               (Design_Variable[iDV] == FFD_CAMBER_2D) ||
               (Design_Variable[iDV] == FFD_THICKNESS_2D) ||
               (Design_Variable[iDV] == FFD_TWIST_2D) ||
               (Design_Variable[iDV] == FFD_CONTROL_POINT) ||
               (Design_Variable[iDV] == FFD_NACELLE) ||
               (Design_Variable[iDV] == FFD_GULL) ||
               (Design_Variable[iDV] == FFD_TWIST) ||
               (Design_Variable[iDV] == FFD_ROTATION) ||
               (Design_Variable[iDV] == FFD_CONTROL_SURFACE) ||
               (Design_Variable[iDV] == FFD_CAMBER) ||
               (Design_Variable[iDV] == FFD_THICKNESS))) cout << FFDTag[iDV];
          else cout << ParamDV[iDV][iParamDV];

          if (iParamDV < nParamDV-1) cout << ", ";
          else cout <<" )"<< endl;

        }

      }

      else if (Design_Variable[iDV] == FFD_SETTING) {

        cout << "Setting the FFD box structure." << endl;
        cout << "FFD boxes definition (FFD tag <-> degree <-> coord):" << endl;

        for (unsigned short iFFDBox = 0; iFFDBox < nFFDBox; iFFDBox++) {

          cout << TagFFDBox[iFFDBox] << " <-> ";

          for (unsigned short iDegreeFFD = 0; iDegreeFFD < 3; iDegreeFFD++) {
            if (iDegreeFFD == 0) cout << "( ";
            cout << DegreeFFDBox[iFFDBox][iDegreeFFD];
            if (iDegreeFFD < 2) cout << ", ";
            else cout <<" )";
          }

          cout << " <-> ";

          for (unsigned short iCoordFFD = 0; iCoordFFD < 24; iCoordFFD++) {
            if (iCoordFFD == 0) cout << "( ";
            cout << CoordFFDBox[iFFDBox][iCoordFFD];
            if (iCoordFFD < 23) cout << ", ";
            else cout <<" )"<< endl;
          }

        }

      }

      else cout << endl;

		}
	}

	if (((val_software == SU2_CFD) && ( ContinuousAdjoint || DiscreteAdjoint)) || (val_software == SU2_DOT)) {

		cout << endl <<"----------------------- Design problem definition -----------------------" << endl;
		if (nObj==1) {
      switch (Kind_ObjFunc[0]) {
        case DRAG_COEFFICIENT:
          cout << "CD objective function." << endl;
          if (Fixed_CL_Mode) cout << "dCD/dCL = " << dCD_dCL << "." << endl;
          if (Fixed_CM_Mode) cout << "dCD/dCM = " << dCD_dCM << "." << endl;
          break;
        case LIFT_COEFFICIENT:        cout << "CL objective function." << endl; break;
        case MOMENT_X_COEFFICIENT:    cout << "CMx objective function." << endl; break;
        case MOMENT_Y_COEFFICIENT:    cout << "CMy objective function." << endl; break;
        case MOMENT_Z_COEFFICIENT:    cout << "CMz objective function." << endl; break;
        case INVERSE_DESIGN_PRESSURE: cout << "Inverse design (Cp) objective function." << endl; break;
        case INVERSE_DESIGN_HEATFLUX: cout << "Inverse design (Heat Flux) objective function." << endl; break;
        case SIDEFORCE_COEFFICIENT:   cout << "Side force objective function." << endl; break;
        case EFFICIENCY:              cout << "CL/CD objective function." << endl; break;
        case EQUIVALENT_AREA:         cout << "Equivalent area objective function. CD weight: " << WeightCd <<"."<< endl;  break;
        case NEARFIELD_PRESSURE:      cout << "Nearfield pressure objective function. CD weight: " << WeightCd <<"."<< endl;  break;
        case FORCE_X_COEFFICIENT:     cout << "X-force objective function." << endl; break;
        case FORCE_Y_COEFFICIENT:     cout << "Y-force objective function." << endl; break;
        case FORCE_Z_COEFFICIENT:     cout << "Z-force objective function." << endl; break;
        case THRUST_COEFFICIENT:      cout << "Thrust objective function." << endl; break;
        case TORQUE_COEFFICIENT:      cout << "Torque efficiency objective function." << endl; break;
        case TOTAL_HEATFLUX:          cout << "Total heat flux objective function." << endl; break;
        case MAXIMUM_HEATFLUX:        cout << "Maximum heat flux objective function." << endl; break;
        case FIGURE_OF_MERIT:         cout << "Rotor Figure of Merit objective function." << endl; break;
        case AVG_TOTAL_PRESSURE:      cout << "Average total objective pressure." << endl; break;
        case AVG_OUTLET_PRESSURE:     cout << "Average static objective pressure." << endl; break;
        case MASS_FLOW_RATE:          cout << "Mass flow rate objective function." << endl; break;
        case AERO_DRAG_COEFFICIENT:   cout << "Aero CD objective function." << endl; break;
        case RADIAL_DISTORTION:       cout << "Radial distortion objective function." << endl; break;
        case CIRCUMFERENTIAL_DISTORTION:   cout << "Circumferential distortion objective function." << endl; break;
        case CUSTOM_OBJFUNC:        		cout << "Custom objective function." << endl; break;
      }
		}
		else {
		  cout << "Weighted sum objective function." << endl;
		}

	}

	if (val_software == SU2_CFD) {
		cout << endl <<"---------------------- Space Numerical Integration ----------------------" << endl;

		if (SmoothNumGrid) cout << "There are some smoothing iterations on the grid coordinates." << endl;

    if ((Kind_Solver == EULER) || (Kind_Solver == NAVIER_STOKES) || (Kind_Solver == RANS) ||
         (Kind_Solver == DISC_ADJ_EULER) || (Kind_Solver == DISC_ADJ_NAVIER_STOKES) || (Kind_Solver == DISC_ADJ_RANS) ) {

      if (Kind_ConvNumScheme_Flow == SPACE_CENTERED) {
        if (Kind_Centered_Flow == JST) {
          cout << "Jameson-Schmidt-Turkel scheme for the flow inviscid terms."<< endl;
          cout << "JST viscous coefficients (1st, 2nd & 4th): " << Kappa_1st_Flow
          << ", " << Kappa_2nd_Flow << ", " << Kappa_4th_Flow <<"."<< endl;
          cout << "The method includes a grid stretching correction (p = 0.3)."<< endl;
          cout << "Second order integration." << endl;
        }
        if (Kind_Centered_Flow == JST_KE) {
          cout << "Jameson-Schmidt-Turkel scheme for the flow inviscid terms."<< endl;
          cout << "JST viscous coefficients (1st, 2nd): " << Kappa_1st_Flow
          << ", " << Kappa_2nd_Flow << "."<< endl;
          cout << "The method includes a grid stretching correction (p = 0.3)."<< endl;
          cout << "Second order integration." << endl;
        }
        if (Kind_Centered_Flow == LAX) {
          cout << "Lax-Friedrich scheme for the flow inviscid terms."<< endl;
          cout << "First order integration." << endl;
        }
      }

			if (Kind_ConvNumScheme_Flow == SPACE_UPWIND) {
				if (Kind_Upwind_Flow == ROE) cout << "Roe (with entropy fix) solver for the flow inviscid terms."<< endl;
				if (Kind_Upwind_Flow == TURKEL) cout << "Roe-Turkel solver for the flow inviscid terms."<< endl;
				if (Kind_Upwind_Flow == AUSM)	cout << "AUSM solver for the flow inviscid terms."<< endl;
				if (Kind_Upwind_Flow == HLLC)	cout << "HLLC solver for the flow inviscid terms."<< endl;
				if (Kind_Upwind_Flow == SW)	cout << "Steger-Warming solver for the flow inviscid terms."<< endl;
				if (Kind_Upwind_Flow == MSW)	cout << "Modified Steger-Warming solver for the flow inviscid terms."<< endl;
        if (Kind_Upwind_Flow == CUSP)	cout << "CUSP solver for the flow inviscid terms."<< endl;
        switch (SpatialOrder_Flow) {
          case FIRST_ORDER: cout << "First order integration." << endl; break;
          case SECOND_ORDER: cout << "Second order integration." << endl; break;
          case SECOND_ORDER_LIMITER: cout << "Second order integration with slope limiter." << endl;
            switch (Kind_SlopeLimit_Flow) {
              case VENKATAKRISHNAN:
                cout << "Venkatakrishnan slope-limiting method, with constant: " << LimiterCoeff <<". "<< endl;
                cout << "The reference element size is: " << RefElemLength <<". "<< endl;
                break;
              case BARTH_JESPERSEN:
                cout << "Barth-Jespersen slope-limiting method." << endl;
                break;
            }
            break;
        }
			}

		}

    if ((Kind_Solver == RANS) || (Kind_Solver == DISC_ADJ_RANS)) {
      if (Kind_ConvNumScheme_Turb == SPACE_UPWIND) {
        if (Kind_Upwind_Turb == SCALAR_UPWIND) cout << "Scalar upwind solver (first order) for the turbulence model."<< endl;
        switch (SpatialOrder_Turb) {
          case FIRST_ORDER: cout << "First order integration." << endl; break;
          case SECOND_ORDER: cout << "Second order integration." << endl; break;
          case SECOND_ORDER_LIMITER: cout << "Second order integration with slope limiter." << endl;
            switch (Kind_SlopeLimit_Turb) {
              case VENKATAKRISHNAN:
                cout << "Venkatakrishnan slope-limiting method, with constant: " << LimiterCoeff <<". "<< endl;
                cout << "The reference element size is: " << RefElemLength <<". "<< endl;
                break;
              case BARTH_JESPERSEN:
                cout << "Barth-Jespersen slope-limiting method." << endl;
                break;
            }
            break;
        }
      }
    }

    if ((Kind_Solver == ADJ_EULER) || (Kind_Solver == ADJ_NAVIER_STOKES) || (Kind_Solver == ADJ_RANS)) {

      if (Kind_ConvNumScheme_AdjFlow == SPACE_CENTERED) {
        if (Kind_Centered_AdjFlow == JST) {
          cout << "Jameson-Schmidt-Turkel scheme for the adjoint inviscid terms."<< endl;
          cout << "JST viscous coefficients (1st, 2nd, & 4th): " << Kappa_1st_AdjFlow
          << ", " << Kappa_2nd_AdjFlow << ", " << Kappa_4th_AdjFlow <<"."<< endl;
          cout << "The method includes a grid stretching correction (p = 0.3)."<< endl;
          cout << "Second order integration." << endl;
        }
        if (Kind_Centered_AdjFlow == LAX) {
          cout << "Lax-Friedrich scheme for the adjoint inviscid terms."<< endl;
          cout << "First order integration." << endl;
        }
      }

      if (Kind_ConvNumScheme_AdjFlow == SPACE_UPWIND) {
        if (Kind_Upwind_AdjFlow == ROE) cout << "Roe (with entropy fix) solver for the adjoint inviscid terms."<< endl;
        switch (SpatialOrder_AdjFlow) {
          case FIRST_ORDER: cout << "First order integration." << endl; break;
          case SECOND_ORDER: cout << "Second order integration." << endl; break;
          case SECOND_ORDER_LIMITER: cout << "Second order integration with slope limiter." << endl;
            switch (Kind_SlopeLimit_AdjFlow) {
              case VENKATAKRISHNAN:
                cout << "Venkatakrishnan slope-limiting method, with constant: " << LimiterCoeff <<". "<< endl;
                cout << "The reference element size is: " << RefElemLength <<". "<< endl;
                break;
              case SHARP_EDGES:
                cout << "Sharp edges slope-limiting method, with constant: " << LimiterCoeff <<". "<< endl;
                cout << "The reference element size is: " << RefElemLength <<". "<< endl;
                cout << "The reference sharp edge distance is: " << SharpEdgesCoeff*RefElemLength*LimiterCoeff <<". "<< endl;
                break;
              case SOLID_WALL_DISTANCE:
                cout << "Wall distance slope-limiting method, with constant: " << LimiterCoeff <<". "<< endl;
                cout << "The reference element size is: " << RefElemLength <<". "<< endl;
                cout << "The reference wall distance is: " << SharpEdgesCoeff*RefElemLength*LimiterCoeff <<". "<< endl;
                break;
              case BARTH_JESPERSEN:
                cout << "Barth-Jespersen slope-limiting method." << endl;
                break;
            }
            break;
        }
      }

      cout << "The reference sharp edge distance is: " << SharpEdgesCoeff*RefElemLength*LimiterCoeff <<". "<< endl;

    }

    if ((Kind_Solver == ADJ_RANS) && (!Frozen_Visc)) {
      if (Kind_ConvNumScheme_AdjTurb == SPACE_UPWIND) {
        if (Kind_Upwind_Turb == SCALAR_UPWIND) cout << "Scalar upwind solver (first order) for the adjoint turbulence model."<< endl;
        switch (SpatialOrder_AdjTurb) {
          case FIRST_ORDER: cout << "First order integration." << endl; break;
          case SECOND_ORDER: cout << "Second order integration." << endl; break;
          case SECOND_ORDER_LIMITER: cout << "Second order integration with slope limiter." << endl;
            switch (Kind_SlopeLimit_AdjTurb) {
              case VENKATAKRISHNAN:
                cout << "Venkatakrishnan slope-limiting method, with constant: " << LimiterCoeff <<". "<< endl;
                cout << "The reference element size is: " << RefElemLength <<". "<< endl;
                break;
              case SHARP_EDGES:
                cout << "Sharp edges slope-limiting method, with constant: " << LimiterCoeff <<". "<< endl;
                cout << "The reference element size is: " << RefElemLength <<". "<< endl;
                cout << "The reference sharp edge distance is: " << SharpEdgesCoeff*RefElemLength*LimiterCoeff <<". "<< endl;
                break;
              case SOLID_WALL_DISTANCE:
                cout << "Wall distance slope-limiting method, with constant: " << LimiterCoeff <<". "<< endl;
                cout << "The reference element size is: " << RefElemLength <<". "<< endl;
                cout << "The reference wall distance is: " << SharpEdgesCoeff*RefElemLength*LimiterCoeff <<". "<< endl;
                break;
              case BARTH_JESPERSEN:
                cout << "Barth-Jespersen slope-limiting method." << endl;
                break;
            }
            break;
        }
      }
    }

    if ((Kind_Solver == NAVIER_STOKES) || (Kind_Solver == RANS) ||
        (Kind_Solver == DISC_ADJ_NAVIER_STOKES) || (Kind_Solver == DISC_ADJ_RANS)) {
        cout << "Average of gradients with correction (viscous flow terms)." << endl;
    }

    if ((Kind_Solver == ADJ_NAVIER_STOKES) || (Kind_Solver == ADJ_RANS)) {
      cout << "Average of gradients with correction (viscous adjoint terms)." << endl;
    }

    if ((Kind_Solver == RANS) || (Kind_Solver == DISC_ADJ_RANS)) {
      cout << "Average of gradients with correction (viscous turbulence terms)." << endl;
    }

    if (Kind_Solver == POISSON_EQUATION) {
      cout << "Galerkin method for viscous terms computation of the poisson potential equation." << endl;
    }

    if ((Kind_Solver == ADJ_RANS) && (!Frozen_Visc)) {
      cout << "Average of gradients with correction (2nd order) for computation of adjoint viscous turbulence terms." << endl;
      if (Kind_TimeIntScheme_AdjTurb == EULER_IMPLICIT) cout << "Euler implicit method for the turbulent adjoint equation." << endl;
    }

    if(Kind_Solver != FEM_EULER && Kind_Solver != FEM_NAVIER_STOKES &&
       Kind_Solver != FEM_RANS  && Kind_Solver != FEM_LES) {
      switch (Kind_Gradient_Method) {
        case GREEN_GAUSS: cout << "Gradient computation using Green-Gauss theorem." << endl; break;
        case WEIGHTED_LEAST_SQUARES: cout << "Gradient Computation using weighted Least-Squares method." << endl; break;
      }
    }

    if (Kind_Regime == INCOMPRESSIBLE) {
      cout << "Artificial compressibility factor: " << ArtComp_Factor << "." << endl;
    }

    if(Kind_Solver == FEM_EULER || Kind_Solver == FEM_NAVIER_STOKES ||
       Kind_Solver == FEM_RANS  || Kind_Solver == FEM_LES) {
      if(Kind_FEM_Flow == DG) {
        cout << "Discontinuous Galerkin Finite element solver" << endl;

        switch( Riemann_Solver_FEM ) {
          case ROE:           cout << "Roe (with entropy fix) solver for inviscid fluxes over the faces" << endl; break;
          case LAX_FRIEDRICH: cout << "Lax-Friedrich solver for inviscid fluxes over the faces" << endl; break;
          case AUSM:          cout << "AUSM solver inviscid fluxes over the faces" << endl; break;
          case AUSMPWPLUS:    cout << "AUSMPW+ solver inviscid fluxes over the faces" << endl; break;
          case HLLC:          cout << "HLLC solver inviscid fluxes over the faces" << endl; break;
          case VAN_LEER:      cout << "Van Leer solver inviscid fluxes over the faces" << endl; break;
        }

        if(Kind_Solver != FEM_EULER) {
          if(fabs(Theta_Interior_Penalty_DGFEM) > 1.e-8) {
            if( Store_Cart_Grad_BasisFunctions_DGFEM )
              cout << "Cartesian gradients of the basis functions are stored for the symmetrizing terms" << endl;
            else
              cout << "Cartesian gradients of the basis functions are recomputed for the symmetrizing terms" << endl;
          }

          cout << "Theta symmetrizing terms interior penalty: " << Theta_Interior_Penalty_DGFEM << endl;
        }
      }

      cout << "Quadrature factor for straight elements:   " << Quadrature_Factor_Straight << endl;
      cout << "Quadrature factor for curved elements:     "   << Quadrature_Factor_Curved << endl;
    }

    cout << endl <<"---------------------- Time Numerical Integration -----------------------" << endl;

    if (Kind_Solver != FEM_ELASTICITY) {
		switch (Unsteady_Simulation) {
		  case NO:
			cout << "Local time stepping (steady state simulation)." << endl; break;
		  case TIME_STEPPING:
			cout << "Unsteady simulation using a time stepping strategy."<< endl;
			if (Unst_CFL != 0.0) {
                          cout << "Time step computed by the code. Unsteady CFL number: " << Unst_CFL <<"."<< endl;
                          if (Delta_UnstTime != 0.0) {
                            cout << "Synchronization time provided by the user (s): "<< Delta_UnstTime << "." << endl;
                          }
                        }
			else cout << "Unsteady time step provided by the user (s): "<< Delta_UnstTime << "." << endl;
			break;
		  case DT_STEPPING_1ST: case DT_STEPPING_2ND:
			if (Unsteady_Simulation == DT_STEPPING_1ST) cout << "Unsteady simulation, dual time stepping strategy (first order in time)."<< endl;
			if (Unsteady_Simulation == DT_STEPPING_2ND) cout << "Unsteady simulation, dual time stepping strategy (second order in time)."<< endl;
			if (Unst_CFL != 0.0) cout << "Time step computed by the code. Unsteady CFL number: " << Unst_CFL <<"."<< endl;
			else cout << "Unsteady time step provided by the user (s): "<< Delta_UnstTime << "." << endl;
			cout << "Total number of internal Dual Time iterations: "<< Unst_nIntIter <<"." << endl;
			break;
		}
    }
	else {
		switch (Dynamic_Analysis) {
		  case NO:
			cout << "Static structural analysis." << endl; break;
		  case YES:
			cout << "Dynamic structural analysis."<< endl;
			cout << "Time step provided by the user for the dynamic analysis(s): "<< Delta_DynTime << "." << endl;
			break;
		}
	}

    if ((Kind_Solver == EULER) || (Kind_Solver == NAVIER_STOKES) || (Kind_Solver == RANS) ||
        (Kind_Solver == DISC_ADJ_EULER) || (Kind_Solver == DISC_ADJ_NAVIER_STOKES) || (Kind_Solver == DISC_ADJ_RANS)) {
      switch (Kind_TimeIntScheme_Flow) {
        case RUNGE_KUTTA_EXPLICIT:
          cout << "Runge-Kutta explicit method for the flow equations." << endl;
          cout << "Number of steps: " << nRKStep << endl;
          cout << "Alpha coefficients: ";
          for (unsigned short iRKStep = 0; iRKStep < nRKStep; iRKStep++) {
            cout << "\t" << RK_Alpha_Step[iRKStep];
          }
          cout << endl;
          break;
        case EULER_EXPLICIT: cout << "Euler explicit method for the flow equations." << endl; break;
        case EULER_IMPLICIT:
          cout << "Euler implicit method for the flow equations." << endl;
          switch (Kind_Linear_Solver) {
            case BCGSTAB:
              cout << "BCGSTAB is used for solving the linear system." << endl;
              cout << "Convergence criteria of the linear solver: "<< Linear_Solver_Error <<"."<< endl;
              cout << "Max number of iterations: "<< Linear_Solver_Iter <<"."<< endl;
              break;
            case FGMRES || RESTARTED_FGMRES:
              cout << "FGMRES is used for solving the linear system." << endl;
              cout << "Convergence criteria of the linear solver: "<< Linear_Solver_Error <<"."<< endl;
              cout << "Max number of iterations: "<< Linear_Solver_Iter <<"."<< endl;
              break;
            case SMOOTHER_JACOBI:
              cout << "A Jacobi method is used for smoothing the linear system." << endl;
              break;
            case SMOOTHER_ILU:
              cout << "A ILU0 method is used for smoothing the linear system." << endl;
              break;
            case SMOOTHER_LUSGS:
              cout << "A LU-SGS method is used for smoothing the linear system." << endl;
              break;
            case SMOOTHER_LINELET:
              cout << "A Linelet method is used for smoothing the linear system." << endl;
              break;
          }
          break;
        case CLASSICAL_RK4_EXPLICIT:
          cout << "Classical RK4 explicit method for the flow equations." << endl;
          cout << "Number of steps: " << 4 << endl;
          cout << "Time coefficients: {0.5, 0.5, 1, 1}" << endl;
          cout << "Function coefficients: {1/6, 1/3, 1/3, 1/6}" << endl;
          break;
      }
    }

    if ((Kind_Solver == ADJ_EULER) || (Kind_Solver == ADJ_NAVIER_STOKES) || (Kind_Solver == ADJ_RANS)) {
      switch (Kind_TimeIntScheme_AdjFlow) {
        case RUNGE_KUTTA_EXPLICIT:
          cout << "Runge-Kutta explicit method for the adjoint equations." << endl;
          cout << "Number of steps: " << nRKStep << endl;
          cout << "Alpha coefficients: ";
          for (unsigned short iRKStep = 0; iRKStep < nRKStep; iRKStep++) {
            cout << "\t" << RK_Alpha_Step[iRKStep];
          }
          cout << endl;
          break;
        case EULER_EXPLICIT: cout << "Euler explicit method for the adjoint equations." << endl; break;
        case EULER_IMPLICIT: cout << "Euler implicit method for the adjoint equations." << endl; break;
      }
    }

    if(Kind_Solver == FEM_EULER || Kind_Solver == FEM_NAVIER_STOKES ||
       Kind_Solver == FEM_RANS  || Kind_Solver == FEM_LES) {
      switch (Kind_TimeIntScheme_FEM_Flow) {
        case RUNGE_KUTTA_EXPLICIT:
          cout << "Runge-Kutta explicit method for the flow equations." << endl;
          cout << "Number of steps: " << nRKStep << endl;
          cout << "Alpha coefficients: ";
          for (unsigned short iRKStep = 0; iRKStep < nRKStep; iRKStep++) {
            cout << "\t" << RK_Alpha_Step[iRKStep];
          }
          cout << endl;
          break;
        case CLASSICAL_RK4_EXPLICIT:
          cout << "Classical RK4 explicit method for the flow equations." << endl;
          cout << "Number of steps: " << 4 << endl;
          cout << "Time coefficients: {0.5, 0.5, 1, 1}" << endl;
          cout << "Function coefficients: {1/6, 1/3, 1/3, 1/6}" << endl;
          break;

        case ADER_DG:
          if(nLevels_TimeAccurateLTS == 1)
            cout << "ADER-DG for the flow equations with global time stepping." << endl;
          else
            cout << "ADER-DG for the flow equations with " << nLevels_TimeAccurateLTS
                 << " levels for time accurate local time stepping." << endl;

          switch( Kind_ADER_Predictor ) {
            case ADER_ALIASED_PREDICTOR:
              cout << "An aliased approach is used in the predictor step. " << endl;
              break;
            case ADER_NON_ALIASED_PREDICTOR:
              cout << "A non-aliased approach is used in the predictor step. " << endl;
              break;
          }
          cout << "Number of time DOFs ADER-DG predictor step: " << nTimeDOFsADER_DG << endl;
          cout << "Location of time DOFs ADER-DG on the interval [-1,1]: ";
          for (unsigned short iDOF=0; iDOF<nTimeDOFsADER_DG; iDOF++) {
            cout << "\t" << TimeDOFsADER_DG[iDOF];
          }
          cout << endl;
          cout << "Time quadrature factor for ADER-DG: " << Quadrature_Factor_Time_ADER_DG << endl;
          cout << "Number of time integration points ADER-DG: " << nTimeIntegrationADER_DG << endl;
          cout << "Location of time integration points ADER-DG on the interval [-1,1]: ";
          for (unsigned short iDOF=0; iDOF<nTimeIntegrationADER_DG; iDOF++) {
            cout << "\t" << TimeIntegrationADER_DG[iDOF];
          }
          cout << endl;
          cout << "Weights of time integration points ADER-DG on the interval [-1,1]: ";
          for (unsigned short iDOF=0; iDOF<nTimeIntegrationADER_DG; iDOF++) {
            cout << "\t" << WeightsIntegrationADER_DG[iDOF];
          }
          cout << endl;
          break;
      }
    }

    if (nMGLevels !=0) {

      if (nStartUpIter != 0) cout << "A total of " << nStartUpIter << " start up iterations on the fine grid."<< endl;
      if (MGCycle == V_CYCLE) cout << "V Multigrid Cycle, with " << nMGLevels << " multigrid levels."<< endl;
      if (MGCycle == W_CYCLE) cout << "W Multigrid Cycle, with " << nMGLevels << " multigrid levels."<< endl;
      if (MGCycle == FULLMG_CYCLE) cout << "Full Multigrid Cycle, with " << nMGLevels << " multigrid levels."<< endl;

      cout << "Damping factor for the residual restriction: " << Damp_Res_Restric <<"."<< endl;
      cout << "Damping factor for the correction prolongation: " << Damp_Correc_Prolong <<"."<< endl;
    }

    if ((Kind_Solver != FEM_ELASTICITY) && (Kind_Solver != HEAT_EQUATION) && (Kind_Solver != WAVE_EQUATION)) {

      if (!CFL_Adapt) cout << "No CFL adaptation." << endl;
      else cout << "CFL adaptation. Factor down: "<< CFL_AdaptParam[0] <<", factor up: "<< CFL_AdaptParam[1]
        <<",\n                lower limit: "<< CFL_AdaptParam[2] <<", upper limit: " << CFL_AdaptParam[3] <<"."<< endl;

      if (nMGLevels !=0) {
        cout << "Multigrid Level:                  ";
        for (unsigned short iLevel = 0; iLevel < nMGLevels+1; iLevel++) {
          cout.width(6); cout << iLevel;
        }
        cout << endl;
      }

			if (Unsteady_Simulation != TIME_STEPPING) {
				cout << "Courant-Friedrichs-Lewy number:   ";
				cout.precision(3);
				cout.width(6); cout << CFL[0];
				cout << endl;
			}


      if (nMGLevels !=0) {
        cout.precision(3);
        cout << "MG PreSmooth coefficients:        ";
        for (unsigned short iMG_PreSmooth = 0; iMG_PreSmooth < nMGLevels+1; iMG_PreSmooth++) {
          cout.width(6); cout << MG_PreSmooth[iMG_PreSmooth];
        }
        cout << endl;
      }

      if (nMGLevels !=0) {
        cout.precision(3);
        cout << "MG PostSmooth coefficients:       ";
        for (unsigned short iMG_PostSmooth = 0; iMG_PostSmooth < nMGLevels+1; iMG_PostSmooth++) {
          cout.width(6); cout << MG_PostSmooth[iMG_PostSmooth];
        }
        cout << endl;
      }

      if (nMGLevels !=0) {
        cout.precision(3);
        cout << "MG CorrecSmooth coefficients:     ";
        for (unsigned short iMG_CorrecSmooth = 0; iMG_CorrecSmooth < nMGLevels+1; iMG_CorrecSmooth++) {
          cout.width(6); cout << MG_CorrecSmooth[iMG_CorrecSmooth];
        }
        cout << endl;
      }

    }

    if ((Kind_Solver == RANS) || (Kind_Solver == DISC_ADJ_RANS))
      if (Kind_TimeIntScheme_Turb == EULER_IMPLICIT)
        cout << "Euler implicit time integration for the turbulence model." << endl;
  }

  if (val_software == SU2_CFD) {

    cout << endl <<"------------------------- Convergence Criteria --------------------------" << endl;

    cout << "Maximum number of iterations: " << nExtIter <<"."<< endl;

    if (ConvCriteria == CAUCHY) {
      if (!ContinuousAdjoint && !DiscreteAdjoint)
        switch (Cauchy_Func_Flow) {
          case LIFT_COEFFICIENT: cout << "Cauchy criteria for Lift using "
            << Cauchy_Elems << " elements and epsilon " <<Cauchy_Eps<< "."<< endl; break;
          case DRAG_COEFFICIENT: cout << "Cauchy criteria for Drag using "
            << Cauchy_Elems << " elements and epsilon " <<Cauchy_Eps<< "."<< endl; break;
        }

      if (ContinuousAdjoint || DiscreteAdjoint)
        switch (Cauchy_Func_AdjFlow) {
          case SENS_GEOMETRY: cout << "Cauchy criteria for geo. sensitivity using "
            << Cauchy_Elems << " elements and epsilon " <<Cauchy_Eps<< "."<< endl; break;
          case SENS_MACH: cout << "Cauchy criteria for Mach number sensitivity using "
            << Cauchy_Elems << " elements and epsilon " <<Cauchy_Eps<< "."<< endl; break;
        }

      cout << "Start convergence criteria at iteration " << StartConv_Iter<< "."<< endl;

    }


    if (ConvCriteria == RESIDUAL) {
      if (!ContinuousAdjoint && !DiscreteAdjoint) {
        cout << "Reduce the density residual " << OrderMagResidual << " orders of magnitude."<< endl;
        cout << "The minimum bound for the density residual is 10^(" << MinLogResidual<< ")."<< endl;
        cout << "Start convergence criteria at iteration " << StartConv_Iter<< "."<< endl;
      }

      if (ContinuousAdjoint || DiscreteAdjoint) {
        cout << "Reduce the adjoint density residual " << OrderMagResidual << " orders of magnitude."<< endl;
        cout << "The minimum value for the adjoint density residual is 10^(" << MinLogResidual<< ")."<< endl;
      }

    }

  }

  if (val_software == SU2_MSH) {
    cout << endl <<"----------------------- Grid adaptation strategy ------------------------" << endl;

    switch (Kind_Adaptation) {
      case NONE: break;
      case PERIODIC: cout << "Grid modification to run periodic bc problems." << endl; break;
      case FULL: cout << "Grid adaptation using a complete refinement." << endl; break;
      case WAKE: cout << "Grid adaptation of the wake." << endl; break;
      case FULL_FLOW: cout << "Flow grid adaptation using a complete refinement." << endl; break;
      case FULL_ADJOINT: cout << "Adjoint grid adaptation using a complete refinement." << endl; break;
      case GRAD_FLOW: cout << "Grid adaptation using gradient based strategy (density)." << endl; break;
      case GRAD_ADJOINT: cout << "Grid adaptation using gradient based strategy (adjoint density)." << endl; break;
      case GRAD_FLOW_ADJ: cout << "Grid adaptation using gradient based strategy (density and adjoint density)." << endl; break;
      case COMPUTABLE: cout << "Grid adaptation using computable correction."<< endl; break;
      case REMAINING: cout << "Grid adaptation using remaining error."<< endl; break;
      case SMOOTHING: cout << "Grid smoothing using an implicit method."<< endl; break;
      case SUPERSONIC_SHOCK: cout << "Grid adaptation for a supersonic shock at Mach: " << Mach <<"."<< endl; break;
    }

    switch (Kind_Adaptation) {
      case GRAD_FLOW: case GRAD_ADJOINT: case GRAD_FLOW_ADJ: case COMPUTABLE: case REMAINING:
        cout << "Power of the dual volume in the adaptation sensor: " << DualVol_Power << endl;
        cout << "Percentage of new elements in the adaptation process: " << New_Elem_Adapt << "."<< endl;
        break;
    }

    if (Analytical_Surface != NONE)
      cout << "Use analytical definition for including points in the surfaces." << endl;

  }

  cout << endl <<"-------------------------- Output Information ---------------------------" << endl;

  if (val_software == SU2_CFD) {

    if (Low_MemoryOutput) cout << "Writing output files with low memory RAM requirements."<< endl;
    cout << "Writing a flow solution every " << Wrt_Sol_Freq <<" iterations."<< endl;
    cout << "Writing the convergence history every " << Wrt_Con_Freq <<" iterations."<< endl;
    if ((Unsteady_Simulation == DT_STEPPING_1ST) || (Unsteady_Simulation == DT_STEPPING_2ND)) {
      cout << "Writing the dual time flow solution every " << Wrt_Sol_Freq_DualTime <<" iterations."<< endl;
      cout << "Writing the dual time convergence history every " << Wrt_Con_Freq_DualTime <<" iterations."<< endl;
    }

    switch (Output_FileFormat) {
      case PARAVIEW: cout << "The output file format is Paraview ASCII (.vtk)." << endl; break;
      case TECPLOT: cout << "The output file format is Tecplot ASCII (.dat)." << endl; break;
      case TECPLOT_BINARY: cout << "The output file format is Tecplot binary (.plt)." << endl; break;
      case FIELDVIEW: cout << "The output file format is FieldView ASCII (.uns)." << endl; break;
      case FIELDVIEW_BINARY: cout << "The output file format is FieldView binary (.uns)." << endl; break;
      case CGNS_SOL: cout << "The output file format is CGNS (.cgns)." << endl; break;
    }

    cout << "Convergence history file name: " << Conv_FileName << "." << endl;

    cout << "Forces breakdown file name: " << Breakdown_FileName << "." << endl;

    if ((Kind_Solver != FEM_ELASTICITY) && (Kind_Solver != HEAT_EQUATION) && (Kind_Solver != WAVE_EQUATION)) {
      if (!ContinuousAdjoint && !DiscreteAdjoint) {
        cout << "Surface flow coefficients file name: " << SurfFlowCoeff_FileName << "." << endl;
        cout << "Flow variables file name: " << Flow_FileName << "." << endl;
        cout << "Restart flow file name: " << Restart_FlowFileName << "." << endl;
      }

      if (ContinuousAdjoint || DiscreteAdjoint) {
        cout << "Adjoint solution file name: " << Solution_AdjFileName << "." << endl;
        cout << "Restart adjoint file name: " << Restart_AdjFileName << "." << endl;
        cout << "Adjoint variables file name: " << Adj_FileName << "." << endl;
        cout << "Surface adjoint coefficients file name: " << SurfAdjCoeff_FileName << "." << endl;
      }
    }
    else {
      cout << "Surface structure coefficients file name: " << SurfStructure_FileName << "." << endl;
      cout << "Structure variables file name: " << Structure_FileName << "." << endl;
      cout << "Restart structure file name: " << Restart_FEMFileName << "." << endl;
    }

  }

  if (val_software == SU2_SOL) {
    if (Low_MemoryOutput) cout << "Writing output files with low memory RAM requirements."<< endl;
    switch (Output_FileFormat) {
      case PARAVIEW: cout << "The output file format is Paraview ASCII (.vtk)." << endl; break;
      case TECPLOT: cout << "The output file format is Tecplot ASCII (.dat)." << endl; break;
      case TECPLOT_BINARY: cout << "The output file format is Tecplot binary (.plt)." << endl; break;
      case FIELDVIEW: cout << "The output file format is FieldView ASCII (.uns)." << endl; break;
      case FIELDVIEW_BINARY: cout << "The output file format is FieldView binary (.uns)." << endl; break;
      case CGNS_SOL: cout << "The output file format is CGNS (.cgns)." << endl; break;
    }
    cout << "Flow variables file name: " << Flow_FileName << "." << endl;
  }

  if (val_software == SU2_DEF) {
    cout << "Output mesh file name: " << Mesh_Out_FileName << ". " << endl;
    if (Visualize_Deformation) cout << "A file will be created to visualize the deformation." << endl;
    else cout << "No file for visualizing the deformation." << endl;
    switch (GetDeform_Stiffness_Type()) {
      case INVERSE_VOLUME:
        cout << "Cell stiffness scaled by inverse of the cell volume." << endl;
        break;
      case WALL_DISTANCE:
        cout << "Cell stiffness scaled by distance from the deforming surface." << endl;
        break;
      case CONSTANT_STIFFNESS:
        cout << "Imposing constant cell stiffness (steel)." << endl;
        break;
    }
  }

  if (val_software == SU2_MSH) {
    cout << "Output mesh file name: " << Mesh_Out_FileName << ". " << endl;
  }

  if (val_software == SU2_DOT) {
    if (DiscreteAdjoint) {
      cout << "Output Volume Sensitivity file name: " << VolSens_FileName << ". " << endl;
      cout << "Output Surface Sensitivity file name: " << SurfSens_FileName << ". " << endl;
    }
    cout << "Output gradient file name: " << ObjFunc_Grad_FileName << ". " << endl;
  }

  if (val_software == SU2_MSH) {
    cout << "Output mesh file name: " << Mesh_Out_FileName << ". " << endl;
    cout << "Restart flow file name: " << Restart_FlowFileName << "." << endl;
    if ((Kind_Adaptation == FULL_ADJOINT) || (Kind_Adaptation == GRAD_ADJOINT) || (Kind_Adaptation == GRAD_FLOW_ADJ) ||
        (Kind_Adaptation == COMPUTABLE) || (Kind_Adaptation == REMAINING)) {
      if (Kind_ObjFunc[0] == DRAG_COEFFICIENT) cout << "Restart adjoint file name: " << Restart_AdjFileName << "." << endl;
      if (Kind_ObjFunc[0] == EQUIVALENT_AREA) cout << "Restart adjoint file name: " << Restart_AdjFileName << "." << endl;
      if (Kind_ObjFunc[0] == NEARFIELD_PRESSURE) cout << "Restart adjoint file name: " << Restart_AdjFileName << "." << endl;
      if (Kind_ObjFunc[0] == LIFT_COEFFICIENT) cout << "Restart adjoint file name: " << Restart_AdjFileName << "." << endl;
    }
  }

  cout << endl <<"------------------- Config File Boundary Information --------------------" << endl;

  if (nMarker_Euler != 0) {
    cout << "Euler wall boundary marker(s): ";
    for (iMarker_Euler = 0; iMarker_Euler < nMarker_Euler; iMarker_Euler++) {
      cout << Marker_Euler[iMarker_Euler];
      if (iMarker_Euler < nMarker_Euler-1) cout << ", ";
      else cout <<"."<< endl;
    }
  }

  if (nMarker_FarField != 0) {
    cout << "Far-field boundary marker(s): ";
    for (iMarker_FarField = 0; iMarker_FarField < nMarker_FarField; iMarker_FarField++) {
      cout << Marker_FarField[iMarker_FarField];
      if (iMarker_FarField < nMarker_FarField-1) cout << ", ";
      else cout <<"."<< endl;
    }
  }

  if (nMarker_SymWall != 0) {
    cout << "Symmetry plane boundary marker(s): ";
    for (iMarker_SymWall = 0; iMarker_SymWall < nMarker_SymWall; iMarker_SymWall++) {
      cout << Marker_SymWall[iMarker_SymWall];
      if (iMarker_SymWall < nMarker_SymWall-1) cout << ", ";
      else cout <<"."<< endl;
    }
  }

  if (nMarker_Pressure != 0) {
    cout << "Pressure boundary marker(s): ";
    for (iMarker_Pressure = 0; iMarker_Pressure < nMarker_Pressure; iMarker_Pressure++) {
      cout << Marker_Pressure[iMarker_Pressure];
      if (iMarker_Pressure < nMarker_Pressure-1) cout << ", ";
      else cout <<"."<< endl;
    }
  }

  if (nMarker_PerBound != 0) {
    cout << "Periodic boundary marker(s): ";
    for (iMarker_PerBound = 0; iMarker_PerBound < nMarker_PerBound; iMarker_PerBound++) {
      cout << Marker_PerBound[iMarker_PerBound];
      if (iMarker_PerBound < nMarker_PerBound-1) cout << ", ";
      else cout <<"."<< endl;
    }
  }

  if (nMarker_NearFieldBound != 0) {
    cout << "Near-field boundary marker(s): ";
    for (iMarker_NearFieldBound = 0; iMarker_NearFieldBound < nMarker_NearFieldBound; iMarker_NearFieldBound++) {
      cout << Marker_NearFieldBound[iMarker_NearFieldBound];
      if (iMarker_NearFieldBound < nMarker_NearFieldBound-1) cout << ", ";
      else cout <<"."<< endl;
    }
  }

  if (nMarker_InterfaceBound != 0) {
    cout << "Interface boundary marker(s): ";
    for (iMarker_InterfaceBound = 0; iMarker_InterfaceBound < nMarker_InterfaceBound; iMarker_InterfaceBound++) {
      cout << Marker_InterfaceBound[iMarker_InterfaceBound];
      if (iMarker_InterfaceBound < nMarker_InterfaceBound-1) cout << ", ";
      else cout <<"."<< endl;
    }
  }

  if (nMarker_Fluid_InterfaceBound != 0) {
    cout << "Fluid interface boundary marker(s): ";
    for (iMarker_Fluid_InterfaceBound = 0; iMarker_Fluid_InterfaceBound < nMarker_Fluid_InterfaceBound; iMarker_Fluid_InterfaceBound++) {
      cout << Marker_Fluid_InterfaceBound[iMarker_Fluid_InterfaceBound];
      if (iMarker_Fluid_InterfaceBound < nMarker_Fluid_InterfaceBound-1) cout << ", ";
      else cout <<"."<< endl;
    }
  }

  if (nMarker_Dirichlet != 0) {
    cout << "Dirichlet boundary marker(s): ";
    for (iMarker_Dirichlet = 0; iMarker_Dirichlet < nMarker_Dirichlet; iMarker_Dirichlet++) {
      cout << Marker_Dirichlet[iMarker_Dirichlet];
      if (iMarker_Dirichlet < nMarker_Dirichlet-1) cout << ", ";
      else cout <<"."<< endl;
    }
  }

  if (nMarker_FlowLoad != 0) {
    cout << "Flow Load boundary marker(s): ";
    for (iMarker_FlowLoad = 0; iMarker_FlowLoad < nMarker_FlowLoad; iMarker_FlowLoad++) {
      cout << Marker_FlowLoad[iMarker_FlowLoad];
      if (iMarker_FlowLoad < nMarker_FlowLoad-1) cout << ", ";
      else cout <<"."<< endl;
    }
  }

  if (nMarker_Internal != 0) {
    cout << "Internal boundary marker(s): ";
    for (iMarker_Internal = 0; iMarker_Internal < nMarker_Internal; iMarker_Internal++) {
      cout << Marker_Internal[iMarker_Internal];
      if (iMarker_Internal < nMarker_Internal-1) cout << ", ";
      else cout <<"."<< endl;
    }
  }

  if (nMarker_Inlet != 0) {
    cout << "Inlet boundary marker(s): ";
    for (iMarker_Inlet = 0; iMarker_Inlet < nMarker_Inlet; iMarker_Inlet++) {
      cout << Marker_Inlet[iMarker_Inlet];
      if (iMarker_Inlet < nMarker_Inlet-1) cout << ", ";
      else cout <<"."<< endl;
    }
  }

  if (nMarker_Riemann != 0) {
      cout << "Riemann boundary marker(s): ";
      for (iMarker_Riemann = 0; iMarker_Riemann < nMarker_Riemann; iMarker_Riemann++) {
        cout << Marker_Riemann[iMarker_Riemann];
        if (iMarker_Riemann < nMarker_Riemann-1) cout << ", ";
        else cout <<"."<< endl;
    }
  }

  if (nMarker_NRBC != 0) {
      cout << "NRBC boundary marker(s): ";
      for (iMarker_NRBC = 0; iMarker_NRBC < nMarker_NRBC; iMarker_NRBC++) {
        cout << Marker_NRBC[iMarker_NRBC];
        if (iMarker_NRBC < nMarker_NRBC-1) cout << ", ";
        else cout <<"."<< endl;
    }
  }

  if (nMarker_MixBound != 0) {
      cout << "MixingPlane boundary marker(s): ";
      for (iMarker_MixBound = 0; iMarker_MixBound < nMarker_MixBound; iMarker_MixBound++) {
        cout << Marker_MixBound[iMarker_MixBound];
        if (iMarker_MixBound < nMarker_MixBound-1) cout << ", ";
        else cout <<"."<< endl;
    }
  }

  if (nMarker_EngineInflow != 0) {
    cout << "Engine inflow boundary marker(s): ";
    for (iMarker_EngineInflow = 0; iMarker_EngineInflow < nMarker_EngineInflow; iMarker_EngineInflow++) {
      cout << Marker_EngineInflow[iMarker_EngineInflow];
      if (iMarker_EngineInflow < nMarker_EngineInflow-1) cout << ", ";
      else cout <<"."<< endl;
    }
  }

  if (nMarker_EngineExhaust != 0) {
    cout << "Engine exhaust boundary marker(s): ";
    for (iMarker_EngineExhaust = 0; iMarker_EngineExhaust < nMarker_EngineExhaust; iMarker_EngineExhaust++) {
      cout << Marker_EngineExhaust[iMarker_EngineExhaust];
      if (iMarker_EngineExhaust < nMarker_EngineExhaust-1) cout << ", ";
      else cout <<"."<< endl;
    }
  }

  if (nMarker_Supersonic_Inlet != 0) {
    cout << "Supersonic inlet boundary marker(s): ";
    for (iMarker_Supersonic_Inlet = 0; iMarker_Supersonic_Inlet < nMarker_Supersonic_Inlet; iMarker_Supersonic_Inlet++) {
      cout << Marker_Supersonic_Inlet[iMarker_Supersonic_Inlet];
      if (iMarker_Supersonic_Inlet < nMarker_Supersonic_Inlet-1) cout << ", ";
      else cout <<"."<< endl;
    }
  }

  if (nMarker_Supersonic_Outlet != 0) {
    cout << "Supersonic outlet boundary marker(s): ";
    for (iMarker_Supersonic_Outlet = 0; iMarker_Supersonic_Outlet < nMarker_Supersonic_Outlet; iMarker_Supersonic_Outlet++) {
      cout << Marker_Supersonic_Outlet[iMarker_Supersonic_Outlet];
      if (iMarker_Supersonic_Outlet < nMarker_Supersonic_Outlet-1) cout << ", ";
      else cout <<"."<< endl;
    }
  }

  if (nMarker_Outlet != 0) {
    cout << "Outlet boundary marker(s): ";
    for (iMarker_Outlet = 0; iMarker_Outlet < nMarker_Outlet; iMarker_Outlet++) {
      cout << Marker_Outlet[iMarker_Outlet];
      if (iMarker_Outlet < nMarker_Outlet-1) cout << ", ";
      else cout <<"."<< endl;
    }
  }

  if (nMarker_Isothermal != 0) {
    cout << "Isothermal wall boundary marker(s): ";
    for (iMarker_Isothermal = 0; iMarker_Isothermal < nMarker_Isothermal; iMarker_Isothermal++) {
      cout << Marker_Isothermal[iMarker_Isothermal];
      if (iMarker_Isothermal < nMarker_Isothermal-1) cout << ", ";
      else cout <<"."<< endl;
    }
  }

  if (nMarker_HeatFlux != 0) {
    cout << "Constant heat flux wall boundary marker(s): ";
    for (iMarker_HeatFlux = 0; iMarker_HeatFlux < nMarker_HeatFlux; iMarker_HeatFlux++) {
      cout << Marker_HeatFlux[iMarker_HeatFlux];
      if (iMarker_HeatFlux < nMarker_HeatFlux-1) cout << ", ";
      else cout <<"."<< endl;
    }
  }

  if (nMarker_Clamped != 0) {
    cout << "Clamped boundary marker(s): ";
    for (iMarker_Clamped = 0; iMarker_Clamped < nMarker_Clamped; iMarker_Clamped++) {
      cout << Marker_Clamped[iMarker_Clamped];
      if (iMarker_Clamped < nMarker_Clamped-1) cout << ", ";
      else cout <<"."<<endl;
    }
  }

  if (nMarker_Displacement != 0) {
    cout << "Displacement boundary marker(s): ";
    for (iMarker_Displacement = 0; iMarker_Displacement < nMarker_Displacement; iMarker_Displacement++) {
      cout << Marker_Displacement[iMarker_Displacement];
      if (iMarker_Displacement < nMarker_Displacement-1) cout << ", ";
      else cout <<"."<< endl;
    }
  }

  if (nMarker_Load != 0) {
    cout << "Normal load boundary marker(s): ";
    for (iMarker_Load = 0; iMarker_Load < nMarker_Load; iMarker_Load++) {
      cout << Marker_Load[iMarker_Load];
      if (iMarker_Load < nMarker_Load-1) cout << ", ";
      else cout <<"."<< endl;
    }
  }

  if (nMarker_Load_Dir != 0) {
    cout << "Load boundary marker(s) in cartesian coordinates: ";
    for (iMarker_Load_Dir = 0; iMarker_Load_Dir < nMarker_Load_Dir; iMarker_Load_Dir++) {
      cout << Marker_Load_Dir[iMarker_Load_Dir];
      if (iMarker_Load_Dir < nMarker_Load_Dir-1) cout << ", ";
      else cout <<"."<<endl;
    }
  }

  if (nMarker_Load_Sine != 0) {
    cout << "Sine-Wave Load boundary marker(s): ";
    for (iMarker_Load_Sine = 0; iMarker_Load_Sine < nMarker_Load_Sine; iMarker_Load_Sine++) {
      cout << Marker_Load_Sine[iMarker_Load_Sine];
      if (iMarker_Load_Sine < nMarker_Load_Sine-1) cout << ", ";
      else cout <<"."<<endl;
    }
  }

  if (nMarker_Neumann != 0) {
    cout << "Neumann boundary marker(s): ";
    for (iMarker_Neumann = 0; iMarker_Neumann < nMarker_Neumann; iMarker_Neumann++) {
      cout << Marker_Neumann[iMarker_Neumann];
      if (iMarker_Neumann < nMarker_Neumann-1) cout << ", ";
      else cout <<"."<< endl;
    }
  }

  if (nMarker_Custom != 0) {
    cout << "Custom boundary marker(s): ";
    for (iMarker_Custom = 0; iMarker_Custom < nMarker_Custom; iMarker_Custom++) {
      cout << Marker_Custom[iMarker_Custom];
      if (iMarker_Custom < nMarker_Custom-1) cout << ", ";
      else cout <<"."<< endl;
    }
  }

  if (nMarker_ActDiskInlet != 0) {
		cout << "Actuator disk (inlet) boundary marker(s): ";
		for (iMarker_ActDiskInlet = 0; iMarker_ActDiskInlet < nMarker_ActDiskInlet; iMarker_ActDiskInlet++) {
			cout << Marker_ActDiskInlet[iMarker_ActDiskInlet];
			if (iMarker_ActDiskInlet < nMarker_ActDiskInlet-1) cout << ", ";
			else cout <<"."<< endl;
		}
	}

  if (nMarker_ActDiskOutlet != 0) {
		cout << "Actuator disk (outlet) boundary marker(s): ";
		for (iMarker_ActDiskOutlet = 0; iMarker_ActDiskOutlet < nMarker_ActDiskOutlet; iMarker_ActDiskOutlet++) {
			cout << Marker_ActDiskOutlet[iMarker_ActDiskOutlet];
			if (iMarker_ActDiskOutlet < nMarker_ActDiskOutlet-1) cout << ", ";
			else cout <<"."<< endl;
		}
	}

}

bool CConfig::TokenizeString(string & str, string & option_name,
                             vector<string> & option_value) {
  const string delimiters(" ()[]{}:,\t\n\v\f\r");
  // check for comments or empty string
  string::size_type pos, last_pos;
  pos = str.find_first_of("%");
  if ( (str.length() == 0) || (pos == 0) ) {
    // str is empty or a comment line, so no option here
    return false;
  }
  if (pos != string::npos) {
    // remove comment at end if necessary
    str.erase(pos);
  }

  // look for line composed on only delimiters (usually whitespace)
  pos = str.find_first_not_of(delimiters);
  if (pos == string::npos) {
    return false;
  }

  // find the equals sign and split string
  string name_part, value_part;
  pos = str.find("=");
  if (pos == string::npos) {
    cerr << "Error in TokenizeString(): "
    << "line in the configuration file with no \"=\" sign."
    << endl;
    cout << "Look for: " << str << endl;
    cout << "str.length() = " << str.length() << endl;
    throw(-1);
  }
  name_part = str.substr(0, pos);
  value_part = str.substr(pos+1, string::npos);
  //cout << "name_part  = |" << name_part  << "|" << endl;
  //cout << "value_part = |" << value_part << "|" << endl;

  // the first_part should consist of one string with no interior delimiters
  last_pos = name_part.find_first_not_of(delimiters, 0);
  pos = name_part.find_first_of(delimiters, last_pos);
  if ( (name_part.length() == 0) || (last_pos == string::npos) ) {
    cerr << "Error in CConfig::TokenizeString(): "
    << "line in the configuration file with no name before the \"=\" sign."
    << endl;
    throw(-1);
  }
  if (pos == string::npos) pos = name_part.length();
  option_name = name_part.substr(last_pos, pos - last_pos);
  last_pos = name_part.find_first_not_of(delimiters, pos);
  if (last_pos != string::npos) {
    cerr << "Error in TokenizeString(): "
    << "two or more options before an \"=\" sign in the configuration file."
    << endl;
    throw(-1);
  }
  StringToUpperCase(option_name);

  //cout << "option_name = |" << option_name << "|" << endl;
  //cout << "pos = " << pos << ": last_pos = " << last_pos << endl;

  // now fill the option value vector
  option_value.clear();
  last_pos = value_part.find_first_not_of(delimiters, 0);
  pos = value_part.find_first_of(delimiters, last_pos);
  while (string::npos != pos || string::npos != last_pos) {
    // add token to the vector<string>
    option_value.push_back(value_part.substr(last_pos, pos - last_pos));
    // skip delimiters
    last_pos = value_part.find_first_not_of(delimiters, pos);
    // find next "non-delimiter"
    pos = value_part.find_first_of(delimiters, last_pos);
  }
  if (option_value.size() == 0) {
    cerr << "Error in TokenizeString(): "
    << "option " << option_name << " in configuration file with no value assigned."
    << endl;
    throw(-1);
  }

#if 0
  cout << "option value(s) = ";
  for (unsigned int i = 0; i < option_value.size(); i++)
    cout << option_value[i] << " ";
  cout << endl;
#endif

  // look for ';' DV delimiters attached to values
  vector<string>::iterator it;
  it = option_value.begin();
  while (it != option_value.end()) {
    if (it->compare(";") == 0) {
      it++;
      continue;
    }

    pos = it->find(';');
    if (pos != string::npos) {
      string before_semi = it->substr(0, pos);
      string after_semi= it->substr(pos+1, string::npos);
      if (before_semi.empty()) {
        *it = ";";
        it++;
        option_value.insert(it, after_semi);
      } else {
        *it = before_semi;
        it++;
        vector<string> to_insert;
        to_insert.push_back(";");
        if (!after_semi.empty())
          to_insert.push_back(after_semi);
        option_value.insert(it, to_insert.begin(), to_insert.end());
      }
      it = option_value.begin(); // go back to beginning; not efficient
      continue;
    } else {
      it++;
    }
  }
#if 0
  cout << "option value(s) = ";
  for (unsigned int i = 0; i < option_value.size(); i++)
    cout << option_value[i] << " ";
  cout << endl;
#endif
  // remove any consecutive ";"
  it = option_value.begin();
  bool semi_at_prev = false;
  while (it != option_value.end()) {
    if (semi_at_prev) {
      if (it->compare(";") == 0) {
        option_value.erase(it);
        it = option_value.begin();
        semi_at_prev = false;
        continue;
      }
    }
    if (it->compare(";") == 0) {
      semi_at_prev = true;
    } else {
      semi_at_prev = false;
    }
    it++;
  }

#if 0
  cout << "option value(s) = ";
  for (unsigned int i = 0; i < option_value.size(); i++)
    cout << option_value[i] << " ";
  cout << endl;
#endif
  return true;
}

unsigned short CConfig::GetMarker_CfgFile_TagBound(string val_marker) {

  unsigned short iMarker_CfgFile;

  for (iMarker_CfgFile = 0; iMarker_CfgFile < nMarker_CfgFile; iMarker_CfgFile++)
    if (Marker_CfgFile_TagBound[iMarker_CfgFile] == val_marker)
      return iMarker_CfgFile;

  cout <<"The configuration file doesn't have any definition for marker "<< val_marker <<"!!" << endl;
  exit(EXIT_FAILURE);

}

string CConfig::GetMarker_CfgFile_TagBound(unsigned short val_marker) {
  return Marker_CfgFile_TagBound[val_marker];
}

unsigned short CConfig::GetMarker_CfgFile_KindBC(string val_marker) {
  unsigned short iMarker_CfgFile;
  for (iMarker_CfgFile = 0; iMarker_CfgFile < nMarker_CfgFile; iMarker_CfgFile++)
    if (Marker_CfgFile_TagBound[iMarker_CfgFile] == val_marker) break;
  return Marker_CfgFile_KindBC[iMarker_CfgFile];
}

unsigned short CConfig::GetMarker_CfgFile_Monitoring(string val_marker) {
  unsigned short iMarker_CfgFile;
  for (iMarker_CfgFile = 0; iMarker_CfgFile < nMarker_CfgFile; iMarker_CfgFile++)
    if (Marker_CfgFile_TagBound[iMarker_CfgFile] == val_marker) break;
  return Marker_CfgFile_Monitoring[iMarker_CfgFile];
}

unsigned short CConfig::GetMarker_CfgFile_GeoEval(string val_marker) {
  unsigned short iMarker_CfgFile;
  for (iMarker_CfgFile = 0; iMarker_CfgFile < nMarker_CfgFile; iMarker_CfgFile++)
    if (Marker_CfgFile_TagBound[iMarker_CfgFile] == val_marker) break;
  return Marker_CfgFile_GeoEval[iMarker_CfgFile];
}

unsigned short CConfig::GetMarker_CfgFile_Designing(string val_marker) {
  unsigned short iMarker_CfgFile;
  for (iMarker_CfgFile = 0; iMarker_CfgFile < nMarker_CfgFile; iMarker_CfgFile++)
    if (Marker_CfgFile_TagBound[iMarker_CfgFile] == val_marker) break;
  return Marker_CfgFile_Designing[iMarker_CfgFile];
}

unsigned short CConfig::GetMarker_CfgFile_Plotting(string val_marker) {
  unsigned short iMarker_CfgFile;
  for (iMarker_CfgFile = 0; iMarker_CfgFile < nMarker_CfgFile; iMarker_CfgFile++)
    if (Marker_CfgFile_TagBound[iMarker_CfgFile] == val_marker) break;
  return Marker_CfgFile_Plotting[iMarker_CfgFile];
}

unsigned short CConfig::GetMarker_CfgFile_Analyze(string val_marker) {
  unsigned short iMarker_CfgFile;
  for (iMarker_CfgFile = 0; iMarker_CfgFile < nMarker_CfgFile; iMarker_CfgFile++)
    if (Marker_CfgFile_TagBound[iMarker_CfgFile] == val_marker) break;
  return Marker_CfgFile_Analyze[iMarker_CfgFile];
}


unsigned short CConfig::GetMarker_CfgFile_ZoneInterface(string val_marker) {
  unsigned short iMarker_CfgFile;
  for (iMarker_CfgFile = 0; iMarker_CfgFile < nMarker_CfgFile; iMarker_CfgFile++)
    if (Marker_CfgFile_TagBound[iMarker_CfgFile] == val_marker) break;
  return Marker_CfgFile_ZoneInterface[iMarker_CfgFile];
}

unsigned short CConfig::GetMarker_CfgFile_Out_1D(string val_marker) {
  unsigned short iMarker_CfgFile;
  for (iMarker_CfgFile = 0; iMarker_CfgFile < nMarker_CfgFile; iMarker_CfgFile++)
    if (Marker_CfgFile_TagBound[iMarker_CfgFile] == val_marker) break;
  return Marker_CfgFile_Out_1D[iMarker_CfgFile];
}

unsigned short CConfig::GetMarker_CfgFile_DV(string val_marker) {
  unsigned short iMarker_CfgFile;
  for (iMarker_CfgFile = 0; iMarker_CfgFile < nMarker_CfgFile; iMarker_CfgFile++)
    if (Marker_CfgFile_TagBound[iMarker_CfgFile] == val_marker) break;
  return Marker_CfgFile_DV[iMarker_CfgFile];
}

unsigned short CConfig::GetMarker_CfgFile_Moving(string val_marker) {
  unsigned short iMarker_CfgFile;
  for (iMarker_CfgFile = 0; iMarker_CfgFile < nMarker_CfgFile; iMarker_CfgFile++)
    if (Marker_CfgFile_TagBound[iMarker_CfgFile] == val_marker) break;
  return Marker_CfgFile_Moving[iMarker_CfgFile];
}

unsigned short CConfig::GetMarker_CfgFile_PerBound(string val_marker) {
  unsigned short iMarker_CfgFile;
  for (iMarker_CfgFile = 0; iMarker_CfgFile < nMarker_CfgFile; iMarker_CfgFile++)
    if (Marker_CfgFile_TagBound[iMarker_CfgFile] == val_marker) break;
  return Marker_CfgFile_PerBound[iMarker_CfgFile];
}

int CConfig::GetMarker_ZoneInterface(string val_marker) {
	  unsigned short iMarker_CfgFile;
	  for (iMarker_CfgFile = 0; iMarker_CfgFile < nMarker_CfgFile; iMarker_CfgFile++)

		  if (Marker_CfgFile_TagBound[iMarker_CfgFile] == val_marker)
				return  Marker_CfgFile_ZoneInterface[iMarker_CfgFile];
    return 0;
}


CConfig::~CConfig(void) {

  unsigned long iDV, iMarker, iPeriodic, iFFD;

  /*--- Delete all of the option objects in the global option map ---*/

  for(map<string, COptionBase*>::iterator itr = option_map.begin(); itr != option_map.end(); itr++) {
    delete itr->second;
  }

  if (TimeDOFsADER_DG           != NULL) delete [] TimeDOFsADER_DG;
  if (TimeIntegrationADER_DG    != NULL) delete [] TimeIntegrationADER_DG;
  if (WeightsIntegrationADER_DG != NULL) delete [] WeightsIntegrationADER_DG;
  if (RK_Alpha_Step             != NULL) delete [] RK_Alpha_Step;
  if (MG_PreSmooth              != NULL) delete [] MG_PreSmooth;
  if (MG_PostSmooth             != NULL) delete [] MG_PostSmooth;

  /*--- Free memory for Aeroelastic problems. ---*/

  if (Grid_Movement && Aeroelastic_Simulation) {
    if (Aeroelastic_pitch  != NULL) delete[] Aeroelastic_pitch;
    if (Aeroelastic_plunge != NULL) delete[] Aeroelastic_plunge;
  }

  /*--- Free memory for unspecified grid motion parameters ---*/

 if (Kind_GridMovement != NULL) delete [] Kind_GridMovement;

 /*--- Free memory for airfoil sections ---*/

 if (LocationStations   != NULL) delete [] LocationStations;

  /*--- motion origin: ---*/

  if (Motion_Origin_X   != NULL) delete [] Motion_Origin_X;
  if (Motion_Origin_Y   != NULL) delete [] Motion_Origin_Y;
  if (Motion_Origin_Z   != NULL) delete [] Motion_Origin_Z;
  if (MoveMotion_Origin != NULL) delete [] MoveMotion_Origin;

  /*--- translation: ---*/

  if (Translation_Rate_X != NULL) delete [] Translation_Rate_X;
  if (Translation_Rate_Y != NULL) delete [] Translation_Rate_Y;
  if (Translation_Rate_Z != NULL) delete [] Translation_Rate_Z;

  /*--- rotation: ---*/

  if (Rotation_Rate_X != NULL) delete [] Rotation_Rate_X;
  if (Rotation_Rate_Y != NULL) delete [] Rotation_Rate_Y;
  if (Rotation_Rate_Z != NULL) delete [] Rotation_Rate_Z;

  /*--- pitching: ---*/

  if (Pitching_Omega_X != NULL) delete [] Pitching_Omega_X;
  if (Pitching_Omega_Y != NULL) delete [] Pitching_Omega_Y;
  if (Pitching_Omega_Z != NULL) delete [] Pitching_Omega_Z;

  /*--- pitching amplitude: ---*/

  if (Pitching_Ampl_X != NULL) delete [] Pitching_Ampl_X;
  if (Pitching_Ampl_Y != NULL) delete [] Pitching_Ampl_Y;
  if (Pitching_Ampl_Z != NULL) delete [] Pitching_Ampl_Z;

  /*--- pitching phase: ---*/

  if (Pitching_Phase_X != NULL) delete [] Pitching_Phase_X;
  if (Pitching_Phase_Y != NULL) delete [] Pitching_Phase_Y;
  if (Pitching_Phase_Z != NULL) delete [] Pitching_Phase_Z;

  /*--- plunging: ---*/

  if (Plunging_Omega_X != NULL) delete [] Plunging_Omega_X;
  if (Plunging_Omega_Y != NULL) delete [] Plunging_Omega_Y;
  if (Plunging_Omega_Z != NULL) delete [] Plunging_Omega_Z;

  /*--- plunging amplitude: ---*/

  if (Plunging_Ampl_X != NULL) delete [] Plunging_Ampl_X;
  if (Plunging_Ampl_Y != NULL) delete [] Plunging_Ampl_Y;
  if (Plunging_Ampl_Z != NULL) delete [] Plunging_Ampl_Z;

  /*--- reference origin for moments ---*/

  if (RefOriginMoment   != NULL) delete [] RefOriginMoment;
  if (RefOriginMoment_X != NULL) delete [] RefOriginMoment_X;
  if (RefOriginMoment_Y != NULL) delete [] RefOriginMoment_Y;
  if (RefOriginMoment_Z != NULL) delete [] RefOriginMoment_Z;

  /*--- Free memory for Harmonic Blance Frequency  pointer ---*/

  if (Omega_HB != NULL) delete [] Omega_HB;

  /*--- Marker pointers ---*/

  if (Marker_CfgFile_Out_1D != NULL) delete[] Marker_CfgFile_Out_1D;
  if (Marker_All_Out_1D     != NULL) delete[] Marker_All_Out_1D;

  if (Marker_CfgFile_GeoEval != NULL) delete[] Marker_CfgFile_GeoEval;
  if (Marker_All_GeoEval     != NULL) delete[] Marker_All_GeoEval;

  if (Marker_CfgFile_TagBound != NULL) delete[] Marker_CfgFile_TagBound;
  if (Marker_All_TagBound     != NULL) delete[] Marker_All_TagBound;

  if (Marker_CfgFile_KindBC != NULL) delete[] Marker_CfgFile_KindBC;
  if (Marker_All_KindBC     != NULL) delete[] Marker_All_KindBC;

  if (Marker_CfgFile_Monitoring != NULL) delete[] Marker_CfgFile_Monitoring;
  if (Marker_All_Monitoring     != NULL) delete[] Marker_All_Monitoring;

  if (Marker_CfgFile_Designing != NULL) delete[] Marker_CfgFile_Designing;
  if (Marker_All_Designing     != NULL) delete[] Marker_All_Designing;

  if (Marker_CfgFile_Plotting != NULL) delete[] Marker_CfgFile_Plotting;
  if (Marker_All_Plotting     != NULL) delete[] Marker_All_Plotting;

  if (Marker_CfgFile_Analyze != NULL) delete[] Marker_CfgFile_Analyze;
  if (Marker_All_Analyze  != NULL) delete[] Marker_All_Analyze;

  if (Marker_CfgFile_ZoneInterface != NULL) delete[] Marker_CfgFile_ZoneInterface;
  if (Marker_All_ZoneInterface     != NULL) delete[] Marker_All_ZoneInterface;

  if (Marker_CfgFile_DV != NULL) delete[] Marker_CfgFile_DV;
  if (Marker_All_DV     != NULL) delete[] Marker_All_DV;

  if (Marker_CfgFile_Moving != NULL) delete[] Marker_CfgFile_Moving;
  if (Marker_All_Moving     != NULL) delete[] Marker_All_Moving;

  if (Marker_CfgFile_PerBound != NULL) delete[] Marker_CfgFile_PerBound;
  if (Marker_All_PerBound     != NULL) delete[] Marker_All_PerBound;

  if (Marker_DV!= NULL)               delete[] Marker_DV;
  if (Marker_Moving != NULL)           delete[] Marker_Moving;
  if (Marker_Monitoring != NULL)      delete[] Marker_Monitoring;
  if (Marker_Designing != NULL)       delete[] Marker_Designing;
  if (Marker_GeoEval != NULL)         delete[] Marker_GeoEval;
  if (Marker_Plotting != NULL)        delete[] Marker_Plotting;
  if (Marker_Analyze != NULL)        delete[] Marker_Analyze;
  if (Marker_ZoneInterface != NULL)        delete[] Marker_ZoneInterface;
  if (Marker_All_SendRecv != NULL)    delete[] Marker_All_SendRecv;

  if (Kind_ObjFunc != NULL)      delete[] Kind_ObjFunc;
  if (Weight_ObjFunc != NULL)      delete[] Weight_ObjFunc;

  if (DV_Value != NULL) {
    for (iDV = 0; iDV < nDV; iDV++) delete[] DV_Value[iDV];
    delete [] DV_Value;
  }

  if (ParamDV != NULL) {
    for (iDV = 0; iDV < nDV; iDV++) delete[] ParamDV[iDV];
    delete [] ParamDV;
  }

  if (CoordFFDBox != NULL) {
    for (iFFD = 0; iFFD < nFFDBox; iFFD++) delete[] CoordFFDBox[iFFD];
    delete [] CoordFFDBox;
  }

  if (DegreeFFDBox != NULL) {
    for (iFFD = 0; iFFD < nFFDBox; iFFD++) delete[] DegreeFFDBox[iFFD];
    delete [] DegreeFFDBox;
  }

  if (Design_Variable != NULL)    delete[] Design_Variable;
  if (Dirichlet_Value != NULL)    delete[] Dirichlet_Value;

  if (Exhaust_Temperature_Target != NULL)    delete[]  Exhaust_Temperature_Target;
  if (Exhaust_Pressure_Target != NULL)    delete[]  Exhaust_Pressure_Target;
  if (Exhaust_Pressure != NULL)    delete[] Exhaust_Pressure;
  if (Exhaust_Temperature != NULL)    delete[] Exhaust_Temperature;
  if (Exhaust_MassFlow != NULL)    delete[] Exhaust_MassFlow;
  if (Exhaust_TotalPressure != NULL)    delete[] Exhaust_TotalPressure;
  if (Exhaust_TotalTemperature != NULL)    delete[] Exhaust_TotalTemperature;
  if (Exhaust_GrossThrust != NULL)    delete[] Exhaust_GrossThrust;
  if (Exhaust_Force != NULL)    delete[] Exhaust_Force;
  if (Exhaust_Power != NULL)    delete[] Exhaust_Power;

  if (Inflow_Mach != NULL)    delete[]  Inflow_Mach;
  if (Inflow_Pressure != NULL)    delete[] Inflow_Pressure;
  if (Inflow_MassFlow != NULL)    delete[] Inflow_MassFlow;
  if (Inflow_ReverseMassFlow != NULL)    delete[] Inflow_ReverseMassFlow;
  if (Inflow_TotalPressure != NULL)    delete[] Inflow_TotalPressure;
  if (Inflow_Temperature != NULL)    delete[] Inflow_Temperature;
  if (Inflow_TotalTemperature != NULL)    delete[] Inflow_TotalTemperature;
  if (Inflow_RamDrag != NULL)    delete[] Inflow_RamDrag;
  if (Inflow_Force != NULL)    delete[]  Inflow_Force;
  if (Inflow_Power != NULL)    delete[] Inflow_Power;

  if (Engine_Power != NULL)    delete[]  Engine_Power;
  if (Engine_Mach != NULL)    delete[]  Engine_Mach;
  if (Engine_Force != NULL)    delete[]  Engine_Force;
  if (Engine_NetThrust != NULL)    delete[]  Engine_NetThrust;
  if (Engine_GrossThrust != NULL)    delete[]  Engine_GrossThrust;
  if (Engine_Area != NULL)    delete[]  Engine_Area;
  if (EngineInflow_Target != NULL)    delete[] EngineInflow_Target;

  if (ActDiskInlet_MassFlow != NULL)    delete[]  ActDiskInlet_MassFlow;
  if (ActDiskInlet_Temperature != NULL)    delete[]  ActDiskInlet_Temperature;
  if (ActDiskInlet_TotalTemperature != NULL)    delete[]  ActDiskInlet_TotalTemperature;
  if (ActDiskInlet_Pressure != NULL)    delete[]  ActDiskInlet_Pressure;
  if (ActDiskInlet_TotalPressure != NULL)    delete[]  ActDiskInlet_TotalPressure;
  if (ActDiskInlet_RamDrag != NULL)    delete[]  ActDiskInlet_RamDrag;
  if (ActDiskInlet_Force != NULL)    delete[]  ActDiskInlet_Force;
  if (ActDiskInlet_Power != NULL)    delete[]  ActDiskInlet_Power;

  if (ActDiskOutlet_MassFlow != NULL)    delete[]  ActDiskOutlet_MassFlow;
  if (ActDiskOutlet_Temperature != NULL)    delete[]  ActDiskOutlet_Temperature;
  if (ActDiskOutlet_TotalTemperature != NULL)    delete[]  ActDiskOutlet_TotalTemperature;
  if (ActDiskOutlet_Pressure != NULL)    delete[]  ActDiskOutlet_Pressure;
  if (ActDiskOutlet_TotalPressure != NULL)    delete[]  ActDiskOutlet_TotalPressure;
  if (ActDiskOutlet_GrossThrust != NULL)    delete[]  ActDiskOutlet_GrossThrust;
  if (ActDiskOutlet_Force != NULL)    delete[]  ActDiskOutlet_Force;
  if (ActDiskOutlet_Power != NULL)    delete[]  ActDiskOutlet_Power;

  if (ActDisk_DeltaPress != NULL)    delete[]  ActDisk_DeltaPress;
  if (ActDisk_DeltaTemp != NULL)    delete[]  ActDisk_DeltaTemp;
  if (ActDisk_TotalPressRatio != NULL)    delete[]  ActDisk_TotalPressRatio;
  if (ActDisk_TotalTempRatio != NULL)    delete[]  ActDisk_TotalTempRatio;
  if (ActDisk_StaticPressRatio != NULL)    delete[]  ActDisk_StaticPressRatio;
  if (ActDisk_StaticTempRatio != NULL)    delete[]  ActDisk_StaticTempRatio;
  if (ActDisk_Power != NULL)    delete[]  ActDisk_Power;
  if (ActDisk_MassFlow != NULL)    delete[]  ActDisk_MassFlow;
  if (ActDisk_Mach != NULL)    delete[]  ActDisk_Mach;
  if (ActDisk_Force != NULL)    delete[]  ActDisk_Force;
  if (ActDisk_NetThrust != NULL)    delete[]  ActDisk_NetThrust;
  if (ActDisk_BCThrust != NULL)    delete[]  ActDisk_BCThrust;
  if (ActDisk_BCThrust_Old != NULL)    delete[]  ActDisk_BCThrust_Old;
  if (ActDisk_GrossThrust != NULL)    delete[]  ActDisk_GrossThrust;
  if (ActDisk_Area != NULL)    delete[]  ActDisk_Area;
  if (ActDisk_ReverseMassFlow != NULL)    delete[]  ActDisk_ReverseMassFlow;

  if (Surface_MassFlow != NULL)    delete[]  Surface_MassFlow;
  if (Surface_DC60 != NULL)    delete[]  Surface_DC60;
  if (Surface_IDC != NULL)    delete[]  Surface_IDC;
  if (Surface_IDC_Mach != NULL)    delete[]  Surface_IDC_Mach;
  if (Surface_IDR != NULL)    delete[]  Surface_IDR;

  if (Inlet_Ttotal != NULL) delete[]  Inlet_Ttotal;
  if (Inlet_Ptotal != NULL) delete[]  Inlet_Ptotal;
  if (Inlet_FlowDir != NULL) {
    for (iMarker = 0; iMarker < nMarker_Inlet; iMarker++)
      delete [] Inlet_FlowDir[iMarker];
    delete [] Inlet_FlowDir;
  }

  if (Inlet_Velocity != NULL) {
    for (iMarker = 0; iMarker < nMarker_Supersonic_Inlet; iMarker++)
      delete [] Inlet_Velocity[iMarker];
    delete [] Inlet_Velocity;
  }

  if (Riemann_FlowDir != NULL) {
    for (iMarker = 0; iMarker < nMarker_Riemann; iMarker++)
      delete [] Riemann_FlowDir[iMarker];
    delete [] Riemann_FlowDir;
  }

  if (NRBC_FlowDir != NULL) {
    for (iMarker = 0; iMarker < nMarker_NRBC; iMarker++)
      delete [] NRBC_FlowDir[iMarker];
    delete [] NRBC_FlowDir;
  }

  if (Load_Sine_Dir != NULL) {
    for (iMarker = 0; iMarker < nMarker_Load_Sine; iMarker++)
      delete [] Load_Sine_Dir[iMarker];
    delete [] Load_Sine_Dir;
  }

  if (Load_Dir != NULL) {
    for (iMarker = 0; iMarker < nMarker_Load_Dir; iMarker++)
      delete [] Load_Dir[iMarker];
    delete [] Load_Dir;
  }

  if (Inlet_Temperature != NULL)    delete[] Inlet_Temperature;
  if (Inlet_Pressure != NULL)    delete[] Inlet_Pressure;
  if (Outlet_Pressure != NULL)    delete[] Outlet_Pressure;
  if (Isothermal_Temperature != NULL)    delete[] Isothermal_Temperature;
  if (Heat_Flux != NULL)    delete[] Heat_Flux;
  if (Displ_Value != NULL)    delete[] Displ_Value;
  if (Load_Value != NULL)    delete[] Load_Value;
  if (Load_Dir_Multiplier != NULL)    delete[] Load_Dir_Multiplier;
  if (Load_Dir_Value != NULL)    delete[] Load_Dir_Value;
  if (Load_Sine_Amplitude != NULL)    delete[] Load_Sine_Amplitude;
  if (Load_Sine_Frequency != NULL)    delete[] Load_Sine_Frequency;
  if (FlowLoad_Value != NULL)    delete[] FlowLoad_Value;

  /*--- related to periodic boundary conditions ---*/

  for (iMarker = 0; iMarker < nMarker_PerBound; iMarker++) {
    if (Periodic_RotCenter   != NULL) delete [] Periodic_RotCenter[iMarker];
    if (Periodic_RotAngles   != NULL) delete [] Periodic_RotAngles[iMarker];
    if (Periodic_Translation != NULL) delete [] Periodic_Translation[iMarker];
  }
  if (Periodic_RotCenter   != NULL) delete[] Periodic_RotCenter;
  if (Periodic_RotAngles   != NULL) delete[] Periodic_RotAngles;
  if (Periodic_Translation != NULL) delete[] Periodic_Translation;

  for (iPeriodic = 0; iPeriodic < nPeriodic_Index; iPeriodic++) {
    if (Periodic_Center    != NULL) delete [] Periodic_Center[iPeriodic];
    if (Periodic_Rotation  != NULL) delete [] Periodic_Rotation[iPeriodic];
    if (Periodic_Translate != NULL) delete [] Periodic_Translate[iPeriodic];
  }
  if (Periodic_Center      != NULL) delete[] Periodic_Center;
  if (Periodic_Rotation    != NULL) delete[] Periodic_Rotation;
  if (Periodic_Translate   != NULL) delete[] Periodic_Translate;

  if (MG_CorrecSmooth != NULL) delete[] MG_CorrecSmooth;
  if (PlaneTag != NULL)        delete[] PlaneTag;
  if (CFL != NULL)             delete[] CFL;

  /*--- String markers ---*/

  if (Marker_Euler != NULL )              delete[] Marker_Euler;
  if (Marker_FarField != NULL )           delete[] Marker_FarField;
  if (Marker_Custom != NULL )             delete[] Marker_Custom;
  if (Marker_SymWall != NULL )            delete[] Marker_SymWall;
  if (Marker_Pressure != NULL )           delete[] Marker_Pressure;
  if (Marker_PerBound != NULL )           delete[] Marker_PerBound;
  if (Marker_PerDonor != NULL )           delete[] Marker_PerDonor;
  if (Marker_NearFieldBound != NULL )     delete[] Marker_NearFieldBound;
  if (Marker_InterfaceBound != NULL )     delete[] Marker_InterfaceBound;
  if (Marker_Fluid_InterfaceBound != NULL )     delete[] Marker_Fluid_InterfaceBound;
  if (Marker_Dirichlet != NULL )          delete[] Marker_Dirichlet;
  if (Marker_Inlet != NULL )              delete[] Marker_Inlet;
  if (Marker_Supersonic_Inlet != NULL )   delete[] Marker_Supersonic_Inlet;
  if (Marker_Supersonic_Outlet != NULL )   delete[] Marker_Supersonic_Outlet;
  if (Marker_Outlet != NULL )             delete[] Marker_Outlet;
  if (Marker_Out_1D != NULL )             delete[] Marker_Out_1D;
  if (Marker_Isothermal != NULL )         delete[] Marker_Isothermal;
  if (Marker_EngineInflow != NULL )      delete[] Marker_EngineInflow;
  if (Marker_EngineExhaust != NULL )     delete[] Marker_EngineExhaust;
  if (Marker_Displacement != NULL )       delete[] Marker_Displacement;
  if (Marker_Load != NULL )               delete[] Marker_Load;
  if (Marker_Load_Dir != NULL )               delete[] Marker_Load_Dir;
  if (Marker_Load_Sine != NULL )               delete[] Marker_Load_Sine;
  if (Marker_FlowLoad != NULL )           delete[] Marker_FlowLoad;
  if (Marker_Neumann != NULL )            delete[] Marker_Neumann;
  if (Marker_Internal != NULL )            delete[] Marker_Internal;
  if (Marker_HeatFlux != NULL )               delete[] Marker_HeatFlux;

  if (Int_Coeffs != NULL) delete [] Int_Coeffs;

  /*--- Delete some arrays needed just for initializing options. ---*/

  if (default_vel_inf       != NULL) delete [] default_vel_inf;
  if (default_ffd_axis      != NULL) delete [] default_ffd_axis;
  if (default_eng_cyl       != NULL) delete [] default_eng_cyl;
  if (default_eng_val       != NULL) delete [] default_eng_val;
  if (default_cfl_adapt     != NULL) delete [] default_cfl_adapt;
  if (default_ad_coeff_flow != NULL) delete [] default_ad_coeff_flow;
  if (default_ad_coeff_adj  != NULL) delete [] default_ad_coeff_adj;
  if (default_obj_coeff     != NULL) delete [] default_obj_coeff;
  if (default_geo_loc       != NULL) delete [] default_geo_loc;
  if (default_distortion    != NULL) delete [] default_distortion;
  if (default_ea_lim        != NULL) delete [] default_ea_lim;
  if (default_grid_fix      != NULL) delete [] default_grid_fix;
  if (default_inc_crit      != NULL) delete [] default_inc_crit;
  if (default_htp_axis      != NULL) delete [] default_htp_axis;
  if (default_body_force    != NULL) delete [] default_body_force;

  if (FFDTag != NULL) delete [] FFDTag;
  if (nDV_Value != NULL) delete [] nDV_Value;
  if (TagFFDBox != NULL) delete [] TagFFDBox;

  if (Kind_Data_Riemann != NULL) delete [] Kind_Data_Riemann;
  if (Riemann_Var1 != NULL) delete [] Riemann_Var1;
  if (Riemann_Var2 != NULL) delete [] Riemann_Var2;
  if (Kind_Data_NRBC != NULL) delete [] Kind_Data_NRBC;
  if (NRBC_Var1 != NULL) delete [] NRBC_Var1;
  if (NRBC_Var2 != NULL) delete [] NRBC_Var2;
  if (Marker_TurboBoundIn != NULL) delete [] Marker_TurboBoundIn;
  if (Marker_TurboBoundOut != NULL) delete [] Marker_TurboBoundOut;
  if (Kind_TurboPerformance != NULL) delete [] Kind_TurboPerformance;
  if (Marker_Riemann != NULL) delete [] Marker_Riemann;
  if (Marker_NRBC != NULL) delete [] Marker_NRBC;

}

string CConfig::GetUnsteady_FileName(string val_filename, int val_iter) {

  string UnstExt, UnstFilename = val_filename;
  char buffer[50];

  /*--- Check that a positive value iteration is requested (for now). ---*/

  if (val_iter < 0) {
    cout << "Requesting a negative iteration number for the restart file!!" << endl;
    exit(EXIT_FAILURE);
  }

  /*--- Append iteration number for unsteady cases ---*/

  if ((Wrt_Unsteady) || (Wrt_Dynamic)) {
    unsigned short lastindex = UnstFilename.find_last_of(".");
    UnstFilename = UnstFilename.substr(0, lastindex);
    if ((val_iter >= 0)    && (val_iter < 10))    SPRINTF (buffer, "_0000%d.dat", val_iter);
    if ((val_iter >= 10)   && (val_iter < 100))   SPRINTF (buffer, "_000%d.dat",  val_iter);
    if ((val_iter >= 100)  && (val_iter < 1000))  SPRINTF (buffer, "_00%d.dat",   val_iter);
    if ((val_iter >= 1000) && (val_iter < 10000)) SPRINTF (buffer, "_0%d.dat",    val_iter);
    if (val_iter >= 10000) SPRINTF (buffer, "_%d.dat", val_iter);
    string UnstExt = string(buffer);
    UnstFilename.append(UnstExt);
  }

  return UnstFilename;
}

string CConfig::GetMultizone_FileName(string val_filename, int val_iZone) {

    string multizone_filename = val_filename;
    char buffer[50];

    if (GetnZone() > 1 ) {
        unsigned short lastindex = multizone_filename.find_last_of(".");
        multizone_filename = multizone_filename.substr(0, lastindex);
        SPRINTF (buffer, "_%d.dat", SU2_TYPE::Int(val_iZone));
        multizone_filename.append(string(buffer));
    }

    return multizone_filename;
}

string CConfig::GetObjFunc_Extension(string val_filename) {

  string AdjExt, Filename = val_filename;

  if (ContinuousAdjoint || DiscreteAdjoint) {

    /*--- Remove filename extension (.dat) ---*/
    unsigned short lastindex = Filename.find_last_of(".");
    Filename = Filename.substr(0, lastindex);
    if (nObj==1) {
      switch (Kind_ObjFunc[0]) {
      case DRAG_COEFFICIENT:        AdjExt = "_cd";       break;
      case LIFT_COEFFICIENT:        AdjExt = "_cl";       break;
      case SIDEFORCE_COEFFICIENT:   AdjExt = "_csf";      break;
      case INVERSE_DESIGN_PRESSURE: AdjExt = "_invpress"; break;
      case INVERSE_DESIGN_HEATFLUX: AdjExt = "_invheat";  break;
      case MOMENT_X_COEFFICIENT:    AdjExt = "_cmx";      break;
      case MOMENT_Y_COEFFICIENT:    AdjExt = "_cmy";      break;
      case MOMENT_Z_COEFFICIENT:    AdjExt = "_cmz";      break;
      case EFFICIENCY:              AdjExt = "_eff";      break;
      case EQUIVALENT_AREA:         AdjExt = "_ea";       break;
      case NEARFIELD_PRESSURE:      AdjExt = "_nfp";      break;
      case FORCE_X_COEFFICIENT:     AdjExt = "_cfx";      break;
      case FORCE_Y_COEFFICIENT:     AdjExt = "_cfy";      break;
      case FORCE_Z_COEFFICIENT:     AdjExt = "_cfz";      break;
      case THRUST_COEFFICIENT:      AdjExt = "_ct";       break;
      case TORQUE_COEFFICIENT:      AdjExt = "_cq";       break;
      case TOTAL_HEATFLUX:          AdjExt = "_totheat";  break;
      case MAXIMUM_HEATFLUX:        AdjExt = "_maxheat";  break;
      case FIGURE_OF_MERIT:         AdjExt = "_merit";    break;
      case AVG_TOTAL_PRESSURE:      AdjExt = "_pt";       break;
      case AVG_OUTLET_PRESSURE:     AdjExt = "_pe";       break;
      case MASS_FLOW_RATE:          AdjExt = "_mfr";      break;
      case AERO_DRAG_COEFFICIENT:   AdjExt = "_acd";       break;
      case RADIAL_DISTORTION:           AdjExt = "_rdis";      break;
      case CIRCUMFERENTIAL_DISTORTION:  AdjExt = "_cdis";      break;
      case CUSTOM_OBJFUNC:        		AdjExt = "_custom";   break;
      }
    }
    else{
      AdjExt = "_combo";
    }
    Filename.append(AdjExt);

    /*--- Lastly, add the .dat extension ---*/
    Filename.append(".dat");

  }

  return Filename;
}

unsigned short CConfig::GetContainerPosition(unsigned short val_eqsystem) {

  switch (val_eqsystem) {
    case RUNTIME_FLOW_SYS:      return FLOW_SOL;
    case RUNTIME_TURB_SYS:      return TURB_SOL;
    case RUNTIME_TRANS_SYS:     return TRANS_SOL;
    case RUNTIME_POISSON_SYS:   return POISSON_SOL;
    case RUNTIME_WAVE_SYS:      return WAVE_SOL;
    case RUNTIME_HEAT_SYS:      return HEAT_SOL;
    case RUNTIME_FEA_SYS:       return FEA_SOL;
    case RUNTIME_ADJPOT_SYS:    return ADJFLOW_SOL;
    case RUNTIME_ADJFLOW_SYS:   return ADJFLOW_SOL;
    case RUNTIME_ADJTURB_SYS:   return ADJTURB_SOL;
    case RUNTIME_MULTIGRID_SYS: return 0;
  }
  return 0;
}

void CConfig::SetKind_ConvNumScheme(unsigned short val_kind_convnumscheme,
                                    unsigned short val_kind_centered, unsigned short val_kind_upwind,
                                    unsigned short val_kind_slopelimit, unsigned short val_order_spatial_int,
                                    unsigned short val_kind_fem) {

  Kind_ConvNumScheme = val_kind_convnumscheme;
  Kind_Centered = val_kind_centered;
  Kind_Upwind = val_kind_upwind;
  Kind_FEM = val_kind_fem;
  Kind_SlopeLimit = val_kind_slopelimit;
  SpatialOrder = val_order_spatial_int;

}

void CConfig::SetGlobalParam(unsigned short val_solver,
                             unsigned short val_system,
                             unsigned long val_extiter) {

  /*--- Set the simulation global time ---*/
  Current_UnstTime = static_cast<su2double>(val_extiter)*Delta_UnstTime;
  Current_UnstTimeND = static_cast<su2double>(val_extiter)*Delta_UnstTimeND;

  /*--- Set the solver methods ---*/
  switch (val_solver) {
    case EULER:
      if (val_system == RUNTIME_FLOW_SYS) {
        SetKind_ConvNumScheme(Kind_ConvNumScheme_Flow, Kind_Centered_Flow,
                              Kind_Upwind_Flow, Kind_SlopeLimit_Flow,
                              SpatialOrder_Flow, NONE);
        SetKind_TimeIntScheme(Kind_TimeIntScheme_Flow);
      }
      break;
    case NAVIER_STOKES:
      if (val_system == RUNTIME_FLOW_SYS) {
        SetKind_ConvNumScheme(Kind_ConvNumScheme_Flow, Kind_Centered_Flow,
                              Kind_Upwind_Flow, Kind_SlopeLimit_Flow,
                              SpatialOrder_Flow, NONE);
        SetKind_TimeIntScheme(Kind_TimeIntScheme_Flow);
      }
      break;
    case RANS:
      if (val_system == RUNTIME_FLOW_SYS) {
        SetKind_ConvNumScheme(Kind_ConvNumScheme_Flow, Kind_Centered_Flow,
                              Kind_Upwind_Flow, Kind_SlopeLimit_Flow,
                              SpatialOrder_Flow, NONE);
        SetKind_TimeIntScheme(Kind_TimeIntScheme_Flow);
      }
      if (val_system == RUNTIME_TURB_SYS) {
        SetKind_ConvNumScheme(Kind_ConvNumScheme_Turb, Kind_Centered_Turb,
                              Kind_Upwind_Turb, Kind_SlopeLimit_Turb,
                              SpatialOrder_Turb, NONE);
        SetKind_TimeIntScheme(Kind_TimeIntScheme_Turb);
      }
      if (val_system == RUNTIME_TRANS_SYS) {
        SetKind_ConvNumScheme(Kind_ConvNumScheme_Turb, Kind_Centered_Turb,
                              Kind_Upwind_Turb, Kind_SlopeLimit_Turb,
                              SpatialOrder_Turb, NONE);
        SetKind_TimeIntScheme(Kind_TimeIntScheme_Turb);
      }
      break;
    case FEM_EULER:
      if (val_system == RUNTIME_FLOW_SYS) {
        SetKind_ConvNumScheme(Kind_ConvNumScheme_FEM_Flow, Kind_Centered_Flow,
                              Kind_Upwind_Flow, Kind_SlopeLimit_Flow,
                              SpatialOrder_Flow, Kind_FEM_Flow);
        SetKind_TimeIntScheme(Kind_TimeIntScheme_FEM_Flow);
      }
      break;
    case FEM_NAVIER_STOKES:
      if (val_system == RUNTIME_FLOW_SYS) {
        SetKind_ConvNumScheme(Kind_ConvNumScheme_Flow, Kind_Centered_Flow,
                              Kind_Upwind_Flow, Kind_SlopeLimit_Flow,
                              SpatialOrder_Flow, Kind_FEM_Flow);
        SetKind_TimeIntScheme(Kind_TimeIntScheme_FEM_Flow);
      }
      break;
    case FEM_LES:
      if (val_system == RUNTIME_FLOW_SYS) {
        SetKind_ConvNumScheme(Kind_ConvNumScheme_Flow, Kind_Centered_Flow,
                              Kind_Upwind_Flow, Kind_SlopeLimit_Flow,
                              SpatialOrder_Flow, Kind_FEM_Flow);
        SetKind_TimeIntScheme(Kind_TimeIntScheme_FEM_Flow);
      }
      break;
    case ADJ_EULER:
      if (val_system == RUNTIME_FLOW_SYS) {
        SetKind_ConvNumScheme(Kind_ConvNumScheme_Flow, Kind_Centered_Flow,
                              Kind_Upwind_Flow, Kind_SlopeLimit_Flow,
                              SpatialOrder_Flow, NONE);
        SetKind_TimeIntScheme(Kind_TimeIntScheme_Flow);
      }
      if (val_system == RUNTIME_ADJFLOW_SYS) {
        SetKind_ConvNumScheme(Kind_ConvNumScheme_AdjFlow, Kind_Centered_AdjFlow,
                              Kind_Upwind_AdjFlow, Kind_SlopeLimit_AdjFlow,
                              SpatialOrder_AdjFlow, NONE);
        SetKind_TimeIntScheme(Kind_TimeIntScheme_AdjFlow);
      }
      break;
    case ADJ_NAVIER_STOKES:
      if (val_system == RUNTIME_FLOW_SYS) {
        SetKind_ConvNumScheme(Kind_ConvNumScheme_Flow, Kind_Centered_Flow,
                              Kind_Upwind_Flow, Kind_SlopeLimit_Flow,
                              SpatialOrder_Flow, NONE);
        SetKind_TimeIntScheme(Kind_TimeIntScheme_Flow);
      }
      if (val_system == RUNTIME_ADJFLOW_SYS) {
        SetKind_ConvNumScheme(Kind_ConvNumScheme_AdjFlow, Kind_Centered_AdjFlow,
                              Kind_Upwind_AdjFlow, Kind_SlopeLimit_AdjFlow,
                              SpatialOrder_AdjFlow, NONE);
        SetKind_TimeIntScheme(Kind_TimeIntScheme_AdjFlow);
      }
      break;
    case ADJ_RANS:
      if (val_system == RUNTIME_FLOW_SYS) {
        SetKind_ConvNumScheme(Kind_ConvNumScheme_Flow, Kind_Centered_Flow,
                              Kind_Upwind_Flow, Kind_SlopeLimit_Flow,
                              SpatialOrder_Flow, NONE);
        SetKind_TimeIntScheme(Kind_TimeIntScheme_Flow);
      }
      if (val_system == RUNTIME_ADJFLOW_SYS) {
        SetKind_ConvNumScheme(Kind_ConvNumScheme_AdjFlow, Kind_Centered_AdjFlow,
                              Kind_Upwind_AdjFlow, Kind_SlopeLimit_AdjFlow,
                              SpatialOrder_AdjFlow, NONE);
        SetKind_TimeIntScheme(Kind_TimeIntScheme_AdjFlow);
      }
      if (val_system == RUNTIME_TURB_SYS) {
        SetKind_ConvNumScheme(Kind_ConvNumScheme_Turb, Kind_Centered_Turb,
                              Kind_Upwind_Turb, Kind_SlopeLimit_Turb,
                              SpatialOrder_Turb, NONE);
        SetKind_TimeIntScheme(Kind_TimeIntScheme_Turb);
      }
      if (val_system == RUNTIME_ADJTURB_SYS) {
        SetKind_ConvNumScheme(Kind_ConvNumScheme_AdjTurb, Kind_Centered_AdjTurb,
                              Kind_Upwind_AdjTurb, Kind_SlopeLimit_AdjTurb,
                              SpatialOrder_AdjTurb, NONE);
        SetKind_TimeIntScheme(Kind_TimeIntScheme_AdjTurb);
      }
      break;
    case POISSON_EQUATION:
      if (val_system == RUNTIME_POISSON_SYS) {
        SetKind_ConvNumScheme(NONE, NONE, NONE, NONE, NONE, NONE);
        SetKind_TimeIntScheme(Kind_TimeIntScheme_Poisson);
      }
      break;
    case WAVE_EQUATION:
      if (val_system == RUNTIME_WAVE_SYS) {
        SetKind_ConvNumScheme(NONE, NONE, NONE, NONE, NONE, NONE);
        SetKind_TimeIntScheme(Kind_TimeIntScheme_Wave);
      }
      break;
    case HEAT_EQUATION:
      if (val_system == RUNTIME_HEAT_SYS) {
        SetKind_ConvNumScheme(NONE, NONE, NONE, NONE, NONE, NONE);
        SetKind_TimeIntScheme(Kind_TimeIntScheme_Heat);
      }
      break;
    case FEM_ELASTICITY:

      Current_DynTime = static_cast<su2double>(val_extiter)*Delta_DynTime;

      if (val_system == RUNTIME_FEA_SYS) {
        SetKind_ConvNumScheme(NONE, NONE, NONE, NONE, NONE, NONE);
        SetKind_TimeIntScheme(Kind_TimeIntScheme_FEA);
      }
      break;
  }
}

su2double* CConfig::GetPeriodicRotCenter(string val_marker) {
  unsigned short iMarker_PerBound;
  for (iMarker_PerBound = 0; iMarker_PerBound < nMarker_PerBound; iMarker_PerBound++)
    if (Marker_PerBound[iMarker_PerBound] == val_marker) break;
  return Periodic_RotCenter[iMarker_PerBound];
}

su2double* CConfig::GetPeriodicRotAngles(string val_marker) {
  unsigned short iMarker_PerBound;
  for (iMarker_PerBound = 0; iMarker_PerBound < nMarker_PerBound; iMarker_PerBound++)
    if (Marker_PerBound[iMarker_PerBound] == val_marker) break;
  return Periodic_RotAngles[iMarker_PerBound];
}

su2double* CConfig::GetPeriodicTranslation(string val_marker) {
  unsigned short iMarker_PerBound;
  for (iMarker_PerBound = 0; iMarker_PerBound < nMarker_PerBound; iMarker_PerBound++)
    if (Marker_PerBound[iMarker_PerBound] == val_marker) break;
  return Periodic_Translation[iMarker_PerBound];
}

unsigned short CConfig::GetMarker_Periodic_Donor(string val_marker) {
  unsigned short iMarker_PerBound, jMarker_PerBound, kMarker_All;

  /*--- Find the marker for this periodic boundary. ---*/
  for (iMarker_PerBound = 0; iMarker_PerBound < nMarker_PerBound; iMarker_PerBound++)
    if (Marker_PerBound[iMarker_PerBound] == val_marker) break;

  /*--- Find corresponding donor. ---*/
  for (jMarker_PerBound = 0; jMarker_PerBound < nMarker_PerBound; jMarker_PerBound++)
    if (Marker_PerBound[jMarker_PerBound] == Marker_PerDonor[iMarker_PerBound]) break;

  /*--- Find and return global marker index for donor boundary. ---*/
  for (kMarker_All = 0; kMarker_All < nMarker_CfgFile; kMarker_All++)
    if (Marker_PerBound[jMarker_PerBound] == Marker_All_TagBound[kMarker_All]) break;

  return kMarker_All;
}

su2double CConfig::GetActDisk_NetThrust(string val_marker) {
  unsigned short iMarker_ActDisk;
  for (iMarker_ActDisk = 0; iMarker_ActDisk < nMarker_ActDiskInlet; iMarker_ActDisk++)
    if ((Marker_ActDiskInlet[iMarker_ActDisk] == val_marker) ||
        (Marker_ActDiskOutlet[iMarker_ActDisk] == val_marker)) break;
  return ActDisk_NetThrust[iMarker_ActDisk];
}

su2double CConfig::GetActDisk_Power(string val_marker) {
  unsigned short iMarker_ActDisk;
  for (iMarker_ActDisk = 0; iMarker_ActDisk < nMarker_ActDiskInlet; iMarker_ActDisk++)
    if ((Marker_ActDiskInlet[iMarker_ActDisk] == val_marker) ||
        (Marker_ActDiskOutlet[iMarker_ActDisk] == val_marker)) break;
  return ActDisk_Power[iMarker_ActDisk];
}

su2double CConfig::GetActDisk_MassFlow(string val_marker) {
  unsigned short iMarker_ActDisk;
  for (iMarker_ActDisk = 0; iMarker_ActDisk < nMarker_ActDiskInlet; iMarker_ActDisk++)
    if ((Marker_ActDiskInlet[iMarker_ActDisk] == val_marker) ||
        (Marker_ActDiskOutlet[iMarker_ActDisk] == val_marker)) break;
  return ActDisk_MassFlow[iMarker_ActDisk];
}

su2double CConfig::GetActDisk_Mach(string val_marker) {
  unsigned short iMarker_ActDisk;
  for (iMarker_ActDisk = 0; iMarker_ActDisk < nMarker_ActDiskInlet; iMarker_ActDisk++)
    if ((Marker_ActDiskInlet[iMarker_ActDisk] == val_marker) ||
        (Marker_ActDiskOutlet[iMarker_ActDisk] == val_marker)) break;
  return ActDisk_Mach[iMarker_ActDisk];
}

su2double CConfig::GetActDisk_Force(string val_marker) {
  unsigned short iMarker_ActDisk;
  for (iMarker_ActDisk = 0; iMarker_ActDisk < nMarker_ActDiskInlet; iMarker_ActDisk++)
    if ((Marker_ActDiskInlet[iMarker_ActDisk] == val_marker) ||
        (Marker_ActDiskOutlet[iMarker_ActDisk] == val_marker)) break;
  return ActDisk_Force[iMarker_ActDisk];
}

su2double CConfig::GetActDisk_BCThrust(string val_marker) {
  unsigned short iMarker_ActDisk;
  for (iMarker_ActDisk = 0; iMarker_ActDisk < nMarker_ActDiskInlet; iMarker_ActDisk++)
    if ((Marker_ActDiskInlet[iMarker_ActDisk] == val_marker) ||
        (Marker_ActDiskOutlet[iMarker_ActDisk] == val_marker)) break;
  return ActDisk_BCThrust[iMarker_ActDisk];
}

su2double CConfig::GetActDisk_BCThrust_Old(string val_marker) {
  unsigned short iMarker_ActDisk;
  for (iMarker_ActDisk = 0; iMarker_ActDisk < nMarker_ActDiskInlet; iMarker_ActDisk++)
    if ((Marker_ActDiskInlet[iMarker_ActDisk] == val_marker) ||
        (Marker_ActDiskOutlet[iMarker_ActDisk] == val_marker)) break;
  return ActDisk_BCThrust_Old[iMarker_ActDisk];
}

void CConfig::SetActDisk_BCThrust(string val_marker, su2double val_actdisk_bcthrust) {
  unsigned short iMarker_ActDisk;
  for (iMarker_ActDisk = 0; iMarker_ActDisk < nMarker_ActDiskInlet; iMarker_ActDisk++)
    if ((Marker_ActDiskInlet[iMarker_ActDisk] == val_marker) ||
        (Marker_ActDiskOutlet[iMarker_ActDisk] == val_marker)) break;
  ActDisk_BCThrust[iMarker_ActDisk] = val_actdisk_bcthrust;
}

void CConfig::SetActDisk_BCThrust_Old(string val_marker, su2double val_actdisk_bcthrust_old) {
  unsigned short iMarker_ActDisk;
  for (iMarker_ActDisk = 0; iMarker_ActDisk < nMarker_ActDiskInlet; iMarker_ActDisk++)
    if ((Marker_ActDiskInlet[iMarker_ActDisk] == val_marker) ||
        (Marker_ActDiskOutlet[iMarker_ActDisk] == val_marker)) break;
  ActDisk_BCThrust_Old[iMarker_ActDisk] = val_actdisk_bcthrust_old;
}

su2double CConfig::GetActDisk_Area(string val_marker) {
  unsigned short iMarker_ActDisk;
  for (iMarker_ActDisk = 0; iMarker_ActDisk < nMarker_ActDiskInlet; iMarker_ActDisk++)
    if ((Marker_ActDiskInlet[iMarker_ActDisk] == val_marker) ||
        (Marker_ActDiskOutlet[iMarker_ActDisk] == val_marker)) break;
  return ActDisk_Area[iMarker_ActDisk];
}

su2double CConfig::GetActDisk_ReverseMassFlow(string val_marker) {
  unsigned short iMarker_ActDisk;
  for (iMarker_ActDisk = 0; iMarker_ActDisk < nMarker_ActDiskInlet; iMarker_ActDisk++)
    if ((Marker_ActDiskInlet[iMarker_ActDisk] == val_marker) ||
        (Marker_ActDiskOutlet[iMarker_ActDisk] == val_marker)) break;
  return ActDisk_ReverseMassFlow[iMarker_ActDisk];
}

su2double CConfig::GetActDisk_PressJump(string val_marker, unsigned short val_value) {
  unsigned short iMarker_ActDisk;
  for (iMarker_ActDisk = 0; iMarker_ActDisk < nMarker_ActDiskInlet; iMarker_ActDisk++)
    if ((Marker_ActDiskInlet[iMarker_ActDisk] == val_marker) ||
        (Marker_ActDiskOutlet[iMarker_ActDisk] == val_marker)) break;
  return ActDisk_PressJump[iMarker_ActDisk][val_value];
}

su2double CConfig::GetActDisk_TempJump(string val_marker, unsigned short val_value) {
  unsigned short iMarker_ActDisk;
  for (iMarker_ActDisk = 0; iMarker_ActDisk < nMarker_ActDiskInlet; iMarker_ActDisk++)
    if ((Marker_ActDiskInlet[iMarker_ActDisk] == val_marker) ||
        (Marker_ActDiskOutlet[iMarker_ActDisk] == val_marker)) break;
  return ActDisk_TempJump[iMarker_ActDisk][val_value];;
}

su2double CConfig::GetActDisk_Omega(string val_marker, unsigned short val_value) {
  unsigned short iMarker_ActDisk;
  for (iMarker_ActDisk = 0; iMarker_ActDisk < nMarker_ActDiskInlet; iMarker_ActDisk++)
    if ((Marker_ActDiskInlet[iMarker_ActDisk] == val_marker) ||
        (Marker_ActDiskOutlet[iMarker_ActDisk] == val_marker)) break;
  return ActDisk_Omega[iMarker_ActDisk][val_value];;
}

unsigned short CConfig::GetMarker_CfgFile_ActDiskOutlet(string val_marker) {
  unsigned short iMarker_ActDisk, kMarker_All;

  /*--- Find the marker for this actuator disk inlet. ---*/

  for (iMarker_ActDisk = 0; iMarker_ActDisk < nMarker_ActDiskInlet; iMarker_ActDisk++)
    if (Marker_ActDiskInlet[iMarker_ActDisk] == val_marker) break;

  /*--- Find and return global marker index for the actuator disk outlet. ---*/

  for (kMarker_All = 0; kMarker_All < nMarker_CfgFile; kMarker_All++)
    if (Marker_ActDiskOutlet[iMarker_ActDisk] == Marker_CfgFile_TagBound[kMarker_All]) break;

  return kMarker_All;
}

unsigned short CConfig::GetMarker_CfgFile_EngineExhaust(string val_marker) {
  unsigned short iMarker_Engine, kMarker_All;

  /*--- Find the marker for this engine inflow. ---*/

  for (iMarker_Engine = 0; iMarker_Engine < nMarker_EngineInflow; iMarker_Engine++)
    if (Marker_EngineInflow[iMarker_Engine] == val_marker) break;

  /*--- Find and return global marker index for the engine exhaust. ---*/

  for (kMarker_All = 0; kMarker_All < nMarker_CfgFile; kMarker_All++)
    if (Marker_EngineExhaust[iMarker_Engine] == Marker_CfgFile_TagBound[kMarker_All]) break;

  return kMarker_All;
}

void CConfig::SetnPeriodicIndex(unsigned short val_index) {

  /*--- Store total number of transformations. ---*/
  nPeriodic_Index = val_index;

  /*--- Allocate memory for centers, angles, translations. ---*/
  Periodic_Center    = new su2double*[nPeriodic_Index];
  Periodic_Rotation  = new su2double*[nPeriodic_Index];
  Periodic_Translate = new su2double*[nPeriodic_Index];

  for (unsigned long i = 0; i < nPeriodic_Index; i++) {
    Periodic_Center[i]    = new su2double[3];
    Periodic_Rotation[i]  = new su2double[3];
    Periodic_Translate[i] = new su2double[3];
  }

}

unsigned short CConfig::GetMarker_Moving(string val_marker) {
  unsigned short iMarker_Moving;

  /*--- Find the marker for this moving boundary. ---*/
  for (iMarker_Moving = 0; iMarker_Moving < nMarker_Moving; iMarker_Moving++)
    if (Marker_Moving[iMarker_Moving] == val_marker) break;

  return iMarker_Moving;
}

su2double CConfig::GetDirichlet_Value(string val_marker) {
  unsigned short iMarker_Dirichlet;
  for (iMarker_Dirichlet = 0; iMarker_Dirichlet < nMarker_Dirichlet; iMarker_Dirichlet++)
    if (Marker_Dirichlet[iMarker_Dirichlet] == val_marker) break;
  return Dirichlet_Value[iMarker_Dirichlet];
}

bool CConfig::GetDirichlet_Boundary(string val_marker) {
  unsigned short iMarker_Dirichlet;
  bool Dirichlet = false;
  for (iMarker_Dirichlet = 0; iMarker_Dirichlet < nMarker_Dirichlet; iMarker_Dirichlet++)
    if (Marker_Dirichlet[iMarker_Dirichlet] == val_marker) {
      Dirichlet = true;
      break;
    }
  return Dirichlet;
}

su2double CConfig::GetExhaust_Temperature_Target(string val_marker) {
  unsigned short iMarker_EngineExhaust;
  for (iMarker_EngineExhaust = 0; iMarker_EngineExhaust < nMarker_EngineExhaust; iMarker_EngineExhaust++)
    if (Marker_EngineExhaust[iMarker_EngineExhaust] == val_marker) break;
  return Exhaust_Temperature_Target[iMarker_EngineExhaust];
}

su2double CConfig::GetExhaust_Pressure_Target(string val_marker) {
  unsigned short iMarker_EngineExhaust;
  for (iMarker_EngineExhaust = 0; iMarker_EngineExhaust < nMarker_EngineExhaust; iMarker_EngineExhaust++)
    if (Marker_EngineExhaust[iMarker_EngineExhaust] == val_marker) break;
  return Exhaust_Pressure_Target[iMarker_EngineExhaust];
}

su2double CConfig::GetInlet_Ttotal(string val_marker) {
  unsigned short iMarker_Inlet;
  for (iMarker_Inlet = 0; iMarker_Inlet < nMarker_Inlet; iMarker_Inlet++)
    if (Marker_Inlet[iMarker_Inlet] == val_marker) break;
  return Inlet_Ttotal[iMarker_Inlet];
}

su2double CConfig::GetInlet_Ptotal(string val_marker) {
  unsigned short iMarker_Inlet;
  for (iMarker_Inlet = 0; iMarker_Inlet < nMarker_Inlet; iMarker_Inlet++)
    if (Marker_Inlet[iMarker_Inlet] == val_marker) break;
  return Inlet_Ptotal[iMarker_Inlet];
}

su2double* CConfig::GetInlet_FlowDir(string val_marker) {
  unsigned short iMarker_Inlet;
  for (iMarker_Inlet = 0; iMarker_Inlet < nMarker_Inlet; iMarker_Inlet++)
    if (Marker_Inlet[iMarker_Inlet] == val_marker) break;
  return Inlet_FlowDir[iMarker_Inlet];
}

su2double CConfig::GetInlet_Temperature(string val_marker) {
  unsigned short iMarker_Supersonic_Inlet;
  for (iMarker_Supersonic_Inlet = 0; iMarker_Supersonic_Inlet < nMarker_Supersonic_Inlet; iMarker_Supersonic_Inlet++)
    if (Marker_Supersonic_Inlet[iMarker_Supersonic_Inlet] == val_marker) break;
  return Inlet_Temperature[iMarker_Supersonic_Inlet];
}

su2double CConfig::GetInlet_Pressure(string val_marker) {
  unsigned short iMarker_Supersonic_Inlet;
  for (iMarker_Supersonic_Inlet = 0; iMarker_Supersonic_Inlet < nMarker_Supersonic_Inlet; iMarker_Supersonic_Inlet++)
    if (Marker_Supersonic_Inlet[iMarker_Supersonic_Inlet] == val_marker) break;
  return Inlet_Pressure[iMarker_Supersonic_Inlet];
}

su2double* CConfig::GetInlet_Velocity(string val_marker) {
  unsigned short iMarker_Supersonic_Inlet;
  for (iMarker_Supersonic_Inlet = 0; iMarker_Supersonic_Inlet < nMarker_Supersonic_Inlet; iMarker_Supersonic_Inlet++)
    if (Marker_Supersonic_Inlet[iMarker_Supersonic_Inlet] == val_marker) break;
  return Inlet_Velocity[iMarker_Supersonic_Inlet];
}

su2double CConfig::GetOutlet_Pressure(string val_marker) {
  unsigned short iMarker_Outlet;
  for (iMarker_Outlet = 0; iMarker_Outlet < nMarker_Outlet; iMarker_Outlet++)
    if (Marker_Outlet[iMarker_Outlet] == val_marker) break;
  return Outlet_Pressure[iMarker_Outlet];
}

su2double CConfig::GetRiemann_Var1(string val_marker) {
  unsigned short iMarker_Riemann;
  for (iMarker_Riemann = 0; iMarker_Riemann < nMarker_Riemann; iMarker_Riemann++)
    if (Marker_Riemann[iMarker_Riemann] == val_marker) break;
  return Riemann_Var1[iMarker_Riemann];
}

su2double CConfig::GetRiemann_Var2(string val_marker) {
  unsigned short iMarker_Riemann;
  for (iMarker_Riemann = 0; iMarker_Riemann < nMarker_Riemann; iMarker_Riemann++)
    if (Marker_Riemann[iMarker_Riemann] == val_marker) break;
  return Riemann_Var2[iMarker_Riemann];
}

su2double* CConfig::GetRiemann_FlowDir(string val_marker) {
  unsigned short iMarker_Riemann;
  for (iMarker_Riemann = 0; iMarker_Riemann < nMarker_Riemann; iMarker_Riemann++)
    if (Marker_Riemann[iMarker_Riemann] == val_marker) break;
  return Riemann_FlowDir[iMarker_Riemann];
}

unsigned short CConfig::GetKind_Data_Riemann(string val_marker) {
  unsigned short iMarker_Riemann;
  for (iMarker_Riemann = 0; iMarker_Riemann < nMarker_Riemann; iMarker_Riemann++)
    if (Marker_Riemann[iMarker_Riemann] == val_marker) break;
  return Kind_Data_Riemann[iMarker_Riemann];
}


su2double CConfig::GetNRBC_Var1(string val_marker) {
  unsigned short iMarker_NRBC;
  for (iMarker_NRBC = 0; iMarker_NRBC < nMarker_NRBC; iMarker_NRBC++)
    if (Marker_NRBC[iMarker_NRBC] == val_marker) break;
  return NRBC_Var1[iMarker_NRBC];
}

su2double CConfig::GetNRBC_Var2(string val_marker) {
  unsigned short iMarker_NRBC;
  for (iMarker_NRBC = 0; iMarker_NRBC < nMarker_NRBC; iMarker_NRBC++)
    if (Marker_NRBC[iMarker_NRBC] == val_marker) break;
  return NRBC_Var2[iMarker_NRBC];
}

su2double* CConfig::GetNRBC_FlowDir(string val_marker) {
  unsigned short iMarker_NRBC;
  for (iMarker_NRBC = 0; iMarker_NRBC < nMarker_NRBC; iMarker_NRBC++)
    if (Marker_NRBC[iMarker_NRBC] == val_marker) break;
  return NRBC_FlowDir[iMarker_NRBC];
}

unsigned short CConfig::GetKind_Data_NRBC(string val_marker) {
  unsigned short iMarker_NRBC;
  for (iMarker_NRBC = 0; iMarker_NRBC < nMarker_NRBC; iMarker_NRBC++)
    if (Marker_NRBC[iMarker_NRBC] == val_marker) break;
  return Kind_Data_NRBC[iMarker_NRBC];
}


su2double CConfig::GetIsothermal_Temperature(string val_marker) {

  unsigned short iMarker_Isothermal = 0;

  if (nMarker_Isothermal > 0) {
    for (iMarker_Isothermal = 0; iMarker_Isothermal < nMarker_Isothermal; iMarker_Isothermal++)
      if (Marker_Isothermal[iMarker_Isothermal] == val_marker) break;
  }

  return Isothermal_Temperature[iMarker_Isothermal];
}

su2double CConfig::GetWall_HeatFlux(string val_marker) {
  unsigned short iMarker_HeatFlux = 0;

  if (nMarker_HeatFlux > 0) {
  for (iMarker_HeatFlux = 0; iMarker_HeatFlux < nMarker_HeatFlux; iMarker_HeatFlux++)
    if (Marker_HeatFlux[iMarker_HeatFlux] == val_marker) break;
  }

  return Heat_Flux[iMarker_HeatFlux];
}

su2double CConfig::GetEngineInflow_Target(string val_marker) {
  unsigned short iMarker_EngineInflow;
  for (iMarker_EngineInflow = 0; iMarker_EngineInflow < nMarker_EngineInflow; iMarker_EngineInflow++)
    if (Marker_EngineInflow[iMarker_EngineInflow] == val_marker) break;
  return EngineInflow_Target[iMarker_EngineInflow];
}

su2double CConfig::GetInflow_Pressure(string val_marker) {
  unsigned short iMarker_EngineInflow;
  for (iMarker_EngineInflow = 0; iMarker_EngineInflow < nMarker_EngineInflow; iMarker_EngineInflow++)
    if (Marker_EngineInflow[iMarker_EngineInflow] == val_marker) break;
  return Inflow_Pressure[iMarker_EngineInflow];
}

su2double CConfig::GetInflow_MassFlow(string val_marker) {
  unsigned short iMarker_EngineInflow;
  for (iMarker_EngineInflow = 0; iMarker_EngineInflow < nMarker_EngineInflow; iMarker_EngineInflow++)
    if (Marker_EngineInflow[iMarker_EngineInflow] == val_marker) break;
  return Inflow_MassFlow[iMarker_EngineInflow];
}

su2double CConfig::GetInflow_ReverseMassFlow(string val_marker) {
  unsigned short iMarker_EngineInflow;
  for (iMarker_EngineInflow = 0; iMarker_EngineInflow < nMarker_EngineInflow; iMarker_EngineInflow++)
    if (Marker_EngineInflow[iMarker_EngineInflow] == val_marker) break;
  return Inflow_ReverseMassFlow[iMarker_EngineInflow];
}

su2double CConfig::GetInflow_TotalPressure(string val_marker) {
  unsigned short iMarker_EngineInflow;
  for (iMarker_EngineInflow = 0; iMarker_EngineInflow < nMarker_EngineInflow; iMarker_EngineInflow++)
    if (Marker_EngineInflow[iMarker_EngineInflow] == val_marker) break;
  return Inflow_TotalPressure[iMarker_EngineInflow];
}

su2double CConfig::GetInflow_Temperature(string val_marker) {
  unsigned short iMarker_EngineInflow;
  for (iMarker_EngineInflow = 0; iMarker_EngineInflow < nMarker_EngineInflow; iMarker_EngineInflow++)
    if (Marker_EngineInflow[iMarker_EngineInflow] == val_marker) break;
  return Inflow_Temperature[iMarker_EngineInflow];
}

su2double CConfig::GetInflow_TotalTemperature(string val_marker) {
  unsigned short iMarker_EngineInflow;
  for (iMarker_EngineInflow = 0; iMarker_EngineInflow < nMarker_EngineInflow; iMarker_EngineInflow++)
    if (Marker_EngineInflow[iMarker_EngineInflow] == val_marker) break;
  return Inflow_TotalTemperature[iMarker_EngineInflow];
}

su2double CConfig::GetInflow_RamDrag(string val_marker) {
  unsigned short iMarker_EngineInflow;
  for (iMarker_EngineInflow = 0; iMarker_EngineInflow < nMarker_EngineInflow; iMarker_EngineInflow++)
    if (Marker_EngineInflow[iMarker_EngineInflow] == val_marker) break;
  return Inflow_RamDrag[iMarker_EngineInflow];
}

su2double CConfig::GetInflow_Force(string val_marker) {
  unsigned short iMarker_EngineInflow;
  for (iMarker_EngineInflow = 0; iMarker_EngineInflow < nMarker_EngineInflow; iMarker_EngineInflow++)
    if (Marker_EngineInflow[iMarker_EngineInflow] == val_marker) break;
  return Inflow_Force[iMarker_EngineInflow];
}

su2double CConfig::GetInflow_Power(string val_marker) {
  unsigned short iMarker_EngineInflow;
  for (iMarker_EngineInflow = 0; iMarker_EngineInflow < nMarker_EngineInflow; iMarker_EngineInflow++)
    if (Marker_EngineInflow[iMarker_EngineInflow] == val_marker) break;
  return Inflow_Power[iMarker_EngineInflow];
}

su2double CConfig::GetInflow_Mach(string val_marker) {
  unsigned short iMarker_EngineInflow;
  for (iMarker_EngineInflow = 0; iMarker_EngineInflow < nMarker_EngineInflow; iMarker_EngineInflow++)
    if (Marker_EngineInflow[iMarker_EngineInflow] == val_marker) break;
  return Inflow_Mach[iMarker_EngineInflow];
}

su2double CConfig::GetExhaust_Pressure(string val_marker) {
  unsigned short iMarker_EngineExhaust;
  for (iMarker_EngineExhaust = 0; iMarker_EngineExhaust < nMarker_EngineExhaust; iMarker_EngineExhaust++)
    if (Marker_EngineExhaust[iMarker_EngineExhaust] == val_marker) break;
  return Exhaust_Pressure[iMarker_EngineExhaust];
}

su2double CConfig::GetExhaust_Temperature(string val_marker) {
  unsigned short iMarker_EngineExhaust;
  for (iMarker_EngineExhaust = 0; iMarker_EngineExhaust < nMarker_EngineExhaust; iMarker_EngineExhaust++)
    if (Marker_EngineExhaust[iMarker_EngineExhaust] == val_marker) break;
  return Exhaust_Temperature[iMarker_EngineExhaust];
}

su2double CConfig::GetExhaust_MassFlow(string val_marker) {
  unsigned short iMarker_EngineExhaust;
  for (iMarker_EngineExhaust = 0; iMarker_EngineExhaust < nMarker_EngineExhaust; iMarker_EngineExhaust++)
    if (Marker_EngineExhaust[iMarker_EngineExhaust] == val_marker) break;
  return Exhaust_MassFlow[iMarker_EngineExhaust];
}

su2double CConfig::GetExhaust_TotalPressure(string val_marker) {
  unsigned short iMarker_EngineExhaust;
  for (iMarker_EngineExhaust = 0; iMarker_EngineExhaust < nMarker_EngineExhaust; iMarker_EngineExhaust++)
    if (Marker_EngineExhaust[iMarker_EngineExhaust] == val_marker) break;
  return Exhaust_TotalPressure[iMarker_EngineExhaust];
}

su2double CConfig::GetExhaust_TotalTemperature(string val_marker) {
  unsigned short iMarker_EngineExhaust;
  for (iMarker_EngineExhaust = 0; iMarker_EngineExhaust < nMarker_EngineExhaust; iMarker_EngineExhaust++)
    if (Marker_EngineExhaust[iMarker_EngineExhaust] == val_marker) break;
  return Exhaust_TotalTemperature[iMarker_EngineExhaust];
}

su2double CConfig::GetExhaust_GrossThrust(string val_marker) {
  unsigned short iMarker_EngineExhaust;
  for (iMarker_EngineExhaust = 0; iMarker_EngineExhaust < nMarker_EngineExhaust; iMarker_EngineExhaust++)
    if (Marker_EngineExhaust[iMarker_EngineExhaust] == val_marker) break;
  return Exhaust_GrossThrust[iMarker_EngineExhaust];
}

su2double CConfig::GetExhaust_Force(string val_marker) {
  unsigned short iMarker_EngineExhaust;
  for (iMarker_EngineExhaust = 0; iMarker_EngineExhaust < nMarker_EngineExhaust; iMarker_EngineExhaust++)
    if (Marker_EngineExhaust[iMarker_EngineExhaust] == val_marker) break;
  return Exhaust_Force[iMarker_EngineExhaust];
}

su2double CConfig::GetExhaust_Power(string val_marker) {
  unsigned short iMarker_EngineExhaust;
  for (iMarker_EngineExhaust = 0; iMarker_EngineExhaust < nMarker_EngineExhaust; iMarker_EngineExhaust++)
    if (Marker_EngineExhaust[iMarker_EngineExhaust] == val_marker) break;
  return Exhaust_Power[iMarker_EngineExhaust];
}

su2double CConfig::GetActDiskInlet_Pressure(string val_marker) {
  unsigned short iMarker_ActDiskInlet;
  for (iMarker_ActDiskInlet = 0; iMarker_ActDiskInlet < nMarker_ActDiskInlet; iMarker_ActDiskInlet++)
    if (Marker_ActDiskInlet[iMarker_ActDiskInlet] == val_marker) break;
  return ActDiskInlet_Pressure[iMarker_ActDiskInlet];
}

su2double CConfig::GetActDiskInlet_TotalPressure(string val_marker) {
  unsigned short iMarker_ActDiskInlet;
  for (iMarker_ActDiskInlet = 0; iMarker_ActDiskInlet < nMarker_ActDiskInlet; iMarker_ActDiskInlet++)
    if (Marker_ActDiskInlet[iMarker_ActDiskInlet] == val_marker) break;
  return ActDiskInlet_TotalPressure[iMarker_ActDiskInlet];
}

su2double CConfig::GetActDiskInlet_RamDrag(string val_marker) {
  unsigned short iMarker_ActDiskInlet;
  for (iMarker_ActDiskInlet = 0; iMarker_ActDiskInlet < nMarker_ActDiskInlet; iMarker_ActDiskInlet++)
    if (Marker_ActDiskInlet[iMarker_ActDiskInlet] == val_marker) break;
  return ActDiskInlet_RamDrag[iMarker_ActDiskInlet];
}

su2double CConfig::GetActDiskInlet_Force(string val_marker) {
  unsigned short iMarker_ActDiskInlet;
  for (iMarker_ActDiskInlet = 0; iMarker_ActDiskInlet < nMarker_ActDiskInlet; iMarker_ActDiskInlet++)
    if (Marker_ActDiskInlet[iMarker_ActDiskInlet] == val_marker) break;
  return ActDiskInlet_Force[iMarker_ActDiskInlet];
}

su2double CConfig::GetActDiskInlet_Power(string val_marker) {
  unsigned short iMarker_ActDiskInlet;
  for (iMarker_ActDiskInlet = 0; iMarker_ActDiskInlet < nMarker_ActDiskInlet; iMarker_ActDiskInlet++)
    if (Marker_ActDiskInlet[iMarker_ActDiskInlet] == val_marker) break;
  return ActDiskInlet_Power[iMarker_ActDiskInlet];
}

su2double CConfig::GetActDiskOutlet_Pressure(string val_marker) {
  unsigned short iMarker_ActDiskOutlet;
  for (iMarker_ActDiskOutlet = 0; iMarker_ActDiskOutlet < nMarker_ActDiskOutlet; iMarker_ActDiskOutlet++)
    if (Marker_ActDiskOutlet[iMarker_ActDiskOutlet] == val_marker) break;
  return ActDiskOutlet_Pressure[iMarker_ActDiskOutlet];
}

su2double CConfig::GetActDiskOutlet_TotalPressure(string val_marker) {
  unsigned short iMarker_ActDiskOutlet;
  for (iMarker_ActDiskOutlet = 0; iMarker_ActDiskOutlet < nMarker_ActDiskOutlet; iMarker_ActDiskOutlet++)
    if (Marker_ActDiskOutlet[iMarker_ActDiskOutlet] == val_marker) break;
  return ActDiskOutlet_TotalPressure[iMarker_ActDiskOutlet];
}

su2double CConfig::GetActDiskOutlet_GrossThrust(string val_marker) {
  unsigned short iMarker_ActDiskOutlet;
  for (iMarker_ActDiskOutlet = 0; iMarker_ActDiskOutlet < nMarker_ActDiskOutlet; iMarker_ActDiskOutlet++)
    if (Marker_ActDiskOutlet[iMarker_ActDiskOutlet] == val_marker) break;
  return ActDiskOutlet_GrossThrust[iMarker_ActDiskOutlet];
}

su2double CConfig::GetActDiskOutlet_Force(string val_marker) {
  unsigned short iMarker_ActDiskOutlet;
  for (iMarker_ActDiskOutlet = 0; iMarker_ActDiskOutlet < nMarker_ActDiskOutlet; iMarker_ActDiskOutlet++)
    if (Marker_ActDiskOutlet[iMarker_ActDiskOutlet] == val_marker) break;
  return ActDiskOutlet_Force[iMarker_ActDiskOutlet];
}

su2double CConfig::GetActDiskOutlet_Power(string val_marker) {
  unsigned short iMarker_ActDiskOutlet;
  for (iMarker_ActDiskOutlet = 0; iMarker_ActDiskOutlet < nMarker_ActDiskOutlet; iMarker_ActDiskOutlet++)
    if (Marker_ActDiskOutlet[iMarker_ActDiskOutlet] == val_marker) break;
  return ActDiskOutlet_Power[iMarker_ActDiskOutlet];
}

su2double CConfig::GetActDiskInlet_Temperature(string val_marker) {
  unsigned short iMarker_ActDiskInlet;
  for (iMarker_ActDiskInlet = 0; iMarker_ActDiskInlet < nMarker_ActDiskInlet; iMarker_ActDiskInlet++)
    if (Marker_ActDiskInlet[iMarker_ActDiskInlet] == val_marker) break;
  return ActDiskInlet_Temperature[iMarker_ActDiskInlet];
}

su2double CConfig::GetActDiskInlet_TotalTemperature(string val_marker) {
  unsigned short iMarker_ActDiskInlet;
  for (iMarker_ActDiskInlet = 0; iMarker_ActDiskInlet < nMarker_ActDiskInlet; iMarker_ActDiskInlet++)
    if (Marker_ActDiskInlet[iMarker_ActDiskInlet] == val_marker) break;
  return ActDiskInlet_TotalTemperature[iMarker_ActDiskInlet];
}

su2double CConfig::GetActDiskOutlet_Temperature(string val_marker) {
  unsigned short iMarker_ActDiskOutlet;
  for (iMarker_ActDiskOutlet = 0; iMarker_ActDiskOutlet < nMarker_ActDiskOutlet; iMarker_ActDiskOutlet++)
    if (Marker_ActDiskOutlet[iMarker_ActDiskOutlet] == val_marker) break;
  return ActDiskOutlet_Temperature[iMarker_ActDiskOutlet];
}

su2double CConfig::GetActDiskOutlet_TotalTemperature(string val_marker) {
  unsigned short iMarker_ActDiskOutlet;
  for (iMarker_ActDiskOutlet = 0; iMarker_ActDiskOutlet < nMarker_ActDiskOutlet; iMarker_ActDiskOutlet++)
    if (Marker_ActDiskOutlet[iMarker_ActDiskOutlet] == val_marker) break;
  return ActDiskOutlet_TotalTemperature[iMarker_ActDiskOutlet];
}

su2double CConfig::GetActDiskInlet_MassFlow(string val_marker) {
  unsigned short iMarker_ActDiskInlet;
  for (iMarker_ActDiskInlet = 0; iMarker_ActDiskInlet < nMarker_ActDiskInlet; iMarker_ActDiskInlet++)
    if (Marker_ActDiskInlet[iMarker_ActDiskInlet] == val_marker) break;
  return ActDiskInlet_MassFlow[iMarker_ActDiskInlet];
}

su2double CConfig::GetActDiskOutlet_MassFlow(string val_marker) {
  unsigned short iMarker_ActDiskOutlet;
  for (iMarker_ActDiskOutlet = 0; iMarker_ActDiskOutlet < nMarker_ActDiskOutlet; iMarker_ActDiskOutlet++)
    if (Marker_ActDiskOutlet[iMarker_ActDiskOutlet] == val_marker) break;
  return ActDiskOutlet_MassFlow[iMarker_ActDiskOutlet];
}

su2double CConfig::GetDispl_Value(string val_marker) {
  unsigned short iMarker_Displacement;
  for (iMarker_Displacement = 0; iMarker_Displacement < nMarker_Displacement; iMarker_Displacement++)
    if (Marker_Displacement[iMarker_Displacement] == val_marker) break;
  return Displ_Value[iMarker_Displacement];
}

su2double CConfig::GetLoad_Value(string val_marker) {
  unsigned short iMarker_Load;
  for (iMarker_Load = 0; iMarker_Load < nMarker_Load; iMarker_Load++)
    if (Marker_Load[iMarker_Load] == val_marker) break;
  return Load_Value[iMarker_Load];
}

su2double CConfig::GetLoad_Dir_Value(string val_marker) {
  unsigned short iMarker_Load_Dir;
  for (iMarker_Load_Dir = 0; iMarker_Load_Dir < nMarker_Load_Dir; iMarker_Load_Dir++)
    if (Marker_Load_Dir[iMarker_Load_Dir] == val_marker) break;
  return Load_Dir_Value[iMarker_Load_Dir];
}

su2double CConfig::GetLoad_Dir_Multiplier(string val_marker) {
  unsigned short iMarker_Load_Dir;
  for (iMarker_Load_Dir = 0; iMarker_Load_Dir < nMarker_Load_Dir; iMarker_Load_Dir++)
    if (Marker_Load_Dir[iMarker_Load_Dir] == val_marker) break;
  return Load_Dir_Multiplier[iMarker_Load_Dir];
}

su2double* CConfig::GetLoad_Dir(string val_marker) {
  unsigned short iMarker_Load_Dir;
  for (iMarker_Load_Dir = 0; iMarker_Load_Dir < nMarker_Load_Dir; iMarker_Load_Dir++)
    if (Marker_Load_Dir[iMarker_Load_Dir] == val_marker) break;
  return Load_Dir[iMarker_Load_Dir];
}


su2double CConfig::GetLoad_Sine_Amplitude(string val_marker) {
  unsigned short iMarker_Load_Sine;
  for (iMarker_Load_Sine = 0; iMarker_Load_Sine < nMarker_Load_Sine; iMarker_Load_Sine++)
    if (Marker_Load_Sine[iMarker_Load_Sine] == val_marker) break;
  return Load_Sine_Amplitude[iMarker_Load_Sine];
}

su2double CConfig::GetLoad_Sine_Frequency(string val_marker) {
  unsigned short iMarker_Load_Sine;
  for (iMarker_Load_Sine = 0; iMarker_Load_Sine < nMarker_Load_Sine; iMarker_Load_Sine++)
    if (Marker_Load_Sine[iMarker_Load_Sine] == val_marker) break;
  return Load_Sine_Frequency[iMarker_Load_Sine];
}

su2double* CConfig::GetLoad_Sine_Dir(string val_marker) {
  unsigned short iMarker_Load_Sine;
  for (iMarker_Load_Sine = 0; iMarker_Load_Sine < nMarker_Load_Sine; iMarker_Load_Sine++)
    if (Marker_Load_Sine[iMarker_Load_Sine] == val_marker) break;
  return Load_Sine_Dir[iMarker_Load_Sine];
}

su2double CConfig::GetFlowLoad_Value(string val_marker) {
  unsigned short iMarker_FlowLoad;
  for (iMarker_FlowLoad = 0; iMarker_FlowLoad < nMarker_FlowLoad; iMarker_FlowLoad++)
    if (Marker_FlowLoad[iMarker_FlowLoad] == val_marker) break;
  return FlowLoad_Value[iMarker_FlowLoad];
}

void CConfig::SetSpline(vector<su2double> &x, vector<su2double> &y, unsigned long n, su2double yp1, su2double ypn, vector<su2double> &y2) {
  unsigned long i, k;
  su2double p, qn, sig, un, *u;

  u = new su2double [n];

  if (yp1 > 0.99e30)			// The lower boundary condition is set either to be "nat
    y2[0]=u[0]=0.0;			  // -ural"
  else {									// or else to have a specified first derivative.
    y2[0] = -0.5;
    u[0]=(3.0/(x[1]-x[0]))*((y[1]-y[0])/(x[1]-x[0])-yp1);
  }

  for (i=2; i<=n-1; i++) {									//  This is the decomposition loop of the tridiagonal al-
    sig=(x[i-1]-x[i-2])/(x[i]-x[i-2]);		//	gorithm. y2 and u are used for tem-
    p=sig*y2[i-2]+2.0;										//	porary storage of the decomposed
    y2[i-1]=(sig-1.0)/p;										//	factors.
    u[i-1]=(y[i]-y[i-1])/(x[i]-x[i-1]) - (y[i-1]-y[i-2])/(x[i-1]-x[i-2]);
    u[i-1]=(6.0*u[i-1]/(x[i]-x[i-2])-sig*u[i-2])/p;
  }

  if (ypn > 0.99e30)						// The upper boundary condition is set either to be
    qn=un=0.0;									// "natural"
  else {												// or else to have a specified first derivative.
    qn=0.5;
    un=(3.0/(x[n-1]-x[n-2]))*(ypn-(y[n-1]-y[n-2])/(x[n-1]-x[n-2]));
  }
  y2[n-1]=(un-qn*u[n-2])/(qn*y2[n-2]+1.0);
  for (k=n-1; k>=1; k--)					// This is the backsubstitution loop of the tridiagonal
    y2[k-1]=y2[k-1]*y2[k]+u[k-1];	  // algorithm.

  delete[] u;

}

su2double CConfig::GetSpline(vector<su2double>&xa, vector<su2double>&ya, vector<su2double>&y2a, unsigned long n, su2double x) {
  unsigned long klo, khi, k;
  su2double h, b, a, y;

  klo=1;										// We will find the right place in the table by means of
  khi=n;										// bisection. This is optimal if sequential calls to this
  while (khi-klo > 1) {			// routine are at random values of x. If sequential calls
    k=(khi+klo) >> 1;				// are in order, and closely spaced, one would do better
    if (xa[k-1] > x) khi=k;		// to store previous values of klo and khi and test if
    else klo=k;							// they remain appropriate on the next call.
  }								// klo and khi now bracket the input value of x
  h=xa[khi-1]-xa[klo-1];
  if (h == 0.0) cout << "Bad xa input to routine splint" << endl;	// The xa’s must be dis-
  a=(xa[khi-1]-x)/h;																					      // tinct.
  b=(x-xa[klo-1])/h;				// Cubic spline polynomial is now evaluated.
  y=a*ya[klo-1]+b*ya[khi-1]+((a*a*a-a)*y2a[klo-1]+(b*b*b-b)*y2a[khi-1])*(h*h)/6.0;

  return y;
}

void CConfig::Tick(double *val_start_time) {

#ifdef PROFILE
#ifndef HAVE_MPI
  *val_start_time = double(clock())/double(CLOCKS_PER_SEC);
#else
  *val_start_time = MPI_Wtime();
#endif

#endif

}

void CConfig::Tock(double val_start_time, string val_function_name, int val_group_id) {

#ifdef PROFILE

  double val_stop_time = 0.0, val_elapsed_time = 0.0;

#ifndef HAVE_MPI
  val_stop_time = double(clock())/double(CLOCKS_PER_SEC);
#else
  val_stop_time = MPI_Wtime();
#endif

  /*--- Compute the elapsed time for this subroutine ---*/
  val_elapsed_time = val_stop_time - val_start_time;

  /*--- Store the subroutine name and the elapsed time ---*/
  Profile_Function_tp.push_back(val_function_name);
  Profile_Time_tp.push_back(val_elapsed_time);
  Profile_ID_tp.push_back(val_group_id);

#endif

}

void CConfig::SetProfilingCSV(void) {

#ifdef PROFILE

  int rank = MASTER_NODE;
  int size = SINGLE_NODE;
#ifdef HAVE_MPI
  MPI_Comm_rank(MPI_COMM_WORLD, &rank);
  MPI_Comm_size(MPI_COMM_WORLD, &size);
#endif

  /*--- Each rank has the same stack trace, so the they have the same
   function calls and ordering in the vectors. We're going to reduce
   the timings from each rank and extract the avg, min, and max timings. ---*/

  /*--- First, create a local mapping, so that we can extract the
   min and max values for each function. ---*/

  for (unsigned int i = 0; i < Profile_Function_tp.size(); i++) {

    /*--- Add the function and initialize if not already stored (the ID
     only needs to be stored the first time).---*/
    if (Profile_Map_tp.find(Profile_Function_tp[i]) == Profile_Map_tp.end()) {

      vector<int> profile; profile.push_back(i);
      Profile_Map_tp.insert(pair<string,vector<int> >(Profile_Function_tp[i],profile));

    } else {

      /*--- This function has already been added, so simply increment the
       number of calls and total time for this function. ---*/

      Profile_Map_tp[Profile_Function_tp[i]].push_back(i);

    }
  }

  /*--- We now have everything gathered by function name, so we can loop over
   each function and store the min/max times. ---*/

  int map_size = 0;
  for (map<string,vector<int> >::iterator it=Profile_Map_tp.begin(); it!=Profile_Map_tp.end(); ++it) {
    map_size++;
  }

  /*--- Allocate and initialize memory ---*/

  double *l_min_red, *l_max_red, *l_tot_red, *l_avg_red;
  int *n_calls_red;
  double* l_min = new double[map_size];
  double* l_max = new double[map_size];
  double* l_tot = new double[map_size];
  double* l_avg = new double[map_size];
  int* n_calls  = new int[map_size];
  for (int i = 0; i < map_size; i++)
  {
    l_min[i]   = 1e10;
    l_max[i]   = 0.0;
    l_tot[i]   = 0.0;
    l_avg[i]   = 0.0;
    n_calls[i] = 0;
  }

  /*--- Collect the info for each function from the current rank ---*/

  int func_counter = 0;
  for (map<string,vector<int> >::iterator it=Profile_Map_tp.begin(); it!=Profile_Map_tp.end(); ++it) {

    for (unsigned int i = 0; i < (it->second).size(); i++) {
      n_calls[func_counter]++;
      l_tot[func_counter] += Profile_Time_tp[(it->second)[i]];
      if (Profile_Time_tp[(it->second)[i]] < l_min[func_counter])
        l_min[func_counter] = Profile_Time_tp[(it->second)[i]];
      if (Profile_Time_tp[(it->second)[i]] > l_max[func_counter])
        l_max[func_counter] = Profile_Time_tp[(it->second)[i]];

    }
    l_avg[func_counter] = l_tot[func_counter]/((double)n_calls[func_counter]);
    func_counter++;
  }

  /*--- Now reduce the data ---*/

  if (rank == MASTER_NODE) {
    l_min_red = new double[map_size];
    l_max_red = new double[map_size];
    l_tot_red = new double[map_size];
    l_avg_red = new double[map_size];
    n_calls_red  = new int[map_size];
  }
  MPI_Reduce(n_calls, n_calls_red, map_size, MPI_INT, MPI_SUM, MASTER_NODE, MPI_COMM_WORLD);
  MPI_Reduce(l_tot, l_tot_red, map_size, MPI_DOUBLE, MPI_SUM, MASTER_NODE, MPI_COMM_WORLD);
  MPI_Reduce(l_avg, l_avg_red, map_size, MPI_DOUBLE, MPI_SUM, MASTER_NODE, MPI_COMM_WORLD);
  MPI_Reduce(l_min, l_min_red, map_size, MPI_DOUBLE, MPI_MIN, MASTER_NODE, MPI_COMM_WORLD);
  MPI_Reduce(l_max, l_max_red, map_size, MPI_DOUBLE, MPI_MAX, MASTER_NODE, MPI_COMM_WORLD);

  /*--- The master rank will write the file ---*/

  if (rank == MASTER_NODE) {

    /*--- Take averages over all ranks on the master ---*/

    for (int i = 0; i < map_size; i++) {
      l_tot_red[i]   = l_tot_red[i]/(double)size;
      l_avg_red[i]   = l_avg_red[i]/(double)size;
      n_calls_red[i] = n_calls_red[i]/size;
    }

    /*--- Now write a CSV file with the processed results ---*/

    char cstr[200];
    ofstream Profile_File;
    strcpy (cstr, "profiling.csv");

    /*--- Prepare and open the file ---*/

    Profile_File.precision(15);
    Profile_File.open(cstr, ios::out);

    /*--- Create the CSV header ---*/

    Profile_File << "\"Function_Name\", \"N_Calls\", \"Avg_Total_Time\", \"Avg_Time\", \"Min_Time\", \"Max_Time\", \"Function_ID\"" << endl;

    /*--- Loop through the map and write the results to the file ---*/

    func_counter = 0;
    for (map<string,vector<int> >::iterator it=Profile_Map_tp.begin(); it!=Profile_Map_tp.end(); ++it) {

      Profile_File << scientific << it->first << ", " << n_calls_red[func_counter] << ", " << l_tot_red[func_counter] << ", " << l_avg_red[func_counter] << ", " << l_min_red[func_counter] << ", " << l_max_red[func_counter] << ", " << (int)Profile_ID_tp[(it->second)[0]] << endl;
      func_counter++;
    }

    Profile_File.close();

  }

  delete [] l_min;
  delete [] l_max;
  delete [] l_avg;
  delete [] l_tot;
  delete [] n_calls;
  if (rank == MASTER_NODE) {
    delete [] l_min_red;
    delete [] l_max_red;
    delete [] l_avg_red;
    delete [] l_tot_red;
    delete [] n_calls_red;
  }

#endif

}

void CConfig::GEMM_Tick(double *val_start_time) {

#ifdef PROFILE
#ifndef HAVE_MPI
  *val_start_time = double(clock())/double(CLOCKS_PER_SEC);
#else
  *val_start_time = MPI_Wtime();
#endif

#endif

}

void CConfig::GEMM_Tock(double val_start_time, string val_function_name, int M, int N, int K) {

#ifdef PROFILE

  double val_stop_time = 0.0, val_elapsed_time = 0.0;

#ifndef HAVE_MPI
  val_stop_time = double(clock())/double(CLOCKS_PER_SEC);
#else
  val_stop_time = MPI_Wtime();
#endif

  string desc = val_function_name + "_" + to_string(M)+"_"+ to_string(N)+"_"+ to_string(K);

  /*--- Compute the elapsed time for this subroutine ---*/
  val_elapsed_time = val_stop_time - val_start_time;

  /*--- Store the subroutine name and the elapsed time ---*/
  GEMM_Profile_Function.push_back(desc);
  GEMM_Profile_Time.push_back(val_elapsed_time);
  GEMM_Profile_M.push_back(M);
  GEMM_Profile_N.push_back(N);
  GEMM_Profile_K.push_back(K);

#endif

}

void CConfig::GEMMProfilingCSV(void) {

#ifdef PROFILE

  int rank = MASTER_NODE;
  int size = SINGLE_NODE;
#ifdef HAVE_MPI
  MPI_Comm_rank(MPI_COMM_WORLD, &rank);
  MPI_Comm_size(MPI_COMM_WORLD, &size);
#endif

  /*--- Each rank has the same stack trace, so the they have the same
   function calls and ordering in the vectors. We're going to reduce
   the timings from each rank and extract the avg, min, and max timings. ---*/

  /*--- First, create a local mapping, so that we can extract the
   min and max values for each function. ---*/

  for (unsigned int i = 0; i < GEMM_Profile_Function.size(); i++) {

    /*--- Add the function and initialize if not already stored (the ID
     only needs to be stored the first time).---*/

    if (GEMM_Profile_Map.find(GEMM_Profile_Function[i]) == GEMM_Profile_Map.end()) {

      vector<int> profile; profile.push_back(i);
      GEMM_Profile_Map.insert(pair<string,vector<int> >(GEMM_Profile_Function[i],profile));

    } else {

      /*--- This function has already been added, so simply increment the
       number of calls and total time for this function. ---*/

      GEMM_Profile_Map[GEMM_Profile_Function[i]].push_back(i);

    }
  }

  /*--- We now have everything gathered by function name, so we can loop over
   each function and store the min/max times. ---*/

  int map_size = 0;
  for (map<string,vector<int> >::iterator it=GEMM_Profile_Map.begin(); it!=GEMM_Profile_Map.end(); ++it) {
    map_size++;
  }

  /*--- Allocate and initialize memory ---*/

  double *l_min_red, *l_max_red, *l_tot_red, *l_avg_red;
  int *n_calls_red;
  double* l_min = new double[map_size];
  double* l_max = new double[map_size];
  double* l_tot = new double[map_size];
  double* l_avg = new double[map_size];
  int* n_calls  = new int[map_size];
  for (int i = 0; i < map_size; i++)
  {
    l_min[i]   = 1e10;
    l_max[i]   = 0.0;
    l_tot[i]   = 0.0;
    l_avg[i]   = 0.0;
    n_calls[i] = 0;
  }

  /*--- Collect the info for each function from the current rank ---*/

  int func_counter = 0;
  for (map<string,vector<int> >::iterator it=GEMM_Profile_Map.begin(); it!=GEMM_Profile_Map.end(); ++it) {

    for (unsigned int i = 0; i < (it->second).size(); i++) {
      n_calls[func_counter]++;
      l_tot[func_counter] += GEMM_Profile_Time[(it->second)[i]];
      if (Profile_Time_tp[(it->second)[i]] < l_min[func_counter])
        l_min[func_counter] = GEMM_Profile_Time[(it->second)[i]];
      if (Profile_Time_tp[(it->second)[i]] > l_max[func_counter])
        l_max[func_counter] = GEMM_Profile_Time[(it->second)[i]];

    }
    l_avg[func_counter] = l_tot[func_counter]/((double)n_calls[func_counter]);
    func_counter++;
  }

  /*--- Now reduce the data ---*/

  if (rank == MASTER_NODE) {
    l_min_red = new double[map_size];
    l_max_red = new double[map_size];
    l_tot_red = new double[map_size];
    l_avg_red = new double[map_size];
    n_calls_red  = new int[map_size];
  }
  MPI_Reduce(n_calls, n_calls_red, map_size, MPI_INT, MPI_SUM, MASTER_NODE, MPI_COMM_WORLD);
  MPI_Reduce(l_tot, l_tot_red, map_size, MPI_DOUBLE, MPI_SUM, MASTER_NODE, MPI_COMM_WORLD);
  MPI_Reduce(l_avg, l_avg_red, map_size, MPI_DOUBLE, MPI_SUM, MASTER_NODE, MPI_COMM_WORLD);
  MPI_Reduce(l_min, l_min_red, map_size, MPI_DOUBLE, MPI_MIN, MASTER_NODE, MPI_COMM_WORLD);
  MPI_Reduce(l_max, l_max_red, map_size, MPI_DOUBLE, MPI_MAX, MASTER_NODE, MPI_COMM_WORLD);

  /*--- The master rank will write the file ---*/

  if (rank == MASTER_NODE) {

    /*--- Take averages over all ranks on the master ---*/

    for (int i = 0; i < map_size; i++) {
      l_tot_red[i]   = l_tot_red[i]/(double)size;
      l_avg_red[i]   = l_avg_red[i]/(double)size;
      n_calls_red[i] = n_calls_red[i]/size;
    }

    /*--- Now write a CSV file with the processed results ---*/

    char cstr[200];
    ofstream Profile_File;
    strcpy (cstr, "gemm_profiling.csv");

    /*--- Prepare and open the file ---*/

    Profile_File.precision(15);
    Profile_File.open(cstr, ios::out);

    /*--- Create the CSV header ---*/

    Profile_File << "\"Function_Name\", \"N_Calls\", \"Avg_Total_Time\", \"Avg_Time\", \"Min_Time\", \"Max_Time\", \"M\", \"N\", \"K\"" << endl;

    /*--- Loop through the map and write the results to the file ---*/

    func_counter = 0;
    for (map<string,vector<int> >::iterator it=GEMM_Profile_Map.begin(); it!=GEMM_Profile_Map.end(); ++it) {

      Profile_File << scientific << it->first << ", " << n_calls_red[func_counter] << ", " << l_tot_red[func_counter] << ", " << l_avg_red[func_counter] << ", " << l_min_red[func_counter] << ", " << l_max_red[func_counter] << ", " << (int)GEMM_Profile_M[(it->second)[0]] << ", " << (int)GEMM_Profile_N[(it->second)[0]] << ", " << (int)GEMM_Profile_K[(it->second)[0]] << endl;
      func_counter++;
    }

    Profile_File.close();

  }

  delete [] l_min;
  delete [] l_max;
  delete [] l_avg;
  delete [] l_tot;
  delete [] n_calls;
  if (rank == MASTER_NODE) {
    delete [] l_min_red;
    delete [] l_max_red;
    delete [] l_avg_red;
    delete [] l_tot_red;
    delete [] n_calls_red;
  }

#endif

}<|MERGE_RESOLUTION|>--- conflicted
+++ resolved
@@ -1824,9 +1824,6 @@
 
   /* DESCRIPTION: Activate ParMETIS mode for testing */
   addBoolOption("PARMETIS", ParMETIS, false);
-<<<<<<< HEAD
-
-=======
   
   /* DESCRIPTION: Multipoint design Mach number*/
   addPythonOption("MULTIPOINT_MACH_NUMBER");
@@ -1852,7 +1849,6 @@
   /* DESCRIPTION: Multipoint design freestream pressure */
   addPythonOption("MULTIPOINT_FREESTREAM_PRESSURE");
   
->>>>>>> 8f2bed5d
   /* END_CONFIG_OPTIONS */
 
 }
