--- conflicted
+++ resolved
@@ -506,11 +506,7 @@
         results_plot.update(functions)
         results_plot.update(history.get('DIRECT',{}))
         
-<<<<<<< HEAD
-        if (output_format == 'TAB_CSV'):
-=======
         if (output_format == 'CSV'):
->>>>>>> a6544479
           su2util.write_plot('history_project.csv',output_format,results_plot)
         else:
           su2util.write_plot('history_project.dat',output_format,results_plot)
